// SPDX-License-Identifier: GPL-2.0
#include "math.h"
#include "parse-events.h"
#include "pmu.h"
#include "tests.h"
#include <errno.h>
#include <stdio.h>
#include <linux/kernel.h>
#include <linux/zalloc.h>
#include "debug.h"
#include "../pmu-events/pmu-events.h"
#include "util/evlist.h"
#include "util/expr.h"
#include "util/parse-events.h"
#include "metricgroup.h"

struct perf_pmu_test_event {
	/* used for matching against events from generated pmu-events.c */
	struct pmu_event event;

	/* used for matching against event aliases */
	/* extra events for aliases */
	const char *alias_str;

	/*
	 * Note: For when PublicDescription does not exist in the JSON, we
	 * will have no long_desc in pmu_event.long_desc, but long_desc may
	 * be set in the alias.
	 */
	const char *alias_long_desc;

	/* PMU which we should match against */
	const char *matching_pmu;
};

struct perf_pmu_test_pmu {
	struct perf_pmu pmu;
	struct perf_pmu_test_event const *aliases[10];
};

static const struct perf_pmu_test_event bp_l1_btb_correct = {
	.event = {
		.name = "bp_l1_btb_correct",
		.event = "event=0x8a",
		.desc = "L1 BTB Correction",
		.topic = "branch",
	},
	.alias_str = "event=0x8a",
	.alias_long_desc = "L1 BTB Correction",
};

static const struct perf_pmu_test_event bp_l2_btb_correct = {
	.event = {
		.name = "bp_l2_btb_correct",
		.event = "event=0x8b",
		.desc = "L2 BTB Correction",
		.topic = "branch",
	},
	.alias_str = "event=0x8b",
	.alias_long_desc = "L2 BTB Correction",
};

static const struct perf_pmu_test_event segment_reg_loads_any = {
	.event = {
		.name = "segment_reg_loads.any",
		.event = "umask=0x80,period=200000,event=0x6",
		.desc = "Number of segment register loads",
		.topic = "other",
	},
<<<<<<< HEAD
	.alias_str = "umask=0x80,(null)=0x30d40,event=0x6",
=======
	.alias_str = "umask=0x80,period=0x30d40,event=0x6",
>>>>>>> df0cc57e
	.alias_long_desc = "Number of segment register loads",
};

static const struct perf_pmu_test_event dispatch_blocked_any = {
	.event = {
		.name = "dispatch_blocked.any",
		.event = "umask=0x20,period=200000,event=0x9",
		.desc = "Memory cluster signals to block micro-op dispatch for any reason",
		.topic = "other",
	},
<<<<<<< HEAD
	.alias_str = "umask=0x20,(null)=0x30d40,event=0x9",
=======
	.alias_str = "umask=0x20,period=0x30d40,event=0x9",
>>>>>>> df0cc57e
	.alias_long_desc = "Memory cluster signals to block micro-op dispatch for any reason",
};

static const struct perf_pmu_test_event eist_trans = {
	.event = {
		.name = "eist_trans",
		.event = "umask=0x0,period=200000,event=0x3a",
		.desc = "Number of Enhanced Intel SpeedStep(R) Technology (EIST) transitions",
		.topic = "other",
	},
<<<<<<< HEAD
	.alias_str = "umask=0,(null)=0x30d40,event=0x3a",
=======
	.alias_str = "umask=0,period=0x30d40,event=0x3a",
>>>>>>> df0cc57e
	.alias_long_desc = "Number of Enhanced Intel SpeedStep(R) Technology (EIST) transitions",
};

static const struct perf_pmu_test_event l3_cache_rd = {
	.event = {
		.name = "l3_cache_rd",
		.event = "event=0x40",
		.desc = "L3 cache access, read",
		.long_desc = "Attributable Level 3 cache access, read",
		.topic = "cache",
	},
	.alias_str = "event=0x40",
	.alias_long_desc = "Attributable Level 3 cache access, read",
};

static const struct perf_pmu_test_event *core_events[] = {
	&bp_l1_btb_correct,
	&bp_l2_btb_correct,
	&segment_reg_loads_any,
	&dispatch_blocked_any,
	&eist_trans,
	&l3_cache_rd,
	NULL
};

static const struct perf_pmu_test_event uncore_hisi_ddrc_flux_wcmd = {
	.event = {
		.name = "uncore_hisi_ddrc.flux_wcmd",
		.event = "event=0x2",
		.desc = "DDRC write commands. Unit: hisi_sccl,ddrc ",
		.topic = "uncore",
		.long_desc = "DDRC write commands",
		.pmu = "hisi_sccl,ddrc",
	},
	.alias_str = "event=0x2",
	.alias_long_desc = "DDRC write commands",
	.matching_pmu = "hisi_sccl1_ddrc2",
};

static const struct perf_pmu_test_event unc_cbo_xsnp_response_miss_eviction = {
	.event = {
		.name = "unc_cbo_xsnp_response.miss_eviction",
		.event = "umask=0x81,event=0x22",
		.desc = "Unit: uncore_cbox A cross-core snoop resulted from L3 Eviction which misses in some processor core",
		.topic = "uncore",
		.long_desc = "A cross-core snoop resulted from L3 Eviction which misses in some processor core",
		.pmu = "uncore_cbox",
	},
	.alias_str = "umask=0x81,event=0x22",
	.alias_long_desc = "A cross-core snoop resulted from L3 Eviction which misses in some processor core",
	.matching_pmu = "uncore_cbox_0",
};

static const struct perf_pmu_test_event uncore_hisi_l3c_rd_hit_cpipe = {
	.event = {
		.name = "uncore_hisi_l3c.rd_hit_cpipe",
<<<<<<< HEAD
		.event = "event=0x2",
=======
		.event = "event=0x7",
>>>>>>> df0cc57e
		.desc = "Total read hits. Unit: hisi_sccl,l3c ",
		.topic = "uncore",
		.long_desc = "Total read hits",
		.pmu = "hisi_sccl,l3c",
	},
	.alias_str = "event=0x7",
	.alias_long_desc = "Total read hits",
	.matching_pmu = "hisi_sccl3_l3c7",
};

static const struct perf_pmu_test_event uncore_imc_free_running_cache_miss = {
	.event = {
		.name = "uncore_imc_free_running.cache_miss",
		.event = "event=0x12",
		.desc = "Total cache misses. Unit: uncore_imc_free_running ",
		.topic = "uncore",
		.long_desc = "Total cache misses",
		.pmu = "uncore_imc_free_running",
	},
	.alias_str = "event=0x12",
	.alias_long_desc = "Total cache misses",
	.matching_pmu = "uncore_imc_free_running_0",
};

static const struct perf_pmu_test_event uncore_imc_cache_hits = {
	.event = {
		.name = "uncore_imc.cache_hits",
		.event = "event=0x34",
		.desc = "Total cache hits. Unit: uncore_imc ",
		.topic = "uncore",
		.long_desc = "Total cache hits",
		.pmu = "uncore_imc",
	},
	.alias_str = "event=0x34",
	.alias_long_desc = "Total cache hits",
	.matching_pmu = "uncore_imc_0",
};

static const struct perf_pmu_test_event *uncore_events[] = {
	&uncore_hisi_ddrc_flux_wcmd,
	&unc_cbo_xsnp_response_miss_eviction,
	&uncore_hisi_l3c_rd_hit_cpipe,
	&uncore_imc_free_running_cache_miss,
	&uncore_imc_cache_hits,
	NULL
<<<<<<< HEAD
};

static const struct perf_pmu_test_event sys_ddr_pmu_write_cycles = {
	.event = {
		.name = "sys_ddr_pmu.write_cycles",
		.event = "event=0x2b",
		.desc = "ddr write-cycles event. Unit: uncore_sys_ddr_pmu ",
		.topic = "uncore",
		.pmu = "uncore_sys_ddr_pmu",
		.compat = "v8",
	},
	.alias_str = "event=0x2b",
	.alias_long_desc = "ddr write-cycles event. Unit: uncore_sys_ddr_pmu ",
	.matching_pmu = "uncore_sys_ddr_pmu",
};

static const struct perf_pmu_test_event *sys_events[] = {
	&sys_ddr_pmu_write_cycles,
=======
};

static const struct perf_pmu_test_event sys_ddr_pmu_write_cycles = {
	.event = {
		.name = "sys_ddr_pmu.write_cycles",
		.event = "event=0x2b",
		.desc = "ddr write-cycles event. Unit: uncore_sys_ddr_pmu ",
		.topic = "uncore",
		.pmu = "uncore_sys_ddr_pmu",
		.compat = "v8",
	},
	.alias_str = "event=0x2b",
	.alias_long_desc = "ddr write-cycles event. Unit: uncore_sys_ddr_pmu ",
	.matching_pmu = "uncore_sys_ddr_pmu",
};

static const struct perf_pmu_test_event sys_ccn_pmu_read_cycles = {
	.event = {
		.name = "sys_ccn_pmu.read_cycles",
		.event = "config=0x2c",
		.desc = "ccn read-cycles event. Unit: uncore_sys_ccn_pmu ",
		.topic = "uncore",
		.pmu = "uncore_sys_ccn_pmu",
		.compat = "0x01",
	},
	.alias_str = "config=0x2c",
	.alias_long_desc = "ccn read-cycles event. Unit: uncore_sys_ccn_pmu ",
	.matching_pmu = "uncore_sys_ccn_pmu",
};

static const struct perf_pmu_test_event *sys_events[] = {
	&sys_ddr_pmu_write_cycles,
	&sys_ccn_pmu_read_cycles,
>>>>>>> df0cc57e
	NULL
};

static bool is_same(const char *reference, const char *test)
{
	if (!reference && !test)
		return true;

	if (reference && !test)
		return false;

	if (!reference && test)
		return false;

	return !strcmp(reference, test);
}

static const struct pmu_events_map *__test_pmu_get_events_map(void)
{
	const struct pmu_events_map *map;

	for (map = &pmu_events_map[0]; map->cpuid; map++) {
		if (!strcmp(map->cpuid, "testcpu"))
			return map;
	}

	pr_err("could not find test events map\n");

	return NULL;
}

<<<<<<< HEAD
static struct pmu_event *__test_pmu_get_sys_events_table(void)
{
	struct pmu_sys_events *tables = &pmu_sys_event_tables[0];
=======
static const struct pmu_event *__test_pmu_get_sys_events_table(void)
{
	const struct pmu_sys_events *tables = &pmu_sys_event_tables[0];
>>>>>>> df0cc57e

	for ( ; tables->name; tables++) {
		if (!strcmp("pme_test_soc_sys", tables->name))
			return tables->table;
	}

	return NULL;
}

<<<<<<< HEAD
static int compare_pmu_events(struct pmu_event *e1, const struct pmu_event *e2)
{
=======
static int compare_pmu_events(const struct pmu_event *e1, const struct pmu_event *e2)
{
	if (!is_same(e1->name, e2->name)) {
		pr_debug2("testing event e1 %s: mismatched name string, %s vs %s\n",
			  e1->name, e1->name, e2->name);
		return -1;
	}

	if (!is_same(e1->compat, e2->compat)) {
		pr_debug2("testing event e1 %s: mismatched compat string, %s vs %s\n",
			  e1->name, e1->compat, e2->compat);
		return -1;
	}

	if (!is_same(e1->event, e2->event)) {
		pr_debug2("testing event e1 %s: mismatched event, %s vs %s\n",
			  e1->name, e1->event, e2->event);
		return -1;
	}

>>>>>>> df0cc57e
	if (!is_same(e1->desc, e2->desc)) {
		pr_debug2("testing event e1 %s: mismatched desc, %s vs %s\n",
			  e1->name, e1->desc, e2->desc);
		return -1;
	}

	if (!is_same(e1->topic, e2->topic)) {
		pr_debug2("testing event e1 %s: mismatched topic, %s vs %s\n",
			  e1->name, e1->topic, e2->topic);
		return -1;
	}

	if (!is_same(e1->long_desc, e2->long_desc)) {
		pr_debug2("testing event e1 %s: mismatched long_desc, %s vs %s\n",
			  e1->name, e1->long_desc, e2->long_desc);
		return -1;
	}

<<<<<<< HEAD
=======
	if (!is_same(e1->pmu, e2->pmu)) {
		pr_debug2("testing event e1 %s: mismatched pmu string, %s vs %s\n",
			  e1->name, e1->pmu, e2->pmu);
		return -1;
	}

>>>>>>> df0cc57e
	if (!is_same(e1->unit, e2->unit)) {
		pr_debug2("testing event e1 %s: mismatched unit, %s vs %s\n",
			  e1->name, e1->unit, e2->unit);
		return -1;
	}

	if (!is_same(e1->perpkg, e2->perpkg)) {
		pr_debug2("testing event e1 %s: mismatched perpkg, %s vs %s\n",
			  e1->name, e1->perpkg, e2->perpkg);
		return -1;
	}

<<<<<<< HEAD
=======
	if (!is_same(e1->aggr_mode, e2->aggr_mode)) {
		pr_debug2("testing event e1 %s: mismatched aggr_mode, %s vs %s\n",
			  e1->name, e1->aggr_mode, e2->aggr_mode);
		return -1;
	}

>>>>>>> df0cc57e
	if (!is_same(e1->metric_expr, e2->metric_expr)) {
		pr_debug2("testing event e1 %s: mismatched metric_expr, %s vs %s\n",
			  e1->name, e1->metric_expr, e2->metric_expr);
		return -1;
	}

	if (!is_same(e1->metric_name, e2->metric_name)) {
		pr_debug2("testing event e1 %s: mismatched metric_name, %s vs %s\n",
			  e1->name,	e1->metric_name, e2->metric_name);
		return -1;
	}

<<<<<<< HEAD
	if (!is_same(e1->deprecated, e2->deprecated)) {
		pr_debug2("testing event e1 %s: mismatched deprecated, %s vs %s\n",
			  e1->name, e1->deprecated, e2->deprecated);
		return -1;
	}

	if (!is_same(e1->pmu, e2->pmu)) {
		pr_debug2("testing event e1 %s: mismatched pmu string, %s vs %s\n",
			  e1->name, e1->pmu, e2->pmu);
		return -1;
	}

	if (!is_same(e1->compat, e2->compat)) {
		pr_debug2("testing event e1 %s: mismatched compat string, %s vs %s\n",
			  e1->name, e1->compat, e2->compat);
=======
	if (!is_same(e1->metric_group, e2->metric_group)) {
		pr_debug2("testing event e1 %s: mismatched metric_group, %s vs %s\n",
			  e1->name, e1->metric_group, e2->metric_group);
		return -1;
	}

	if (!is_same(e1->deprecated, e2->deprecated)) {
		pr_debug2("testing event e1 %s: mismatched deprecated, %s vs %s\n",
			  e1->name, e1->deprecated, e2->deprecated);
		return -1;
	}

	if (!is_same(e1->metric_constraint, e2->metric_constraint)) {
		pr_debug2("testing event e1 %s: mismatched metric_constant, %s vs %s\n",
			  e1->name, e1->metric_constraint, e2->metric_constraint);
>>>>>>> df0cc57e
		return -1;
	}

	return 0;
}

static int compare_alias_to_test_event(struct perf_pmu_alias *alias,
				struct perf_pmu_test_event const *test_event,
				char const *pmu_name)
{
	struct pmu_event const *event = &test_event->event;

	/* An alias was found, ensure everything is in order */
	if (!is_same(alias->name, event->name)) {
		pr_debug("testing aliases PMU %s: mismatched name, %s vs %s\n",
			  pmu_name, alias->name, event->name);
		return -1;
	}

	if (!is_same(alias->desc, event->desc)) {
		pr_debug("testing aliases PMU %s: mismatched desc, %s vs %s\n",
			  pmu_name, alias->desc, event->desc);
		return -1;
	}

	if (!is_same(alias->long_desc, test_event->alias_long_desc)) {
		pr_debug("testing aliases PMU %s: mismatched long_desc, %s vs %s\n",
			  pmu_name, alias->long_desc,
			  test_event->alias_long_desc);
		return -1;
	}

	if (!is_same(alias->topic, event->topic)) {
		pr_debug("testing aliases PMU %s: mismatched topic, %s vs %s\n",
			  pmu_name, alias->topic, event->topic);
		return -1;
	}

	if (!is_same(alias->str, test_event->alias_str)) {
		pr_debug("testing aliases PMU %s: mismatched str, %s vs %s\n",
			  pmu_name, alias->str, test_event->alias_str);
		return -1;
	}

	if (!is_same(alias->long_desc, test_event->alias_long_desc)) {
		pr_debug("testing aliases PMU %s: mismatched long desc, %s vs %s\n",
			  pmu_name, alias->str, test_event->alias_long_desc);
		return -1;
	}


	if (!is_same(alias->pmu_name, test_event->event.pmu)) {
		pr_debug("testing aliases PMU %s: mismatched pmu_name, %s vs %s\n",
			  pmu_name, alias->pmu_name, test_event->event.pmu);
		return -1;
	}

	return 0;
}

/* Verify generated events from pmu-events.c are as expected */
<<<<<<< HEAD
static int test_pmu_event_table(void)
{
	struct pmu_event *sys_event_tables = __test_pmu_get_sys_events_table();
	struct pmu_events_map *map = __test_pmu_get_events_map();
	struct pmu_event *table;
=======
static int test__pmu_event_table(struct test_suite *test __maybe_unused,
				 int subtest __maybe_unused)
{
	const struct pmu_event *sys_event_tables = __test_pmu_get_sys_events_table();
	const struct pmu_events_map *map = __test_pmu_get_events_map();
	const struct pmu_event *table;
>>>>>>> df0cc57e
	int map_events = 0, expected_events;

	/* ignore 3x sentinels */
	expected_events = ARRAY_SIZE(core_events) +
			  ARRAY_SIZE(uncore_events) +
			  ARRAY_SIZE(sys_events) - 3;

	if (!map || !sys_event_tables)
		return -1;

	for (table = map->table; table->name; table++) {
		struct perf_pmu_test_event const **test_event_table;
		bool found = false;

		if (table->pmu)
			test_event_table = &uncore_events[0];
		else
			test_event_table = &core_events[0];

		for (; *test_event_table; test_event_table++) {
			struct perf_pmu_test_event const *test_event = *test_event_table;
			struct pmu_event const *event = &test_event->event;

			if (strcmp(table->name, event->name))
				continue;
			found = true;
			map_events++;

			if (compare_pmu_events(table, event))
				return -1;

			pr_debug("testing event table %s: pass\n", table->name);
		}

		if (!found) {
			pr_err("testing event table: could not find event %s\n",
			       table->name);
			return -1;
		}
	}

	for (table = sys_event_tables; table->name; table++) {
		struct perf_pmu_test_event const **test_event_table;
		bool found = false;

		test_event_table = &sys_events[0];

		for (; *test_event_table; test_event_table++) {
			struct perf_pmu_test_event const *test_event = *test_event_table;
			struct pmu_event const *event = &test_event->event;

			if (strcmp(table->name, event->name))
				continue;
			found = true;
			map_events++;

			if (compare_pmu_events(table, event))
				return -1;

			pr_debug("testing sys event table %s: pass\n", table->name);
		}
		if (!found) {
			pr_debug("testing event table: could not find event %s\n",
				   table->name);
			return -1;
		}
	}

	if (map_events != expected_events) {
		pr_err("testing event table: found %d, but expected %d\n",
		       map_events, expected_events);
		return -1;
	}

	return 0;
}

static struct perf_pmu_alias *find_alias(const char *test_event, struct list_head *aliases)
{
	struct perf_pmu_alias *alias;

	list_for_each_entry(alias, aliases, list)
		if (!strcmp(test_event, alias->name))
			return alias;

	return NULL;
}

/* Verify aliases are as expected */
static int __test_core_pmu_event_aliases(char *pmu_name, int *count)
{
	struct perf_pmu_test_event const **test_event_table;
	struct perf_pmu *pmu;
	LIST_HEAD(aliases);
	int res = 0;
<<<<<<< HEAD
	struct pmu_events_map *map = __test_pmu_get_events_map();
=======
	const struct pmu_events_map *map = __test_pmu_get_events_map();
>>>>>>> df0cc57e
	struct perf_pmu_alias *a, *tmp;

	if (!map)
		return -1;

	test_event_table = &core_events[0];

	pmu = zalloc(sizeof(*pmu));
	if (!pmu)
		return -1;

	pmu->name = pmu_name;

	pmu_add_cpu_aliases_map(&aliases, pmu, map);

	for (; *test_event_table; test_event_table++) {
		struct perf_pmu_test_event const *test_event = *test_event_table;
		struct pmu_event const *event = &test_event->event;
		struct perf_pmu_alias *alias = find_alias(event->name, &aliases);

		if (!alias) {
			pr_debug("testing aliases core PMU %s: no alias, alias_table->name=%s\n",
				  pmu_name, event->name);
			res = -1;
			break;
		}

		if (compare_alias_to_test_event(alias, test_event, pmu_name)) {
			res = -1;
			break;
		}

		(*count)++;
		pr_debug2("testing aliases core PMU %s: matched event %s\n",
			  pmu_name, alias->name);
	}

	list_for_each_entry_safe(a, tmp, &aliases, list) {
		list_del(&a->list);
		perf_pmu_free_alias(a);
	}
	free(pmu);
	return res;
}

static int __test_uncore_pmu_event_aliases(struct perf_pmu_test_pmu *test_pmu)
{
	int alias_count = 0, to_match_count = 0, matched_count = 0;
	struct perf_pmu_test_event const **table;
	struct perf_pmu *pmu = &test_pmu->pmu;
	const char *pmu_name = pmu->name;
	struct perf_pmu_alias *a, *tmp, *alias;
<<<<<<< HEAD
	struct pmu_events_map *map;
=======
	const struct pmu_events_map *map;
>>>>>>> df0cc57e
	LIST_HEAD(aliases);
	int res = 0;

	map = __test_pmu_get_events_map();
	if (!map)
		return -1;
	pmu_add_cpu_aliases_map(&aliases, pmu, map);
	pmu_add_sys_aliases(&aliases, pmu);

	/* Count how many aliases we generated */
	list_for_each_entry(alias, &aliases, list)
		alias_count++;

	/* Count how many aliases we expect from the known table */
	for (table = &test_pmu->aliases[0]; *table; table++)
		to_match_count++;

	if (alias_count != to_match_count) {
		pr_debug("testing aliases uncore PMU %s: mismatch expected aliases (%d) vs found (%d)\n",
			 pmu_name, to_match_count, alias_count);
		res = -1;
		goto out;
	}

	list_for_each_entry(alias, &aliases, list) {
		bool matched = false;

		for (table = &test_pmu->aliases[0]; *table; table++) {
			struct perf_pmu_test_event const *test_event = *table;
			struct pmu_event const *event = &test_event->event;

			if (!strcmp(event->name, alias->name)) {
				if (compare_alias_to_test_event(alias,
							test_event,
							pmu_name)) {
					continue;
				}
				matched = true;
				matched_count++;
			}
		}

		if (matched == false) {
			pr_debug("testing aliases uncore PMU %s: could not match alias %s\n",
				 pmu_name, alias->name);
			res = -1;
			goto out;
		}
	}

	if (alias_count != matched_count) {
		pr_debug("testing aliases uncore PMU %s: mismatch found aliases (%d) vs matched (%d)\n",
			 pmu_name, matched_count, alias_count);
		res = -1;
	}

out:
	list_for_each_entry_safe(a, tmp, &aliases, list) {
		list_del(&a->list);
		perf_pmu_free_alias(a);
	}
	return res;
}

static struct perf_pmu_test_pmu test_pmus[] = {
	{
		.pmu = {
			.name = (char *)"hisi_sccl1_ddrc2",
			.is_uncore = 1,
		},
		.aliases = {
			&uncore_hisi_ddrc_flux_wcmd,
		},
	},
	{
		.pmu = {
			.name = (char *)"uncore_cbox_0",
			.is_uncore = 1,
		},
		.aliases = {
			&unc_cbo_xsnp_response_miss_eviction,
		},
	},
	{
		.pmu = {
			.name = (char *)"hisi_sccl3_l3c7",
			.is_uncore = 1,
		},
		.aliases = {
			&uncore_hisi_l3c_rd_hit_cpipe,
		},
	},
	{
		.pmu = {
			.name = (char *)"uncore_imc_free_running_0",
			.is_uncore = 1,
		},
		.aliases = {
			&uncore_imc_free_running_cache_miss,
		},
	},
	{
		.pmu = {
			.name = (char *)"uncore_imc_0",
			.is_uncore = 1,
		},
		.aliases = {
			&uncore_imc_cache_hits,
		},
	},
	{
		.pmu = {
			.name = (char *)"uncore_sys_ddr_pmu0",
			.is_uncore = 1,
			.id = (char *)"v8",
		},
		.aliases = {
			&sys_ddr_pmu_write_cycles,
		},
	},
<<<<<<< HEAD
=======
	{
		.pmu = {
			.name = (char *)"uncore_sys_ccn_pmu4",
			.is_uncore = 1,
			.id = (char *)"0x01",
		},
		.aliases = {
			&sys_ccn_pmu_read_cycles,
		},
	},
>>>>>>> df0cc57e
};

/* Test that aliases generated are as expected */
static int test__aliases(struct test_suite *test __maybe_unused,
			int subtest __maybe_unused)
{
	struct perf_pmu *pmu = NULL;
	unsigned long i;

	while ((pmu = perf_pmu__scan(pmu)) != NULL) {
		int count = 0;

		if (!is_pmu_core(pmu->name))
			continue;

		if (list_empty(&pmu->format)) {
			pr_debug2("skipping testing core PMU %s\n", pmu->name);
			continue;
		}

		if (__test_core_pmu_event_aliases(pmu->name, &count)) {
			pr_debug("testing core PMU %s aliases: failed\n", pmu->name);
			return -1;
		}

		if (count == 0) {
			pr_debug("testing core PMU %s aliases: no events to match\n",
				  pmu->name);
			return -1;
		}

		pr_debug("testing core PMU %s aliases: pass\n", pmu->name);
	}

	for (i = 0; i < ARRAY_SIZE(test_pmus); i++) {
		int res = __test_uncore_pmu_event_aliases(&test_pmus[i]);

		if (res)
			return res;
	}

	return 0;
}

static bool is_number(const char *str)
{
	char *end_ptr;
	double v;

	errno = 0;
	v = strtod(str, &end_ptr);
	(void)v; // We're not interested in this value, only if it is valid
	return errno == 0 && end_ptr != str;
}

static int check_parse_id(const char *id, struct parse_events_error *error,
			  struct perf_pmu *fake_pmu)
{
	struct evlist *evlist;
	int ret;
	char *dup, *cur;

	/* Numbers are always valid. */
	if (is_number(id))
		return 0;

	evlist = evlist__new();
	if (!evlist)
		return -ENOMEM;

	dup = strdup(id);
	if (!dup)
		return -ENOMEM;

	for (cur = strchr(dup, '@') ; cur; cur = strchr(++cur, '@'))
		*cur = '/';

	ret = __parse_events(evlist, dup, error, fake_pmu);
	free(dup);

	evlist__delete(evlist);
	return ret;
}

static int check_parse_cpu(const char *id, bool same_cpu, const struct pmu_event *pe)
{
	struct parse_events_error error;
	int ret;

	parse_events_error__init(&error);
	ret = check_parse_id(id, &error, NULL);
	if (ret && same_cpu) {
		pr_warning("Parse event failed metric '%s' id '%s' expr '%s'\n",
			pe->metric_name, id, pe->metric_expr);
		pr_warning("Error string '%s' help '%s'\n", error.str,
			error.help);
	} else if (ret) {
		pr_debug3("Parse event failed, but for an event that may not be supported by this CPU.\nid '%s' metric '%s' expr '%s'\n",
			  id, pe->metric_name, pe->metric_expr);
		ret = 0;
	}
	parse_events_error__exit(&error);
	return ret;
}

static int check_parse_fake(const char *id)
{
	struct parse_events_error error;
	int ret;

	parse_events_error__init(&error);
	ret = check_parse_id(id, &error, &perf_pmu__fake);
	parse_events_error__exit(&error);
	return ret;
}

static void expr_failure(const char *msg,
			 const struct pmu_events_map *map,
			 const struct pmu_event *pe)
{
	pr_debug("%s for map %s %s %s\n",
		msg, map->cpuid, map->version, map->type);
	pr_debug("On metric %s\n", pe->metric_name);
	pr_debug("On expression %s\n", pe->metric_expr);
}

struct metric {
	struct list_head list;
	struct metric_ref metric_ref;
};

static int resolve_metric_simple(struct expr_parse_ctx *pctx,
				 struct list_head *compound_list,
				 const struct pmu_events_map *map,
				 const char *metric_name)
{
	struct hashmap_entry *cur, *cur_tmp;
	struct metric *metric, *tmp;
	size_t bkt;
	bool all;
	int rc;

	do {
		all = true;
		hashmap__for_each_entry_safe(pctx->ids, cur, cur_tmp, bkt) {
			struct metric_ref *ref;
			const struct pmu_event *pe;

			pe = metricgroup__find_metric(cur->key, map);
			if (!pe)
				continue;

			if (!strcmp(metric_name, (char *)cur->key)) {
				pr_warning("Recursion detected for metric %s\n", metric_name);
				rc = -1;
				goto out_err;
			}

			all = false;

			/* The metric key itself needs to go out.. */
			expr__del_id(pctx, cur->key);

			metric = malloc(sizeof(*metric));
			if (!metric) {
				rc = -ENOMEM;
				goto out_err;
			}

			ref = &metric->metric_ref;
			ref->metric_name = pe->metric_name;
			ref->metric_expr = pe->metric_expr;
			list_add_tail(&metric->list, compound_list);

			rc = expr__find_ids(pe->metric_expr, NULL, pctx);
			if (rc)
				goto out_err;
			break; /* The hashmap has been modified, so restart */
		}
	} while (!all);

	return 0;

out_err:
	list_for_each_entry_safe(metric, tmp, compound_list, list)
		free(metric);

	return rc;

}

static int test__parsing(struct test_suite *test __maybe_unused,
			 int subtest __maybe_unused)
{
	const struct pmu_events_map *cpus_map = pmu_events_map__find();
	const struct pmu_events_map *map;
	const struct pmu_event *pe;
	int i, j, k;
	int ret = 0;
	struct expr_parse_ctx *ctx;
	double result;

	ctx = expr__ctx_new();
	if (!ctx) {
		pr_debug("expr__ctx_new failed");
		return TEST_FAIL;
	}
	i = 0;
	for (;;) {
		map = &pmu_events_map[i++];
		if (!map->table)
			break;
		j = 0;
		for (;;) {
			struct metric *metric, *tmp;
			struct hashmap_entry *cur;
			LIST_HEAD(compound_list);
			size_t bkt;

			pe = &map->table[j++];
			if (!pe->name && !pe->metric_group && !pe->metric_name)
				break;
			if (!pe->metric_expr)
				continue;
			expr__ctx_clear(ctx);
			if (expr__find_ids(pe->metric_expr, NULL, ctx) < 0) {
				expr_failure("Parse find ids failed", map, pe);
				ret++;
				continue;
			}

			if (resolve_metric_simple(ctx, &compound_list, map,
						  pe->metric_name)) {
				expr_failure("Could not resolve metrics", map, pe);
				ret++;
				goto exit; /* Don't tolerate errors due to severity */
			}

			/*
			 * Add all ids with a made up value. The value may
			 * trigger divide by zero when subtracted and so try to
			 * make them unique.
			 */
			k = 1;
			hashmap__for_each_entry(ctx->ids, cur, bkt)
				expr__add_id_val(ctx, strdup(cur->key), k++);

			hashmap__for_each_entry(ctx->ids, cur, bkt) {
				if (check_parse_cpu(cur->key, map == cpus_map,
						   pe))
					ret++;
			}

			list_for_each_entry_safe(metric, tmp, &compound_list, list) {
				expr__add_ref(ctx, &metric->metric_ref);
				free(metric);
			}

			if (expr__parse(&result, ctx, pe->metric_expr)) {
				expr_failure("Parse failed", map, pe);
				ret++;
			}
		}
	}
	expr__ctx_free(ctx);
	/* TODO: fail when not ok */
exit:
	return ret == 0 ? TEST_OK : TEST_SKIP;
}

struct test_metric {
	const char *str;
};

static struct test_metric metrics[] = {
	{ "(unc_p_power_state_occupancy.cores_c0 / unc_p_clockticks) * 100." },
	{ "imx8_ddr0@read\\-cycles@ * 4 * 4", },
	{ "imx8_ddr0@axid\\-read\\,axi_mask\\=0xffff\\,axi_id\\=0x0000@ * 4", },
	{ "(cstate_pkg@c2\\-residency@ / msr@tsc@) * 100", },
	{ "(imx8_ddr0@read\\-cycles@ + imx8_ddr0@write\\-cycles@)", },
};

static int metric_parse_fake(const char *str)
{
	struct expr_parse_ctx *ctx;
	struct hashmap_entry *cur;
	double result;
	int ret = -1;
	size_t bkt;
	int i;

	pr_debug("parsing '%s'\n", str);

	ctx = expr__ctx_new();
	if (!ctx) {
		pr_debug("expr__ctx_new failed");
		return TEST_FAIL;
	}
	if (expr__find_ids(str, NULL, ctx) < 0) {
		pr_err("expr__find_ids failed\n");
		return -1;
	}

	/*
	 * Add all ids with a made up value. The value may
	 * trigger divide by zero when subtracted and so try to
	 * make them unique.
	 */
	i = 1;
	hashmap__for_each_entry(ctx->ids, cur, bkt)
		expr__add_id_val(ctx, strdup(cur->key), i++);

	hashmap__for_each_entry(ctx->ids, cur, bkt) {
		if (check_parse_fake(cur->key)) {
			pr_err("check_parse_fake failed\n");
			goto out;
		}
	}

	if (expr__parse(&result, ctx, str))
		pr_err("expr__parse failed\n");
	else
		ret = 0;

out:
	expr__ctx_free(ctx);
	return ret;
}

/*
 * Parse all the metrics for current architecture,
 * or all defined cpus via the 'fake_pmu'
 * in parse_events.
 */
static int test__parsing_fake(struct test_suite *test __maybe_unused,
			      int subtest __maybe_unused)
{
	const struct pmu_events_map *map;
	const struct pmu_event *pe;
	unsigned int i, j;
	int err = 0;

	for (i = 0; i < ARRAY_SIZE(metrics); i++) {
		err = metric_parse_fake(metrics[i].str);
		if (err)
			return err;
	}

	i = 0;
	for (;;) {
		map = &pmu_events_map[i++];
		if (!map->table)
			break;
		j = 0;
		for (;;) {
			pe = &map->table[j++];
			if (!pe->name && !pe->metric_group && !pe->metric_name)
				break;
			if (!pe->metric_expr)
				continue;
			err = metric_parse_fake(pe->metric_expr);
			if (err)
				return err;
		}
	}

	return 0;
}

static struct test_case pmu_events_tests[] = {
	TEST_CASE("PMU event table sanity", pmu_event_table),
	TEST_CASE("PMU event map aliases", aliases),
	TEST_CASE_REASON("Parsing of PMU event table metrics", parsing,
			 "some metrics failed"),
	TEST_CASE("Parsing of PMU event table metrics with fake PMUs", parsing_fake),
	{ .name = NULL, }
};

struct test_suite suite__pmu_events = {
	.desc = "PMU events",
	.test_cases = pmu_events_tests,
};<|MERGE_RESOLUTION|>--- conflicted
+++ resolved
@@ -67,11 +67,7 @@
 		.desc = "Number of segment register loads",
 		.topic = "other",
 	},
-<<<<<<< HEAD
-	.alias_str = "umask=0x80,(null)=0x30d40,event=0x6",
-=======
 	.alias_str = "umask=0x80,period=0x30d40,event=0x6",
->>>>>>> df0cc57e
 	.alias_long_desc = "Number of segment register loads",
 };
 
@@ -82,11 +78,7 @@
 		.desc = "Memory cluster signals to block micro-op dispatch for any reason",
 		.topic = "other",
 	},
-<<<<<<< HEAD
-	.alias_str = "umask=0x20,(null)=0x30d40,event=0x9",
-=======
 	.alias_str = "umask=0x20,period=0x30d40,event=0x9",
->>>>>>> df0cc57e
 	.alias_long_desc = "Memory cluster signals to block micro-op dispatch for any reason",
 };
 
@@ -97,11 +89,7 @@
 		.desc = "Number of Enhanced Intel SpeedStep(R) Technology (EIST) transitions",
 		.topic = "other",
 	},
-<<<<<<< HEAD
-	.alias_str = "umask=0,(null)=0x30d40,event=0x3a",
-=======
 	.alias_str = "umask=0,period=0x30d40,event=0x3a",
->>>>>>> df0cc57e
 	.alias_long_desc = "Number of Enhanced Intel SpeedStep(R) Technology (EIST) transitions",
 };
 
@@ -158,11 +146,7 @@
 static const struct perf_pmu_test_event uncore_hisi_l3c_rd_hit_cpipe = {
 	.event = {
 		.name = "uncore_hisi_l3c.rd_hit_cpipe",
-<<<<<<< HEAD
-		.event = "event=0x2",
-=======
 		.event = "event=0x7",
->>>>>>> df0cc57e
 		.desc = "Total read hits. Unit: hisi_sccl,l3c ",
 		.topic = "uncore",
 		.long_desc = "Total read hits",
@@ -208,7 +192,6 @@
 	&uncore_imc_free_running_cache_miss,
 	&uncore_imc_cache_hits,
 	NULL
-<<<<<<< HEAD
 };
 
 static const struct perf_pmu_test_event sys_ddr_pmu_write_cycles = {
@@ -225,25 +208,6 @@
 	.matching_pmu = "uncore_sys_ddr_pmu",
 };
 
-static const struct perf_pmu_test_event *sys_events[] = {
-	&sys_ddr_pmu_write_cycles,
-=======
-};
-
-static const struct perf_pmu_test_event sys_ddr_pmu_write_cycles = {
-	.event = {
-		.name = "sys_ddr_pmu.write_cycles",
-		.event = "event=0x2b",
-		.desc = "ddr write-cycles event. Unit: uncore_sys_ddr_pmu ",
-		.topic = "uncore",
-		.pmu = "uncore_sys_ddr_pmu",
-		.compat = "v8",
-	},
-	.alias_str = "event=0x2b",
-	.alias_long_desc = "ddr write-cycles event. Unit: uncore_sys_ddr_pmu ",
-	.matching_pmu = "uncore_sys_ddr_pmu",
-};
-
 static const struct perf_pmu_test_event sys_ccn_pmu_read_cycles = {
 	.event = {
 		.name = "sys_ccn_pmu.read_cycles",
@@ -261,7 +225,6 @@
 static const struct perf_pmu_test_event *sys_events[] = {
 	&sys_ddr_pmu_write_cycles,
 	&sys_ccn_pmu_read_cycles,
->>>>>>> df0cc57e
 	NULL
 };
 
@@ -293,15 +256,9 @@
 	return NULL;
 }
 
-<<<<<<< HEAD
-static struct pmu_event *__test_pmu_get_sys_events_table(void)
-{
-	struct pmu_sys_events *tables = &pmu_sys_event_tables[0];
-=======
 static const struct pmu_event *__test_pmu_get_sys_events_table(void)
 {
 	const struct pmu_sys_events *tables = &pmu_sys_event_tables[0];
->>>>>>> df0cc57e
 
 	for ( ; tables->name; tables++) {
 		if (!strcmp("pme_test_soc_sys", tables->name))
@@ -311,10 +268,6 @@
 	return NULL;
 }
 
-<<<<<<< HEAD
-static int compare_pmu_events(struct pmu_event *e1, const struct pmu_event *e2)
-{
-=======
 static int compare_pmu_events(const struct pmu_event *e1, const struct pmu_event *e2)
 {
 	if (!is_same(e1->name, e2->name)) {
@@ -335,7 +288,6 @@
 		return -1;
 	}
 
->>>>>>> df0cc57e
 	if (!is_same(e1->desc, e2->desc)) {
 		pr_debug2("testing event e1 %s: mismatched desc, %s vs %s\n",
 			  e1->name, e1->desc, e2->desc);
@@ -354,15 +306,12 @@
 		return -1;
 	}
 
-<<<<<<< HEAD
-=======
 	if (!is_same(e1->pmu, e2->pmu)) {
 		pr_debug2("testing event e1 %s: mismatched pmu string, %s vs %s\n",
 			  e1->name, e1->pmu, e2->pmu);
 		return -1;
 	}
 
->>>>>>> df0cc57e
 	if (!is_same(e1->unit, e2->unit)) {
 		pr_debug2("testing event e1 %s: mismatched unit, %s vs %s\n",
 			  e1->name, e1->unit, e2->unit);
@@ -375,15 +324,12 @@
 		return -1;
 	}
 
-<<<<<<< HEAD
-=======
 	if (!is_same(e1->aggr_mode, e2->aggr_mode)) {
 		pr_debug2("testing event e1 %s: mismatched aggr_mode, %s vs %s\n",
 			  e1->name, e1->aggr_mode, e2->aggr_mode);
 		return -1;
 	}
 
->>>>>>> df0cc57e
 	if (!is_same(e1->metric_expr, e2->metric_expr)) {
 		pr_debug2("testing event e1 %s: mismatched metric_expr, %s vs %s\n",
 			  e1->name, e1->metric_expr, e2->metric_expr);
@@ -396,39 +342,21 @@
 		return -1;
 	}
 
-<<<<<<< HEAD
+	if (!is_same(e1->metric_group, e2->metric_group)) {
+		pr_debug2("testing event e1 %s: mismatched metric_group, %s vs %s\n",
+			  e1->name, e1->metric_group, e2->metric_group);
+		return -1;
+	}
+
 	if (!is_same(e1->deprecated, e2->deprecated)) {
 		pr_debug2("testing event e1 %s: mismatched deprecated, %s vs %s\n",
 			  e1->name, e1->deprecated, e2->deprecated);
 		return -1;
 	}
 
-	if (!is_same(e1->pmu, e2->pmu)) {
-		pr_debug2("testing event e1 %s: mismatched pmu string, %s vs %s\n",
-			  e1->name, e1->pmu, e2->pmu);
-		return -1;
-	}
-
-	if (!is_same(e1->compat, e2->compat)) {
-		pr_debug2("testing event e1 %s: mismatched compat string, %s vs %s\n",
-			  e1->name, e1->compat, e2->compat);
-=======
-	if (!is_same(e1->metric_group, e2->metric_group)) {
-		pr_debug2("testing event e1 %s: mismatched metric_group, %s vs %s\n",
-			  e1->name, e1->metric_group, e2->metric_group);
-		return -1;
-	}
-
-	if (!is_same(e1->deprecated, e2->deprecated)) {
-		pr_debug2("testing event e1 %s: mismatched deprecated, %s vs %s\n",
-			  e1->name, e1->deprecated, e2->deprecated);
-		return -1;
-	}
-
 	if (!is_same(e1->metric_constraint, e2->metric_constraint)) {
 		pr_debug2("testing event e1 %s: mismatched metric_constant, %s vs %s\n",
 			  e1->name, e1->metric_constraint, e2->metric_constraint);
->>>>>>> df0cc57e
 		return -1;
 	}
 
@@ -490,20 +418,12 @@
 }
 
 /* Verify generated events from pmu-events.c are as expected */
-<<<<<<< HEAD
-static int test_pmu_event_table(void)
-{
-	struct pmu_event *sys_event_tables = __test_pmu_get_sys_events_table();
-	struct pmu_events_map *map = __test_pmu_get_events_map();
-	struct pmu_event *table;
-=======
 static int test__pmu_event_table(struct test_suite *test __maybe_unused,
 				 int subtest __maybe_unused)
 {
 	const struct pmu_event *sys_event_tables = __test_pmu_get_sys_events_table();
 	const struct pmu_events_map *map = __test_pmu_get_events_map();
 	const struct pmu_event *table;
->>>>>>> df0cc57e
 	int map_events = 0, expected_events;
 
 	/* ignore 3x sentinels */
@@ -599,11 +519,7 @@
 	struct perf_pmu *pmu;
 	LIST_HEAD(aliases);
 	int res = 0;
-<<<<<<< HEAD
-	struct pmu_events_map *map = __test_pmu_get_events_map();
-=======
 	const struct pmu_events_map *map = __test_pmu_get_events_map();
->>>>>>> df0cc57e
 	struct perf_pmu_alias *a, *tmp;
 
 	if (!map)
@@ -656,11 +572,7 @@
 	struct perf_pmu *pmu = &test_pmu->pmu;
 	const char *pmu_name = pmu->name;
 	struct perf_pmu_alias *a, *tmp, *alias;
-<<<<<<< HEAD
-	struct pmu_events_map *map;
-=======
 	const struct pmu_events_map *map;
->>>>>>> df0cc57e
 	LIST_HEAD(aliases);
 	int res = 0;
 
@@ -781,8 +693,6 @@
 			&sys_ddr_pmu_write_cycles,
 		},
 	},
-<<<<<<< HEAD
-=======
 	{
 		.pmu = {
 			.name = (char *)"uncore_sys_ccn_pmu4",
@@ -793,7 +703,6 @@
 			&sys_ccn_pmu_read_cycles,
 		},
 	},
->>>>>>> df0cc57e
 };
 
 /* Test that aliases generated are as expected */
