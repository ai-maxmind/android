// SPDX-License-Identifier: GPL-2.0
/* Copyright (c) 2019 Facebook */
#include <test_progs.h>

static void test_fexit_bpf2bpf_common(const char *obj_file,
				      const char *target_obj_file,
				      int prog_cnt,
				      const char **prog_name,
				      bool run_prog)
{
	struct bpf_object *obj = NULL, *pkt_obj;
	int err, pkt_fd, i;
	struct bpf_link **link = NULL;
	struct bpf_program **prog = NULL;
	__u32 duration = 0, retval;
	struct bpf_map *data_map;
	const int zero = 0;
	u64 *result = NULL;

	err = bpf_prog_load(target_obj_file, BPF_PROG_TYPE_UNSPEC,
			    &pkt_obj, &pkt_fd);
	if (CHECK(err, "tgt_prog_load", "file %s err %d errno %d\n",
		  target_obj_file, err, errno))
		return;
	DECLARE_LIBBPF_OPTS(bpf_object_open_opts, opts,
			    .attach_prog_fd = pkt_fd,
			   );

	link = calloc(sizeof(struct bpf_link *), prog_cnt);
	prog = calloc(sizeof(struct bpf_program *), prog_cnt);
	result = malloc((prog_cnt + 32 /* spare */) * sizeof(u64));
	if (CHECK(!link || !prog || !result, "alloc_memory",
		  "failed to alloc memory"))
		goto close_prog;

	obj = bpf_object__open_file(obj_file, &opts);
	if (CHECK(IS_ERR_OR_NULL(obj), "obj_open",
		  "failed to open %s: %ld\n", obj_file,
		  PTR_ERR(obj)))
		goto close_prog;

	err = bpf_object__load(obj);
	if (CHECK(err, "obj_load", "err %d\n", err))
		goto close_prog;

	for (i = 0; i < prog_cnt; i++) {
		prog[i] = bpf_object__find_program_by_title(obj, prog_name[i]);
		if (CHECK(!prog[i], "find_prog", "prog %s not found\n", prog_name[i]))
			goto close_prog;
		link[i] = bpf_program__attach_trace(prog[i]);
		if (CHECK(IS_ERR(link[i]), "attach_trace", "failed to link\n"))
			goto close_prog;
	}

	if (!run_prog)
		goto close_prog;

	data_map = bpf_object__find_map_by_name(obj, "fexit_bp.bss");
	if (CHECK(!data_map, "find_data_map", "data map not found\n"))
		goto close_prog;

	err = bpf_prog_test_run(pkt_fd, 1, &pkt_v6, sizeof(pkt_v6),
				NULL, NULL, &retval, &duration);
	CHECK(err || retval, "ipv6",
	      "err %d errno %d retval %d duration %d\n",
	      err, errno, retval, duration);

	err = bpf_map_lookup_elem(bpf_map__fd(data_map), &zero, result);
	if (CHECK(err, "get_result",
		  "failed to get output data: %d\n", err))
		goto close_prog;

	for (i = 0; i < prog_cnt; i++)
		if (CHECK(result[i] != 1, "result", "fexit_bpf2bpf failed err %ld\n",
			  result[i]))
			goto close_prog;

close_prog:
	for (i = 0; i < prog_cnt; i++)
		if (!IS_ERR_OR_NULL(link[i]))
			bpf_link__destroy(link[i]);
	if (!IS_ERR_OR_NULL(obj))
		bpf_object__close(obj);
	bpf_object__close(pkt_obj);
	free(link);
	free(prog);
	free(result);
}

static void test_target_no_callees(void)
{
	const char *prog_name[] = {
		"fexit/test_pkt_md_access",
	};
	test_fexit_bpf2bpf_common("./fexit_bpf2bpf_simple.o",
				  "./test_pkt_md_access.o",
				  ARRAY_SIZE(prog_name),
				  prog_name, true);
}

static void test_target_yes_callees(void)
{
	const char *prog_name[] = {
		"fexit/test_pkt_access",
		"fexit/test_pkt_access_subprog1",
		"fexit/test_pkt_access_subprog2",
		"fexit/test_pkt_access_subprog3",
	};
	test_fexit_bpf2bpf_common("./fexit_bpf2bpf.o",
				  "./test_pkt_access.o",
				  ARRAY_SIZE(prog_name),
<<<<<<< HEAD
				  prog_name);
=======
				  prog_name, true);
>>>>>>> 04d5ce62
}

static void test_func_replace(void)
{
	const char *prog_name[] = {
		"fexit/test_pkt_access",
		"fexit/test_pkt_access_subprog1",
		"fexit/test_pkt_access_subprog2",
		"fexit/test_pkt_access_subprog3",
		"freplace/get_skb_len",
		"freplace/get_skb_ifindex",
		"freplace/get_constant",
	};
	test_fexit_bpf2bpf_common("./fexit_bpf2bpf.o",
				  "./test_pkt_access.o",
				  ARRAY_SIZE(prog_name),
				  prog_name, true);
}

static void test_func_replace_verify(void)
{
	const char *prog_name[] = {
		"freplace/do_bind",
	};
	test_fexit_bpf2bpf_common("./freplace_connect4.o",
				  "./connect4_prog.o",
				  ARRAY_SIZE(prog_name),
				  prog_name, false);
}

void test_fexit_bpf2bpf(void)
{
	test_target_no_callees();
	test_target_yes_callees();
	test_func_replace();
<<<<<<< HEAD
=======
	test_func_replace_verify();
>>>>>>> 04d5ce62
}<|MERGE_RESOLUTION|>--- conflicted
+++ resolved
@@ -109,11 +109,7 @@
 	test_fexit_bpf2bpf_common("./fexit_bpf2bpf.o",
 				  "./test_pkt_access.o",
 				  ARRAY_SIZE(prog_name),
-<<<<<<< HEAD
-				  prog_name);
-=======
 				  prog_name, true);
->>>>>>> 04d5ce62
 }
 
 static void test_func_replace(void)
@@ -149,8 +145,5 @@
 	test_target_no_callees();
 	test_target_yes_callees();
 	test_func_replace();
-<<<<<<< HEAD
-=======
 	test_func_replace_verify();
->>>>>>> 04d5ce62
 }