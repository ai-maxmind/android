--- conflicted
+++ resolved
@@ -39,12 +39,8 @@
 struct instruction {
 	struct list_head list;
 	struct hlist_node hash;
-<<<<<<< HEAD
-	struct list_head static_call_node;
 	struct list_head mcount_loc_node;
-=======
 	struct list_head call_node;
->>>>>>> 50349345
 	struct section *sec;
 	unsigned long offset;
 	unsigned int len;
