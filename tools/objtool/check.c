// SPDX-License-Identifier: GPL-2.0-or-later
/*
 * Copyright (C) 2015-2017 Josh Poimboeuf <jpoimboe@redhat.com>
 */

#include <string.h>
#include <stdlib.h>
#include <inttypes.h>
#include <sys/mman.h>

#include "builtin.h"
#include "cfi.h"
#include "arch.h"
#include "check.h"
#include "special.h"
#include "warn.h"
#include "arch_elf.h"

#include <linux/objtool.h>
#include <linux/hashtable.h>
#include <linux/kernel.h>
#include <linux/static_call_types.h>

struct alternative {
	struct list_head list;
	struct instruction *insn;
	bool skip_orig;
};

static unsigned long nr_cfi, nr_cfi_reused, nr_cfi_cache;

static struct cfi_init_state initial_func_cfi;
static struct cfi_state init_cfi;
static struct cfi_state func_cfi;

struct instruction *find_insn(struct objtool_file *file,
			      struct section *sec, unsigned long offset)
{
	struct instruction *insn;

	hash_for_each_possible(file->insn_hash, insn, hash, sec_offset_hash(sec, offset)) {
		if (insn->sec == sec && insn->offset == offset)
			return insn;
	}

	return NULL;
}

static struct instruction *next_insn_same_sec(struct objtool_file *file,
					      struct instruction *insn)
{
	struct instruction *next = list_next_entry(insn, list);

	if (!next || &next->list == &file->insn_list || next->sec != insn->sec)
		return NULL;

	return next;
}

static struct instruction *next_insn_same_func(struct objtool_file *file,
					       struct instruction *insn)
{
	struct instruction *next = list_next_entry(insn, list);
	struct symbol *func = insn->func;

	if (!func)
		return NULL;

	if (&next->list != &file->insn_list && next->func == func)
		return next;

	/* Check if we're already in the subfunction: */
	if (func == func->cfunc)
		return NULL;

	/* Move to the subfunction: */
	return find_insn(file, func->cfunc->sec, func->cfunc->offset);
}

static struct instruction *prev_insn_same_sym(struct objtool_file *file,
					       struct instruction *insn)
{
	struct instruction *prev = list_prev_entry(insn, list);

	if (&prev->list != &file->insn_list && prev->func == insn->func)
		return prev;

	return NULL;
}

#define func_for_each_insn(file, func, insn)				\
	for (insn = find_insn(file, func->sec, func->offset);		\
	     insn;							\
	     insn = next_insn_same_func(file, insn))

#define sym_for_each_insn(file, sym, insn)				\
	for (insn = find_insn(file, sym->sec, sym->offset);		\
	     insn && &insn->list != &file->insn_list &&			\
		insn->sec == sym->sec &&				\
		insn->offset < sym->offset + sym->len;			\
	     insn = list_next_entry(insn, list))

#define sym_for_each_insn_continue_reverse(file, sym, insn)		\
	for (insn = list_prev_entry(insn, list);			\
	     &insn->list != &file->insn_list &&				\
		insn->sec == sym->sec && insn->offset >= sym->offset;	\
	     insn = list_prev_entry(insn, list))

#define sec_for_each_insn_from(file, insn)				\
	for (; insn; insn = next_insn_same_sec(file, insn))

#define sec_for_each_insn_continue(file, insn)				\
	for (insn = next_insn_same_sec(file, insn); insn;		\
	     insn = next_insn_same_sec(file, insn))

static bool is_jump_table_jump(struct instruction *insn)
{
	struct alt_group *alt_group = insn->alt_group;

	if (insn->jump_table)
		return true;

	/* Retpoline alternative for a jump table? */
	return alt_group && alt_group->orig_group &&
	       alt_group->orig_group->first_insn->jump_table;
}

static bool is_sibling_call(struct instruction *insn)
{
	/*
	 * Assume only ELF functions can make sibling calls.  This ensures
	 * sibling call detection consistency between vmlinux.o and individual
	 * objects.
	 */
	if (!insn->func)
		return false;

	/* An indirect jump is either a sibling call or a jump to a table. */
	if (insn->type == INSN_JUMP_DYNAMIC)
		return !is_jump_table_jump(insn);

	/* add_jump_destinations() sets insn->call_dest for sibling calls. */
	return (is_static_jump(insn) && insn->call_dest);
}

/*
 * This checks to see if the given function is a "noreturn" function.
 *
 * For global functions which are outside the scope of this object file, we
 * have to keep a manual list of them.
 *
 * For local functions, we have to detect them manually by simply looking for
 * the lack of a return instruction.
 */
static bool __dead_end_function(struct objtool_file *file, struct symbol *func,
				int recursion)
{
	int i;
	struct instruction *insn;
	bool empty = true;

	/*
	 * Unfortunately these have to be hard coded because the noreturn
	 * attribute isn't provided in ELF data.
	 */
	static const char * const global_noreturns[] = {
		"__stack_chk_fail",
		"panic",
		"do_exit",
		"do_task_dead",
		"make_task_dead",
		"__module_put_and_exit",
		"complete_and_exit",
		"__reiserfs_panic",
		"lbug_with_loc",
		"fortify_panic",
		"usercopy_abort",
		"machine_real_restart",
		"rewind_stack_and_make_dead",
		"kunit_try_catch_throw",
		"xen_start_kernel",
		"cpu_bringup_and_idle",
		"stop_this_cpu",
	};

	if (!func)
		return false;

	if (func->bind == STB_WEAK)
		return false;

	if (func->bind == STB_GLOBAL)
		for (i = 0; i < ARRAY_SIZE(global_noreturns); i++)
			if (!strcmp(func->name, global_noreturns[i]))
				return true;

	if (!func->len)
		return false;

	insn = find_insn(file, func->sec, func->offset);
	if (!insn || !insn->func)
		return false;

	func_for_each_insn(file, func, insn) {
		empty = false;

		if (insn->type == INSN_RETURN)
			return false;
	}

	if (empty)
		return false;

	/*
	 * A function can have a sibling call instead of a return.  In that
	 * case, the function's dead-end status depends on whether the target
	 * of the sibling call returns.
	 */
	func_for_each_insn(file, func, insn) {
		if (is_sibling_call(insn)) {
			struct instruction *dest = insn->jump_dest;

			if (!dest)
				/* sibling call to another file */
				return false;

			/* local sibling call */
			if (recursion == 5) {
				/*
				 * Infinite recursion: two functions have
				 * sibling calls to each other.  This is a very
				 * rare case.  It means they aren't dead ends.
				 */
				return false;
			}

			return __dead_end_function(file, dest->func, recursion+1);
		}
	}

	return true;
}

static bool dead_end_function(struct objtool_file *file, struct symbol *func)
{
	return __dead_end_function(file, func, 0);
}

static void init_cfi_state(struct cfi_state *cfi)
{
	int i;

	for (i = 0; i < CFI_NUM_REGS; i++) {
		cfi->regs[i].base = CFI_UNDEFINED;
		cfi->vals[i].base = CFI_UNDEFINED;
	}
	cfi->cfa.base = CFI_UNDEFINED;
	cfi->drap_reg = CFI_UNDEFINED;
	cfi->drap_offset = -1;
}

static void init_insn_state(struct insn_state *state, struct section *sec)
{
	memset(state, 0, sizeof(*state));
	init_cfi_state(&state->cfi);

	/*
	 * We need the full vmlinux for noinstr validation, otherwise we can
	 * not correctly determine insn->call_dest->sec (external symbols do
	 * not have a section).
	 */
	if (vmlinux && noinstr && sec)
		state->noinstr = sec->noinstr;
}

static struct cfi_state *cfi_alloc(void)
{
	struct cfi_state *cfi = calloc(sizeof(struct cfi_state), 1);
	if (!cfi) {
		WARN("calloc failed");
		exit(1);
	}
	nr_cfi++;
	return cfi;
}

static int cfi_bits;
static struct hlist_head *cfi_hash;

static inline bool cficmp(struct cfi_state *cfi1, struct cfi_state *cfi2)
{
	return memcmp((void *)cfi1 + sizeof(cfi1->hash),
		      (void *)cfi2 + sizeof(cfi2->hash),
		      sizeof(struct cfi_state) - sizeof(struct hlist_node));
}

static inline u32 cfi_key(struct cfi_state *cfi)
{
	return jhash((void *)cfi + sizeof(cfi->hash),
		     sizeof(*cfi) - sizeof(cfi->hash), 0);
}

static struct cfi_state *cfi_hash_find_or_add(struct cfi_state *cfi)
{
	struct hlist_head *head = &cfi_hash[hash_min(cfi_key(cfi), cfi_bits)];
	struct cfi_state *obj;

	hlist_for_each_entry(obj, head, hash) {
		if (!cficmp(cfi, obj)) {
			nr_cfi_cache++;
			return obj;
		}
	}

	obj = cfi_alloc();
	*obj = *cfi;
	hlist_add_head(&obj->hash, head);

	return obj;
}

static void cfi_hash_add(struct cfi_state *cfi)
{
	struct hlist_head *head = &cfi_hash[hash_min(cfi_key(cfi), cfi_bits)];

	hlist_add_head(&cfi->hash, head);
}

static void *cfi_hash_alloc(void)
{
	cfi_bits = vmlinux ? ELF_HASH_BITS - 3 : 13;
	cfi_hash = mmap(NULL, sizeof(struct hlist_head) << cfi_bits,
			PROT_READ|PROT_WRITE,
			MAP_PRIVATE|MAP_ANON, -1, 0);
	if (cfi_hash == (void *)-1L) {
		WARN("mmap fail cfi_hash");
		cfi_hash = NULL;
	}  else if (stats) {
		printf("cfi_bits: %d\n", cfi_bits);
	}

	return cfi_hash;
}

static unsigned long nr_insns;
static unsigned long nr_insns_visited;

/*
 * Call the arch-specific instruction decoder for all the instructions and add
 * them to the global instruction list.
 */
static int decode_instructions(struct objtool_file *file)
{
	struct section *sec;
	struct symbol *func;
	unsigned long offset;
	struct instruction *insn;
	int ret;

	for_each_sec(file, sec) {

		if (!(sec->sh.sh_flags & SHF_EXECINSTR))
			continue;

		if (strcmp(sec->name, ".altinstr_replacement") &&
		    strcmp(sec->name, ".altinstr_aux") &&
		    strncmp(sec->name, ".discard.", 9))
			sec->text = true;

		if (!strcmp(sec->name, ".noinstr.text") ||
		    !strcmp(sec->name, ".entry.text") ||
		    !strncmp(sec->name, ".text..__x86.", 13))
			sec->noinstr = true;

		for (offset = 0; offset < sec->len; offset += insn->len) {
			insn = malloc(sizeof(*insn));
			if (!insn) {
				WARN("malloc failed");
				return -1;
			}
			memset(insn, 0, sizeof(*insn));
			INIT_LIST_HEAD(&insn->alts);
			INIT_LIST_HEAD(&insn->stack_ops);

			insn->sec = sec;
			insn->offset = offset;

			ret = arch_decode_instruction(file->elf, sec, offset,
						      sec->len - offset,
						      &insn->len, &insn->type,
						      &insn->immediate,
						      &insn->stack_ops);
			if (ret)
				goto err;

			hash_add(file->insn_hash, &insn->hash, sec_offset_hash(sec, insn->offset));
			list_add_tail(&insn->list, &file->insn_list);
			nr_insns++;
		}

		list_for_each_entry(func, &sec->symbol_list, list) {
			if (func->type != STT_FUNC || func->alias != func)
				continue;

			if (!find_insn(file, sec, func->offset)) {
				WARN("%s(): can't find starting instruction",
				     func->name);
				return -1;
			}

			sym_for_each_insn(file, func, insn)
				insn->func = func;
		}
	}

	if (stats)
		printf("nr_insns: %lu\n", nr_insns);

	return 0;

err:
	free(insn);
	return ret;
}

static struct instruction *find_last_insn(struct objtool_file *file,
					  struct section *sec)
{
	struct instruction *insn = NULL;
	unsigned int offset;
	unsigned int end = (sec->len > 10) ? sec->len - 10 : 0;

	for (offset = sec->len - 1; offset >= end && !insn; offset--)
		insn = find_insn(file, sec, offset);

	return insn;
}

/*
 * Mark "ud2" instructions and manually annotated dead ends.
 */
static int add_dead_ends(struct objtool_file *file)
{
	struct section *sec;
	struct reloc *reloc;
	struct instruction *insn;

	/*
	 * By default, "ud2" is a dead end unless otherwise annotated, because
	 * GCC 7 inserts it for certain divide-by-zero cases.
	 */
	for_each_insn(file, insn)
		if (insn->type == INSN_BUG)
			insn->dead_end = true;

	/*
	 * Check for manually annotated dead ends.
	 */
	sec = find_section_by_name(file->elf, ".rela.discard.unreachable");
	if (!sec)
		goto reachable;

	list_for_each_entry(reloc, &sec->reloc_list, list) {
		if (reloc->sym->type != STT_SECTION) {
			WARN("unexpected relocation symbol type in %s", sec->name);
			return -1;
		}
		insn = find_insn(file, reloc->sym->sec, reloc->addend);
		if (insn)
			insn = list_prev_entry(insn, list);
		else if (reloc->addend == reloc->sym->sec->len) {
			insn = find_last_insn(file, reloc->sym->sec);
			if (!insn) {
				WARN("can't find unreachable insn at %s+0x%" PRIx64,
				     reloc->sym->sec->name, reloc->addend);
				return -1;
			}
		} else {
			WARN("can't find unreachable insn at %s+0x%" PRIx64,
			     reloc->sym->sec->name, reloc->addend);
			return -1;
		}

		insn->dead_end = true;
	}

reachable:
	/*
	 * These manually annotated reachable checks are needed for GCC 4.4,
	 * where the Linux unreachable() macro isn't supported.  In that case
	 * GCC doesn't know the "ud2" is fatal, so it generates code as if it's
	 * not a dead end.
	 */
	sec = find_section_by_name(file->elf, ".rela.discard.reachable");
	if (!sec)
		return 0;

	list_for_each_entry(reloc, &sec->reloc_list, list) {
		if (reloc->sym->type != STT_SECTION) {
			WARN("unexpected relocation symbol type in %s", sec->name);
			return -1;
		}
		insn = find_insn(file, reloc->sym->sec, reloc->addend);
		if (insn)
			insn = list_prev_entry(insn, list);
		else if (reloc->addend == reloc->sym->sec->len) {
			insn = find_last_insn(file, reloc->sym->sec);
			if (!insn) {
				WARN("can't find reachable insn at %s+0x%" PRIx64,
				     reloc->sym->sec->name, reloc->addend);
				return -1;
			}
		} else {
			WARN("can't find reachable insn at %s+0x%" PRIx64,
			     reloc->sym->sec->name, reloc->addend);
			return -1;
		}

		insn->dead_end = false;
	}

	return 0;
}

static int create_static_call_sections(struct objtool_file *file)
{
	struct section *sec;
	struct static_call_site *site;
	struct instruction *insn;
	struct symbol *key_sym;
	char *key_name, *tmp;
	int idx;

	sec = find_section_by_name(file->elf, ".static_call_sites");
	if (sec) {
		INIT_LIST_HEAD(&file->static_call_list);
		WARN("file already has .static_call_sites section, skipping");
		return 0;
	}

	if (list_empty(&file->static_call_list))
		return 0;

	idx = 0;
	list_for_each_entry(insn, &file->static_call_list, call_node)
		idx++;

	sec = elf_create_section(file->elf, ".static_call_sites", SHF_WRITE,
				 sizeof(struct static_call_site), idx);
	if (!sec)
		return -1;

	idx = 0;
	list_for_each_entry(insn, &file->static_call_list, call_node) {

		site = (struct static_call_site *)sec->data->d_buf + idx;
		memset(site, 0, sizeof(struct static_call_site));

		/* populate reloc for 'addr' */
		if (elf_add_reloc_to_insn(file->elf, sec,
					  idx * sizeof(struct static_call_site),
					  R_X86_64_PC32,
					  insn->sec, insn->offset))
			return -1;

		/* find key symbol */
		key_name = strdup(insn->call_dest->name);
		if (!key_name) {
			perror("strdup");
			return -1;
		}
		if (strncmp(key_name, STATIC_CALL_TRAMP_PREFIX_STR,
			    STATIC_CALL_TRAMP_PREFIX_LEN)) {
			WARN("static_call: trampoline name malformed: %s", key_name);
			free(key_name);
			return -1;
		}
		tmp = key_name + STATIC_CALL_TRAMP_PREFIX_LEN - STATIC_CALL_KEY_PREFIX_LEN;
		memcpy(tmp, STATIC_CALL_KEY_PREFIX_STR, STATIC_CALL_KEY_PREFIX_LEN);

		key_sym = find_symbol_by_name(file->elf, tmp);
		if (!key_sym) {
			if (!module) {
				WARN("static_call: can't find static_call_key symbol: %s", tmp);
				free(key_name);
				return -1;
			}

			/*
			 * For modules(), the key might not be exported, which
			 * means the module can make static calls but isn't
			 * allowed to change them.
			 *
			 * In that case we temporarily set the key to be the
			 * trampoline address.  This is fixed up in
			 * static_call_add_module().
			 */
			key_sym = insn->call_dest;
		}
		free(key_name);

		/* populate reloc for 'key' */
		if (elf_add_reloc(file->elf, sec,
				  idx * sizeof(struct static_call_site) + 4,
				  R_X86_64_PC32, key_sym,
				  is_sibling_call(insn) * STATIC_CALL_SITE_TAIL))
			return -1;

		idx++;
	}

	return 0;
}

static int create_retpoline_sites_sections(struct objtool_file *file)
{
	struct instruction *insn;
	struct section *sec;
	int idx;

	sec = find_section_by_name(file->elf, ".retpoline_sites");
	if (sec) {
		WARN("file already has .retpoline_sites, skipping");
		return 0;
	}

	idx = 0;
	list_for_each_entry(insn, &file->retpoline_call_list, call_node)
		idx++;

	if (!idx)
		return 0;

	sec = elf_create_section(file->elf, ".retpoline_sites", 0,
				 sizeof(int), idx);
	if (!sec) {
		WARN("elf_create_section: .retpoline_sites");
		return -1;
	}

	idx = 0;
	list_for_each_entry(insn, &file->retpoline_call_list, call_node) {

		int *site = (int *)sec->data->d_buf + idx;
		*site = 0;

		if (elf_add_reloc_to_insn(file->elf, sec,
					  idx * sizeof(int),
					  R_X86_64_PC32,
					  insn->sec, insn->offset)) {
			WARN("elf_add_reloc_to_insn: .retpoline_sites");
			return -1;
		}

		idx++;
	}

	return 0;
}

static int create_return_sites_sections(struct objtool_file *file)
{
	struct instruction *insn;
	struct section *sec;
	int idx;

	sec = find_section_by_name(file->elf, ".return_sites");
	if (sec) {
		WARN("file already has .return_sites, skipping");
		return 0;
	}

	idx = 0;
	list_for_each_entry(insn, &file->return_thunk_list, call_node)
		idx++;

	if (!idx)
		return 0;

	sec = elf_create_section(file->elf, ".return_sites", 0,
				 sizeof(int), idx);
	if (!sec) {
		WARN("elf_create_section: .return_sites");
		return -1;
	}

	idx = 0;
	list_for_each_entry(insn, &file->return_thunk_list, call_node) {

		int *site = (int *)sec->data->d_buf + idx;
		*site = 0;

		if (elf_add_reloc_to_insn(file->elf, sec,
					  idx * sizeof(int),
					  R_X86_64_PC32,
					  insn->sec, insn->offset)) {
			WARN("elf_add_reloc_to_insn: .return_sites");
			return -1;
		}

		idx++;
	}

	return 0;
}

static int create_mcount_loc_sections(struct objtool_file *file)
{
	struct section *sec;
	unsigned long *loc;
	struct instruction *insn;
	int idx;

	sec = find_section_by_name(file->elf, "__mcount_loc");
	if (sec) {
		INIT_LIST_HEAD(&file->mcount_loc_list);
		WARN("file already has __mcount_loc section, skipping");
		return 0;
	}

	if (list_empty(&file->mcount_loc_list))
		return 0;

	idx = 0;
	list_for_each_entry(insn, &file->mcount_loc_list, mcount_loc_node)
		idx++;

	sec = elf_create_section(file->elf, "__mcount_loc", 0, sizeof(unsigned long), idx);
	if (!sec)
		return -1;

	idx = 0;
	list_for_each_entry(insn, &file->mcount_loc_list, mcount_loc_node) {

		loc = (unsigned long *)sec->data->d_buf + idx;
		memset(loc, 0, sizeof(unsigned long));

		if (elf_add_reloc_to_insn(file->elf, sec,
					  idx * sizeof(unsigned long),
					  R_X86_64_64,
					  insn->sec, insn->offset))
			return -1;

		idx++;
	}

	return 0;
}

/*
 * Warnings shouldn't be reported for ignored functions.
 */
static void add_ignores(struct objtool_file *file)
{
	struct instruction *insn;
	struct section *sec;
	struct symbol *func;
	struct reloc *reloc;

	sec = find_section_by_name(file->elf, ".rela.discard.func_stack_frame_non_standard");
	if (!sec)
		return;

	list_for_each_entry(reloc, &sec->reloc_list, list) {
		switch (reloc->sym->type) {
		case STT_FUNC:
			func = reloc->sym;
			break;

		case STT_SECTION:
			func = find_func_by_offset(reloc->sym->sec, reloc->addend);
			if (!func)
				continue;
			break;

		default:
			WARN("unexpected relocation symbol type in %s: %d", sec->name, reloc->sym->type);
			continue;
		}

		func_for_each_insn(file, func, insn)
			insn->ignore = true;
	}
}

/*
 * This is a whitelist of functions that is allowed to be called with AC set.
 * The list is meant to be minimal and only contains compiler instrumentation
 * ABI and a few functions used to implement *_{to,from}_user() functions.
 *
 * These functions must not directly change AC, but may PUSHF/POPF.
 */
static const char *uaccess_safe_builtin[] = {
	/* KASAN */
	"kasan_report",
	"kasan_check_range",
	/* KASAN out-of-line */
	"__asan_loadN_noabort",
	"__asan_load1_noabort",
	"__asan_load2_noabort",
	"__asan_load4_noabort",
	"__asan_load8_noabort",
	"__asan_load16_noabort",
	"__asan_storeN_noabort",
	"__asan_store1_noabort",
	"__asan_store2_noabort",
	"__asan_store4_noabort",
	"__asan_store8_noabort",
	"__asan_store16_noabort",
	"__kasan_check_read",
	"__kasan_check_write",
	/* KASAN in-line */
	"__asan_report_load_n_noabort",
	"__asan_report_load1_noabort",
	"__asan_report_load2_noabort",
	"__asan_report_load4_noabort",
	"__asan_report_load8_noabort",
	"__asan_report_load16_noabort",
	"__asan_report_store_n_noabort",
	"__asan_report_store1_noabort",
	"__asan_report_store2_noabort",
	"__asan_report_store4_noabort",
	"__asan_report_store8_noabort",
	"__asan_report_store16_noabort",
	/* KCSAN */
	"__kcsan_check_access",
	"kcsan_found_watchpoint",
	"kcsan_setup_watchpoint",
	"kcsan_check_scoped_accesses",
	"kcsan_disable_current",
	"kcsan_enable_current_nowarn",
	/* KCSAN/TSAN */
	"__tsan_func_entry",
	"__tsan_func_exit",
	"__tsan_read_range",
	"__tsan_write_range",
	"__tsan_read1",
	"__tsan_read2",
	"__tsan_read4",
	"__tsan_read8",
	"__tsan_read16",
	"__tsan_write1",
	"__tsan_write2",
	"__tsan_write4",
	"__tsan_write8",
	"__tsan_write16",
	"__tsan_read_write1",
	"__tsan_read_write2",
	"__tsan_read_write4",
	"__tsan_read_write8",
	"__tsan_read_write16",
	"__tsan_volatile_read1",
	"__tsan_volatile_read2",
	"__tsan_volatile_read4",
	"__tsan_volatile_read8",
	"__tsan_volatile_read16",
	"__tsan_volatile_write1",
	"__tsan_volatile_write2",
	"__tsan_volatile_write4",
	"__tsan_volatile_write8",
	"__tsan_volatile_write16",
	"__tsan_atomic8_load",
	"__tsan_atomic16_load",
	"__tsan_atomic32_load",
	"__tsan_atomic64_load",
	"__tsan_atomic8_store",
	"__tsan_atomic16_store",
	"__tsan_atomic32_store",
	"__tsan_atomic64_store",
	"__tsan_atomic8_exchange",
	"__tsan_atomic16_exchange",
	"__tsan_atomic32_exchange",
	"__tsan_atomic64_exchange",
	"__tsan_atomic8_fetch_add",
	"__tsan_atomic16_fetch_add",
	"__tsan_atomic32_fetch_add",
	"__tsan_atomic64_fetch_add",
	"__tsan_atomic8_fetch_sub",
	"__tsan_atomic16_fetch_sub",
	"__tsan_atomic32_fetch_sub",
	"__tsan_atomic64_fetch_sub",
	"__tsan_atomic8_fetch_and",
	"__tsan_atomic16_fetch_and",
	"__tsan_atomic32_fetch_and",
	"__tsan_atomic64_fetch_and",
	"__tsan_atomic8_fetch_or",
	"__tsan_atomic16_fetch_or",
	"__tsan_atomic32_fetch_or",
	"__tsan_atomic64_fetch_or",
	"__tsan_atomic8_fetch_xor",
	"__tsan_atomic16_fetch_xor",
	"__tsan_atomic32_fetch_xor",
	"__tsan_atomic64_fetch_xor",
	"__tsan_atomic8_fetch_nand",
	"__tsan_atomic16_fetch_nand",
	"__tsan_atomic32_fetch_nand",
	"__tsan_atomic64_fetch_nand",
	"__tsan_atomic8_compare_exchange_strong",
	"__tsan_atomic16_compare_exchange_strong",
	"__tsan_atomic32_compare_exchange_strong",
	"__tsan_atomic64_compare_exchange_strong",
	"__tsan_atomic8_compare_exchange_weak",
	"__tsan_atomic16_compare_exchange_weak",
	"__tsan_atomic32_compare_exchange_weak",
	"__tsan_atomic64_compare_exchange_weak",
	"__tsan_atomic8_compare_exchange_val",
	"__tsan_atomic16_compare_exchange_val",
	"__tsan_atomic32_compare_exchange_val",
	"__tsan_atomic64_compare_exchange_val",
	"__tsan_atomic_thread_fence",
	"__tsan_atomic_signal_fence",
	"__tsan_unaligned_read16",
	"__tsan_unaligned_write16",
	/* KCOV */
	"write_comp_data",
	"check_kcov_mode",
	"__sanitizer_cov_trace_pc",
	"__sanitizer_cov_trace_const_cmp1",
	"__sanitizer_cov_trace_const_cmp2",
	"__sanitizer_cov_trace_const_cmp4",
	"__sanitizer_cov_trace_const_cmp8",
	"__sanitizer_cov_trace_cmp1",
	"__sanitizer_cov_trace_cmp2",
	"__sanitizer_cov_trace_cmp4",
	"__sanitizer_cov_trace_cmp8",
	"__sanitizer_cov_trace_switch",
	/* UBSAN */
	"ubsan_type_mismatch_common",
	"__ubsan_handle_type_mismatch",
	"__ubsan_handle_type_mismatch_v1",
	"__ubsan_handle_shift_out_of_bounds",
	/* misc */
	"csum_partial_copy_generic",
	"copy_mc_fragile",
	"copy_mc_fragile_handle_tail",
	"copy_mc_enhanced_fast_string",
	"ftrace_likely_update", /* CONFIG_TRACE_BRANCH_PROFILING */
	NULL
};

static void add_uaccess_safe(struct objtool_file *file)
{
	struct symbol *func;
	const char **name;

	if (!uaccess)
		return;

	for (name = uaccess_safe_builtin; *name; name++) {
		func = find_symbol_by_name(file->elf, *name);
		if (!func)
			continue;

		func->uaccess_safe = true;
	}
}

/*
 * FIXME: For now, just ignore any alternatives which add retpolines.  This is
 * a temporary hack, as it doesn't allow ORC to unwind from inside a retpoline.
 * But it at least allows objtool to understand the control flow *around* the
 * retpoline.
 */
static int add_ignore_alternatives(struct objtool_file *file)
{
	struct section *sec;
	struct reloc *reloc;
	struct instruction *insn;

	sec = find_section_by_name(file->elf, ".rela.discard.ignore_alts");
	if (!sec)
		return 0;

	list_for_each_entry(reloc, &sec->reloc_list, list) {
		if (reloc->sym->type != STT_SECTION) {
			WARN("unexpected relocation symbol type in %s", sec->name);
			return -1;
		}

		insn = find_insn(file, reloc->sym->sec, reloc->addend);
		if (!insn) {
			WARN("bad .discard.ignore_alts entry");
			return -1;
		}

		insn->ignore_alts = true;
	}

	return 0;
}

/*
 * Symbols that replace INSN_CALL_DYNAMIC, every (tail) call to such a symbol
 * will be added to the .retpoline_sites section.
 */
__weak bool arch_is_retpoline(struct symbol *sym)
{
	return false;
}

/*
 * Symbols that replace INSN_RETURN, every (tail) call to such a symbol
 * will be added to the .return_sites section.
 */
__weak bool arch_is_rethunk(struct symbol *sym)
{
	return false;
}

/*
 * Symbols that are embedded inside other instructions, because sometimes crazy
 * code exists. These are mostly ignored for validation purposes.
 */
__weak bool arch_is_embedded_insn(struct symbol *sym)
{
	return false;
}

#define NEGATIVE_RELOC	((void *)-1L)

static struct reloc *insn_reloc(struct objtool_file *file, struct instruction *insn)
{
	if (insn->reloc == NEGATIVE_RELOC)
		return NULL;

	if (!insn->reloc) {
		insn->reloc = find_reloc_by_dest_range(file->elf, insn->sec,
						       insn->offset, insn->len);
		if (!insn->reloc) {
			insn->reloc = NEGATIVE_RELOC;
			return NULL;
		}
	}

	return insn->reloc;
}

static void remove_insn_ops(struct instruction *insn)
{
	struct stack_op *op, *tmp;

	list_for_each_entry_safe(op, tmp, &insn->stack_ops, list) {
		list_del(&op->list);
		free(op);
	}
}

static void annotate_call_site(struct objtool_file *file,
			       struct instruction *insn, bool sibling)
{
	struct reloc *reloc = insn_reloc(file, insn);
	struct symbol *sym = insn->call_dest;

	if (!sym)
		sym = reloc->sym;

	/*
	 * Alternative replacement code is just template code which is
	 * sometimes copied to the original instruction. For now, don't
	 * annotate it. (In the future we might consider annotating the
	 * original instruction if/when it ever makes sense to do so.)
	 */
	if (!strcmp(insn->sec->name, ".altinstr_replacement"))
		return;

	if (sym->static_call_tramp) {
		list_add_tail(&insn->call_node, &file->static_call_list);
		return;
	}

	if (sym->retpoline_thunk) {
		list_add_tail(&insn->call_node, &file->retpoline_call_list);
		return;
	}

	/*
	 * Many compilers cannot disable KCOV with a function attribute
	 * so they need a little help, NOP out any KCOV calls from noinstr
	 * text.
	 */
	if (insn->sec->noinstr && sym->kcov) {
		if (reloc) {
			reloc->type = R_NONE;
			elf_write_reloc(file->elf, reloc);
		}

		elf_write_insn(file->elf, insn->sec,
			       insn->offset, insn->len,
			       sibling ? arch_ret_insn(insn->len)
			               : arch_nop_insn(insn->len));

		insn->type = sibling ? INSN_RETURN : INSN_NOP;

		if (sibling) {
			/*
			 * We've replaced the tail-call JMP insn by two new
			 * insn: RET; INT3, except we only have a single struct
			 * insn here. Mark it retpoline_safe to avoid the SLS
			 * warning, instead of adding another insn.
			 */
			insn->retpoline_safe = true;
		}

		return;
	}
}

static void add_call_dest(struct objtool_file *file, struct instruction *insn,
			  struct symbol *dest, bool sibling)
{
	insn->call_dest = dest;
	if (!dest)
		return;

	/*
	 * Whatever stack impact regular CALLs have, should be undone
	 * by the RETURN of the called function.
	 *
	 * Annotated intra-function calls retain the stack_ops but
	 * are converted to JUMP, see read_intra_function_calls().
	 */
	remove_insn_ops(insn);

	annotate_call_site(file, insn, sibling);
}

static void add_retpoline_call(struct objtool_file *file, struct instruction *insn)
{
	/*
	 * Retpoline calls/jumps are really dynamic calls/jumps in disguise,
	 * so convert them accordingly.
	 */
	switch (insn->type) {
	case INSN_CALL:
		insn->type = INSN_CALL_DYNAMIC;
		break;
	case INSN_JUMP_UNCONDITIONAL:
		insn->type = INSN_JUMP_DYNAMIC;
		break;
	case INSN_JUMP_CONDITIONAL:
		insn->type = INSN_JUMP_DYNAMIC_CONDITIONAL;
		break;
	default:
		return;
	}

	insn->retpoline_safe = true;

	/*
	 * Whatever stack impact regular CALLs have, should be undone
	 * by the RETURN of the called function.
	 *
	 * Annotated intra-function calls retain the stack_ops but
	 * are converted to JUMP, see read_intra_function_calls().
	 */
	remove_insn_ops(insn);

	annotate_call_site(file, insn, false);
}

static void add_return_call(struct objtool_file *file, struct instruction *insn, bool add)
{
	/*
	 * Return thunk tail calls are really just returns in disguise,
	 * so convert them accordingly.
	 */
	insn->type = INSN_RETURN;
	insn->retpoline_safe = true;

	/* Skip the non-text sections, specially .discard ones */
	if (add && insn->sec->text)
		list_add_tail(&insn->call_node, &file->return_thunk_list);
}

/*
 * CONFIG_CFI_CLANG: Check if the section is a CFI jump table or a
 * compiler-generated CFI handler.
 */
static bool is_cfi_section(struct section *sec)
{
	return (sec->name &&
		(!strncmp(sec->name, ".text..L.cfi.jumptable", 22) ||
		 !strcmp(sec->name, ".text.__cfi_check")));
}

/*
 * CONFIG_CFI_CLANG: Ignore CFI jump tables.
 */
static void add_cfi_jumptables(struct objtool_file *file)
{
	struct section *sec;
	struct symbol *func;
	struct instruction *insn;

	for_each_sec(file, sec) {
		if (!is_cfi_section(sec))
			continue;

		list_for_each_entry(func, &sec->symbol_list, list) {
			sym_for_each_insn(file, func, insn)
				insn->ignore = true;
		}
	}
}

/*
 * Find the destination instructions for all jumps.
 */
static int add_jump_destinations(struct objtool_file *file)
{
	struct instruction *insn;
	struct reloc *reloc;
	struct section *dest_sec;
	unsigned long dest_off;

	for_each_insn(file, insn) {
		if (!is_static_jump(insn))
			continue;

		reloc = insn_reloc(file, insn);
		if (!reloc) {
			dest_sec = insn->sec;
			dest_off = arch_jump_destination(insn);
		} else if (reloc->sym->type == STT_SECTION) {
			dest_sec = reloc->sym->sec;
			dest_off = arch_dest_reloc_offset(reloc->addend);
		} else if (reloc->sym->retpoline_thunk) {
			add_retpoline_call(file, insn);
			continue;
		} else if (reloc->sym->return_thunk) {
			add_return_call(file, insn, true);
			continue;
		} else if (insn->func) {
			/* internal or external sibling call (with reloc) */
			add_call_dest(file, insn, reloc->sym, true);
			continue;
		} else if (reloc->sym->sec->idx) {
			dest_sec = reloc->sym->sec;
			dest_off = reloc->sym->sym.st_value +
				   arch_dest_reloc_offset(reloc->addend);
		} else {
			/* non-func asm code jumping to another file */
			continue;
		}

		insn->jump_dest = find_insn(file, dest_sec, dest_off);

		if (!insn->jump_dest && dest_sec->len == dest_off)
			insn->jump_dest = find_last_insn(file, dest_sec);

		if (!insn->jump_dest) {
			struct symbol *sym = find_symbol_by_offset(dest_sec, dest_off);

			/*
			 * This is a special case where an alt instruction
			 * jumps past the end of the section.  These are
			 * handled later in handle_group_alt().
			 */
			if (!strcmp(insn->sec->name, ".altinstr_replacement"))
				continue;

			if (is_cfi_section(insn->sec))
				continue;

			/*
			 * This is a special case for retbleed_untrain_ret().
			 * It jumps to __x86_return_thunk(), but objtool
			 * can't find the thunk's starting RET
			 * instruction, because the RET is also in the
			 * middle of another instruction.  Objtool only
			 * knows about the outer instruction.
			 */
			if (sym && sym->embedded_insn) {
				add_return_call(file, insn, false);
				continue;
			}

			WARN_FUNC("can't find jump dest instruction at %s+0x%lx",
				  insn->sec, insn->offset, dest_sec->name,
				  dest_off);
			return -1;
		}

		/*
		 * Cross-function jump.
		 */
		if (insn->func && insn->jump_dest->func &&
		    insn->func != insn->jump_dest->func) {

			/*
			 * For GCC 8+, create parent/child links for any cold
			 * subfunctions.  This is _mostly_ redundant with a
			 * similar initialization in read_symbols().
			 *
			 * If a function has aliases, we want the *first* such
			 * function in the symbol table to be the subfunction's
			 * parent.  In that case we overwrite the
			 * initialization done in read_symbols().
			 *
			 * However this code can't completely replace the
			 * read_symbols() code because this doesn't detect the
			 * case where the parent function's only reference to a
			 * subfunction is through a jump table.
			 */
			if (!strstr(insn->func->name, ".cold") &&
			    strstr(insn->jump_dest->func->name, ".cold")) {
				insn->func->cfunc = insn->jump_dest->func;
				insn->jump_dest->func->pfunc = insn->func;

			} else if (insn->jump_dest->func->pfunc != insn->func->pfunc &&
				   insn->jump_dest->offset == insn->jump_dest->func->offset) {
				/* internal sibling call (without reloc) */
				add_call_dest(file, insn, insn->jump_dest->func, true);
			}
		}
	}

	return 0;
}

static struct symbol *find_call_destination(struct section *sec, unsigned long offset)
{
	struct symbol *call_dest;

	call_dest = find_func_by_offset(sec, offset);
	if (!call_dest)
		call_dest = find_symbol_by_offset(sec, offset);

	return call_dest;
}

/*
 * Find the destination instructions for all calls.
 */
static int add_call_destinations(struct objtool_file *file)
{
	struct instruction *insn;
	unsigned long dest_off;
	struct symbol *dest;
	struct reloc *reloc;

	for_each_insn(file, insn) {
		if (insn->type != INSN_CALL)
			continue;

		reloc = insn_reloc(file, insn);
		if (!reloc) {
			dest_off = arch_jump_destination(insn);
			dest = find_call_destination(insn->sec, dest_off);

			add_call_dest(file, insn, dest, false);

			if (insn->ignore)
				continue;

			if (!insn->call_dest) {
				WARN_FUNC("unannotated intra-function call", insn->sec, insn->offset);
				return -1;
			}

			if (insn->func && insn->call_dest->type != STT_FUNC) {
				WARN_FUNC("unsupported call to non-function",
					  insn->sec, insn->offset);
				return -1;
			}

		} else if (reloc->sym->type == STT_SECTION) {
			dest_off = arch_dest_reloc_offset(reloc->addend);
			dest = find_call_destination(reloc->sym->sec, dest_off);
			if (!dest) {
				if (is_cfi_section(reloc->sym->sec))
					continue;

				WARN_FUNC("can't find call dest symbol at %s+0x%lx",
					  insn->sec, insn->offset,
					  reloc->sym->sec->name,
					  dest_off);
				return -1;
			}

			add_call_dest(file, insn, dest, false);

		} else if (reloc->sym->retpoline_thunk) {
			add_retpoline_call(file, insn);

		} else
			add_call_dest(file, insn, reloc->sym, false);
	}

	return 0;
}

/*
 * The .alternatives section requires some extra special care over and above
 * other special sections because alternatives are patched in place.
 */
static int handle_group_alt(struct objtool_file *file,
			    struct special_alt *special_alt,
			    struct instruction *orig_insn,
			    struct instruction **new_insn)
{
	struct instruction *last_orig_insn, *last_new_insn = NULL, *insn, *nop = NULL;
	struct alt_group *orig_alt_group, *new_alt_group;
	unsigned long dest_off;


	orig_alt_group = malloc(sizeof(*orig_alt_group));
	if (!orig_alt_group) {
		WARN("malloc failed");
		return -1;
	}
	orig_alt_group->cfi = calloc(special_alt->orig_len,
				     sizeof(struct cfi_state *));
	if (!orig_alt_group->cfi) {
		WARN("calloc failed");
		return -1;
	}

	last_orig_insn = NULL;
	insn = orig_insn;
	sec_for_each_insn_from(file, insn) {
		if (insn->offset >= special_alt->orig_off + special_alt->orig_len)
			break;

		insn->alt_group = orig_alt_group;
		last_orig_insn = insn;
	}
	orig_alt_group->orig_group = NULL;
	orig_alt_group->first_insn = orig_insn;
	orig_alt_group->last_insn = last_orig_insn;


	new_alt_group = malloc(sizeof(*new_alt_group));
	if (!new_alt_group) {
		WARN("malloc failed");
		return -1;
	}

	if (special_alt->new_len < special_alt->orig_len) {
		/*
		 * Insert a fake nop at the end to make the replacement
		 * alt_group the same size as the original.  This is needed to
		 * allow propagate_alt_cfi() to do its magic.  When the last
		 * instruction affects the stack, the instruction after it (the
		 * nop) will propagate the new state to the shared CFI array.
		 */
		nop = malloc(sizeof(*nop));
		if (!nop) {
			WARN("malloc failed");
			return -1;
		}
		memset(nop, 0, sizeof(*nop));
		INIT_LIST_HEAD(&nop->alts);
		INIT_LIST_HEAD(&nop->stack_ops);

		nop->sec = special_alt->new_sec;
		nop->offset = special_alt->new_off + special_alt->new_len;
		nop->len = special_alt->orig_len - special_alt->new_len;
		nop->type = INSN_NOP;
		nop->func = orig_insn->func;
		nop->alt_group = new_alt_group;
		nop->ignore = orig_insn->ignore_alts;
	}

	if (!special_alt->new_len) {
		*new_insn = nop;
		goto end;
	}

	insn = *new_insn;
	sec_for_each_insn_from(file, insn) {
		struct reloc *alt_reloc;

		if (insn->offset >= special_alt->new_off + special_alt->new_len)
			break;

		last_new_insn = insn;

		insn->ignore = orig_insn->ignore_alts;
		insn->func = orig_insn->func;
		insn->alt_group = new_alt_group;

		/*
		 * Since alternative replacement code is copy/pasted by the
		 * kernel after applying relocations, generally such code can't
		 * have relative-address relocation references to outside the
		 * .altinstr_replacement section, unless the arch's
		 * alternatives code can adjust the relative offsets
		 * accordingly.
		 */
		alt_reloc = insn_reloc(file, insn);
		if (alt_reloc &&
		    !arch_support_alt_relocation(special_alt, insn, alt_reloc)) {

			WARN_FUNC("unsupported relocation in alternatives section",
				  insn->sec, insn->offset);
			return -1;
		}

		if (!is_static_jump(insn))
			continue;

		if (!insn->immediate)
			continue;

		dest_off = arch_jump_destination(insn);
		if (dest_off == special_alt->new_off + special_alt->new_len)
			insn->jump_dest = next_insn_same_sec(file, last_orig_insn);

		if (!insn->jump_dest) {
			WARN_FUNC("can't find alternative jump destination",
				  insn->sec, insn->offset);
			return -1;
		}
	}

	if (!last_new_insn) {
		WARN_FUNC("can't find last new alternative instruction",
			  special_alt->new_sec, special_alt->new_off);
		return -1;
	}

	if (nop)
		list_add(&nop->list, &last_new_insn->list);
end:
	new_alt_group->orig_group = orig_alt_group;
	new_alt_group->first_insn = *new_insn;
	new_alt_group->last_insn = nop ? : last_new_insn;
	new_alt_group->cfi = orig_alt_group->cfi;
	return 0;
}

/*
 * A jump table entry can either convert a nop to a jump or a jump to a nop.
 * If the original instruction is a jump, make the alt entry an effective nop
 * by just skipping the original instruction.
 */
static int handle_jump_alt(struct objtool_file *file,
			   struct special_alt *special_alt,
			   struct instruction *orig_insn,
			   struct instruction **new_insn)
{
	if (orig_insn->type == INSN_NOP)
		return 0;

	if (orig_insn->type != INSN_JUMP_UNCONDITIONAL) {
		WARN_FUNC("unsupported instruction at jump label",
			  orig_insn->sec, orig_insn->offset);
		return -1;
	}

	*new_insn = list_next_entry(orig_insn, list);
	return 0;
}

/*
 * Read all the special sections which have alternate instructions which can be
 * patched in or redirected to at runtime.  Each instruction having alternate
 * instruction(s) has them added to its insn->alts list, which will be
 * traversed in validate_branch().
 */
static int add_special_section_alts(struct objtool_file *file)
{
	struct list_head special_alts;
	struct instruction *orig_insn, *new_insn;
	struct special_alt *special_alt, *tmp;
	struct alternative *alt;
	int ret;

	ret = special_get_alts(file->elf, &special_alts);
	if (ret)
		return ret;

	list_for_each_entry_safe(special_alt, tmp, &special_alts, list) {

		orig_insn = find_insn(file, special_alt->orig_sec,
				      special_alt->orig_off);
		if (!orig_insn) {
			WARN_FUNC("special: can't find orig instruction",
				  special_alt->orig_sec, special_alt->orig_off);
			ret = -1;
			goto out;
		}

		new_insn = NULL;
		if (!special_alt->group || special_alt->new_len) {
			new_insn = find_insn(file, special_alt->new_sec,
					     special_alt->new_off);
			if (!new_insn) {
				WARN_FUNC("special: can't find new instruction",
					  special_alt->new_sec,
					  special_alt->new_off);
				ret = -1;
				goto out;
			}
		}

		if (special_alt->group) {
			if (!special_alt->orig_len) {
				WARN_FUNC("empty alternative entry",
					  orig_insn->sec, orig_insn->offset);
				continue;
			}

			ret = handle_group_alt(file, special_alt, orig_insn,
					       &new_insn);
			if (ret)
				goto out;
		} else if (special_alt->jump_or_nop) {
			ret = handle_jump_alt(file, special_alt, orig_insn,
					      &new_insn);
			if (ret)
				goto out;
		}

		alt = malloc(sizeof(*alt));
		if (!alt) {
			WARN("malloc failed");
			ret = -1;
			goto out;
		}

		alt->insn = new_insn;
		alt->skip_orig = special_alt->skip_orig;
		orig_insn->ignore_alts |= special_alt->skip_alt;
		list_add_tail(&alt->list, &orig_insn->alts);

		list_del(&special_alt->list);
		free(special_alt);
	}

out:
	return ret;
}

static int add_jump_table(struct objtool_file *file, struct instruction *insn,
			    struct reloc *table)
{
	struct reloc *reloc = table;
	struct instruction *dest_insn;
	struct alternative *alt;
	struct symbol *pfunc = insn->func->pfunc;
	unsigned int prev_offset = 0;

	/*
	 * Each @reloc is a switch table relocation which points to the target
	 * instruction.
	 */
	list_for_each_entry_from(reloc, &table->sec->reloc_list, list) {

		/* Check for the end of the table: */
		if (reloc != table && reloc->jump_table_start)
			break;

		/* Make sure the table entries are consecutive: */
		if (prev_offset && reloc->offset != prev_offset + 8)
			break;

		/* Detect function pointers from contiguous objects: */
		if (reloc->sym->sec == pfunc->sec &&
		    reloc->addend == pfunc->offset)
			break;

		dest_insn = find_insn(file, reloc->sym->sec, reloc->addend);
		if (!dest_insn)
			break;

		/* Make sure the destination is in the same function: */
		if (!dest_insn->func || dest_insn->func->pfunc != pfunc)
			break;

		alt = malloc(sizeof(*alt));
		if (!alt) {
			WARN("malloc failed");
			return -1;
		}

		alt->insn = dest_insn;
		list_add_tail(&alt->list, &insn->alts);
		prev_offset = reloc->offset;
	}

	if (!prev_offset) {
		WARN_FUNC("can't find switch jump table",
			  insn->sec, insn->offset);
		return -1;
	}

	return 0;
}

/*
 * find_jump_table() - Given a dynamic jump, find the switch jump table
 * associated with it.
 */
static struct reloc *find_jump_table(struct objtool_file *file,
				      struct symbol *func,
				      struct instruction *insn)
{
	struct reloc *table_reloc;
	struct instruction *dest_insn, *orig_insn = insn;

	/*
	 * Backward search using the @first_jump_src links, these help avoid
	 * much of the 'in between' code. Which avoids us getting confused by
	 * it.
	 */
	for (;
	     insn && insn->func && insn->func->pfunc == func;
	     insn = insn->first_jump_src ?: prev_insn_same_sym(file, insn)) {

		if (insn != orig_insn && insn->type == INSN_JUMP_DYNAMIC)
			break;

		/* allow small jumps within the range */
		if (insn->type == INSN_JUMP_UNCONDITIONAL &&
		    insn->jump_dest &&
		    (insn->jump_dest->offset <= insn->offset ||
		     insn->jump_dest->offset > orig_insn->offset))
		    break;

		table_reloc = arch_find_switch_table(file, insn);
		if (!table_reloc)
			continue;
		dest_insn = find_insn(file, table_reloc->sym->sec, table_reloc->addend);
		if (!dest_insn || !dest_insn->func || dest_insn->func->pfunc != func)
			continue;

		return table_reloc;
	}

	return NULL;
}

/*
 * First pass: Mark the head of each jump table so that in the next pass,
 * we know when a given jump table ends and the next one starts.
 */
static void mark_func_jump_tables(struct objtool_file *file,
				    struct symbol *func)
{
	struct instruction *insn, *last = NULL;
	struct reloc *reloc;

	func_for_each_insn(file, func, insn) {
		if (!last)
			last = insn;

		/*
		 * Store back-pointers for unconditional forward jumps such
		 * that find_jump_table() can back-track using those and
		 * avoid some potentially confusing code.
		 */
		if (insn->type == INSN_JUMP_UNCONDITIONAL && insn->jump_dest &&
		    insn->offset > last->offset &&
		    insn->jump_dest->offset > insn->offset &&
		    !insn->jump_dest->first_jump_src) {

			insn->jump_dest->first_jump_src = insn;
			last = insn->jump_dest;
		}

		if (insn->type != INSN_JUMP_DYNAMIC)
			continue;

		reloc = find_jump_table(file, func, insn);
		if (reloc) {
			reloc->jump_table_start = true;
			insn->jump_table = reloc;
		}
	}
}

static int add_func_jump_tables(struct objtool_file *file,
				  struct symbol *func)
{
	struct instruction *insn;
	int ret;

	func_for_each_insn(file, func, insn) {
		if (!insn->jump_table)
			continue;

		ret = add_jump_table(file, insn, insn->jump_table);
		if (ret)
			return ret;
	}

	return 0;
}

/*
 * For some switch statements, gcc generates a jump table in the .rodata
 * section which contains a list of addresses within the function to jump to.
 * This finds these jump tables and adds them to the insn->alts lists.
 */
static int add_jump_table_alts(struct objtool_file *file)
{
	struct section *sec;
	struct symbol *func;
	int ret;

	if (!file->rodata)
		return 0;

	for_each_sec(file, sec) {
		list_for_each_entry(func, &sec->symbol_list, list) {
			if (func->type != STT_FUNC)
				continue;

			mark_func_jump_tables(file, func);
			ret = add_func_jump_tables(file, func);
			if (ret)
				return ret;
		}
	}

	return 0;
}

static void set_func_state(struct cfi_state *state)
{
	state->cfa = initial_func_cfi.cfa;
	memcpy(&state->regs, &initial_func_cfi.regs,
	       CFI_NUM_REGS * sizeof(struct cfi_reg));
	state->stack_size = initial_func_cfi.cfa.offset;
}

static int read_unwind_hints(struct objtool_file *file)
{
	struct cfi_state cfi = init_cfi;
	struct section *sec, *relocsec;
	struct unwind_hint *hint;
	struct instruction *insn;
	struct reloc *reloc;
	int i;

	sec = find_section_by_name(file->elf, ".discard.unwind_hints");
	if (!sec)
		return 0;

	relocsec = sec->reloc;
	if (!relocsec) {
		WARN("missing .rela.discard.unwind_hints section");
		return -1;
	}

	if (sec->len % sizeof(struct unwind_hint)) {
		WARN("struct unwind_hint size mismatch");
		return -1;
	}

	file->hints = true;

	for (i = 0; i < sec->len / sizeof(struct unwind_hint); i++) {
		hint = (struct unwind_hint *)sec->data->d_buf + i;

		reloc = find_reloc_by_dest(file->elf, sec, i * sizeof(*hint));
		if (!reloc) {
			WARN("can't find reloc for unwind_hints[%d]", i);
			return -1;
		}

		insn = find_insn(file, reloc->sym->sec, reloc->addend);
		if (!insn) {
			WARN("can't find insn for unwind_hints[%d]", i);
			return -1;
		}

		insn->hint = true;

		if (hint->type == UNWIND_HINT_TYPE_SAVE) {
			insn->hint = false;
			insn->save = true;
			continue;
		}

		if (hint->type == UNWIND_HINT_TYPE_RESTORE) {
			insn->restore = true;
			continue;
		}

		if (hint->type == UNWIND_HINT_TYPE_REGS_PARTIAL) {
			struct symbol *sym = find_symbol_by_offset(insn->sec, insn->offset);

			if (sym && sym->bind == STB_GLOBAL) {
				insn->entry = 1;
			}
		}

		if (hint->type == UNWIND_HINT_TYPE_ENTRY) {
			hint->type = UNWIND_HINT_TYPE_CALL;
			insn->entry = 1;
		}

		if (hint->type == UNWIND_HINT_TYPE_FUNC) {
			insn->cfi = &func_cfi;
			continue;
		}

		if (insn->cfi)
			cfi = *(insn->cfi);

		if (arch_decode_hint_reg(hint->sp_reg, &cfi.cfa.base)) {
			WARN_FUNC("unsupported unwind_hint sp base reg %d",
				  insn->sec, insn->offset, hint->sp_reg);
			return -1;
		}

		cfi.cfa.offset = hint->sp_offset;
		cfi.type = hint->type;
		cfi.end = hint->end;

		insn->cfi = cfi_hash_find_or_add(&cfi);
	}

	return 0;
}

static int read_retpoline_hints(struct objtool_file *file)
{
	struct section *sec;
	struct instruction *insn;
	struct reloc *reloc;

	sec = find_section_by_name(file->elf, ".rela.discard.retpoline_safe");
	if (!sec)
		return 0;

	list_for_each_entry(reloc, &sec->reloc_list, list) {
		if (reloc->sym->type != STT_SECTION) {
			WARN("unexpected relocation symbol type in %s", sec->name);
			return -1;
		}

		insn = find_insn(file, reloc->sym->sec, reloc->addend);
		if (!insn) {
			WARN("bad .discard.retpoline_safe entry");
			return -1;
		}

		if (insn->type != INSN_JUMP_DYNAMIC &&
		    insn->type != INSN_CALL_DYNAMIC &&
		    insn->type != INSN_RETURN &&
		    insn->type != INSN_NOP) {
			WARN_FUNC("retpoline_safe hint not an indirect jump/call/ret/nop",
				  insn->sec, insn->offset);
			return -1;
		}

		insn->retpoline_safe = true;
	}

	return 0;
}

static int read_instr_hints(struct objtool_file *file)
{
	struct section *sec;
	struct instruction *insn;
	struct reloc *reloc;

	sec = find_section_by_name(file->elf, ".rela.discard.instr_end");
	if (!sec)
		return 0;

	list_for_each_entry(reloc, &sec->reloc_list, list) {
		if (reloc->sym->type != STT_SECTION) {
			WARN("unexpected relocation symbol type in %s", sec->name);
			return -1;
		}

		insn = find_insn(file, reloc->sym->sec, reloc->addend);
		if (!insn) {
			WARN("bad .discard.instr_end entry");
			return -1;
		}

		insn->instr--;
	}

	sec = find_section_by_name(file->elf, ".rela.discard.instr_begin");
	if (!sec)
		return 0;

	list_for_each_entry(reloc, &sec->reloc_list, list) {
		if (reloc->sym->type != STT_SECTION) {
			WARN("unexpected relocation symbol type in %s", sec->name);
			return -1;
		}

		insn = find_insn(file, reloc->sym->sec, reloc->addend);
		if (!insn) {
			WARN("bad .discard.instr_begin entry");
			return -1;
		}

		insn->instr++;
	}

	return 0;
}

static int read_intra_function_calls(struct objtool_file *file)
{
	struct instruction *insn;
	struct section *sec;
	struct reloc *reloc;

	sec = find_section_by_name(file->elf, ".rela.discard.intra_function_calls");
	if (!sec)
		return 0;

	list_for_each_entry(reloc, &sec->reloc_list, list) {
		unsigned long dest_off;

		if (reloc->sym->type != STT_SECTION) {
			WARN("unexpected relocation symbol type in %s",
			     sec->name);
			return -1;
		}

		insn = find_insn(file, reloc->sym->sec, reloc->addend);
		if (!insn) {
			WARN("bad .discard.intra_function_call entry");
			return -1;
		}

		if (insn->type != INSN_CALL) {
			WARN_FUNC("intra_function_call not a direct call",
				  insn->sec, insn->offset);
			return -1;
		}

		/*
		 * Treat intra-function CALLs as JMPs, but with a stack_op.
		 * See add_call_destinations(), which strips stack_ops from
		 * normal CALLs.
		 */
		insn->type = INSN_JUMP_UNCONDITIONAL;

		dest_off = insn->offset + insn->len + insn->immediate;
		insn->jump_dest = find_insn(file, insn->sec, dest_off);
		if (!insn->jump_dest) {
			WARN_FUNC("can't find call dest at %s+0x%lx",
				  insn->sec, insn->offset,
				  insn->sec->name, dest_off);
			return -1;
		}
	}

	return 0;
}

static int classify_symbols(struct objtool_file *file)
{
	struct section *sec;
	struct symbol *func;

	for_each_sec(file, sec) {
		list_for_each_entry(func, &sec->symbol_list, list) {
			if (func->bind != STB_GLOBAL)
				continue;

			if (!strncmp(func->name, STATIC_CALL_TRAMP_PREFIX_STR,
				     strlen(STATIC_CALL_TRAMP_PREFIX_STR)))
				func->static_call_tramp = true;

			if (arch_is_retpoline(func))
				func->retpoline_thunk = true;

			if (arch_is_rethunk(func))
				func->return_thunk = true;

			if (arch_is_embedded_insn(func))
				func->embedded_insn = true;

			if (!strcmp(func->name, "__fentry__"))
				func->fentry = true;

			if (!strncmp(func->name, "__sanitizer_cov_", 16))
				func->kcov = true;
		}
	}

	return 0;
}

static void mark_rodata(struct objtool_file *file)
{
	struct section *sec;
	bool found = false;

	/*
	 * Search for the following rodata sections, each of which can
	 * potentially contain jump tables:
	 *
	 * - .rodata: can contain GCC switch tables
	 * - .rodata.<func>: same, if -fdata-sections is being used
	 * - .rodata..c_jump_table: contains C annotated jump tables
	 *
	 * .rodata.str1.* sections are ignored; they don't contain jump tables.
	 */
	for_each_sec(file, sec) {
		if (!strncmp(sec->name, ".rodata", 7) &&
		    !strstr(sec->name, ".str1.")) {
			sec->rodata = true;
			found = true;
		}
	}

	file->rodata = found;
}

static int decode_sections(struct objtool_file *file)
{
	int ret;

	mark_rodata(file);

	ret = decode_instructions(file);
	if (ret)
		return ret;

	ret = add_dead_ends(file);
	if (ret)
		return ret;

	add_ignores(file);
	add_uaccess_safe(file);
	add_cfi_jumptables(file);

	ret = add_ignore_alternatives(file);
	if (ret)
		return ret;

	/*
	 * Must be before add_{jump_call}_destination.
	 */
	ret = classify_symbols(file);
	if (ret)
		return ret;

	/*
	 * Must be before add_special_section_alts() as that depends on
	 * jump_dest being set.
	 */
	ret = add_jump_destinations(file);
	if (ret)
		return ret;

	ret = add_special_section_alts(file);
	if (ret)
		return ret;

	/*
	 * Must be before add_call_destination(); it changes INSN_CALL to
	 * INSN_JUMP.
	 */
	ret = read_intra_function_calls(file);
	if (ret)
		return ret;

	ret = add_call_destinations(file);
	if (ret)
		return ret;

	ret = add_jump_table_alts(file);
	if (ret)
		return ret;

	ret = read_unwind_hints(file);
	if (ret)
		return ret;

	ret = read_retpoline_hints(file);
	if (ret)
		return ret;

	ret = read_instr_hints(file);
	if (ret)
		return ret;

	return 0;
}

static bool is_special_call(struct instruction *insn)
{
	if (insn->type == INSN_CALL) {
		struct symbol *dest = insn->call_dest;

		if (!dest)
			return false;

<<<<<<< HEAD
		if (dest->fentry)
=======
		if (dest->fentry || dest->embedded_insn)
>>>>>>> 068af29e
			return true;
	}

	return false;
}

static bool has_modified_stack_frame(struct instruction *insn, struct insn_state *state)
{
	struct cfi_state *cfi = &state->cfi;
	int i;

	if (cfi->cfa.base != initial_func_cfi.cfa.base || cfi->drap)
		return true;

	if (cfi->cfa.offset != initial_func_cfi.cfa.offset)
		return true;

	if (cfi->stack_size != initial_func_cfi.cfa.offset)
		return true;

	for (i = 0; i < CFI_NUM_REGS; i++) {
		if (cfi->regs[i].base != initial_func_cfi.regs[i].base ||
		    cfi->regs[i].offset != initial_func_cfi.regs[i].offset)
			return true;
	}

	return false;
}

static bool has_valid_stack_frame(struct insn_state *state)
{
	struct cfi_state *cfi = &state->cfi;

	if (cfi->cfa.base == CFI_BP && cfi->regs[CFI_BP].base == CFI_CFA &&
	    cfi->regs[CFI_BP].offset == -16)
		return true;

	if (cfi->drap && cfi->regs[CFI_BP].base == CFI_BP)
		return true;

	return false;
}

static int update_cfi_state_regs(struct instruction *insn,
				  struct cfi_state *cfi,
				  struct stack_op *op)
{
	struct cfi_reg *cfa = &cfi->cfa;

	if (cfa->base != CFI_SP && cfa->base != CFI_SP_INDIRECT)
		return 0;

	/* push */
	if (op->dest.type == OP_DEST_PUSH || op->dest.type == OP_DEST_PUSHF)
		cfa->offset += 8;

	/* pop */
	if (op->src.type == OP_SRC_POP || op->src.type == OP_SRC_POPF)
		cfa->offset -= 8;

	/* add immediate to sp */
	if (op->dest.type == OP_DEST_REG && op->src.type == OP_SRC_ADD &&
	    op->dest.reg == CFI_SP && op->src.reg == CFI_SP)
		cfa->offset -= op->src.offset;

	return 0;
}

static void save_reg(struct cfi_state *cfi, unsigned char reg, int base, int offset)
{
	if (arch_callee_saved_reg(reg) &&
	    cfi->regs[reg].base == CFI_UNDEFINED) {
		cfi->regs[reg].base = base;
		cfi->regs[reg].offset = offset;
	}
}

static void restore_reg(struct cfi_state *cfi, unsigned char reg)
{
	cfi->regs[reg].base = initial_func_cfi.regs[reg].base;
	cfi->regs[reg].offset = initial_func_cfi.regs[reg].offset;
}

/*
 * A note about DRAP stack alignment:
 *
 * GCC has the concept of a DRAP register, which is used to help keep track of
 * the stack pointer when aligning the stack.  r10 or r13 is used as the DRAP
 * register.  The typical DRAP pattern is:
 *
 *   4c 8d 54 24 08		lea    0x8(%rsp),%r10
 *   48 83 e4 c0		and    $0xffffffffffffffc0,%rsp
 *   41 ff 72 f8		pushq  -0x8(%r10)
 *   55				push   %rbp
 *   48 89 e5			mov    %rsp,%rbp
 *				(more pushes)
 *   41 52			push   %r10
 *				...
 *   41 5a			pop    %r10
 *				(more pops)
 *   5d				pop    %rbp
 *   49 8d 62 f8		lea    -0x8(%r10),%rsp
 *   c3				retq
 *
 * There are some variations in the epilogues, like:
 *
 *   5b				pop    %rbx
 *   41 5a			pop    %r10
 *   41 5c			pop    %r12
 *   41 5d			pop    %r13
 *   41 5e			pop    %r14
 *   c9				leaveq
 *   49 8d 62 f8		lea    -0x8(%r10),%rsp
 *   c3				retq
 *
 * and:
 *
 *   4c 8b 55 e8		mov    -0x18(%rbp),%r10
 *   48 8b 5d e0		mov    -0x20(%rbp),%rbx
 *   4c 8b 65 f0		mov    -0x10(%rbp),%r12
 *   4c 8b 6d f8		mov    -0x8(%rbp),%r13
 *   c9				leaveq
 *   49 8d 62 f8		lea    -0x8(%r10),%rsp
 *   c3				retq
 *
 * Sometimes r13 is used as the DRAP register, in which case it's saved and
 * restored beforehand:
 *
 *   41 55			push   %r13
 *   4c 8d 6c 24 10		lea    0x10(%rsp),%r13
 *   48 83 e4 f0		and    $0xfffffffffffffff0,%rsp
 *				...
 *   49 8d 65 f0		lea    -0x10(%r13),%rsp
 *   41 5d			pop    %r13
 *   c3				retq
 */
static int update_cfi_state(struct instruction *insn, struct cfi_state *cfi,
			     struct stack_op *op)
{
	struct cfi_reg *cfa = &cfi->cfa;
	struct cfi_reg *regs = cfi->regs;

	/* stack operations don't make sense with an undefined CFA */
	if (cfa->base == CFI_UNDEFINED) {
		if (insn->func) {
			WARN_FUNC("undefined stack state", insn->sec, insn->offset);
			return -1;
		}
		return 0;
	}

	if (cfi->type == UNWIND_HINT_TYPE_REGS ||
	    cfi->type == UNWIND_HINT_TYPE_REGS_PARTIAL)
		return update_cfi_state_regs(insn, cfi, op);

	switch (op->dest.type) {

	case OP_DEST_REG:
		switch (op->src.type) {

		case OP_SRC_REG:
			if (op->src.reg == CFI_SP && op->dest.reg == CFI_BP &&
			    cfa->base == CFI_SP &&
			    regs[CFI_BP].base == CFI_CFA &&
			    regs[CFI_BP].offset == -cfa->offset) {

				/* mov %rsp, %rbp */
				cfa->base = op->dest.reg;
				cfi->bp_scratch = false;
			}

			else if (op->src.reg == CFI_SP &&
				 op->dest.reg == CFI_BP && cfi->drap) {

				/* drap: mov %rsp, %rbp */
				regs[CFI_BP].base = CFI_BP;
				regs[CFI_BP].offset = -cfi->stack_size;
				cfi->bp_scratch = false;
			}

			else if (op->src.reg == CFI_SP && cfa->base == CFI_SP) {

				/*
				 * mov %rsp, %reg
				 *
				 * This is needed for the rare case where GCC
				 * does:
				 *
				 *   mov    %rsp, %rax
				 *   ...
				 *   mov    %rax, %rsp
				 */
				cfi->vals[op->dest.reg].base = CFI_CFA;
				cfi->vals[op->dest.reg].offset = -cfi->stack_size;
			}

			else if (op->src.reg == CFI_BP && op->dest.reg == CFI_SP &&
				 cfa->base == CFI_BP) {

				/*
				 * mov %rbp, %rsp
				 *
				 * Restore the original stack pointer (Clang).
				 */
				cfi->stack_size = -cfi->regs[CFI_BP].offset;
			}

			else if (op->dest.reg == cfa->base) {

				/* mov %reg, %rsp */
				if (cfa->base == CFI_SP &&
				    cfi->vals[op->src.reg].base == CFI_CFA) {

					/*
					 * This is needed for the rare case
					 * where GCC does something dumb like:
					 *
					 *   lea    0x8(%rsp), %rcx
					 *   ...
					 *   mov    %rcx, %rsp
					 */
					cfa->offset = -cfi->vals[op->src.reg].offset;
					cfi->stack_size = cfa->offset;

				} else {
					cfa->base = CFI_UNDEFINED;
					cfa->offset = 0;
				}
			}

			break;

		case OP_SRC_ADD:
			if (op->dest.reg == CFI_SP && op->src.reg == CFI_SP) {

				/* add imm, %rsp */
				cfi->stack_size -= op->src.offset;
				if (cfa->base == CFI_SP)
					cfa->offset -= op->src.offset;
				break;
			}

			if (op->dest.reg == CFI_SP && op->src.reg == CFI_BP) {

				/* lea disp(%rbp), %rsp */
				cfi->stack_size = -(op->src.offset + regs[CFI_BP].offset);
				break;
			}

			if (op->src.reg == CFI_SP && cfa->base == CFI_SP) {

				/* drap: lea disp(%rsp), %drap */
				cfi->drap_reg = op->dest.reg;

				/*
				 * lea disp(%rsp), %reg
				 *
				 * This is needed for the rare case where GCC
				 * does something dumb like:
				 *
				 *   lea    0x8(%rsp), %rcx
				 *   ...
				 *   mov    %rcx, %rsp
				 */
				cfi->vals[op->dest.reg].base = CFI_CFA;
				cfi->vals[op->dest.reg].offset = \
					-cfi->stack_size + op->src.offset;

				break;
			}

			if (cfi->drap && op->dest.reg == CFI_SP &&
			    op->src.reg == cfi->drap_reg) {

				 /* drap: lea disp(%drap), %rsp */
				cfa->base = CFI_SP;
				cfa->offset = cfi->stack_size = -op->src.offset;
				cfi->drap_reg = CFI_UNDEFINED;
				cfi->drap = false;
				break;
			}

			if (op->dest.reg == cfi->cfa.base) {
				WARN_FUNC("unsupported stack register modification",
					  insn->sec, insn->offset);
				return -1;
			}

			break;

		case OP_SRC_AND:
			if (op->dest.reg != CFI_SP ||
			    (cfi->drap_reg != CFI_UNDEFINED && cfa->base != CFI_SP) ||
			    (cfi->drap_reg == CFI_UNDEFINED && cfa->base != CFI_BP)) {
				WARN_FUNC("unsupported stack pointer realignment",
					  insn->sec, insn->offset);
				return -1;
			}

			if (cfi->drap_reg != CFI_UNDEFINED) {
				/* drap: and imm, %rsp */
				cfa->base = cfi->drap_reg;
				cfa->offset = cfi->stack_size = 0;
				cfi->drap = true;
			}

			/*
			 * Older versions of GCC (4.8ish) realign the stack
			 * without DRAP, with a frame pointer.
			 */

			break;

		case OP_SRC_POP:
		case OP_SRC_POPF:
			if (!cfi->drap && op->dest.reg == cfa->base) {

				/* pop %rbp */
				cfa->base = CFI_SP;
			}

			if (cfi->drap && cfa->base == CFI_BP_INDIRECT &&
			    op->dest.reg == cfi->drap_reg &&
			    cfi->drap_offset == -cfi->stack_size) {

				/* drap: pop %drap */
				cfa->base = cfi->drap_reg;
				cfa->offset = 0;
				cfi->drap_offset = -1;

			} else if (regs[op->dest.reg].offset == -cfi->stack_size) {

				/* pop %reg */
				restore_reg(cfi, op->dest.reg);
			}

			cfi->stack_size -= 8;
			if (cfa->base == CFI_SP)
				cfa->offset -= 8;

			break;

		case OP_SRC_REG_INDIRECT:
			if (cfi->drap && op->src.reg == CFI_BP &&
			    op->src.offset == cfi->drap_offset) {

				/* drap: mov disp(%rbp), %drap */
				cfa->base = cfi->drap_reg;
				cfa->offset = 0;
				cfi->drap_offset = -1;
			}

			if (cfi->drap && op->src.reg == CFI_BP &&
			    op->src.offset == regs[op->dest.reg].offset) {

				/* drap: mov disp(%rbp), %reg */
				restore_reg(cfi, op->dest.reg);

			} else if (op->src.reg == cfa->base &&
			    op->src.offset == regs[op->dest.reg].offset + cfa->offset) {

				/* mov disp(%rbp), %reg */
				/* mov disp(%rsp), %reg */
				restore_reg(cfi, op->dest.reg);
			}

			break;

		default:
			WARN_FUNC("unknown stack-related instruction",
				  insn->sec, insn->offset);
			return -1;
		}

		break;

	case OP_DEST_PUSH:
	case OP_DEST_PUSHF:
		cfi->stack_size += 8;
		if (cfa->base == CFI_SP)
			cfa->offset += 8;

		if (op->src.type != OP_SRC_REG)
			break;

		if (cfi->drap) {
			if (op->src.reg == cfa->base && op->src.reg == cfi->drap_reg) {

				/* drap: push %drap */
				cfa->base = CFI_BP_INDIRECT;
				cfa->offset = -cfi->stack_size;

				/* save drap so we know when to restore it */
				cfi->drap_offset = -cfi->stack_size;

			} else if (op->src.reg == CFI_BP && cfa->base == cfi->drap_reg) {

				/* drap: push %rbp */
				cfi->stack_size = 0;

			} else {

				/* drap: push %reg */
				save_reg(cfi, op->src.reg, CFI_BP, -cfi->stack_size);
			}

		} else {

			/* push %reg */
			save_reg(cfi, op->src.reg, CFI_CFA, -cfi->stack_size);
		}

		/* detect when asm code uses rbp as a scratch register */
		if (!no_fp && insn->func && op->src.reg == CFI_BP &&
		    cfa->base != CFI_BP)
			cfi->bp_scratch = true;
		break;

	case OP_DEST_REG_INDIRECT:

		if (cfi->drap) {
			if (op->src.reg == cfa->base && op->src.reg == cfi->drap_reg) {

				/* drap: mov %drap, disp(%rbp) */
				cfa->base = CFI_BP_INDIRECT;
				cfa->offset = op->dest.offset;

				/* save drap offset so we know when to restore it */
				cfi->drap_offset = op->dest.offset;
			} else {

				/* drap: mov reg, disp(%rbp) */
				save_reg(cfi, op->src.reg, CFI_BP, op->dest.offset);
			}

		} else if (op->dest.reg == cfa->base) {

			/* mov reg, disp(%rbp) */
			/* mov reg, disp(%rsp) */
			save_reg(cfi, op->src.reg, CFI_CFA,
				 op->dest.offset - cfi->cfa.offset);
		}

		break;

	case OP_DEST_LEAVE:
		if ((!cfi->drap && cfa->base != CFI_BP) ||
		    (cfi->drap && cfa->base != cfi->drap_reg)) {
			WARN_FUNC("leave instruction with modified stack frame",
				  insn->sec, insn->offset);
			return -1;
		}

		/* leave (mov %rbp, %rsp; pop %rbp) */

		cfi->stack_size = -cfi->regs[CFI_BP].offset - 8;
		restore_reg(cfi, CFI_BP);

		if (!cfi->drap) {
			cfa->base = CFI_SP;
			cfa->offset -= 8;
		}

		break;

	case OP_DEST_MEM:
		if (op->src.type != OP_SRC_POP && op->src.type != OP_SRC_POPF) {
			WARN_FUNC("unknown stack-related memory operation",
				  insn->sec, insn->offset);
			return -1;
		}

		/* pop mem */
		cfi->stack_size -= 8;
		if (cfa->base == CFI_SP)
			cfa->offset -= 8;

		break;

	default:
		WARN_FUNC("unknown stack-related instruction",
			  insn->sec, insn->offset);
		return -1;
	}

	return 0;
}

/*
 * The stack layouts of alternatives instructions can sometimes diverge when
 * they have stack modifications.  That's fine as long as the potential stack
 * layouts don't conflict at any given potential instruction boundary.
 *
 * Flatten the CFIs of the different alternative code streams (both original
 * and replacement) into a single shared CFI array which can be used to detect
 * conflicts and nicely feed a linear array of ORC entries to the unwinder.
 */
static int propagate_alt_cfi(struct objtool_file *file, struct instruction *insn)
{
	struct cfi_state **alt_cfi;
	int group_off;

	if (!insn->alt_group)
		return 0;

	if (!insn->cfi) {
		WARN("CFI missing");
		return -1;
	}

	alt_cfi = insn->alt_group->cfi;
	group_off = insn->offset - insn->alt_group->first_insn->offset;

	if (!alt_cfi[group_off]) {
		alt_cfi[group_off] = insn->cfi;
	} else {
		if (cficmp(alt_cfi[group_off], insn->cfi)) {
			WARN_FUNC("stack layout conflict in alternatives",
				  insn->sec, insn->offset);
			return -1;
		}
	}

	return 0;
}

static int handle_insn_ops(struct instruction *insn, struct insn_state *state)
{
	struct stack_op *op;

	list_for_each_entry(op, &insn->stack_ops, list) {

		if (update_cfi_state(insn, &state->cfi, op))
			return 1;

		if (op->dest.type == OP_DEST_PUSHF) {
			if (!state->uaccess_stack) {
				state->uaccess_stack = 1;
			} else if (state->uaccess_stack >> 31) {
				WARN_FUNC("PUSHF stack exhausted",
					  insn->sec, insn->offset);
				return 1;
			}
			state->uaccess_stack <<= 1;
			state->uaccess_stack  |= state->uaccess;
		}

		if (op->src.type == OP_SRC_POPF) {
			if (state->uaccess_stack) {
				state->uaccess = state->uaccess_stack & 1;
				state->uaccess_stack >>= 1;
				if (state->uaccess_stack == 1)
					state->uaccess_stack = 0;
			}
		}
	}

	return 0;
}

static bool insn_cfi_match(struct instruction *insn, struct cfi_state *cfi2)
{
	struct cfi_state *cfi1 = insn->cfi;
	int i;

	if (!cfi1) {
		WARN("CFI missing");
		return false;
	}

	if (memcmp(&cfi1->cfa, &cfi2->cfa, sizeof(cfi1->cfa))) {

		WARN_FUNC("stack state mismatch: cfa1=%d%+d cfa2=%d%+d",
			  insn->sec, insn->offset,
			  cfi1->cfa.base, cfi1->cfa.offset,
			  cfi2->cfa.base, cfi2->cfa.offset);

	} else if (memcmp(&cfi1->regs, &cfi2->regs, sizeof(cfi1->regs))) {
		for (i = 0; i < CFI_NUM_REGS; i++) {
			if (!memcmp(&cfi1->regs[i], &cfi2->regs[i],
				    sizeof(struct cfi_reg)))
				continue;

			WARN_FUNC("stack state mismatch: reg1[%d]=%d%+d reg2[%d]=%d%+d",
				  insn->sec, insn->offset,
				  i, cfi1->regs[i].base, cfi1->regs[i].offset,
				  i, cfi2->regs[i].base, cfi2->regs[i].offset);
			break;
		}

	} else if (cfi1->type != cfi2->type) {

		WARN_FUNC("stack state mismatch: type1=%d type2=%d",
			  insn->sec, insn->offset, cfi1->type, cfi2->type);

	} else if (cfi1->drap != cfi2->drap ||
		   (cfi1->drap && cfi1->drap_reg != cfi2->drap_reg) ||
		   (cfi1->drap && cfi1->drap_offset != cfi2->drap_offset)) {

		WARN_FUNC("stack state mismatch: drap1=%d(%d,%d) drap2=%d(%d,%d)",
			  insn->sec, insn->offset,
			  cfi1->drap, cfi1->drap_reg, cfi1->drap_offset,
			  cfi2->drap, cfi2->drap_reg, cfi2->drap_offset);

	} else
		return true;

	return false;
}

static inline bool func_uaccess_safe(struct symbol *func)
{
	if (func)
		return func->uaccess_safe;

	return false;
}

static inline const char *call_dest_name(struct instruction *insn)
{
	if (insn->call_dest)
		return insn->call_dest->name;

	return "{dynamic}";
}

static inline bool noinstr_call_dest(struct symbol *func)
{
	/*
	 * We can't deal with indirect function calls at present;
	 * assume they're instrumented.
	 */
	if (!func)
		return false;

	/*
	 * If the symbol is from a noinstr section; we good.
	 */
	if (func->sec->noinstr)
		return true;

	/*
	 * The __ubsan_handle_*() calls are like WARN(), they only happen when
	 * something 'BAD' happened. At the risk of taking the machine down,
	 * let them proceed to get the message out.
	 */
	if (!strncmp(func->name, "__ubsan_handle_", 15))
		return true;

	return false;
}

static int validate_call(struct instruction *insn, struct insn_state *state)
{
	if (state->noinstr && state->instr <= 0 &&
	    !noinstr_call_dest(insn->call_dest)) {
		WARN_FUNC("call to %s() leaves .noinstr.text section",
				insn->sec, insn->offset, call_dest_name(insn));
		return 1;
	}

	if (state->uaccess && !func_uaccess_safe(insn->call_dest)) {
		WARN_FUNC("call to %s() with UACCESS enabled",
				insn->sec, insn->offset, call_dest_name(insn));
		return 1;
	}

	if (state->df) {
		WARN_FUNC("call to %s() with DF set",
				insn->sec, insn->offset, call_dest_name(insn));
		return 1;
	}

	return 0;
}

static int validate_sibling_call(struct instruction *insn, struct insn_state *state)
{
	if (has_modified_stack_frame(insn, state)) {
		WARN_FUNC("sibling call from callable instruction with modified stack frame",
				insn->sec, insn->offset);
		return 1;
	}

	return validate_call(insn, state);
}

static int validate_return(struct symbol *func, struct instruction *insn, struct insn_state *state)
{
	if (state->noinstr && state->instr > 0) {
		WARN_FUNC("return with instrumentation enabled",
			  insn->sec, insn->offset);
		return 1;
	}

	if (state->uaccess && !func_uaccess_safe(func)) {
		WARN_FUNC("return with UACCESS enabled",
			  insn->sec, insn->offset);
		return 1;
	}

	if (!state->uaccess && func_uaccess_safe(func)) {
		WARN_FUNC("return with UACCESS disabled from a UACCESS-safe function",
			  insn->sec, insn->offset);
		return 1;
	}

	if (state->df) {
		WARN_FUNC("return with DF set",
			  insn->sec, insn->offset);
		return 1;
	}

	if (func && has_modified_stack_frame(insn, state)) {
		WARN_FUNC("return with modified stack frame",
			  insn->sec, insn->offset);
		return 1;
	}

	if (state->cfi.bp_scratch) {
		WARN_FUNC("BP used as a scratch register",
			  insn->sec, insn->offset);
		return 1;
	}

	return 0;
}

static struct instruction *next_insn_to_validate(struct objtool_file *file,
						 struct instruction *insn)
{
	struct alt_group *alt_group = insn->alt_group;

	/*
	 * Simulate the fact that alternatives are patched in-place.  When the
	 * end of a replacement alt_group is reached, redirect objtool flow to
	 * the end of the original alt_group.
	 */
	if (alt_group && insn == alt_group->last_insn && alt_group->orig_group)
		return next_insn_same_sec(file, alt_group->orig_group->last_insn);

	return next_insn_same_sec(file, insn);
}

/*
 * Follow the branch starting at the given instruction, and recursively follow
 * any other branches (jumps).  Meanwhile, track the frame pointer state at
 * each instruction and validate all the rules described in
 * tools/objtool/Documentation/stack-validation.txt.
 */
static int validate_branch(struct objtool_file *file, struct symbol *func,
			   struct instruction *insn, struct insn_state state)
{
	struct alternative *alt;
	struct instruction *next_insn, *prev_insn = NULL;
	struct section *sec;
	u8 visited;
	int ret;

	sec = insn->sec;

	while (1) {
		next_insn = next_insn_to_validate(file, insn);

		if (file->c_file && func && insn->func && func != insn->func->pfunc) {
			WARN("%s() falls through to next function %s()",
			     func->name, insn->func->name);
			return 1;
		}

		if (func && insn->ignore) {
			WARN_FUNC("BUG: why am I validating an ignored function?",
				  sec, insn->offset);
			return 1;
		}

		visited = VISITED_BRANCH << state.uaccess;
		if (insn->visited & VISITED_BRANCH_MASK) {
			if (!insn->hint && !insn_cfi_match(insn, &state.cfi))
				return 1;

			if (insn->visited & visited)
				return 0;
		} else {
			nr_insns_visited++;
		}

		if (state.noinstr)
			state.instr += insn->instr;

		if (insn->hint) {
			if (insn->restore) {
				struct instruction *save_insn, *i;

				i = insn;
				save_insn = NULL;

				sym_for_each_insn_continue_reverse(file, func, i) {
					if (i->save) {
						save_insn = i;
						break;
					}
				}

				if (!save_insn) {
					WARN_FUNC("no corresponding CFI save for CFI restore",
						  sec, insn->offset);
					return 1;
				}

				if (!save_insn->visited) {
					WARN_FUNC("objtool isn't smart enough to handle this CFI save/restore combo",
						  sec, insn->offset);
					return 1;
				}

				insn->cfi = save_insn->cfi;
				nr_cfi_reused++;
			}

			state.cfi = *insn->cfi;
		} else {
			/* XXX track if we actually changed state.cfi */

			if (prev_insn && !cficmp(prev_insn->cfi, &state.cfi)) {
				insn->cfi = prev_insn->cfi;
				nr_cfi_reused++;
			} else {
				insn->cfi = cfi_hash_find_or_add(&state.cfi);
			}
		}

		insn->visited |= visited;

		if (propagate_alt_cfi(file, insn))
			return 1;

		if (!insn->ignore_alts && !list_empty(&insn->alts)) {
			bool skip_orig = false;

			list_for_each_entry(alt, &insn->alts, list) {
				if (alt->skip_orig)
					skip_orig = true;

				ret = validate_branch(file, func, alt->insn, state);
				if (ret) {
					if (backtrace)
						BT_FUNC("(alt)", insn);
					return ret;
				}
			}

			if (skip_orig)
				return 0;
		}

		if (handle_insn_ops(insn, &state))
			return 1;

		switch (insn->type) {

		case INSN_RETURN:
			if (sls && !insn->retpoline_safe &&
			    next_insn && next_insn->type != INSN_TRAP) {
				WARN_FUNC("missing int3 after ret",
					  insn->sec, insn->offset);
			}
			return validate_return(func, insn, &state);

		case INSN_CALL:
		case INSN_CALL_DYNAMIC:
			ret = validate_call(insn, &state);
			if (ret)
				return ret;

			if (!no_fp && func && !is_special_call(insn) &&
			    !has_valid_stack_frame(&state)) {
				WARN_FUNC("call without frame pointer save/setup",
					  sec, insn->offset);
				return 1;
			}

			if (dead_end_function(file, insn->call_dest))
				return 0;

			break;

		case INSN_JUMP_CONDITIONAL:
		case INSN_JUMP_UNCONDITIONAL:
			if (is_sibling_call(insn)) {
				ret = validate_sibling_call(insn, &state);
				if (ret)
					return ret;

			} else if (insn->jump_dest) {
				ret = validate_branch(file, func,
						      insn->jump_dest, state);
				if (ret) {
					if (backtrace)
						BT_FUNC("(branch)", insn);
					return ret;
				}
			}

			if (insn->type == INSN_JUMP_UNCONDITIONAL)
				return 0;

			break;

		case INSN_JUMP_DYNAMIC:
			if (sls && !insn->retpoline_safe &&
			    next_insn && next_insn->type != INSN_TRAP) {
				WARN_FUNC("missing int3 after indirect jump",
					  insn->sec, insn->offset);
			}

			/* fallthrough */
		case INSN_JUMP_DYNAMIC_CONDITIONAL:
			if (is_sibling_call(insn)) {
				ret = validate_sibling_call(insn, &state);
				if (ret)
					return ret;
			}

			if (insn->type == INSN_JUMP_DYNAMIC)
				return 0;

			break;

		case INSN_CONTEXT_SWITCH:
			if (func && (!next_insn || !next_insn->hint)) {
				WARN_FUNC("unsupported instruction in callable function",
					  sec, insn->offset);
				return 1;
			}
			return 0;

		case INSN_STAC:
			if (state.uaccess) {
				WARN_FUNC("recursive UACCESS enable", sec, insn->offset);
				return 1;
			}

			state.uaccess = true;
			break;

		case INSN_CLAC:
			if (!state.uaccess && func) {
				WARN_FUNC("redundant UACCESS disable", sec, insn->offset);
				return 1;
			}

			if (func_uaccess_safe(func) && !state.uaccess_stack) {
				WARN_FUNC("UACCESS-safe disables UACCESS", sec, insn->offset);
				return 1;
			}

			state.uaccess = false;
			break;

		case INSN_STD:
			if (state.df) {
				WARN_FUNC("recursive STD", sec, insn->offset);
				return 1;
			}

			state.df = true;
			break;

		case INSN_CLD:
			if (!state.df && func) {
				WARN_FUNC("redundant CLD", sec, insn->offset);
				return 1;
			}

			state.df = false;
			break;

		default:
			break;
		}

		if (insn->dead_end)
			return 0;

		if (!next_insn) {
			if (state.cfi.cfa.base == CFI_UNDEFINED)
				return 0;
			WARN("%s: unexpected end of section", sec->name);
			return 1;
		}

		prev_insn = insn;
		insn = next_insn;
	}

	return 0;
}

static int validate_unwind_hints(struct objtool_file *file, struct section *sec)
{
	struct instruction *insn;
	struct insn_state state;
	int ret, warnings = 0;

	if (!file->hints)
		return 0;

	init_insn_state(&state, sec);

	if (sec) {
		insn = find_insn(file, sec, 0);
		if (!insn)
			return 0;
	} else {
		insn = list_first_entry(&file->insn_list, typeof(*insn), list);
	}

	while (&insn->list != &file->insn_list && (!sec || insn->sec == sec)) {
		if (insn->hint && !insn->visited) {
			ret = validate_branch(file, insn->func, insn, state);
			if (ret && backtrace)
				BT_FUNC("<=== (hint)", insn);
			warnings += ret;
		}

		insn = list_next_entry(insn, list);
	}

	return warnings;
}

/*
 * Validate rethunk entry constraint: must untrain RET before the first RET.
 *
 * Follow every branch (intra-function) and ensure ANNOTATE_UNRET_END comes
 * before an actual RET instruction.
 */
static int validate_entry(struct objtool_file *file, struct instruction *insn)
{
	struct instruction *next, *dest;
	int ret, warnings = 0;

	for (;;) {
		next = next_insn_to_validate(file, insn);

		if (insn->visited & VISITED_ENTRY)
			return 0;

		insn->visited |= VISITED_ENTRY;

		if (!insn->ignore_alts && !list_empty(&insn->alts)) {
			struct alternative *alt;
			bool skip_orig = false;

			list_for_each_entry(alt, &insn->alts, list) {
				if (alt->skip_orig)
					skip_orig = true;

				ret = validate_entry(file, alt->insn);
				if (ret) {
				        if (backtrace)
						BT_FUNC("(alt)", insn);
					return ret;
				}
			}

			if (skip_orig)
				return 0;
		}

		switch (insn->type) {

		case INSN_CALL_DYNAMIC:
		case INSN_JUMP_DYNAMIC:
		case INSN_JUMP_DYNAMIC_CONDITIONAL:
			WARN_FUNC("early indirect call", insn->sec, insn->offset);
			return 1;

		case INSN_JUMP_UNCONDITIONAL:
		case INSN_JUMP_CONDITIONAL:
			if (!is_sibling_call(insn)) {
				if (!insn->jump_dest) {
					WARN_FUNC("unresolved jump target after linking?!?",
						  insn->sec, insn->offset);
					return -1;
				}
				ret = validate_entry(file, insn->jump_dest);
				if (ret) {
					if (backtrace) {
						BT_FUNC("(branch%s)", insn,
							insn->type == INSN_JUMP_CONDITIONAL ? "-cond" : "");
					}
					return ret;
				}

				if (insn->type == INSN_JUMP_UNCONDITIONAL)
					return 0;

				break;
			}

			/* fallthrough */
		case INSN_CALL:
			dest = find_insn(file, insn->call_dest->sec,
					 insn->call_dest->offset);
			if (!dest) {
				WARN("Unresolved function after linking!?: %s",
				     insn->call_dest->name);
				return -1;
			}

			ret = validate_entry(file, dest);
			if (ret) {
				if (backtrace)
					BT_FUNC("(call)", insn);
				return ret;
			}
			/*
			 * If a call returns without error, it must have seen UNTRAIN_RET.
			 * Therefore any non-error return is a success.
			 */
			return 0;

		case INSN_RETURN:
			WARN_FUNC("RET before UNTRAIN", insn->sec, insn->offset);
			return 1;

		case INSN_NOP:
			if (insn->retpoline_safe)
				return 0;
			break;

		default:
			break;
		}

		if (!next) {
			WARN_FUNC("teh end!", insn->sec, insn->offset);
			return -1;
		}
		insn = next;
	}

	return warnings;
}

/*
 * Validate that all branches starting at 'insn->entry' encounter UNRET_END
 * before RET.
 */
static int validate_unret(struct objtool_file *file)
{
	struct instruction *insn;
	int ret, warnings = 0;

	for_each_insn(file, insn) {
		if (!insn->entry)
			continue;

		ret = validate_entry(file, insn);
		if (ret < 0) {
			WARN_FUNC("Failed UNRET validation", insn->sec, insn->offset);
			return ret;
		}
		warnings += ret;
	}

	return warnings;
}

static int validate_retpoline(struct objtool_file *file)
{
	struct instruction *insn;
	int warnings = 0;

	for_each_insn(file, insn) {
		if (insn->type != INSN_JUMP_DYNAMIC &&
		    insn->type != INSN_CALL_DYNAMIC &&
		    insn->type != INSN_RETURN)
			continue;

		if (insn->retpoline_safe)
			continue;

		/*
		 * .init.text code is ran before userspace and thus doesn't
		 * strictly need retpolines, except for modules which are
		 * loaded late, they very much do need retpoline in their
		 * .init.text
		 */
		if (!strcmp(insn->sec->name, ".init.text") && !module)
			continue;

		if (insn->type == INSN_RETURN) {
			if (rethunk) {
				WARN_FUNC("'naked' return found in RETHUNK build",
					  insn->sec, insn->offset);
			} else
				continue;
		} else {
			WARN_FUNC("indirect %s found in RETPOLINE build",
				  insn->sec, insn->offset,
				  insn->type == INSN_JUMP_DYNAMIC ? "jump" : "call");
		}

		warnings++;
	}

	return warnings;
}

static bool is_kasan_insn(struct instruction *insn)
{
	return (insn->type == INSN_CALL &&
		!strcmp(insn->call_dest->name, "__asan_handle_no_return"));
}

static bool is_ubsan_insn(struct instruction *insn)
{
	return (insn->type == INSN_CALL &&
		!strcmp(insn->call_dest->name,
			"__ubsan_handle_builtin_unreachable"));
}

static bool ignore_unreachable_insn(struct objtool_file *file, struct instruction *insn)
{
	int i;
	struct instruction *prev_insn;

	if (insn->ignore || insn->type == INSN_NOP || insn->type == INSN_TRAP)
		return true;

	/*
	 * Ignore any unused exceptions.  This can happen when a whitelisted
	 * function has an exception table entry.
	 *
	 * Also ignore alternative replacement instructions.  This can happen
	 * when a whitelisted function uses one of the ALTERNATIVE macros.
	 */
	if (!strcmp(insn->sec->name, ".fixup") ||
	    !strcmp(insn->sec->name, ".altinstr_replacement") ||
	    !strcmp(insn->sec->name, ".altinstr_aux"))
		return true;

	if (!insn->func)
		return false;

	/*
	 * CONFIG_UBSAN_TRAP inserts a UD2 when it sees
	 * __builtin_unreachable().  The BUG() macro has an unreachable() after
	 * the UD2, which causes GCC's undefined trap logic to emit another UD2
	 * (or occasionally a JMP to UD2).
	 *
	 * It may also insert a UD2 after calling a __noreturn function.
	 */
	prev_insn = list_prev_entry(insn, list);
	if ((prev_insn->dead_end || dead_end_function(file, prev_insn->call_dest)) &&
	    (insn->type == INSN_BUG ||
	     (insn->type == INSN_JUMP_UNCONDITIONAL &&
	      insn->jump_dest && insn->jump_dest->type == INSN_BUG)))
		return true;

	/*
	 * Check if this (or a subsequent) instruction is related to
	 * CONFIG_UBSAN or CONFIG_KASAN.
	 *
	 * End the search at 5 instructions to avoid going into the weeds.
	 */
	for (i = 0; i < 5; i++) {

		if (is_kasan_insn(insn) || is_ubsan_insn(insn))
			return true;

		if (insn->type == INSN_JUMP_UNCONDITIONAL) {
			if (insn->jump_dest &&
			    insn->jump_dest->func == insn->func) {
				insn = insn->jump_dest;
				continue;
			}

			break;
		}

		if (insn->offset + insn->len >= insn->func->offset + insn->func->len)
			break;

		insn = list_next_entry(insn, list);
	}

	return false;
}

static int validate_symbol(struct objtool_file *file, struct section *sec,
			   struct symbol *sym, struct insn_state *state)
{
	struct instruction *insn;
	int ret;

	if (!sym->len) {
		WARN("%s() is missing an ELF size annotation", sym->name);
		return 1;
	}

	if (sym->pfunc != sym || sym->alias != sym)
		return 0;

	insn = find_insn(file, sec, sym->offset);
	if (!insn || insn->ignore || insn->visited)
		return 0;

	state->uaccess = sym->uaccess_safe;

	ret = validate_branch(file, insn->func, insn, *state);
	if (ret && backtrace)
		BT_FUNC("<=== (sym)", insn);
	return ret;
}

static int validate_section(struct objtool_file *file, struct section *sec)
{
	struct insn_state state;
	struct symbol *func;
	int warnings = 0;

	list_for_each_entry(func, &sec->symbol_list, list) {
		if (func->type != STT_FUNC)
			continue;

		init_insn_state(&state, sec);
		set_func_state(&state.cfi);

		warnings += validate_symbol(file, sec, func, &state);
	}

	return warnings;
}

static int validate_vmlinux_functions(struct objtool_file *file)
{
	struct section *sec;
	int warnings = 0;

	sec = find_section_by_name(file->elf, ".noinstr.text");
	if (sec) {
		warnings += validate_section(file, sec);
		warnings += validate_unwind_hints(file, sec);
	}

	sec = find_section_by_name(file->elf, ".entry.text");
	if (sec) {
		warnings += validate_section(file, sec);
		warnings += validate_unwind_hints(file, sec);
	}

	return warnings;
}

static int validate_functions(struct objtool_file *file)
{
	struct section *sec;
	int warnings = 0;

	for_each_sec(file, sec) {
		if (!(sec->sh.sh_flags & SHF_EXECINSTR))
			continue;

		warnings += validate_section(file, sec);
	}

	return warnings;
}

static int validate_reachable_instructions(struct objtool_file *file)
{
	struct instruction *insn;

	if (file->ignore_unreachables)
		return 0;

	for_each_insn(file, insn) {
		if (insn->visited || ignore_unreachable_insn(file, insn))
			continue;

		WARN_FUNC("unreachable instruction", insn->sec, insn->offset);
		return 1;
	}

	return 0;
}

int check(struct objtool_file *file)
{
	int ret, warnings = 0;

	arch_initial_func_cfi_state(&initial_func_cfi);
	init_cfi_state(&init_cfi);
	init_cfi_state(&func_cfi);
	set_func_state(&func_cfi);

	if (!cfi_hash_alloc())
		goto out;

	cfi_hash_add(&init_cfi);
	cfi_hash_add(&func_cfi);

	ret = decode_sections(file);
	if (ret < 0)
		goto out;

	warnings += ret;

	if (list_empty(&file->insn_list))
		goto out;

	if (vmlinux && !validate_dup) {
		ret = validate_vmlinux_functions(file);
		if (ret < 0)
			goto out;

		warnings += ret;
		goto out;
	}

	if (retpoline) {
		ret = validate_retpoline(file);
		if (ret < 0)
			return ret;
		warnings += ret;
	}

	ret = validate_functions(file);
	if (ret < 0)
		goto out;
	warnings += ret;

	ret = validate_unwind_hints(file, NULL);
	if (ret < 0)
		goto out;
	warnings += ret;

	if (unret) {
		/*
		 * Must be after validate_branch() and friends, it plays
		 * further games with insn->visited.
		 */
		ret = validate_unret(file);
		if (ret < 0)
			return ret;
		warnings += ret;
	}

	if (!warnings) {
		ret = validate_reachable_instructions(file);
		if (ret < 0)
			goto out;
		warnings += ret;
	}

	ret = create_static_call_sections(file);
	if (ret < 0)
		goto out;
	warnings += ret;

	if (mcount) {
		ret = create_mcount_loc_sections(file);
		if (ret < 0)
			goto out;
		warnings += ret;
	}

	if (retpoline) {
		ret = create_retpoline_sites_sections(file);
		if (ret < 0)
			goto out;
		warnings += ret;
	}

	if (rethunk) {
		ret = create_return_sites_sections(file);
		if (ret < 0)
			goto out;
		warnings += ret;
	}

	if (stats) {
		printf("nr_insns_visited: %ld\n", nr_insns_visited);
		printf("nr_cfi: %ld\n", nr_cfi);
		printf("nr_cfi_reused: %ld\n", nr_cfi_reused);
		printf("nr_cfi_cache: %ld\n", nr_cfi_cache);
	}

out:
	/*
	 *  For now, don't fail the kernel build on fatal warnings.  These
	 *  errors are still fairly common due to the growing matrix of
	 *  supported toolchains and their recent pace of change.
	 */
	return 0;
}<|MERGE_RESOLUTION|>--- conflicted
+++ resolved
@@ -2192,11 +2192,7 @@
 		if (!dest)
 			return false;
 
-<<<<<<< HEAD
-		if (dest->fentry)
-=======
 		if (dest->fentry || dest->embedded_insn)
->>>>>>> 068af29e
 			return true;
 	}
 
