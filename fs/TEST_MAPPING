{
  "imports": [
    {
      "path": "frameworks/base/packages/PackageInstaller"
    },
    {
      "path": "packages/modules/AdServices/sdksandbox"
    },
    {
      "path": "frameworks/base/core/java/android/content"
    },
    {
      "path": "system/core/fs_mgr"
    },
    {
      "path": "test/vts-testcase/kernel/dynamic_partitions"
    }

 ],
  "presubmit": [
    {
      "name": "CtsAppEnumerationTestCases",
      "options": [
        {
          "exclude-annotation": "com.android.testutils.SkipPresubmit"
        },
        {
          "include-filter": "android.appenumeration.cts.AppEnumerationTests"
        }
      ]
    },
    {
      "name": "CtsPackageInstallTestCases",
      "options": [
        {
          "exclude-annotation": "com.android.testutils.SkipPresubmit"
        }
      ]
    },
    {
      "name": "CtsWifiBroadcastsHostTestCases",
      "options": [
        {
          "exclude-annotation": "com.android.testutils.SkipPresubmit"
        }
      ]
    },
    {
      "name": "selftests",
      "options": [
        {
          "include-filter": "kselftest_binderfs_binderfs_test"
        },
        {
          "include-filter": "kselftest_breakpoints_breakpoint_test"
        },
        {
          "include-filter": "kselftest_capabilities_test_execve"
        },
        {
          "include-filter": "kselftest_futex_requeue"
        },
        {
          "include-filter": "kselftest_futex_requeue_pi"
        },
        {
          "include-filter": "kselftest_futex_requeue_pi_500k"
        },
        {
          "include-filter": "kselftest_futex_requeue_pi_5k"
        },
        {
          "include-filter": "kselftest_futex_requeue_pi_b"
        },
        {
          "include-filter": "kselftest_futex_requeue_pi_b_500k"
        },
        {
          "include-filter": "kselftest_futex_requeue_pi_b_5k"
        },
        {
          "include-filter": "kselftest_futex_requeue_pi_bl"
        },
        {
          "include-filter": "kselftest_futex_requeue_pi_bl_2G"
        },
        {
          "include-filter": "kselftest_futex_requeue_pi_bl_500k"
        },
        {
          "include-filter": "kselftest_futex_requeue_pi_bl_5k"
        },
        {
          "include-filter": "kselftest_futex_requeue_pi_bo"
        },
        {
          "include-filter": "kselftest_futex_requeue_pi_bo_500k"
        },
        {
          "include-filter": "kselftest_futex_requeue_pi_bo_5k"
        },
        {
          "include-filter": "kselftest_futex_requeue_pi_l"
        },
        {
          "include-filter": "kselftest_futex_requeue_pi_l_2G"
        },
        {
          "include-filter": "kselftest_futex_requeue_pi_l_500k"
        },
        {
          "include-filter": "kselftest_futex_requeue_pi_l_5k"
        },
        {
          "include-filter": "kselftest_futex_requeue_pi_mismatched_ops"
        },
        {
          "include-filter": "kselftest_futex_requeue_pi_o"
        },
        {
          "include-filter": "kselftest_futex_requeue_pi_o_500k"
        },
        {
          "include-filter": "kselftest_futex_requeue_pi_o_5k"
        },
        {
          "include-filter": "kselftest_futex_requeue_pi_signal_restart"
        },
        {
          "include-filter": "kselftest_futex_wait"
        },
        {
          "include-filter": "kselftest_futex_wait_private_mapped_file"
        },
        {
          "include-filter": "kselftest_futex_wait_timeout"
        },
        {
          "include-filter": "kselftest_futex_wait_uninitialized_heap"
        },
        {
          "include-filter": "kselftest_futex_wait_wouldblock"
        },
        {
          "include-filter": "kselftest_kcmp_kcmp_test"
        },
        {
          "include-filter": "kselftest_mm_mremap_dontunmap"
        },
        {
          "include-filter": "kselftest_mm_mremap_test"
        },
        {
          "include-filter": "kselftest_mm_uffd_unit_tests"
        },
        {
          "include-filter": "kselftest_net_psock_tpacket"
        },
        {
          "include-filter": "kselftest_net_reuseaddr_conflict"
        },
        {
          "include-filter": "kselftest_net_socket"
        },
        {
          "include-filter": "kselftest_ptrace_peeksiginfo"
        },
        {
          "include-filter": "kselftest_rtc_rtctest"
        },
        {
          "include-filter": "kselftest_seccomp_seccomp_bpf"
        },
        {
          "include-filter": "kselftest_size_test_get_size"
        },
        {
          "include-filter": "kselftest_timers_inconsistency_check"
        },
        {
          "include-filter": "kselftest_timers_nanosleep"
        },
        {
          "include-filter": "kselftest_timers_nsleep_lat"
        },
        {
          "include-filter": "kselftest_timers_posix_timers"
        },
        {
          "include-filter": "kselftest_timers_set_timer_lat"
        },
        {
          "include-filter": "kselftest_timers_tests_raw_skew"
        },
        {
          "include-filter": "kselftest_timers_threadtest"
        },
        {
          "include-filter": "kselftest_timers_valid_adjtimex"
        },
        {
          "include-filter": "kselftest_vdso_vdso_test_abi"
        },
        {
          "include-filter": "kselftest_vdso_vdso_test_clock_getres"
        },
        {
          "include-filter": "kselftest_vdso_vdso_test_getcpu"
        },
        {
          "include-filter": "kselftest_vdso_vdso_test_gettimeofday"
        },
        {
          "include-filter": "kselftest_x86_check_initial_reg_state"
        },
        {
          "include-filter": "kselftest_x86_ldt_gdt"
        },
        {
          "include-filter": "kselftest_x86_ptrace_syscall"
        },
        {
          "include-filter": "kselftest_x86_single_step_syscall"
        },
        {
          "include-filter": "kselftest_x86_syscall_nt"
        },
        {
          "include-filter": "kselftest_x86_test_mremap_vdso"
        }
      ]
    }
  ],
  "presubmit-large": [
    {
      "name": "CtsContentTestCases",
      "options": [
        {
          "exclude-annotation": "com.android.testutils.SkipPresubmit"
        }
      ]
    }
  ],
  "kernel-presubmit": [
    {
      "name": "CtsCameraTestCases",
      "options": [
        {
          "include-filter": "android.hardware.camera2.cts.FastBasicsTest"
        }
      ]
    },
    {
<<<<<<< HEAD
=======
      "name": "CtsIncrementalInstallHostTestCases",
      "options": [
        {
          "include-filter": "android.incrementalinstall.cts.IncrementalFeatureTest"
        },
        {
          "include-filter": "android.incrementalinstall.cts.IncrementalInstallTest"
        }
      ]
    },
    {
>>>>>>> f4053f5b
      "name": "CtsLibcoreLegacy22TestCases",
      "options": [
        {
          "include-filter": "android.util.cts.FloatMathTest"
        }
      ]
    },
    {
      "name": "libdm_test"
    },
    {
      "name": "liblp_test"
    },
    {
      "name": "vab_legacy_tests"
    },
    {
      "name": "snapuserd_test"
    },
    {
      "name": "KernelApiSysfsTest"
    },
    {
      "name": "KernelDynamicPartitionsTest"
    }
  ]
}<|MERGE_RESOLUTION|>--- conflicted
+++ resolved
@@ -251,8 +251,6 @@
       ]
     },
     {
-<<<<<<< HEAD
-=======
       "name": "CtsIncrementalInstallHostTestCases",
       "options": [
         {
@@ -264,7 +262,6 @@
       ]
     },
     {
->>>>>>> f4053f5b
       "name": "CtsLibcoreLegacy22TestCases",
       "options": [
         {
