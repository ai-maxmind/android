// SPDX-License-Identifier: GPL-2.0
/*
 * linux/fs/ext4/readpage.c
 *
 * Copyright (C) 2002, Linus Torvalds.
 * Copyright (C) 2015, Google, Inc.
 *
 * This was originally taken from fs/mpage.c
 *
 * The intent is the ext4_mpage_readpages() function here is intended
 * to replace mpage_readpages() in the general case, not just for
 * encrypted files.  It has some limitations (see below), where it
 * will fall back to read_block_full_page(), but these limitations
 * should only be hit when page_size != block_size.
 *
 * This will allow us to attach a callback function to support ext4
 * encryption.
 *
 * If anything unusual happens, such as:
 *
 * - encountering a page which has buffers
 * - encountering a page which has a non-hole after a hole
 * - encountering a page with non-contiguous blocks
 *
 * then this code just gives up and calls the buffer_head-based read function.
 * It does handle a page which has holes at the end - that is a common case:
 * the end-of-file on blocksize < PAGE_SIZE setups.
 *
 */

#include <linux/kernel.h>
#include <linux/export.h>
#include <linux/mm.h>
#include <linux/kdev_t.h>
#include <linux/gfp.h>
#include <linux/bio.h>
#include <linux/fs.h>
#include <linux/buffer_head.h>
#include <linux/blkdev.h>
#include <linux/highmem.h>
#include <linux/prefetch.h>
#include <linux/mpage.h>
#include <linux/writeback.h>
#include <linux/backing-dev.h>
#include <linux/pagevec.h>
#include <linux/cleancache.h>

#include "ext4.h"
#include <trace/events/android_fs.h>

#define NUM_PREALLOC_POST_READ_CTXS	128

static struct kmem_cache *bio_post_read_ctx_cache;
static mempool_t *bio_post_read_ctx_pool;

/* postprocessing steps for read bios */
enum bio_post_read_step {
	STEP_INITIAL = 0,
	STEP_DECRYPT,
	STEP_VERITY,
	STEP_MAX,
};

struct bio_post_read_ctx {
	struct bio *bio;
	struct work_struct work;
	unsigned int cur_step;
	unsigned int enabled_steps;
};

static void __read_end_io(struct bio *bio)
{
	struct page *page;
	struct bio_vec *bv;
	struct bvec_iter_all iter_all;

	bio_for_each_segment_all(bv, bio, iter_all) {
		page = bv->bv_page;

		/* PG_error was set if any post_read step failed */
		if (bio->bi_status || PageError(page)) {
			ClearPageUptodate(page);
			/* will re-read again later */
			ClearPageError(page);
		} else {
			SetPageUptodate(page);
		}
		unlock_page(page);
	}
	if (bio->bi_private)
		mempool_free(bio->bi_private, bio_post_read_ctx_pool);
	bio_put(bio);
}

static void bio_post_read_processing(struct bio_post_read_ctx *ctx);

static void decrypt_work(struct work_struct *work)
{
	struct bio_post_read_ctx *ctx =
		container_of(work, struct bio_post_read_ctx, work);

	fscrypt_decrypt_bio(ctx->bio);

	bio_post_read_processing(ctx);
}

static void verity_work(struct work_struct *work)
{
	struct bio_post_read_ctx *ctx =
		container_of(work, struct bio_post_read_ctx, work);
	struct bio *bio = ctx->bio;

	/*
	 * fsverity_verify_bio() may call readpages() again, and although verity
	 * will be disabled for that, decryption may still be needed, causing
	 * another bio_post_read_ctx to be allocated.  So to guarantee that
	 * mempool_alloc() never deadlocks we must free the current ctx first.
	 * This is safe because verity is the last post-read step.
	 */
	BUILD_BUG_ON(STEP_VERITY + 1 != STEP_MAX);
	mempool_free(ctx, bio_post_read_ctx_pool);
	bio->bi_private = NULL;

	fsverity_verify_bio(bio);

	__read_end_io(bio);
}

static void bio_post_read_processing(struct bio_post_read_ctx *ctx)
{
	/*
	 * We use different work queues for decryption and for verity because
	 * verity may require reading metadata pages that need decryption, and
	 * we shouldn't recurse to the same workqueue.
	 */
	switch (++ctx->cur_step) {
	case STEP_DECRYPT:
		if (ctx->enabled_steps & (1 << STEP_DECRYPT)) {
			INIT_WORK(&ctx->work, decrypt_work);
			fscrypt_enqueue_decrypt_work(&ctx->work);
			return;
		}
		ctx->cur_step++;
		/* fall-through */
	case STEP_VERITY:
		if (ctx->enabled_steps & (1 << STEP_VERITY)) {
			INIT_WORK(&ctx->work, verity_work);
			fsverity_enqueue_verify_work(&ctx->work);
			return;
		}
		ctx->cur_step++;
		/* fall-through */
	default:
		__read_end_io(ctx->bio);
	}
}

static bool bio_post_read_required(struct bio *bio)
{
	return bio->bi_private && !bio->bi_status;
}

static void
ext4_trace_read_completion(struct bio *bio)
{
	struct page *first_page = bio->bi_io_vec[0].bv_page;

	if (first_page != NULL)
		trace_android_fs_dataread_end(first_page->mapping->host,
					      page_offset(first_page),
					      bio->bi_iter.bi_size);
}

/*
 * I/O completion handler for multipage BIOs.
 *
 * The mpage code never puts partial pages into a BIO (except for end-of-file).
 * If a page does not map to a contiguous run of blocks then it simply falls
 * back to block_read_full_page().
 *
 * Why is this?  If a page's completion depends on a number of different BIOs
 * which can complete in any order (or at the same time) then determining the
 * status of that page is hard.  See end_buffer_async_read() for the details.
 * There is no point in duplicating all that complexity.
 */
static void mpage_end_io(struct bio *bio)
{
	if (trace_android_fs_dataread_start_enabled())
		ext4_trace_read_completion(bio);

	if (bio_post_read_required(bio)) {
		struct bio_post_read_ctx *ctx = bio->bi_private;

		ctx->cur_step = STEP_INITIAL;
		bio_post_read_processing(ctx);
		return;
	}
	__read_end_io(bio);
}

static inline bool ext4_need_verity(const struct inode *inode, pgoff_t idx)
{
	return fsverity_active(inode) &&
	       idx < DIV_ROUND_UP(inode->i_size, PAGE_SIZE);
}

static void ext4_set_bio_post_read_ctx(struct bio *bio,
				       const struct inode *inode,
				       pgoff_t first_idx)
{
	unsigned int post_read_steps = 0;

	if (fscrypt_inode_uses_fs_layer_crypto(inode))
		post_read_steps |= 1 << STEP_DECRYPT;

	if (ext4_need_verity(inode, first_idx))
		post_read_steps |= 1 << STEP_VERITY;

	if (post_read_steps) {
		/* Due to the mempool, this never fails. */
		struct bio_post_read_ctx *ctx =
			mempool_alloc(bio_post_read_ctx_pool, GFP_NOFS);

		ctx->bio = bio;
		ctx->enabled_steps = post_read_steps;
		bio->bi_private = ctx;
	}
}

static inline loff_t ext4_readpage_limit(struct inode *inode)
{
	if (IS_ENABLED(CONFIG_FS_VERITY) &&
	    (IS_VERITY(inode) || ext4_verity_in_progress(inode)))
		return inode->i_sb->s_maxbytes;

	return i_size_read(inode);
}

static void
ext4_submit_bio_read(struct bio *bio)
{
	if (trace_android_fs_dataread_start_enabled()) {
		struct page *first_page = bio->bi_io_vec[0].bv_page;

		if (first_page != NULL) {
			char *path, pathbuf[MAX_TRACE_PATHBUF_LEN];

			path = android_fstrace_get_pathname(pathbuf,
						    MAX_TRACE_PATHBUF_LEN,
						    first_page->mapping->host);
			trace_android_fs_dataread_start(
				first_page->mapping->host,
				page_offset(first_page),
				bio->bi_iter.bi_size,
				current->pid,
				path,
				current->comm);
		}
	}
	submit_bio(bio);
}

int ext4_mpage_readpages(struct address_space *mapping,
			 struct list_head *pages, struct page *page,
			 unsigned nr_pages, bool is_readahead)
{
	struct bio *bio = NULL;
	sector_t last_block_in_bio = 0;

	struct inode *inode = mapping->host;
	const unsigned blkbits = inode->i_blkbits;
	const unsigned blocks_per_page = PAGE_SIZE >> blkbits;
	const unsigned blocksize = 1 << blkbits;
	sector_t next_block;
	sector_t block_in_file;
	sector_t last_block;
	sector_t last_block_in_file;
	sector_t blocks[MAX_BUF_PER_PAGE];
	unsigned page_block;
	struct block_device *bdev = inode->i_sb->s_bdev;
	int length;
	unsigned relative_block = 0;
	struct ext4_map_blocks map;

	map.m_pblk = 0;
	map.m_lblk = 0;
	map.m_len = 0;
	map.m_flags = 0;

	for (; nr_pages; nr_pages--) {
		int fully_mapped = 1;
		unsigned first_hole = blocks_per_page;

		if (pages) {
			page = lru_to_page(pages);

			prefetchw(&page->flags);
			list_del(&page->lru);
			if (add_to_page_cache_lru(page, mapping, page->index,
				  readahead_gfp_mask(mapping)))
				goto next_page;
		}

		if (page_has_buffers(page))
			goto confused;

		block_in_file = next_block =
			(sector_t)page->index << (PAGE_SHIFT - blkbits);
		last_block = block_in_file + nr_pages * blocks_per_page;
		last_block_in_file = (ext4_readpage_limit(inode) +
				      blocksize - 1) >> blkbits;
		if (last_block > last_block_in_file)
			last_block = last_block_in_file;
		page_block = 0;

		/*
		 * Map blocks using the previous result first.
		 */
		if ((map.m_flags & EXT4_MAP_MAPPED) &&
		    block_in_file > map.m_lblk &&
		    block_in_file < (map.m_lblk + map.m_len)) {
			unsigned map_offset = block_in_file - map.m_lblk;
			unsigned last = map.m_len - map_offset;

			for (relative_block = 0; ; relative_block++) {
				if (relative_block == last) {
					/* needed? */
					map.m_flags &= ~EXT4_MAP_MAPPED;
					break;
				}
				if (page_block == blocks_per_page)
					break;
				blocks[page_block] = map.m_pblk + map_offset +
					relative_block;
				page_block++;
				block_in_file++;
			}
		}

		/*
		 * Then do more ext4_map_blocks() calls until we are
		 * done with this page.
		 */
		while (page_block < blocks_per_page) {
			if (block_in_file < last_block) {
				map.m_lblk = block_in_file;
				map.m_len = last_block - block_in_file;

				if (ext4_map_blocks(NULL, inode, &map, 0) < 0) {
				set_error_page:
					SetPageError(page);
					zero_user_segment(page, 0,
							  PAGE_SIZE);
					unlock_page(page);
					goto next_page;
				}
			}
			if ((map.m_flags & EXT4_MAP_MAPPED) == 0) {
				fully_mapped = 0;
				if (first_hole == blocks_per_page)
					first_hole = page_block;
				page_block++;
				block_in_file++;
				continue;
			}
			if (first_hole != blocks_per_page)
				goto confused;		/* hole -> non-hole */

			/* Contiguous blocks? */
			if (page_block && blocks[page_block-1] != map.m_pblk-1)
				goto confused;
			for (relative_block = 0; ; relative_block++) {
				if (relative_block == map.m_len) {
					/* needed? */
					map.m_flags &= ~EXT4_MAP_MAPPED;
					break;
				} else if (page_block == blocks_per_page)
					break;
				blocks[page_block] = map.m_pblk+relative_block;
				page_block++;
				block_in_file++;
			}
		}
		if (first_hole != blocks_per_page) {
			zero_user_segment(page, first_hole << blkbits,
					  PAGE_SIZE);
			if (first_hole == 0) {
				if (ext4_need_verity(inode, page->index) &&
				    !fsverity_verify_page(page))
					goto set_error_page;
				SetPageUptodate(page);
				unlock_page(page);
				goto next_page;
			}
		} else if (fully_mapped) {
			SetPageMappedToDisk(page);
		}
		if (fully_mapped && blocks_per_page == 1 &&
		    !PageUptodate(page) && cleancache_get_page(page) == 0) {
			SetPageUptodate(page);
			goto confused;
		}

		/*
		 * This page will go to BIO.  Do we need to send this
		 * BIO off first?
		 */
		if (bio && (last_block_in_bio != blocks[0] - 1 ||
			    !fscrypt_mergeable_bio(bio, inode, next_block))) {
		submit_and_realloc:
			ext4_submit_bio_read(bio);
			bio = NULL;
		}
		if (bio == NULL) {
			/*
			 * bio_alloc will _always_ be able to allocate a bio if
			 * __GFP_DIRECT_RECLAIM is set, see bio_alloc_bioset().
			 */
			bio = bio_alloc(GFP_KERNEL,
				min_t(int, nr_pages, BIO_MAX_PAGES));
<<<<<<< HEAD
			fscrypt_set_bio_crypt_ctx(bio, inode, next_block,
						  GFP_KERNEL);
			ctx = get_bio_post_read_ctx(inode, bio, page->index);
			if (IS_ERR(ctx)) {
				bio_put(bio);
				bio = NULL;
				goto set_error_page;
			}
=======
			ext4_set_bio_post_read_ctx(bio, inode, page->index);
>>>>>>> e5da4c93
			bio_set_dev(bio, bdev);
			bio->bi_iter.bi_sector = blocks[0] << (blkbits - 9);
			bio->bi_end_io = mpage_end_io;
			bio_set_op_attrs(bio, REQ_OP_READ,
						is_readahead ? REQ_RAHEAD : 0);
		}

		length = first_hole << blkbits;
		if (bio_add_page(bio, page, length, 0) < length)
			goto submit_and_realloc;

		if (((map.m_flags & EXT4_MAP_BOUNDARY) &&
		     (relative_block == map.m_len)) ||
		    (first_hole != blocks_per_page)) {
			ext4_submit_bio_read(bio);
			bio = NULL;
		} else
			last_block_in_bio = blocks[blocks_per_page - 1];
		goto next_page;
	confused:
		if (bio) {
			ext4_submit_bio_read(bio);
			bio = NULL;
		}
		if (!PageUptodate(page))
			block_read_full_page(page, ext4_get_block);
		else
			unlock_page(page);
	next_page:
		if (pages)
			put_page(page);
	}
	BUG_ON(pages && !list_empty(pages));
	if (bio)
		ext4_submit_bio_read(bio);
	return 0;
}

int __init ext4_init_post_read_processing(void)
{
	bio_post_read_ctx_cache =
		kmem_cache_create("ext4_bio_post_read_ctx",
				  sizeof(struct bio_post_read_ctx), 0, 0, NULL);
	if (!bio_post_read_ctx_cache)
		goto fail;
	bio_post_read_ctx_pool =
		mempool_create_slab_pool(NUM_PREALLOC_POST_READ_CTXS,
					 bio_post_read_ctx_cache);
	if (!bio_post_read_ctx_pool)
		goto fail_free_cache;
	return 0;

fail_free_cache:
	kmem_cache_destroy(bio_post_read_ctx_cache);
fail:
	return -ENOMEM;
}

void ext4_exit_post_read_processing(void)
{
	mempool_destroy(bio_post_read_ctx_pool);
	kmem_cache_destroy(bio_post_read_ctx_cache);
}<|MERGE_RESOLUTION|>--- conflicted
+++ resolved
@@ -418,18 +418,9 @@
 			 */
 			bio = bio_alloc(GFP_KERNEL,
 				min_t(int, nr_pages, BIO_MAX_PAGES));
-<<<<<<< HEAD
+			ext4_set_bio_post_read_ctx(bio, inode, page->index);
 			fscrypt_set_bio_crypt_ctx(bio, inode, next_block,
 						  GFP_KERNEL);
-			ctx = get_bio_post_read_ctx(inode, bio, page->index);
-			if (IS_ERR(ctx)) {
-				bio_put(bio);
-				bio = NULL;
-				goto set_error_page;
-			}
-=======
-			ext4_set_bio_post_read_ctx(bio, inode, page->index);
->>>>>>> e5da4c93
 			bio_set_dev(bio, bdev);
 			bio->bi_iter.bi_sector = blocks[0] << (blkbits - 9);
 			bio->bi_end_io = mpage_end_io;
