--- conflicted
+++ resolved
@@ -2151,12 +2151,6 @@
 	    (dirtytime && (inode->i_state & I_DIRTY_INODE)))
 		return;
 
-<<<<<<< HEAD
-	if (unlikely(block_dump > 1))
-		block_dump___mark_inode_dirty(inode);
-
-=======
->>>>>>> 0db822f6
 	spin_lock(&inode->i_lock);
 	if (dirtytime && (inode->i_state & I_DIRTY_INODE))
 		goto out_unlock_inode;
