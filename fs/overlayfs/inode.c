// SPDX-License-Identifier: GPL-2.0-only
/*
 *
 * Copyright (C) 2011 Novell Inc.
 */

#include <linux/fs.h>
#include <linux/slab.h>
#include <linux/cred.h>
#include <linux/xattr.h>
#include <linux/posix_acl.h>
#include <linux/ratelimit.h>
#include <linux/fiemap.h>
#include <linux/fileattr.h>
#include <linux/security.h>
#include <linux/namei.h>
#include <linux/posix_acl.h>
#include <linux/posix_acl_xattr.h>
#include "overlayfs.h"


int ovl_setattr(struct user_namespace *mnt_userns, struct dentry *dentry,
		struct iattr *attr)
{
	int err;
	struct ovl_fs *ofs = OVL_FS(dentry->d_sb);
	bool full_copy_up = false;
	struct dentry *upperdentry;
	const struct cred *old_cred;

	err = setattr_prepare(&init_user_ns, dentry, attr);
	if (err)
		return err;

	err = ovl_want_write(dentry);
	if (err)
		goto out;

	if (attr->ia_valid & ATTR_SIZE) {
		/* Truncate should trigger data copy up as well */
		full_copy_up = true;
	}

	if (!full_copy_up)
		err = ovl_copy_up(dentry);
	else
		err = ovl_copy_up_with_data(dentry);
	if (!err) {
		struct inode *winode = NULL;

		upperdentry = ovl_dentry_upper(dentry);

		if (attr->ia_valid & ATTR_SIZE) {
			winode = d_inode(upperdentry);
			err = get_write_access(winode);
			if (err)
				goto out_drop_write;
		}

		if (attr->ia_valid & (ATTR_KILL_SUID|ATTR_KILL_SGID))
			attr->ia_valid &= ~ATTR_MODE;

		/*
		 * We might have to translate ovl file into real file object
		 * once use cases emerge.  For now, simply don't let underlying
		 * filesystem rely on attr->ia_file
		 */
		attr->ia_valid &= ~ATTR_FILE;

		/*
		 * If open(O_TRUNC) is done, VFS calls ->setattr with ATTR_OPEN
		 * set.  Overlayfs does not pass O_TRUNC flag to underlying
		 * filesystem during open -> do not pass ATTR_OPEN.  This
		 * disables optimization in fuse which assumes open(O_TRUNC)
		 * already set file size to 0.  But we never passed O_TRUNC to
		 * fuse.  So by clearing ATTR_OPEN, fuse will be forced to send
		 * setattr request to server.
		 */
		attr->ia_valid &= ~ATTR_OPEN;

		inode_lock(upperdentry->d_inode);
		old_cred = ovl_override_creds(dentry->d_sb);
		err = ovl_do_notify_change(ofs, upperdentry, attr);
		ovl_revert_creds(dentry->d_sb, old_cred);
		if (!err)
			ovl_copyattr(dentry->d_inode);
		inode_unlock(upperdentry->d_inode);

		if (winode)
			put_write_access(winode);
	}
out_drop_write:
	ovl_drop_write(dentry);
out:
	return err;
}

static void ovl_map_dev_ino(struct dentry *dentry, struct kstat *stat, int fsid)
{
	bool samefs = ovl_same_fs(dentry->d_sb);
	unsigned int xinobits = ovl_xino_bits(dentry->d_sb);
	unsigned int xinoshift = 64 - xinobits;

	if (samefs) {
		/*
		 * When all layers are on the same fs, all real inode
		 * number are unique, so we use the overlay st_dev,
		 * which is friendly to du -x.
		 */
		stat->dev = dentry->d_sb->s_dev;
		return;
	} else if (xinobits) {
		/*
		 * All inode numbers of underlying fs should not be using the
		 * high xinobits, so we use high xinobits to partition the
		 * overlay st_ino address space. The high bits holds the fsid
		 * (upper fsid is 0). The lowest xinobit is reserved for mapping
		 * the non-persistent inode numbers range in case of overflow.
		 * This way all overlay inode numbers are unique and use the
		 * overlay st_dev.
		 */
		if (likely(!(stat->ino >> xinoshift))) {
			stat->ino |= ((u64)fsid) << (xinoshift + 1);
			stat->dev = dentry->d_sb->s_dev;
			return;
		} else if (ovl_xino_warn(dentry->d_sb)) {
			pr_warn_ratelimited("inode number too big (%pd2, ino=%llu, xinobits=%d)\n",
					    dentry, stat->ino, xinobits);
		}
	}

	/* The inode could not be mapped to a unified st_ino address space */
	if (S_ISDIR(dentry->d_inode->i_mode)) {
		/*
		 * Always use the overlay st_dev for directories, so 'find
		 * -xdev' will scan the entire overlay mount and won't cross the
		 * overlay mount boundaries.
		 *
		 * If not all layers are on the same fs the pair {real st_ino;
		 * overlay st_dev} is not unique, so use the non persistent
		 * overlay st_ino for directories.
		 */
		stat->dev = dentry->d_sb->s_dev;
		stat->ino = dentry->d_inode->i_ino;
	} else {
		/*
		 * For non-samefs setup, if we cannot map all layers st_ino
		 * to a unified address space, we need to make sure that st_dev
		 * is unique per underlying fs, so we use the unique anonymous
		 * bdev assigned to the underlying fs.
		 */
		stat->dev = OVL_FS(dentry->d_sb)->fs[fsid].pseudo_dev;
	}
}

int ovl_getattr(struct user_namespace *mnt_userns, const struct path *path,
		struct kstat *stat, u32 request_mask, unsigned int flags)
{
	struct dentry *dentry = path->dentry;
	enum ovl_path_type type;
	struct path realpath;
	const struct cred *old_cred;
	struct inode *inode = d_inode(dentry);
	bool is_dir = S_ISDIR(inode->i_mode);
	int fsid = 0;
	int err;
	bool metacopy_blocks = false;

	metacopy_blocks = ovl_is_metacopy_dentry(dentry);

	type = ovl_path_real(dentry, &realpath);
	old_cred = ovl_override_creds(dentry->d_sb);
	err = vfs_getattr(&realpath, stat, request_mask, flags);
	if (err)
		goto out;

	/* Report the effective immutable/append-only STATX flags */
	generic_fill_statx_attr(inode, stat);

	/*
	 * For non-dir or same fs, we use st_ino of the copy up origin.
	 * This guaranties constant st_dev/st_ino across copy up.
	 * With xino feature and non-samefs, we use st_ino of the copy up
	 * origin masked with high bits that represent the layer id.
	 *
	 * If lower filesystem supports NFS file handles, this also guaranties
	 * persistent st_ino across mount cycle.
	 */
	if (!is_dir || ovl_same_dev(dentry->d_sb)) {
		if (!OVL_TYPE_UPPER(type)) {
			fsid = ovl_layer_lower(dentry)->fsid;
		} else if (OVL_TYPE_ORIGIN(type)) {
			struct kstat lowerstat;
			u32 lowermask = STATX_INO | STATX_BLOCKS |
					(!is_dir ? STATX_NLINK : 0);

			ovl_path_lower(dentry, &realpath);
			err = vfs_getattr(&realpath, &lowerstat,
					  lowermask, flags);
			if (err)
				goto out;

			/*
			 * Lower hardlinks may be broken on copy up to different
			 * upper files, so we cannot use the lower origin st_ino
			 * for those different files, even for the same fs case.
			 *
			 * Similarly, several redirected dirs can point to the
			 * same dir on a lower layer. With the "verify_lower"
			 * feature, we do not use the lower origin st_ino, if
			 * we haven't verified that this redirect is unique.
			 *
			 * With inodes index enabled, it is safe to use st_ino
			 * of an indexed origin. The index validates that the
			 * upper hardlink is not broken and that a redirected
			 * dir is the only redirect to that origin.
			 */
			if (ovl_test_flag(OVL_INDEX, d_inode(dentry)) ||
			    (!ovl_verify_lower(dentry->d_sb) &&
			     (is_dir || lowerstat.nlink == 1))) {
				fsid = ovl_layer_lower(dentry)->fsid;
				stat->ino = lowerstat.ino;
			}

			/*
			 * If we are querying a metacopy dentry and lower
			 * dentry is data dentry, then use the blocks we
			 * queried just now. We don't have to do additional
			 * vfs_getattr(). If lower itself is metacopy, then
			 * additional vfs_getattr() is unavoidable.
			 */
			if (metacopy_blocks &&
			    realpath.dentry == ovl_dentry_lowerdata(dentry)) {
				stat->blocks = lowerstat.blocks;
				metacopy_blocks = false;
			}
		}

		if (metacopy_blocks) {
			/*
			 * If lower is not same as lowerdata or if there was
			 * no origin on upper, we can end up here.
			 */
			struct kstat lowerdatastat;
			u32 lowermask = STATX_BLOCKS;

			ovl_path_lowerdata(dentry, &realpath);
			err = vfs_getattr(&realpath, &lowerdatastat,
					  lowermask, flags);
			if (err)
				goto out;
			stat->blocks = lowerdatastat.blocks;
		}
	}

	ovl_map_dev_ino(dentry, stat, fsid);

	/*
	 * It's probably not worth it to count subdirs to get the
	 * correct link count.  nlink=1 seems to pacify 'find' and
	 * other utilities.
	 */
	if (is_dir && OVL_TYPE_MERGE(type))
		stat->nlink = 1;

	/*
	 * Return the overlay inode nlinks for indexed upper inodes.
	 * Overlay inode nlink counts the union of the upper hardlinks
	 * and non-covered lower hardlinks. It does not include the upper
	 * index hardlink.
	 */
	if (!is_dir && ovl_test_flag(OVL_INDEX, d_inode(dentry)))
		stat->nlink = dentry->d_inode->i_nlink;

out:
	ovl_revert_creds(dentry->d_sb, old_cred);

	return err;
}

int ovl_permission(struct user_namespace *mnt_userns,
		   struct inode *inode, int mask)
{
	struct inode *upperinode = ovl_inode_upper(inode);
	struct inode *realinode;
	struct path realpath;
	const struct cred *old_cred;
	int err;

	/* Careful in RCU walk mode */
	ovl_i_path_real(inode, &realpath);
	if (!realpath.dentry) {
		WARN_ON(!(mask & MAY_NOT_BLOCK));
		return -ECHILD;
	}

	/*
	 * Check overlay inode with the creds of task and underlying inode
	 * with creds of mounter
	 */
	err = generic_permission(&init_user_ns, inode, mask);
	if (err)
		return err;

	realinode = d_inode(realpath.dentry);
	old_cred = ovl_override_creds(inode->i_sb);
	if (!upperinode &&
	    !special_file(realinode->i_mode) && mask & MAY_WRITE) {
		mask &= ~(MAY_WRITE | MAY_APPEND);
		/* Make sure mounter can read file for copy up later */
		mask |= MAY_READ;
	}
	err = inode_permission(mnt_user_ns(realpath.mnt), realinode, mask);
	ovl_revert_creds(inode->i_sb, old_cred);

	return err;
}

static const char *ovl_get_link(struct dentry *dentry,
				struct inode *inode,
				struct delayed_call *done)
{
	const struct cred *old_cred;
	const char *p;

	if (!dentry)
		return ERR_PTR(-ECHILD);

	old_cred = ovl_override_creds(dentry->d_sb);
	p = vfs_get_link(ovl_dentry_real(dentry), done);
	ovl_revert_creds(dentry->d_sb, old_cred);
	return p;
}

bool ovl_is_private_xattr(struct super_block *sb, const char *name)
{
	struct ovl_fs *ofs = sb->s_fs_info;

	if (ofs->config.userxattr)
		return strncmp(name, OVL_XATTR_USER_PREFIX,
			       sizeof(OVL_XATTR_USER_PREFIX) - 1) == 0;
	else
		return strncmp(name, OVL_XATTR_TRUSTED_PREFIX,
			       sizeof(OVL_XATTR_TRUSTED_PREFIX) - 1) == 0;
}

int ovl_xattr_set(struct dentry *dentry, struct inode *inode, const char *name,
		  const void *value, size_t size, int flags)
{
	int err;
	struct ovl_fs *ofs = OVL_FS(dentry->d_sb);
	struct dentry *upperdentry = ovl_i_dentry_upper(inode);
	struct dentry *realdentry = upperdentry ?: ovl_dentry_lower(dentry);
	struct path realpath;
	const struct cred *old_cred;

	err = ovl_want_write(dentry);
	if (err)
		goto out;

	if (!value && !upperdentry) {
		ovl_path_lower(dentry, &realpath);
		old_cred = ovl_override_creds(dentry->d_sb);
		err = vfs_getxattr(mnt_user_ns(realpath.mnt), realdentry, name, NULL, 0);
		ovl_revert_creds(dentry->d_sb, old_cred);
		if (err < 0)
			goto out_drop_write;
	}

	if (!upperdentry) {
		err = ovl_copy_up(dentry);
		if (err)
			goto out_drop_write;

		realdentry = ovl_dentry_upper(dentry);
	}

	old_cred = ovl_override_creds(dentry->d_sb);
	if (value) {
		err = ovl_do_setxattr(ofs, realdentry, name, value, size,
				      flags);
	} else {
		WARN_ON(flags != XATTR_REPLACE);
		err = ovl_do_removexattr(ofs, realdentry, name);
	}
	ovl_revert_creds(dentry->d_sb, old_cred);

	/* copy c/mtime */
	ovl_copyattr(inode);

out_drop_write:
	ovl_drop_write(dentry);
out:
	return err;
}

int ovl_xattr_get(struct dentry *dentry, struct inode *inode, const char *name,
		  void *value, size_t size)
{
	ssize_t res;
	const struct cred *old_cred;
	struct path realpath;

	ovl_i_path_real(inode, &realpath);
	old_cred = ovl_override_creds(dentry->d_sb);
	res = vfs_getxattr(mnt_user_ns(realpath.mnt), realpath.dentry, name, value, size);
	ovl_revert_creds(dentry->d_sb, old_cred);
	return res;
}

static bool ovl_can_list(struct super_block *sb, const char *s)
{
	/* Never list private (.overlay) */
	if (ovl_is_private_xattr(sb, s))
		return false;

	/* List all non-trusted xattrs */
	if (strncmp(s, XATTR_TRUSTED_PREFIX, XATTR_TRUSTED_PREFIX_LEN) != 0)
		return true;

	/* list other trusted for superuser only */
	return ns_capable_noaudit(&init_user_ns, CAP_SYS_ADMIN);
}

ssize_t ovl_listxattr(struct dentry *dentry, char *list, size_t size)
{
	struct dentry *realdentry = ovl_dentry_real(dentry);
	ssize_t res;
	size_t len;
	char *s;
	const struct cred *old_cred;

	old_cred = ovl_override_creds(dentry->d_sb);
	res = vfs_listxattr(realdentry, list, size);
	ovl_revert_creds(dentry->d_sb, old_cred);
	if (res <= 0 || size == 0)
		return res;

	/* filter out private xattrs */
	for (s = list, len = res; len;) {
		size_t slen = strnlen(s, len) + 1;

		/* underlying fs providing us with an broken xattr list? */
		if (WARN_ON(slen > len))
			return -EIO;

		len -= slen;
		if (!ovl_can_list(dentry->d_sb, s)) {
			res -= slen;
			memmove(s, s + slen, len);
		} else {
			s += slen;
		}
	}

	return res;
}

#ifdef CONFIG_FS_POSIX_ACL
/*
 * Apply the idmapping of the layer to POSIX ACLs. The caller must pass a clone
 * of the POSIX ACLs retrieved from the lower layer to this function to not
 * alter the POSIX ACLs for the underlying filesystem.
 */
static void ovl_idmap_posix_acl(const struct inode *realinode,
				struct user_namespace *mnt_userns,
				struct posix_acl *acl)
{
	struct user_namespace *fs_userns = i_user_ns(realinode);

	for (unsigned int i = 0; i < acl->a_count; i++) {
		vfsuid_t vfsuid;
		vfsgid_t vfsgid;

		struct posix_acl_entry *e = &acl->a_entries[i];
		switch (e->e_tag) {
		case ACL_USER:
			vfsuid = make_vfsuid(mnt_userns, fs_userns, e->e_uid);
			e->e_uid = vfsuid_into_kuid(vfsuid);
			break;
		case ACL_GROUP:
			vfsgid = make_vfsgid(mnt_userns, fs_userns, e->e_gid);
			e->e_gid = vfsgid_into_kgid(vfsgid);
			break;
		}
	}
}

/*
 * The @noperm argument is used to skip permission checking and is a temporary
 * measure. Quoting Miklos from an earlier discussion:
 *
 * > So there are two paths to getting an acl:
 * > 1) permission checking and 2) retrieving the value via getxattr(2).
 * > This is a similar situation as reading a symlink vs. following it.
 * > When following a symlink overlayfs always reads the link on the
 * > underlying fs just as if it was a readlink(2) call, calling
 * > security_inode_readlink() instead of security_inode_follow_link().
 * > This is logical: we are reading the link from the underlying storage,
 * > and following it on overlayfs.
 * >
 * > Applying the same logic to acl: we do need to call the
 * > security_inode_getxattr() on the underlying fs, even if just want to
 * > check permissions on overlay. This is currently not done, which is an
 * > inconsistency.
 * >
 * > Maybe adding the check to ovl_get_acl() is the right way to go, but
 * > I'm a little afraid of a performance regression.  Will look into that.
 *
 * Until we have made a decision allow this helper to take the @noperm
 * argument. We should hopefully be able to remove it soon.
 */
struct posix_acl *ovl_get_acl_path(const struct path *path,
				   const char *acl_name, bool noperm)
{
	struct posix_acl *real_acl, *clone;
	struct user_namespace *mnt_userns;
	struct inode *realinode = d_inode(path->dentry);

	mnt_userns = mnt_user_ns(path->mnt);

	if (noperm)
		real_acl = get_inode_acl(realinode, posix_acl_type(acl_name));
	else
		real_acl = vfs_get_acl(mnt_userns, path->dentry, acl_name);
	if (IS_ERR_OR_NULL(real_acl))
		return real_acl;

	if (!is_idmapped_mnt(path->mnt))
		return real_acl;

	/*
        * We cannot alter the ACLs returned from the relevant layer as that
        * would alter the cached values filesystem wide for the lower
        * filesystem. Instead we can clone the ACLs and then apply the
        * relevant idmapping of the layer.
        */
	clone = posix_acl_clone(real_acl, GFP_KERNEL);
	posix_acl_release(real_acl); /* release original acl */
	if (!clone)
		return ERR_PTR(-ENOMEM);

	ovl_idmap_posix_acl(realinode, mnt_userns, clone);
	return clone;
}

/*
 * When the relevant layer is an idmapped mount we need to take the idmapping
 * of the layer into account and translate any ACL_{GROUP,USER} values
 * according to the idmapped mount.
 *
 * We cannot alter the ACLs returned from the relevant layer as that would
 * alter the cached values filesystem wide for the lower filesystem. Instead we
 * can clone the ACLs and then apply the relevant idmapping of the layer.
 *
 * This is obviously only relevant when idmapped layers are used.
 */
struct posix_acl *do_ovl_get_acl(struct user_namespace *mnt_userns,
				 struct inode *inode, int type,
				 bool rcu, bool noperm)
{
	struct inode *realinode = ovl_inode_real(inode);
	struct posix_acl *acl;
	struct path realpath;

	if (!IS_POSIXACL(realinode))
		return NULL;

	/* Careful in RCU walk mode */
	ovl_i_path_real(inode, &realpath);
	if (!realpath.dentry) {
		WARN_ON(!rcu);
		return ERR_PTR(-ECHILD);
	}

	if (rcu) {
		/*
		 * If the layer is idmapped drop out of RCU path walk
		 * so we can clone the ACLs.
		 */
		if (is_idmapped_mnt(realpath.mnt))
			return ERR_PTR(-ECHILD);

		acl = get_cached_acl_rcu(realinode, type);
	} else {
		const struct cred *old_cred;

		old_cred = ovl_override_creds(inode->i_sb);
<<<<<<< HEAD
		acl = get_acl(realinode, type);
		ovl_revert_creds(inode->i_sb, old_cred);
=======
		acl = ovl_get_acl_path(&realpath, posix_acl_xattr_name(type), noperm);
		revert_creds(old_cred);
>>>>>>> 6a518afc
	}

	return acl;
}

static int ovl_set_or_remove_acl(struct dentry *dentry, struct inode *inode,
				 struct posix_acl *acl, int type)
{
	int err;
	struct path realpath;
	const char *acl_name;
	const struct cred *old_cred;
	struct ovl_fs *ofs = OVL_FS(dentry->d_sb);
	struct dentry *upperdentry = ovl_dentry_upper(dentry);
	struct dentry *realdentry = upperdentry ?: ovl_dentry_lower(dentry);

	err = ovl_want_write(dentry);
	if (err)
		return err;

	/*
	 * If ACL is to be removed from a lower file, check if it exists in
	 * the first place before copying it up.
	 */
	acl_name = posix_acl_xattr_name(type);
	if (!acl && !upperdentry) {
		struct posix_acl *real_acl;

		ovl_path_lower(dentry, &realpath);
		old_cred = ovl_override_creds(dentry->d_sb);
		real_acl = vfs_get_acl(mnt_user_ns(realpath.mnt), realdentry,
				       acl_name);
		revert_creds(old_cred);
		if (IS_ERR(real_acl)) {
			err = PTR_ERR(real_acl);
			goto out_drop_write;
		}
		posix_acl_release(real_acl);
	}

	if (!upperdentry) {
		err = ovl_copy_up(dentry);
		if (err)
			goto out_drop_write;

		realdentry = ovl_dentry_upper(dentry);
	}

	old_cred = ovl_override_creds(dentry->d_sb);
	if (acl)
		err = ovl_do_set_acl(ofs, realdentry, acl_name, acl);
	else
		err = ovl_do_remove_acl(ofs, realdentry, acl_name);
	revert_creds(old_cred);

	/* copy c/mtime */
	ovl_copyattr(inode);

out_drop_write:
	ovl_drop_write(dentry);
	return err;
}

int ovl_set_acl(struct user_namespace *mnt_userns, struct dentry *dentry,
		struct posix_acl *acl, int type)
{
	int err;
	struct inode *inode = d_inode(dentry);
	struct dentry *workdir = ovl_workdir(dentry);
	struct inode *realinode = ovl_inode_real(inode);

	if (!IS_POSIXACL(d_inode(workdir)))
		return -EOPNOTSUPP;
	if (!realinode->i_op->set_acl)
		return -EOPNOTSUPP;
	if (type == ACL_TYPE_DEFAULT && !S_ISDIR(inode->i_mode))
		return acl ? -EACCES : 0;
	if (!inode_owner_or_capable(&init_user_ns, inode))
		return -EPERM;

	/*
	 * Check if sgid bit needs to be cleared (actual setacl operation will
	 * be done with mounter's capabilities and so that won't do it for us).
	 */
	if (unlikely(inode->i_mode & S_ISGID) && type == ACL_TYPE_ACCESS &&
	    !in_group_p(inode->i_gid) &&
	    !capable_wrt_inode_uidgid(&init_user_ns, inode, CAP_FSETID)) {
		struct iattr iattr = { .ia_valid = ATTR_KILL_SGID };

		err = ovl_setattr(&init_user_ns, dentry, &iattr);
		if (err)
			return err;
	}

	return ovl_set_or_remove_acl(dentry, inode, acl, type);
}
#endif

int ovl_update_time(struct inode *inode, struct timespec64 *ts, int flags)
{
	if (flags & S_ATIME) {
		struct ovl_fs *ofs = inode->i_sb->s_fs_info;
		struct path upperpath = {
			.mnt = ovl_upper_mnt(ofs),
			.dentry = ovl_upperdentry_dereference(OVL_I(inode)),
		};

		if (upperpath.dentry) {
			touch_atime(&upperpath);
			inode->i_atime = d_inode(upperpath.dentry)->i_atime;
		}
	}
	return 0;
}

static int ovl_fiemap(struct inode *inode, struct fiemap_extent_info *fieinfo,
		      u64 start, u64 len)
{
	int err;
	struct inode *realinode = ovl_inode_realdata(inode);
	const struct cred *old_cred;

	if (!realinode->i_op->fiemap)
		return -EOPNOTSUPP;

	old_cred = ovl_override_creds(inode->i_sb);
	err = realinode->i_op->fiemap(realinode, fieinfo, start, len);
	ovl_revert_creds(inode->i_sb, old_cred);

	return err;
}

/*
 * Work around the fact that security_file_ioctl() takes a file argument.
 * Introducing security_inode_fileattr_get/set() hooks would solve this issue
 * properly.
 */
static int ovl_security_fileattr(const struct path *realpath, struct fileattr *fa,
				 bool set)
{
	struct file *file;
	unsigned int cmd;
	int err;

	file = dentry_open(realpath, O_RDONLY, current_cred());
	if (IS_ERR(file))
		return PTR_ERR(file);

	if (set)
		cmd = fa->fsx_valid ? FS_IOC_FSSETXATTR : FS_IOC_SETFLAGS;
	else
		cmd = fa->fsx_valid ? FS_IOC_FSGETXATTR : FS_IOC_GETFLAGS;

	err = security_file_ioctl(file, cmd, 0);
	fput(file);

	return err;
}

int ovl_real_fileattr_set(const struct path *realpath, struct fileattr *fa)
{
	int err;

	err = ovl_security_fileattr(realpath, fa, true);
	if (err)
		return err;

	return vfs_fileattr_set(mnt_user_ns(realpath->mnt), realpath->dentry, fa);
}

int ovl_fileattr_set(struct user_namespace *mnt_userns,
		     struct dentry *dentry, struct fileattr *fa)
{
	struct inode *inode = d_inode(dentry);
	struct path upperpath;
	const struct cred *old_cred;
	unsigned int flags;
	int err;

	err = ovl_want_write(dentry);
	if (err)
		goto out;

	err = ovl_copy_up(dentry);
	if (!err) {
		ovl_path_real(dentry, &upperpath);

		old_cred = ovl_override_creds(inode->i_sb);
		/*
		 * Store immutable/append-only flags in xattr and clear them
		 * in upper fileattr (in case they were set by older kernel)
		 * so children of "ovl-immutable" directories lower aliases of
		 * "ovl-immutable" hardlinks could be copied up.
		 * Clear xattr when flags are cleared.
		 */
		err = ovl_set_protattr(inode, upperpath.dentry, fa);
		if (!err)
			err = ovl_real_fileattr_set(&upperpath, fa);
		ovl_revert_creds(inode->i_sb, old_cred);

		/*
		 * Merge real inode flags with inode flags read from
		 * overlay.protattr xattr
		 */
		flags = ovl_inode_real(inode)->i_flags & OVL_COPY_I_FLAGS_MASK;

		BUILD_BUG_ON(OVL_PROT_I_FLAGS_MASK & ~OVL_COPY_I_FLAGS_MASK);
		flags |= inode->i_flags & OVL_PROT_I_FLAGS_MASK;
		inode_set_flags(inode, flags, OVL_COPY_I_FLAGS_MASK);

		/* Update ctime */
		ovl_copyattr(inode);
	}
	ovl_drop_write(dentry);
out:
	return err;
}

/* Convert inode protection flags to fileattr flags */
static void ovl_fileattr_prot_flags(struct inode *inode, struct fileattr *fa)
{
	BUILD_BUG_ON(OVL_PROT_FS_FLAGS_MASK & ~FS_COMMON_FL);
	BUILD_BUG_ON(OVL_PROT_FSX_FLAGS_MASK & ~FS_XFLAG_COMMON);

	if (inode->i_flags & S_APPEND) {
		fa->flags |= FS_APPEND_FL;
		fa->fsx_xflags |= FS_XFLAG_APPEND;
	}
	if (inode->i_flags & S_IMMUTABLE) {
		fa->flags |= FS_IMMUTABLE_FL;
		fa->fsx_xflags |= FS_XFLAG_IMMUTABLE;
	}
}

int ovl_real_fileattr_get(const struct path *realpath, struct fileattr *fa)
{
	int err;

	err = ovl_security_fileattr(realpath, fa, false);
	if (err)
		return err;

	err = vfs_fileattr_get(realpath->dentry, fa);
	if (err == -ENOIOCTLCMD)
		err = -ENOTTY;
	return err;
}

int ovl_fileattr_get(struct dentry *dentry, struct fileattr *fa)
{
	struct inode *inode = d_inode(dentry);
	struct path realpath;
	const struct cred *old_cred;
	int err;

	ovl_path_real(dentry, &realpath);

	old_cred = ovl_override_creds(inode->i_sb);
	err = ovl_real_fileattr_get(&realpath, fa);
	ovl_fileattr_prot_flags(inode, fa);
	ovl_revert_creds(inode->i_sb, old_cred);

	return err;
}

static const struct inode_operations ovl_file_inode_operations = {
	.setattr	= ovl_setattr,
	.permission	= ovl_permission,
	.getattr	= ovl_getattr,
	.listxattr	= ovl_listxattr,
	.get_inode_acl	= ovl_get_inode_acl,
	.get_acl	= ovl_get_acl,
	.set_acl	= ovl_set_acl,
	.update_time	= ovl_update_time,
	.fiemap		= ovl_fiemap,
	.fileattr_get	= ovl_fileattr_get,
	.fileattr_set	= ovl_fileattr_set,
};

static const struct inode_operations ovl_symlink_inode_operations = {
	.setattr	= ovl_setattr,
	.get_link	= ovl_get_link,
	.getattr	= ovl_getattr,
	.listxattr	= ovl_listxattr,
	.update_time	= ovl_update_time,
};

static const struct inode_operations ovl_special_inode_operations = {
	.setattr	= ovl_setattr,
	.permission	= ovl_permission,
	.getattr	= ovl_getattr,
	.listxattr	= ovl_listxattr,
	.get_inode_acl	= ovl_get_inode_acl,
	.get_acl	= ovl_get_acl,
	.set_acl	= ovl_set_acl,
	.update_time	= ovl_update_time,
};

static const struct address_space_operations ovl_aops = {
	/* For O_DIRECT dentry_open() checks f_mapping->a_ops->direct_IO */
	.direct_IO		= noop_direct_IO,
};

/*
 * It is possible to stack overlayfs instance on top of another
 * overlayfs instance as lower layer. We need to annotate the
 * stackable i_mutex locks according to stack level of the super
 * block instance. An overlayfs instance can never be in stack
 * depth 0 (there is always a real fs below it).  An overlayfs
 * inode lock will use the lockdep annotation ovl_i_mutex_key[depth].
 *
 * For example, here is a snip from /proc/lockdep_chains after
 * dir_iterate of nested overlayfs:
 *
 * [...] &ovl_i_mutex_dir_key[depth]   (stack_depth=2)
 * [...] &ovl_i_mutex_dir_key[depth]#2 (stack_depth=1)
 * [...] &type->i_mutex_dir_key        (stack_depth=0)
 *
 * Locking order w.r.t ovl_want_write() is important for nested overlayfs.
 *
 * This chain is valid:
 * - inode->i_rwsem			(inode_lock[2])
 * - upper_mnt->mnt_sb->s_writers	(ovl_want_write[0])
 * - OVL_I(inode)->lock			(ovl_inode_lock[2])
 * - OVL_I(lowerinode)->lock		(ovl_inode_lock[1])
 *
 * And this chain is valid:
 * - inode->i_rwsem			(inode_lock[2])
 * - OVL_I(inode)->lock			(ovl_inode_lock[2])
 * - lowerinode->i_rwsem		(inode_lock[1])
 * - OVL_I(lowerinode)->lock		(ovl_inode_lock[1])
 *
 * But lowerinode->i_rwsem SHOULD NOT be acquired while ovl_want_write() is
 * held, because it is in reverse order of the non-nested case using the same
 * upper fs:
 * - inode->i_rwsem			(inode_lock[1])
 * - upper_mnt->mnt_sb->s_writers	(ovl_want_write[0])
 * - OVL_I(inode)->lock			(ovl_inode_lock[1])
 */
#define OVL_MAX_NESTING FILESYSTEM_MAX_STACK_DEPTH

static inline void ovl_lockdep_annotate_inode_mutex_key(struct inode *inode)
{
#ifdef CONFIG_LOCKDEP
	static struct lock_class_key ovl_i_mutex_key[OVL_MAX_NESTING];
	static struct lock_class_key ovl_i_mutex_dir_key[OVL_MAX_NESTING];
	static struct lock_class_key ovl_i_lock_key[OVL_MAX_NESTING];

	int depth = inode->i_sb->s_stack_depth - 1;

	if (WARN_ON_ONCE(depth < 0 || depth >= OVL_MAX_NESTING))
		depth = 0;

	if (S_ISDIR(inode->i_mode))
		lockdep_set_class(&inode->i_rwsem, &ovl_i_mutex_dir_key[depth]);
	else
		lockdep_set_class(&inode->i_rwsem, &ovl_i_mutex_key[depth]);

	lockdep_set_class(&OVL_I(inode)->lock, &ovl_i_lock_key[depth]);
#endif
}

static void ovl_next_ino(struct inode *inode)
{
	struct ovl_fs *ofs = inode->i_sb->s_fs_info;

	inode->i_ino = atomic_long_inc_return(&ofs->last_ino);
	if (unlikely(!inode->i_ino))
		inode->i_ino = atomic_long_inc_return(&ofs->last_ino);
}

static void ovl_map_ino(struct inode *inode, unsigned long ino, int fsid)
{
	int xinobits = ovl_xino_bits(inode->i_sb);
	unsigned int xinoshift = 64 - xinobits;

	/*
	 * When d_ino is consistent with st_ino (samefs or i_ino has enough
	 * bits to encode layer), set the same value used for st_ino to i_ino,
	 * so inode number exposed via /proc/locks and a like will be
	 * consistent with d_ino and st_ino values. An i_ino value inconsistent
	 * with d_ino also causes nfsd readdirplus to fail.
	 */
	inode->i_ino = ino;
	if (ovl_same_fs(inode->i_sb)) {
		return;
	} else if (xinobits && likely(!(ino >> xinoshift))) {
		inode->i_ino |= (unsigned long)fsid << (xinoshift + 1);
		return;
	}

	/*
	 * For directory inodes on non-samefs with xino disabled or xino
	 * overflow, we allocate a non-persistent inode number, to be used for
	 * resolving st_ino collisions in ovl_map_dev_ino().
	 *
	 * To avoid ino collision with legitimate xino values from upper
	 * layer (fsid 0), use the lowest xinobit to map the non
	 * persistent inode numbers to the unified st_ino address space.
	 */
	if (S_ISDIR(inode->i_mode)) {
		ovl_next_ino(inode);
		if (xinobits) {
			inode->i_ino &= ~0UL >> xinobits;
			inode->i_ino |= 1UL << xinoshift;
		}
	}
}

void ovl_inode_init(struct inode *inode, struct ovl_inode_params *oip,
		    unsigned long ino, int fsid)
{
	struct inode *realinode;
	struct ovl_inode *oi = OVL_I(inode);

	if (oip->upperdentry)
		oi->__upperdentry = oip->upperdentry;
	if (oip->lowerpath && oip->lowerpath->dentry) {
		oi->lowerpath.dentry = dget(oip->lowerpath->dentry);
		oi->lowerpath.layer = oip->lowerpath->layer;
	}
	if (oip->lowerdata)
		oi->lowerdata = igrab(d_inode(oip->lowerdata));

	realinode = ovl_inode_real(inode);
	ovl_copyattr(inode);
	ovl_copyflags(realinode, inode);
	ovl_map_ino(inode, ino, fsid);
}

static void ovl_fill_inode(struct inode *inode, umode_t mode, dev_t rdev)
{
	inode->i_mode = mode;
	inode->i_flags |= S_NOCMTIME;
#ifdef CONFIG_FS_POSIX_ACL
	inode->i_acl = inode->i_default_acl = ACL_DONT_CACHE;
#endif

	ovl_lockdep_annotate_inode_mutex_key(inode);

	switch (mode & S_IFMT) {
	case S_IFREG:
		inode->i_op = &ovl_file_inode_operations;
		inode->i_fop = &ovl_file_operations;
		inode->i_mapping->a_ops = &ovl_aops;
		break;

	case S_IFDIR:
		inode->i_op = &ovl_dir_inode_operations;
		inode->i_fop = &ovl_dir_operations;
		break;

	case S_IFLNK:
		inode->i_op = &ovl_symlink_inode_operations;
		break;

	default:
		inode->i_op = &ovl_special_inode_operations;
		init_special_inode(inode, mode, rdev);
		break;
	}
}

/*
 * With inodes index enabled, an overlay inode nlink counts the union of upper
 * hardlinks and non-covered lower hardlinks. During the lifetime of a non-pure
 * upper inode, the following nlink modifying operations can happen:
 *
 * 1. Lower hardlink copy up
 * 2. Upper hardlink created, unlinked or renamed over
 * 3. Lower hardlink whiteout or renamed over
 *
 * For the first, copy up case, the union nlink does not change, whether the
 * operation succeeds or fails, but the upper inode nlink may change.
 * Therefore, before copy up, we store the union nlink value relative to the
 * lower inode nlink in the index inode xattr .overlay.nlink.
 *
 * For the second, upper hardlink case, the union nlink should be incremented
 * or decremented IFF the operation succeeds, aligned with nlink change of the
 * upper inode. Therefore, before link/unlink/rename, we store the union nlink
 * value relative to the upper inode nlink in the index inode.
 *
 * For the last, lower cover up case, we simplify things by preceding the
 * whiteout or cover up with copy up. This makes sure that there is an index
 * upper inode where the nlink xattr can be stored before the copied up upper
 * entry is unlink.
 */
#define OVL_NLINK_ADD_UPPER	(1 << 0)

/*
 * On-disk format for indexed nlink:
 *
 * nlink relative to the upper inode - "U[+-]NUM"
 * nlink relative to the lower inode - "L[+-]NUM"
 */

static int ovl_set_nlink_common(struct dentry *dentry,
				struct dentry *realdentry, const char *format)
{
	struct inode *inode = d_inode(dentry);
	struct inode *realinode = d_inode(realdentry);
	char buf[13];
	int len;

	len = snprintf(buf, sizeof(buf), format,
		       (int) (inode->i_nlink - realinode->i_nlink));

	if (WARN_ON(len >= sizeof(buf)))
		return -EIO;

	return ovl_setxattr(OVL_FS(inode->i_sb), ovl_dentry_upper(dentry),
			    OVL_XATTR_NLINK, buf, len);
}

int ovl_set_nlink_upper(struct dentry *dentry)
{
	return ovl_set_nlink_common(dentry, ovl_dentry_upper(dentry), "U%+i");
}

int ovl_set_nlink_lower(struct dentry *dentry)
{
	return ovl_set_nlink_common(dentry, ovl_dentry_lower(dentry), "L%+i");
}

unsigned int ovl_get_nlink(struct ovl_fs *ofs, struct dentry *lowerdentry,
			   struct dentry *upperdentry,
			   unsigned int fallback)
{
	int nlink_diff;
	int nlink;
	char buf[13];
	int err;

	if (!lowerdentry || !upperdentry || d_inode(lowerdentry)->i_nlink == 1)
		return fallback;

	err = ovl_getxattr_upper(ofs, upperdentry, OVL_XATTR_NLINK,
				 &buf, sizeof(buf) - 1);
	if (err < 0)
		goto fail;

	buf[err] = '\0';
	if ((buf[0] != 'L' && buf[0] != 'U') ||
	    (buf[1] != '+' && buf[1] != '-'))
		goto fail;

	err = kstrtoint(buf + 1, 10, &nlink_diff);
	if (err < 0)
		goto fail;

	nlink = d_inode(buf[0] == 'L' ? lowerdentry : upperdentry)->i_nlink;
	nlink += nlink_diff;

	if (nlink <= 0)
		goto fail;

	return nlink;

fail:
	pr_warn_ratelimited("failed to get index nlink (%pd2, err=%i)\n",
			    upperdentry, err);
	return fallback;
}

struct inode *ovl_new_inode(struct super_block *sb, umode_t mode, dev_t rdev)
{
	struct inode *inode;

	inode = new_inode(sb);
	if (inode)
		ovl_fill_inode(inode, mode, rdev);

	return inode;
}

static int ovl_inode_test(struct inode *inode, void *data)
{
	return inode->i_private == data;
}

static int ovl_inode_set(struct inode *inode, void *data)
{
	inode->i_private = data;
	return 0;
}

static bool ovl_verify_inode(struct inode *inode, struct dentry *lowerdentry,
			     struct dentry *upperdentry, bool strict)
{
	/*
	 * For directories, @strict verify from lookup path performs consistency
	 * checks, so NULL lower/upper in dentry must match NULL lower/upper in
	 * inode. Non @strict verify from NFS handle decode path passes NULL for
	 * 'unknown' lower/upper.
	 */
	if (S_ISDIR(inode->i_mode) && strict) {
		/* Real lower dir moved to upper layer under us? */
		if (!lowerdentry && ovl_inode_lower(inode))
			return false;

		/* Lookup of an uncovered redirect origin? */
		if (!upperdentry && ovl_inode_upper(inode))
			return false;
	}

	/*
	 * Allow non-NULL lower inode in ovl_inode even if lowerdentry is NULL.
	 * This happens when finding a copied up overlay inode for a renamed
	 * or hardlinked overlay dentry and lower dentry cannot be followed
	 * by origin because lower fs does not support file handles.
	 */
	if (lowerdentry && ovl_inode_lower(inode) != d_inode(lowerdentry))
		return false;

	/*
	 * Allow non-NULL __upperdentry in inode even if upperdentry is NULL.
	 * This happens when finding a lower alias for a copied up hard link.
	 */
	if (upperdentry && ovl_inode_upper(inode) != d_inode(upperdentry))
		return false;

	return true;
}

struct inode *ovl_lookup_inode(struct super_block *sb, struct dentry *real,
			       bool is_upper)
{
	struct inode *inode, *key = d_inode(real);

	inode = ilookup5(sb, (unsigned long) key, ovl_inode_test, key);
	if (!inode)
		return NULL;

	if (!ovl_verify_inode(inode, is_upper ? NULL : real,
			      is_upper ? real : NULL, false)) {
		iput(inode);
		return ERR_PTR(-ESTALE);
	}

	return inode;
}

bool ovl_lookup_trap_inode(struct super_block *sb, struct dentry *dir)
{
	struct inode *key = d_inode(dir);
	struct inode *trap;
	bool res;

	trap = ilookup5(sb, (unsigned long) key, ovl_inode_test, key);
	if (!trap)
		return false;

	res = IS_DEADDIR(trap) && !ovl_inode_upper(trap) &&
				  !ovl_inode_lower(trap);

	iput(trap);
	return res;
}

/*
 * Create an inode cache entry for layer root dir, that will intentionally
 * fail ovl_verify_inode(), so any lookup that will find some layer root
 * will fail.
 */
struct inode *ovl_get_trap_inode(struct super_block *sb, struct dentry *dir)
{
	struct inode *key = d_inode(dir);
	struct inode *trap;

	if (!d_is_dir(dir))
		return ERR_PTR(-ENOTDIR);

	trap = iget5_locked(sb, (unsigned long) key, ovl_inode_test,
			    ovl_inode_set, key);
	if (!trap)
		return ERR_PTR(-ENOMEM);

	if (!(trap->i_state & I_NEW)) {
		/* Conflicting layer roots? */
		iput(trap);
		return ERR_PTR(-ELOOP);
	}

	trap->i_mode = S_IFDIR;
	trap->i_flags = S_DEAD;
	unlock_new_inode(trap);

	return trap;
}

/*
 * Does overlay inode need to be hashed by lower inode?
 */
static bool ovl_hash_bylower(struct super_block *sb, struct dentry *upper,
			     struct dentry *lower, bool index)
{
	struct ovl_fs *ofs = sb->s_fs_info;

	/* No, if pure upper */
	if (!lower)
		return false;

	/* Yes, if already indexed */
	if (index)
		return true;

	/* Yes, if won't be copied up */
	if (!ovl_upper_mnt(ofs))
		return true;

	/* No, if lower hardlink is or will be broken on copy up */
	if ((upper || !ovl_indexdir(sb)) &&
	    !d_is_dir(lower) && d_inode(lower)->i_nlink > 1)
		return false;

	/* No, if non-indexed upper with NFS export */
	if (sb->s_export_op && upper)
		return false;

	/* Otherwise, hash by lower inode for fsnotify */
	return true;
}

static struct inode *ovl_iget5(struct super_block *sb, struct inode *newinode,
			       struct inode *key)
{
	return newinode ? inode_insert5(newinode, (unsigned long) key,
					 ovl_inode_test, ovl_inode_set, key) :
			  iget5_locked(sb, (unsigned long) key,
				       ovl_inode_test, ovl_inode_set, key);
}

struct inode *ovl_get_inode(struct super_block *sb,
			    struct ovl_inode_params *oip)
{
	struct ovl_fs *ofs = OVL_FS(sb);
	struct dentry *upperdentry = oip->upperdentry;
	struct ovl_path *lowerpath = oip->lowerpath;
	struct inode *realinode = upperdentry ? d_inode(upperdentry) : NULL;
	struct inode *inode;
	struct dentry *lowerdentry = lowerpath ? lowerpath->dentry : NULL;
	struct path realpath = {
		.dentry = upperdentry ?: lowerdentry,
		.mnt = upperdentry ? ovl_upper_mnt(ofs) : lowerpath->layer->mnt,
	};
	bool bylower = ovl_hash_bylower(sb, upperdentry, lowerdentry,
					oip->index);
	int fsid = bylower ? lowerpath->layer->fsid : 0;
	bool is_dir;
	unsigned long ino = 0;
	int err = oip->newinode ? -EEXIST : -ENOMEM;

	if (!realinode)
		realinode = d_inode(lowerdentry);

	/*
	 * Copy up origin (lower) may exist for non-indexed upper, but we must
	 * not use lower as hash key if this is a broken hardlink.
	 */
	is_dir = S_ISDIR(realinode->i_mode);
	if (upperdentry || bylower) {
		struct inode *key = d_inode(bylower ? lowerdentry :
						      upperdentry);
		unsigned int nlink = is_dir ? 1 : realinode->i_nlink;

		inode = ovl_iget5(sb, oip->newinode, key);
		if (!inode)
			goto out_err;
		if (!(inode->i_state & I_NEW)) {
			/*
			 * Verify that the underlying files stored in the inode
			 * match those in the dentry.
			 */
			if (!ovl_verify_inode(inode, lowerdentry, upperdentry,
					      true)) {
				iput(inode);
				err = -ESTALE;
				goto out_err;
			}

			dput(upperdentry);
			kfree(oip->redirect);
			goto out;
		}

		/* Recalculate nlink for non-dir due to indexing */
		if (!is_dir)
			nlink = ovl_get_nlink(ofs, lowerdentry, upperdentry,
					      nlink);
		set_nlink(inode, nlink);
		ino = key->i_ino;
	} else {
		/* Lower hardlink that will be broken on copy up */
		inode = new_inode(sb);
		if (!inode) {
			err = -ENOMEM;
			goto out_err;
		}
		ino = realinode->i_ino;
		fsid = lowerpath->layer->fsid;
	}
	ovl_fill_inode(inode, realinode->i_mode, realinode->i_rdev);
	ovl_inode_init(inode, oip, ino, fsid);

	if (upperdentry && ovl_is_impuredir(sb, upperdentry))
		ovl_set_flag(OVL_IMPURE, inode);

	if (oip->index)
		ovl_set_flag(OVL_INDEX, inode);

	OVL_I(inode)->redirect = oip->redirect;

	if (bylower)
		ovl_set_flag(OVL_CONST_INO, inode);

	/* Check for non-merge dir that may have whiteouts */
	if (is_dir) {
		if (((upperdentry && lowerdentry) || oip->numlower > 1) ||
		    ovl_path_check_origin_xattr(ofs, &realpath)) {
			ovl_set_flag(OVL_WHITEOUTS, inode);
		}
	}

	/* Check for immutable/append-only inode flags in xattr */
	if (upperdentry)
		ovl_check_protattr(inode, upperdentry);

	if (inode->i_state & I_NEW)
		unlock_new_inode(inode);
out:
	return inode;

out_err:
	pr_warn_ratelimited("failed to get inode (%i)\n", err);
	inode = ERR_PTR(err);
	goto out;
}<|MERGE_RESOLUTION|>--- conflicted
+++ resolved
@@ -586,13 +586,8 @@
 		const struct cred *old_cred;
 
 		old_cred = ovl_override_creds(inode->i_sb);
-<<<<<<< HEAD
-		acl = get_acl(realinode, type);
+		acl = ovl_get_acl_path(&realpath, posix_acl_xattr_name(type), noperm);
 		ovl_revert_creds(inode->i_sb, old_cred);
-=======
-		acl = ovl_get_acl_path(&realpath, posix_acl_xattr_name(type), noperm);
-		revert_creds(old_cred);
->>>>>>> 6a518afc
 	}
 
 	return acl;
