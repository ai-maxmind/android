// SPDX-License-Identifier: GPL-2.0

#include <linux/bitops.h>
#include <linux/slab.h>
#include <linux/blkdev.h>
#include <linux/sched/mm.h>
#include <linux/atomic.h>
#include <linux/vmalloc.h>
#include "ctree.h"
#include "volumes.h"
#include "zoned.h"
#include "rcu-string.h"
#include "disk-io.h"
#include "block-group.h"
#include "transaction.h"
#include "dev-replace.h"
#include "space-info.h"

/* Maximum number of zones to report per blkdev_report_zones() call */
#define BTRFS_REPORT_NR_ZONES   4096
/* Invalid allocation pointer value for missing devices */
#define WP_MISSING_DEV ((u64)-1)
/* Pseudo write pointer value for conventional zone */
#define WP_CONVENTIONAL ((u64)-2)

/*
 * Location of the first zone of superblock logging zone pairs.
 *
 * - primary superblock:    0B (zone 0)
 * - first copy:          512G (zone starting at that offset)
 * - second copy:           4T (zone starting at that offset)
 */
#define BTRFS_SB_LOG_PRIMARY_OFFSET	(0ULL)
#define BTRFS_SB_LOG_FIRST_OFFSET	(512ULL * SZ_1G)
#define BTRFS_SB_LOG_SECOND_OFFSET	(4096ULL * SZ_1G)

#define BTRFS_SB_LOG_FIRST_SHIFT	const_ilog2(BTRFS_SB_LOG_FIRST_OFFSET)
#define BTRFS_SB_LOG_SECOND_SHIFT	const_ilog2(BTRFS_SB_LOG_SECOND_OFFSET)

/* Number of superblock log zones */
#define BTRFS_NR_SB_LOG_ZONES 2

/*
 * Minimum of active zones we need:
 *
 * - BTRFS_SUPER_MIRROR_MAX zones for superblock mirrors
 * - 3 zones to ensure at least one zone per SYSTEM, META and DATA block group
 * - 1 zone for tree-log dedicated block group
 * - 1 zone for relocation
 */
#define BTRFS_MIN_ACTIVE_ZONES		(BTRFS_SUPER_MIRROR_MAX + 5)

/*
 * Minimum / maximum supported zone size. Currently, SMR disks have a zone
 * size of 256MiB, and we are expecting ZNS drives to be in the 1-4GiB range.
 * We do not expect the zone size to become larger than 8GiB or smaller than
 * 4MiB in the near future.
 */
#define BTRFS_MAX_ZONE_SIZE		SZ_8G
#define BTRFS_MIN_ZONE_SIZE		SZ_4M

#define SUPER_INFO_SECTORS	((u64)BTRFS_SUPER_INFO_SIZE >> SECTOR_SHIFT)

static inline bool sb_zone_is_full(const struct blk_zone *zone)
{
	return (zone->cond == BLK_ZONE_COND_FULL) ||
		(zone->wp + SUPER_INFO_SECTORS > zone->start + zone->capacity);
}

static int copy_zone_info_cb(struct blk_zone *zone, unsigned int idx, void *data)
{
	struct blk_zone *zones = data;

	memcpy(&zones[idx], zone, sizeof(*zone));

	return 0;
}

static int sb_write_pointer(struct block_device *bdev, struct blk_zone *zones,
			    u64 *wp_ret)
{
	bool empty[BTRFS_NR_SB_LOG_ZONES];
	bool full[BTRFS_NR_SB_LOG_ZONES];
	sector_t sector;
	int i;

	for (i = 0; i < BTRFS_NR_SB_LOG_ZONES; i++) {
		ASSERT(zones[i].type != BLK_ZONE_TYPE_CONVENTIONAL);
		empty[i] = (zones[i].cond == BLK_ZONE_COND_EMPTY);
		full[i] = sb_zone_is_full(&zones[i]);
	}

	/*
	 * Possible states of log buffer zones
	 *
	 *           Empty[0]  In use[0]  Full[0]
	 * Empty[1]         *          x        0
	 * In use[1]        0          x        0
	 * Full[1]          1          1        C
	 *
	 * Log position:
	 *   *: Special case, no superblock is written
	 *   0: Use write pointer of zones[0]
	 *   1: Use write pointer of zones[1]
	 *   C: Compare super blocks from zones[0] and zones[1], use the latest
	 *      one determined by generation
	 *   x: Invalid state
	 */

	if (empty[0] && empty[1]) {
		/* Special case to distinguish no superblock to read */
		*wp_ret = zones[0].start << SECTOR_SHIFT;
		return -ENOENT;
	} else if (full[0] && full[1]) {
		/* Compare two super blocks */
		struct address_space *mapping = bdev->bd_inode->i_mapping;
		struct page *page[BTRFS_NR_SB_LOG_ZONES];
		struct btrfs_super_block *super[BTRFS_NR_SB_LOG_ZONES];
		int i;

		for (i = 0; i < BTRFS_NR_SB_LOG_ZONES; i++) {
			u64 bytenr;

			bytenr = ((zones[i].start + zones[i].len)
				   << SECTOR_SHIFT) - BTRFS_SUPER_INFO_SIZE;

			page[i] = read_cache_page_gfp(mapping,
					bytenr >> PAGE_SHIFT, GFP_NOFS);
			if (IS_ERR(page[i])) {
				if (i == 1)
					btrfs_release_disk_super(super[0]);
				return PTR_ERR(page[i]);
			}
			super[i] = page_address(page[i]);
		}

		if (super[0]->generation > super[1]->generation)
			sector = zones[1].start;
		else
			sector = zones[0].start;

		for (i = 0; i < BTRFS_NR_SB_LOG_ZONES; i++)
			btrfs_release_disk_super(super[i]);
	} else if (!full[0] && (empty[1] || full[1])) {
		sector = zones[0].wp;
	} else if (full[0]) {
		sector = zones[1].wp;
	} else {
		return -EUCLEAN;
	}
	*wp_ret = sector << SECTOR_SHIFT;
	return 0;
}

/*
 * Get the first zone number of the superblock mirror
 */
static inline u32 sb_zone_number(int shift, int mirror)
{
	u64 zone;

	ASSERT(mirror < BTRFS_SUPER_MIRROR_MAX);
	switch (mirror) {
	case 0: zone = 0; break;
	case 1: zone = 1ULL << (BTRFS_SB_LOG_FIRST_SHIFT - shift); break;
	case 2: zone = 1ULL << (BTRFS_SB_LOG_SECOND_SHIFT - shift); break;
	}

	ASSERT(zone <= U32_MAX);

	return (u32)zone;
}

static inline sector_t zone_start_sector(u32 zone_number,
					 struct block_device *bdev)
{
	return (sector_t)zone_number << ilog2(bdev_zone_sectors(bdev));
}

static inline u64 zone_start_physical(u32 zone_number,
				      struct btrfs_zoned_device_info *zone_info)
{
	return (u64)zone_number << zone_info->zone_size_shift;
}

/*
 * Emulate blkdev_report_zones() for a non-zoned device. It slices up the block
 * device into static sized chunks and fake a conventional zone on each of
 * them.
 */
static int emulate_report_zones(struct btrfs_device *device, u64 pos,
				struct blk_zone *zones, unsigned int nr_zones)
{
	const sector_t zone_sectors = device->fs_info->zone_size >> SECTOR_SHIFT;
	sector_t bdev_size = bdev_nr_sectors(device->bdev);
	unsigned int i;

	pos >>= SECTOR_SHIFT;
	for (i = 0; i < nr_zones; i++) {
		zones[i].start = i * zone_sectors + pos;
		zones[i].len = zone_sectors;
		zones[i].capacity = zone_sectors;
		zones[i].wp = zones[i].start + zone_sectors;
		zones[i].type = BLK_ZONE_TYPE_CONVENTIONAL;
		zones[i].cond = BLK_ZONE_COND_NOT_WP;

		if (zones[i].wp >= bdev_size) {
			i++;
			break;
		}
	}

	return i;
}

static int btrfs_get_dev_zones(struct btrfs_device *device, u64 pos,
			       struct blk_zone *zones, unsigned int *nr_zones)
{
	struct btrfs_zoned_device_info *zinfo = device->zone_info;
	u32 zno;
	int ret;

	if (!*nr_zones)
		return 0;

	if (!bdev_is_zoned(device->bdev)) {
		ret = emulate_report_zones(device, pos, zones, *nr_zones);
		*nr_zones = ret;
		return 0;
	}

	/* Check cache */
	if (zinfo->zone_cache) {
		unsigned int i;

		ASSERT(IS_ALIGNED(pos, zinfo->zone_size));
		zno = pos >> zinfo->zone_size_shift;
		/*
		 * We cannot report zones beyond the zone end. So, it is OK to
		 * cap *nr_zones to at the end.
		 */
		*nr_zones = min_t(u32, *nr_zones, zinfo->nr_zones - zno);

		for (i = 0; i < *nr_zones; i++) {
			struct blk_zone *zone_info;

			zone_info = &zinfo->zone_cache[zno + i];
			if (!zone_info->len)
				break;
		}

		if (i == *nr_zones) {
			/* Cache hit on all the zones */
			memcpy(zones, zinfo->zone_cache + zno,
			       sizeof(*zinfo->zone_cache) * *nr_zones);
			return 0;
		}
	}

	ret = blkdev_report_zones(device->bdev, pos >> SECTOR_SHIFT, *nr_zones,
				  copy_zone_info_cb, zones);
	if (ret < 0) {
		btrfs_err_in_rcu(device->fs_info,
				 "zoned: failed to read zone %llu on %s (devid %llu)",
				 pos, rcu_str_deref(device->name),
				 device->devid);
		return ret;
	}
	*nr_zones = ret;
	if (!ret)
		return -EIO;

	/* Populate cache */
	if (zinfo->zone_cache)
		memcpy(zinfo->zone_cache + zno, zones,
		       sizeof(*zinfo->zone_cache) * *nr_zones);

	return 0;
}

/* The emulated zone size is determined from the size of device extent */
static int calculate_emulated_zone_size(struct btrfs_fs_info *fs_info)
{
	struct btrfs_path *path;
	struct btrfs_root *root = fs_info->dev_root;
	struct btrfs_key key;
	struct extent_buffer *leaf;
	struct btrfs_dev_extent *dext;
	int ret = 0;

	key.objectid = 1;
	key.type = BTRFS_DEV_EXTENT_KEY;
	key.offset = 0;

	path = btrfs_alloc_path();
	if (!path)
		return -ENOMEM;

	ret = btrfs_search_slot(NULL, root, &key, path, 0, 0);
	if (ret < 0)
		goto out;

	if (path->slots[0] >= btrfs_header_nritems(path->nodes[0])) {
		ret = btrfs_next_leaf(root, path);
		if (ret < 0)
			goto out;
		/* No dev extents at all? Not good */
		if (ret > 0) {
			ret = -EUCLEAN;
			goto out;
		}
	}

	leaf = path->nodes[0];
	dext = btrfs_item_ptr(leaf, path->slots[0], struct btrfs_dev_extent);
	fs_info->zone_size = btrfs_dev_extent_length(leaf, dext);
	ret = 0;

out:
	btrfs_free_path(path);

	return ret;
}

int btrfs_get_dev_zone_info_all_devices(struct btrfs_fs_info *fs_info)
{
	struct btrfs_fs_devices *fs_devices = fs_info->fs_devices;
	struct btrfs_device *device;
	int ret = 0;

	/* fs_info->zone_size might not set yet. Use the incomapt flag here. */
	if (!btrfs_fs_incompat(fs_info, ZONED))
		return 0;

	mutex_lock(&fs_devices->device_list_mutex);
	list_for_each_entry(device, &fs_devices->devices, dev_list) {
		/* We can skip reading of zone info for missing devices */
		if (!device->bdev)
			continue;

		ret = btrfs_get_dev_zone_info(device, true);
		if (ret)
			break;
	}
	mutex_unlock(&fs_devices->device_list_mutex);

	return ret;
}

int btrfs_get_dev_zone_info(struct btrfs_device *device, bool populate_cache)
{
	struct btrfs_fs_info *fs_info = device->fs_info;
	struct btrfs_zoned_device_info *zone_info = NULL;
	struct block_device *bdev = device->bdev;
	unsigned int max_active_zones;
	unsigned int nactive;
	sector_t nr_sectors;
	sector_t sector = 0;
	struct blk_zone *zones = NULL;
	unsigned int i, nreported = 0, nr_zones;
	sector_t zone_sectors;
	char *model, *emulated;
	int ret;

	/*
	 * Cannot use btrfs_is_zoned here, since fs_info::zone_size might not
	 * yet be set.
	 */
	if (!btrfs_fs_incompat(fs_info, ZONED))
		return 0;

	if (device->zone_info)
		return 0;

	zone_info = kzalloc(sizeof(*zone_info), GFP_KERNEL);
	if (!zone_info)
		return -ENOMEM;

	device->zone_info = zone_info;

	if (!bdev_is_zoned(bdev)) {
		if (!fs_info->zone_size) {
			ret = calculate_emulated_zone_size(fs_info);
			if (ret)
				goto out;
		}

		ASSERT(fs_info->zone_size);
		zone_sectors = fs_info->zone_size >> SECTOR_SHIFT;
	} else {
		zone_sectors = bdev_zone_sectors(bdev);
	}

	/* Check if it's power of 2 (see is_power_of_2) */
	ASSERT(zone_sectors != 0 && (zone_sectors & (zone_sectors - 1)) == 0);
	zone_info->zone_size = zone_sectors << SECTOR_SHIFT;

	/* We reject devices with a zone size larger than 8GB */
	if (zone_info->zone_size > BTRFS_MAX_ZONE_SIZE) {
		btrfs_err_in_rcu(fs_info,
		"zoned: %s: zone size %llu larger than supported maximum %llu",
				 rcu_str_deref(device->name),
				 zone_info->zone_size, BTRFS_MAX_ZONE_SIZE);
		ret = -EINVAL;
		goto out;
	} else if (zone_info->zone_size < BTRFS_MIN_ZONE_SIZE) {
		btrfs_err_in_rcu(fs_info,
		"zoned: %s: zone size %llu smaller than supported minimum %u",
				 rcu_str_deref(device->name),
				 zone_info->zone_size, BTRFS_MIN_ZONE_SIZE);
		ret = -EINVAL;
		goto out;
	}

	nr_sectors = bdev_nr_sectors(bdev);
	zone_info->zone_size_shift = ilog2(zone_info->zone_size);
	zone_info->nr_zones = nr_sectors >> ilog2(zone_sectors);
	if (!IS_ALIGNED(nr_sectors, zone_sectors))
		zone_info->nr_zones++;

	max_active_zones = bdev_max_active_zones(bdev);
	if (max_active_zones && max_active_zones < BTRFS_MIN_ACTIVE_ZONES) {
		btrfs_err_in_rcu(fs_info,
"zoned: %s: max active zones %u is too small, need at least %u active zones",
				 rcu_str_deref(device->name), max_active_zones,
				 BTRFS_MIN_ACTIVE_ZONES);
		ret = -EINVAL;
		goto out;
	}
	zone_info->max_active_zones = max_active_zones;

	zone_info->seq_zones = bitmap_zalloc(zone_info->nr_zones, GFP_KERNEL);
	if (!zone_info->seq_zones) {
		ret = -ENOMEM;
		goto out;
	}

	zone_info->empty_zones = bitmap_zalloc(zone_info->nr_zones, GFP_KERNEL);
	if (!zone_info->empty_zones) {
		ret = -ENOMEM;
		goto out;
	}

	zone_info->active_zones = bitmap_zalloc(zone_info->nr_zones, GFP_KERNEL);
	if (!zone_info->active_zones) {
		ret = -ENOMEM;
		goto out;
	}

	zones = kcalloc(BTRFS_REPORT_NR_ZONES, sizeof(struct blk_zone), GFP_KERNEL);
	if (!zones) {
		ret = -ENOMEM;
		goto out;
	}

	/*
	 * Enable zone cache only for a zoned device. On a non-zoned device, we
	 * fill the zone info with emulated CONVENTIONAL zones, so no need to
	 * use the cache.
	 */
	if (populate_cache && bdev_is_zoned(device->bdev)) {
		zone_info->zone_cache = vzalloc(sizeof(struct blk_zone) *
						zone_info->nr_zones);
		if (!zone_info->zone_cache) {
			btrfs_err_in_rcu(device->fs_info,
				"zoned: failed to allocate zone cache for %s",
				rcu_str_deref(device->name));
			ret = -ENOMEM;
			goto out;
		}
	}

	/* Get zones type */
	nactive = 0;
	while (sector < nr_sectors) {
		nr_zones = BTRFS_REPORT_NR_ZONES;
		ret = btrfs_get_dev_zones(device, sector << SECTOR_SHIFT, zones,
					  &nr_zones);
		if (ret)
			goto out;

		for (i = 0; i < nr_zones; i++) {
			if (zones[i].type == BLK_ZONE_TYPE_SEQWRITE_REQ)
				__set_bit(nreported, zone_info->seq_zones);
			switch (zones[i].cond) {
			case BLK_ZONE_COND_EMPTY:
				__set_bit(nreported, zone_info->empty_zones);
				break;
			case BLK_ZONE_COND_IMP_OPEN:
			case BLK_ZONE_COND_EXP_OPEN:
			case BLK_ZONE_COND_CLOSED:
				__set_bit(nreported, zone_info->active_zones);
				nactive++;
				break;
			}
			nreported++;
		}
		sector = zones[nr_zones - 1].start + zones[nr_zones - 1].len;
	}

	if (nreported != zone_info->nr_zones) {
		btrfs_err_in_rcu(device->fs_info,
				 "inconsistent number of zones on %s (%u/%u)",
				 rcu_str_deref(device->name), nreported,
				 zone_info->nr_zones);
		ret = -EIO;
		goto out;
	}

	if (max_active_zones) {
		if (nactive > max_active_zones) {
			btrfs_err_in_rcu(device->fs_info,
			"zoned: %u active zones on %s exceeds max_active_zones %u",
					 nactive, rcu_str_deref(device->name),
					 max_active_zones);
			ret = -EIO;
			goto out;
		}
		atomic_set(&zone_info->active_zones_left,
			   max_active_zones - nactive);
	}

	/* Validate superblock log */
	nr_zones = BTRFS_NR_SB_LOG_ZONES;
	for (i = 0; i < BTRFS_SUPER_MIRROR_MAX; i++) {
		u32 sb_zone;
		u64 sb_wp;
		int sb_pos = BTRFS_NR_SB_LOG_ZONES * i;

		sb_zone = sb_zone_number(zone_info->zone_size_shift, i);
		if (sb_zone + 1 >= zone_info->nr_zones)
			continue;

		ret = btrfs_get_dev_zones(device,
					  zone_start_physical(sb_zone, zone_info),
					  &zone_info->sb_zones[sb_pos],
					  &nr_zones);
		if (ret)
			goto out;

		if (nr_zones != BTRFS_NR_SB_LOG_ZONES) {
			btrfs_err_in_rcu(device->fs_info,
	"zoned: failed to read super block log zone info at devid %llu zone %u",
					 device->devid, sb_zone);
			ret = -EUCLEAN;
			goto out;
		}

		/*
		 * If zones[0] is conventional, always use the beginning of the
		 * zone to record superblock. No need to validate in that case.
		 */
		if (zone_info->sb_zones[BTRFS_NR_SB_LOG_ZONES * i].type ==
		    BLK_ZONE_TYPE_CONVENTIONAL)
			continue;

		ret = sb_write_pointer(device->bdev,
				       &zone_info->sb_zones[sb_pos], &sb_wp);
		if (ret != -ENOENT && ret) {
			btrfs_err_in_rcu(device->fs_info,
			"zoned: super block log zone corrupted devid %llu zone %u",
					 device->devid, sb_zone);
			ret = -EUCLEAN;
			goto out;
		}
	}


	kfree(zones);

	switch (bdev_zoned_model(bdev)) {
	case BLK_ZONED_HM:
		model = "host-managed zoned";
		emulated = "";
		break;
	case BLK_ZONED_HA:
		model = "host-aware zoned";
		emulated = "";
		break;
	case BLK_ZONED_NONE:
		model = "regular";
		emulated = "emulated ";
		break;
	default:
		/* Just in case */
		btrfs_err_in_rcu(fs_info, "zoned: unsupported model %d on %s",
				 bdev_zoned_model(bdev),
				 rcu_str_deref(device->name));
		ret = -EOPNOTSUPP;
		goto out_free_zone_info;
	}

	btrfs_info_in_rcu(fs_info,
		"%s block device %s, %u %szones of %llu bytes",
		model, rcu_str_deref(device->name), zone_info->nr_zones,
		emulated, zone_info->zone_size);

	return 0;

out:
	kfree(zones);
out_free_zone_info:
	btrfs_destroy_dev_zone_info(device);

	return ret;
}

void btrfs_destroy_dev_zone_info(struct btrfs_device *device)
{
	struct btrfs_zoned_device_info *zone_info = device->zone_info;

	if (!zone_info)
		return;

	bitmap_free(zone_info->active_zones);
	bitmap_free(zone_info->seq_zones);
	bitmap_free(zone_info->empty_zones);
	vfree(zone_info->zone_cache);
	kfree(zone_info);
	device->zone_info = NULL;
}

int btrfs_get_dev_zone(struct btrfs_device *device, u64 pos,
		       struct blk_zone *zone)
{
	unsigned int nr_zones = 1;
	int ret;

	ret = btrfs_get_dev_zones(device, pos, zone, &nr_zones);
	if (ret != 0 || !nr_zones)
		return ret ? ret : -EIO;

	return 0;
}

int btrfs_check_zoned_mode(struct btrfs_fs_info *fs_info)
{
	struct btrfs_fs_devices *fs_devices = fs_info->fs_devices;
	struct btrfs_device *device;
	u64 zoned_devices = 0;
	u64 nr_devices = 0;
	u64 zone_size = 0;
	const bool incompat_zoned = btrfs_fs_incompat(fs_info, ZONED);
	int ret = 0;

	/* Count zoned devices */
	list_for_each_entry(device, &fs_devices->devices, dev_list) {
		enum blk_zoned_model model;

		if (!device->bdev)
			continue;

		model = bdev_zoned_model(device->bdev);
		/*
		 * A Host-Managed zoned device must be used as a zoned device.
		 * A Host-Aware zoned device and a non-zoned devices can be
		 * treated as a zoned device, if ZONED flag is enabled in the
		 * superblock.
		 */
		if (model == BLK_ZONED_HM ||
		    (model == BLK_ZONED_HA && incompat_zoned) ||
		    (model == BLK_ZONED_NONE && incompat_zoned)) {
			struct btrfs_zoned_device_info *zone_info;

			zone_info = device->zone_info;
			zoned_devices++;
			if (!zone_size) {
				zone_size = zone_info->zone_size;
			} else if (zone_info->zone_size != zone_size) {
				btrfs_err(fs_info,
		"zoned: unequal block device zone sizes: have %llu found %llu",
					  device->zone_info->zone_size,
					  zone_size);
				ret = -EINVAL;
				goto out;
			}
		}
		nr_devices++;
	}

	if (!zoned_devices && !incompat_zoned)
		goto out;

	if (!zoned_devices && incompat_zoned) {
		/* No zoned block device found on ZONED filesystem */
		btrfs_err(fs_info,
			  "zoned: no zoned devices found on a zoned filesystem");
		ret = -EINVAL;
		goto out;
	}

	if (zoned_devices && !incompat_zoned) {
		btrfs_err(fs_info,
			  "zoned: mode not enabled but zoned device found");
		ret = -EINVAL;
		goto out;
	}

	if (zoned_devices != nr_devices) {
		btrfs_err(fs_info,
			  "zoned: cannot mix zoned and regular devices");
		ret = -EINVAL;
		goto out;
	}

	/*
	 * stripe_size is always aligned to BTRFS_STRIPE_LEN in
	 * btrfs_create_chunk(). Since we want stripe_len == zone_size,
	 * check the alignment here.
	 */
	if (!IS_ALIGNED(zone_size, BTRFS_STRIPE_LEN)) {
		btrfs_err(fs_info,
			  "zoned: zone size %llu not aligned to stripe %u",
			  zone_size, BTRFS_STRIPE_LEN);
		ret = -EINVAL;
		goto out;
	}

	if (btrfs_fs_incompat(fs_info, MIXED_GROUPS)) {
		btrfs_err(fs_info, "zoned: mixed block groups not supported");
		ret = -EINVAL;
		goto out;
	}

	fs_info->zone_size = zone_size;
	fs_info->fs_devices->chunk_alloc_policy = BTRFS_CHUNK_ALLOC_ZONED;

	/*
	 * Check mount options here, because we might change fs_info->zoned
	 * from fs_info->zone_size.
	 */
	ret = btrfs_check_mountopts_zoned(fs_info);
	if (ret)
		goto out;

	btrfs_info(fs_info, "zoned mode enabled with zone size %llu", zone_size);
out:
	return ret;
}

int btrfs_check_mountopts_zoned(struct btrfs_fs_info *info)
{
	if (!btrfs_is_zoned(info))
		return 0;

	/*
	 * Space cache writing is not COWed. Disable that to avoid write errors
	 * in sequential zones.
	 */
	if (btrfs_test_opt(info, SPACE_CACHE)) {
		btrfs_err(info, "zoned: space cache v1 is not supported");
		return -EINVAL;
	}

	if (btrfs_test_opt(info, NODATACOW)) {
		btrfs_err(info, "zoned: NODATACOW not supported");
		return -EINVAL;
	}

	return 0;
}

static int sb_log_location(struct block_device *bdev, struct blk_zone *zones,
			   int rw, u64 *bytenr_ret)
{
	u64 wp;
	int ret;

	if (zones[0].type == BLK_ZONE_TYPE_CONVENTIONAL) {
		*bytenr_ret = zones[0].start << SECTOR_SHIFT;
		return 0;
	}

	ret = sb_write_pointer(bdev, zones, &wp);
	if (ret != -ENOENT && ret < 0)
		return ret;

	if (rw == WRITE) {
		struct blk_zone *reset = NULL;

		if (wp == zones[0].start << SECTOR_SHIFT)
			reset = &zones[0];
		else if (wp == zones[1].start << SECTOR_SHIFT)
			reset = &zones[1];

		if (reset && reset->cond != BLK_ZONE_COND_EMPTY) {
			ASSERT(sb_zone_is_full(reset));

			ret = blkdev_zone_mgmt(bdev, REQ_OP_ZONE_RESET,
					       reset->start, reset->len,
					       GFP_NOFS);
			if (ret)
				return ret;

			reset->cond = BLK_ZONE_COND_EMPTY;
			reset->wp = reset->start;
		}
	} else if (ret != -ENOENT) {
		/*
		 * For READ, we want the previous one. Move write pointer to
		 * the end of a zone, if it is at the head of a zone.
		 */
		u64 zone_end = 0;

		if (wp == zones[0].start << SECTOR_SHIFT)
			zone_end = zones[1].start + zones[1].capacity;
		else if (wp == zones[1].start << SECTOR_SHIFT)
			zone_end = zones[0].start + zones[0].capacity;
		if (zone_end)
			wp = ALIGN_DOWN(zone_end << SECTOR_SHIFT,
					BTRFS_SUPER_INFO_SIZE);

		wp -= BTRFS_SUPER_INFO_SIZE;
	}

	*bytenr_ret = wp;
	return 0;

}

int btrfs_sb_log_location_bdev(struct block_device *bdev, int mirror, int rw,
			       u64 *bytenr_ret)
{
	struct blk_zone zones[BTRFS_NR_SB_LOG_ZONES];
	sector_t zone_sectors;
	u32 sb_zone;
	int ret;
	u8 zone_sectors_shift;
	sector_t nr_sectors;
	u32 nr_zones;

	if (!bdev_is_zoned(bdev)) {
		*bytenr_ret = btrfs_sb_offset(mirror);
		return 0;
	}

	ASSERT(rw == READ || rw == WRITE);

	zone_sectors = bdev_zone_sectors(bdev);
	if (!is_power_of_2(zone_sectors))
		return -EINVAL;
	zone_sectors_shift = ilog2(zone_sectors);
	nr_sectors = bdev_nr_sectors(bdev);
	nr_zones = nr_sectors >> zone_sectors_shift;

	sb_zone = sb_zone_number(zone_sectors_shift + SECTOR_SHIFT, mirror);
	if (sb_zone + 1 >= nr_zones)
		return -ENOENT;

	ret = blkdev_report_zones(bdev, zone_start_sector(sb_zone, bdev),
				  BTRFS_NR_SB_LOG_ZONES, copy_zone_info_cb,
				  zones);
	if (ret < 0)
		return ret;
	if (ret != BTRFS_NR_SB_LOG_ZONES)
		return -EIO;

	return sb_log_location(bdev, zones, rw, bytenr_ret);
}

int btrfs_sb_log_location(struct btrfs_device *device, int mirror, int rw,
			  u64 *bytenr_ret)
{
	struct btrfs_zoned_device_info *zinfo = device->zone_info;
	u32 zone_num;

	/*
	 * For a zoned filesystem on a non-zoned block device, use the same
	 * super block locations as regular filesystem. Doing so, the super
	 * block can always be retrieved and the zoned flag of the volume
	 * detected from the super block information.
	 */
	if (!bdev_is_zoned(device->bdev)) {
		*bytenr_ret = btrfs_sb_offset(mirror);
		return 0;
	}

	zone_num = sb_zone_number(zinfo->zone_size_shift, mirror);
	if (zone_num + 1 >= zinfo->nr_zones)
		return -ENOENT;

	return sb_log_location(device->bdev,
			       &zinfo->sb_zones[BTRFS_NR_SB_LOG_ZONES * mirror],
			       rw, bytenr_ret);
}

static inline bool is_sb_log_zone(struct btrfs_zoned_device_info *zinfo,
				  int mirror)
{
	u32 zone_num;

	if (!zinfo)
		return false;

	zone_num = sb_zone_number(zinfo->zone_size_shift, mirror);
	if (zone_num + 1 >= zinfo->nr_zones)
		return false;

	if (!test_bit(zone_num, zinfo->seq_zones))
		return false;

	return true;
}

int btrfs_advance_sb_log(struct btrfs_device *device, int mirror)
{
	struct btrfs_zoned_device_info *zinfo = device->zone_info;
	struct blk_zone *zone;
	int i;

	if (!is_sb_log_zone(zinfo, mirror))
		return 0;

	zone = &zinfo->sb_zones[BTRFS_NR_SB_LOG_ZONES * mirror];
	for (i = 0; i < BTRFS_NR_SB_LOG_ZONES; i++) {
		/* Advance the next zone */
		if (zone->cond == BLK_ZONE_COND_FULL) {
			zone++;
			continue;
		}

		if (zone->cond == BLK_ZONE_COND_EMPTY)
			zone->cond = BLK_ZONE_COND_IMP_OPEN;

		zone->wp += SUPER_INFO_SECTORS;

		if (sb_zone_is_full(zone)) {
			/*
			 * No room left to write new superblock. Since
			 * superblock is written with REQ_SYNC, it is safe to
			 * finish the zone now.
			 *
			 * If the write pointer is exactly at the capacity,
			 * explicit ZONE_FINISH is not necessary.
			 */
			if (zone->wp != zone->start + zone->capacity) {
				int ret;

				ret = blkdev_zone_mgmt(device->bdev,
						REQ_OP_ZONE_FINISH, zone->start,
						zone->len, GFP_NOFS);
				if (ret)
					return ret;
			}

			zone->wp = zone->start + zone->len;
			zone->cond = BLK_ZONE_COND_FULL;
		}
		return 0;
	}

	/* All the zones are FULL. Should not reach here. */
	ASSERT(0);
	return -EIO;
}

int btrfs_reset_sb_log_zones(struct block_device *bdev, int mirror)
{
	sector_t zone_sectors;
	sector_t nr_sectors;
	u8 zone_sectors_shift;
	u32 sb_zone;
	u32 nr_zones;

	zone_sectors = bdev_zone_sectors(bdev);
	zone_sectors_shift = ilog2(zone_sectors);
	nr_sectors = bdev_nr_sectors(bdev);
	nr_zones = nr_sectors >> zone_sectors_shift;

	sb_zone = sb_zone_number(zone_sectors_shift + SECTOR_SHIFT, mirror);
	if (sb_zone + 1 >= nr_zones)
		return -ENOENT;

	return blkdev_zone_mgmt(bdev, REQ_OP_ZONE_RESET,
				zone_start_sector(sb_zone, bdev),
				zone_sectors * BTRFS_NR_SB_LOG_ZONES, GFP_NOFS);
}

/**
 * btrfs_find_allocatable_zones - find allocatable zones within a given region
 *
 * @device:	the device to allocate a region on
 * @hole_start: the position of the hole to allocate the region
 * @num_bytes:	size of wanted region
 * @hole_end:	the end of the hole
 * @return:	position of allocatable zones
 *
 * Allocatable region should not contain any superblock locations.
 */
u64 btrfs_find_allocatable_zones(struct btrfs_device *device, u64 hole_start,
				 u64 hole_end, u64 num_bytes)
{
	struct btrfs_zoned_device_info *zinfo = device->zone_info;
	const u8 shift = zinfo->zone_size_shift;
	u64 nzones = num_bytes >> shift;
	u64 pos = hole_start;
	u64 begin, end;
	bool have_sb;
	int i;

	ASSERT(IS_ALIGNED(hole_start, zinfo->zone_size));
	ASSERT(IS_ALIGNED(num_bytes, zinfo->zone_size));

	while (pos < hole_end) {
		begin = pos >> shift;
		end = begin + nzones;

		if (end > zinfo->nr_zones)
			return hole_end;

		/* Check if zones in the region are all empty */
		if (btrfs_dev_is_sequential(device, pos) &&
		    find_next_zero_bit(zinfo->empty_zones, end, begin) != end) {
			pos += zinfo->zone_size;
			continue;
		}

		have_sb = false;
		for (i = 0; i < BTRFS_SUPER_MIRROR_MAX; i++) {
			u32 sb_zone;
			u64 sb_pos;

			sb_zone = sb_zone_number(shift, i);
			if (!(end <= sb_zone ||
			      sb_zone + BTRFS_NR_SB_LOG_ZONES <= begin)) {
				have_sb = true;
				pos = zone_start_physical(
					sb_zone + BTRFS_NR_SB_LOG_ZONES, zinfo);
				break;
			}

			/* We also need to exclude regular superblock positions */
			sb_pos = btrfs_sb_offset(i);
			if (!(pos + num_bytes <= sb_pos ||
			      sb_pos + BTRFS_SUPER_INFO_SIZE <= pos)) {
				have_sb = true;
				pos = ALIGN(sb_pos + BTRFS_SUPER_INFO_SIZE,
					    zinfo->zone_size);
				break;
			}
		}
		if (!have_sb)
			break;
	}

	return pos;
}

static bool btrfs_dev_set_active_zone(struct btrfs_device *device, u64 pos)
{
	struct btrfs_zoned_device_info *zone_info = device->zone_info;
	unsigned int zno = (pos >> zone_info->zone_size_shift);

	/* We can use any number of zones */
	if (zone_info->max_active_zones == 0)
		return true;

	if (!test_bit(zno, zone_info->active_zones)) {
		/* Active zone left? */
		if (atomic_dec_if_positive(&zone_info->active_zones_left) < 0)
			return false;
		if (test_and_set_bit(zno, zone_info->active_zones)) {
			/* Someone already set the bit */
			atomic_inc(&zone_info->active_zones_left);
		}
	}

	return true;
}

static void btrfs_dev_clear_active_zone(struct btrfs_device *device, u64 pos)
{
	struct btrfs_zoned_device_info *zone_info = device->zone_info;
	unsigned int zno = (pos >> zone_info->zone_size_shift);

	/* We can use any number of zones */
	if (zone_info->max_active_zones == 0)
		return;

	if (test_and_clear_bit(zno, zone_info->active_zones))
		atomic_inc(&zone_info->active_zones_left);
}

int btrfs_reset_device_zone(struct btrfs_device *device, u64 physical,
			    u64 length, u64 *bytes)
{
	int ret;

	*bytes = 0;
	ret = blkdev_zone_mgmt(device->bdev, REQ_OP_ZONE_RESET,
			       physical >> SECTOR_SHIFT, length >> SECTOR_SHIFT,
			       GFP_NOFS);
	if (ret)
		return ret;

	*bytes = length;
	while (length) {
		btrfs_dev_set_zone_empty(device, physical);
		btrfs_dev_clear_active_zone(device, physical);
		physical += device->zone_info->zone_size;
		length -= device->zone_info->zone_size;
	}

	return 0;
}

int btrfs_ensure_empty_zones(struct btrfs_device *device, u64 start, u64 size)
{
	struct btrfs_zoned_device_info *zinfo = device->zone_info;
	const u8 shift = zinfo->zone_size_shift;
	unsigned long begin = start >> shift;
	unsigned long end = (start + size) >> shift;
	u64 pos;
	int ret;

	ASSERT(IS_ALIGNED(start, zinfo->zone_size));
	ASSERT(IS_ALIGNED(size, zinfo->zone_size));

	if (end > zinfo->nr_zones)
		return -ERANGE;

	/* All the zones are conventional */
	if (find_next_bit(zinfo->seq_zones, begin, end) == end)
		return 0;

	/* All the zones are sequential and empty */
	if (find_next_zero_bit(zinfo->seq_zones, begin, end) == end &&
	    find_next_zero_bit(zinfo->empty_zones, begin, end) == end)
		return 0;

	for (pos = start; pos < start + size; pos += zinfo->zone_size) {
		u64 reset_bytes;

		if (!btrfs_dev_is_sequential(device, pos) ||
		    btrfs_dev_is_empty_zone(device, pos))
			continue;

		/* Free regions should be empty */
		btrfs_warn_in_rcu(
			device->fs_info,
		"zoned: resetting device %s (devid %llu) zone %llu for allocation",
			rcu_str_deref(device->name), device->devid, pos >> shift);
		WARN_ON_ONCE(1);

		ret = btrfs_reset_device_zone(device, pos, zinfo->zone_size,
					      &reset_bytes);
		if (ret)
			return ret;
	}

	return 0;
}

/*
 * Calculate an allocation pointer from the extent allocation information
 * for a block group consist of conventional zones. It is pointed to the
 * end of the highest addressed extent in the block group as an allocation
 * offset.
 */
static int calculate_alloc_pointer(struct btrfs_block_group *cache,
				   u64 *offset_ret)
{
	struct btrfs_fs_info *fs_info = cache->fs_info;
	struct btrfs_root *root;
	struct btrfs_path *path;
	struct btrfs_key key;
	struct btrfs_key found_key;
	int ret;
	u64 length;

	path = btrfs_alloc_path();
	if (!path)
		return -ENOMEM;

	key.objectid = cache->start + cache->length;
	key.type = 0;
	key.offset = 0;

	root = btrfs_extent_root(fs_info, key.objectid);
	ret = btrfs_search_slot(NULL, root, &key, path, 0, 0);
	/* We should not find the exact match */
	if (!ret)
		ret = -EUCLEAN;
	if (ret < 0)
		goto out;

	ret = btrfs_previous_extent_item(root, path, cache->start);
	if (ret) {
		if (ret == 1) {
			ret = 0;
			*offset_ret = 0;
		}
		goto out;
	}

	btrfs_item_key_to_cpu(path->nodes[0], &found_key, path->slots[0]);

	if (found_key.type == BTRFS_EXTENT_ITEM_KEY)
		length = found_key.offset;
	else
		length = fs_info->nodesize;

	if (!(found_key.objectid >= cache->start &&
	       found_key.objectid + length <= cache->start + cache->length)) {
		ret = -EUCLEAN;
		goto out;
	}
	*offset_ret = found_key.objectid + length - cache->start;
	ret = 0;

out:
	btrfs_free_path(path);
	return ret;
}

int btrfs_load_block_group_zone_info(struct btrfs_block_group *cache, bool new)
{
	struct btrfs_fs_info *fs_info = cache->fs_info;
	struct extent_map_tree *em_tree = &fs_info->mapping_tree;
	struct extent_map *em;
	struct map_lookup *map;
	struct btrfs_device *device;
	u64 logical = cache->start;
	u64 length = cache->length;
	int ret;
	int i;
	unsigned int nofs_flag;
	u64 *alloc_offsets = NULL;
	u64 *caps = NULL;
	u64 *physical = NULL;
	unsigned long *active = NULL;
	u64 last_alloc = 0;
	u32 num_sequential = 0, num_conventional = 0;

	if (!btrfs_is_zoned(fs_info))
		return 0;

	/* Sanity check */
	if (!IS_ALIGNED(length, fs_info->zone_size)) {
		btrfs_err(fs_info,
		"zoned: block group %llu len %llu unaligned to zone size %llu",
			  logical, length, fs_info->zone_size);
		return -EIO;
	}

	/* Get the chunk mapping */
	read_lock(&em_tree->lock);
	em = lookup_extent_mapping(em_tree, logical, length);
	read_unlock(&em_tree->lock);

	if (!em)
		return -EINVAL;

	map = em->map_lookup;

	cache->physical_map = kmemdup(map, map_lookup_size(map->num_stripes), GFP_NOFS);
	if (!cache->physical_map) {
		ret = -ENOMEM;
		goto out;
	}

	alloc_offsets = kcalloc(map->num_stripes, sizeof(*alloc_offsets), GFP_NOFS);
	if (!alloc_offsets) {
		ret = -ENOMEM;
		goto out;
	}

	caps = kcalloc(map->num_stripes, sizeof(*caps), GFP_NOFS);
	if (!caps) {
		ret = -ENOMEM;
		goto out;
	}

	physical = kcalloc(map->num_stripes, sizeof(*physical), GFP_NOFS);
	if (!physical) {
		ret = -ENOMEM;
		goto out;
	}

	active = bitmap_zalloc(map->num_stripes, GFP_NOFS);
	if (!active) {
		ret = -ENOMEM;
		goto out;
	}

	for (i = 0; i < map->num_stripes; i++) {
		bool is_sequential;
		struct blk_zone zone;
		struct btrfs_dev_replace *dev_replace = &fs_info->dev_replace;
		int dev_replace_is_ongoing = 0;

		device = map->stripes[i].dev;
		physical[i] = map->stripes[i].physical;

		if (device->bdev == NULL) {
			alloc_offsets[i] = WP_MISSING_DEV;
			continue;
		}

		is_sequential = btrfs_dev_is_sequential(device, physical[i]);
		if (is_sequential)
			num_sequential++;
		else
			num_conventional++;

		if (!is_sequential) {
			alloc_offsets[i] = WP_CONVENTIONAL;
			continue;
		}

		/*
		 * This zone will be used for allocation, so mark this zone
		 * non-empty.
		 */
		btrfs_dev_clear_zone_empty(device, physical[i]);

		down_read(&dev_replace->rwsem);
		dev_replace_is_ongoing = btrfs_dev_replace_is_ongoing(dev_replace);
		if (dev_replace_is_ongoing && dev_replace->tgtdev != NULL)
			btrfs_dev_clear_zone_empty(dev_replace->tgtdev, physical[i]);
		up_read(&dev_replace->rwsem);

		/*
		 * The group is mapped to a sequential zone. Get the zone write
		 * pointer to determine the allocation offset within the zone.
		 */
		WARN_ON(!IS_ALIGNED(physical[i], fs_info->zone_size));
		nofs_flag = memalloc_nofs_save();
		ret = btrfs_get_dev_zone(device, physical[i], &zone);
		memalloc_nofs_restore(nofs_flag);
		if (ret == -EIO || ret == -EOPNOTSUPP) {
			ret = 0;
			alloc_offsets[i] = WP_MISSING_DEV;
			continue;
		} else if (ret) {
			goto out;
		}

		if (zone.type == BLK_ZONE_TYPE_CONVENTIONAL) {
			btrfs_err_in_rcu(fs_info,
	"zoned: unexpected conventional zone %llu on device %s (devid %llu)",
				zone.start << SECTOR_SHIFT,
				rcu_str_deref(device->name), device->devid);
			ret = -EIO;
			goto out;
		}

		caps[i] = (zone.capacity << SECTOR_SHIFT);

		switch (zone.cond) {
		case BLK_ZONE_COND_OFFLINE:
		case BLK_ZONE_COND_READONLY:
			btrfs_err(fs_info,
		"zoned: offline/readonly zone %llu on device %s (devid %llu)",
				  physical[i] >> device->zone_info->zone_size_shift,
				  rcu_str_deref(device->name), device->devid);
			alloc_offsets[i] = WP_MISSING_DEV;
			break;
		case BLK_ZONE_COND_EMPTY:
			alloc_offsets[i] = 0;
			break;
		case BLK_ZONE_COND_FULL:
			alloc_offsets[i] = caps[i];
			break;
		default:
			/* Partially used zone */
			alloc_offsets[i] =
					((zone.wp - zone.start) << SECTOR_SHIFT);
			__set_bit(i, active);
			break;
		}

		/*
		 * Consider a zone as active if we can allow any number of
		 * active zones.
		 */
		if (!device->zone_info->max_active_zones)
			__set_bit(i, active);
	}

	if (num_sequential > 0)
		cache->seq_zone = true;

	if (num_conventional > 0) {
		/*
		 * Avoid calling calculate_alloc_pointer() for new BG. It
		 * is no use for new BG. It must be always 0.
		 *
		 * Also, we have a lock chain of extent buffer lock ->
		 * chunk mutex.  For new BG, this function is called from
		 * btrfs_make_block_group() which is already taking the
		 * chunk mutex. Thus, we cannot call
		 * calculate_alloc_pointer() which takes extent buffer
		 * locks to avoid deadlock.
		 */

		/* Zone capacity is always zone size in emulation */
		cache->zone_capacity = cache->length;
		if (new) {
			cache->alloc_offset = 0;
			goto out;
		}
		ret = calculate_alloc_pointer(cache, &last_alloc);
		if (ret || map->num_stripes == num_conventional) {
			if (!ret)
				cache->alloc_offset = last_alloc;
			else
				btrfs_err(fs_info,
			"zoned: failed to determine allocation offset of bg %llu",
					  cache->start);
			goto out;
		}
	}

	switch (map->type & BTRFS_BLOCK_GROUP_PROFILE_MASK) {
	case 0: /* single */
		if (alloc_offsets[0] == WP_MISSING_DEV) {
			btrfs_err(fs_info,
			"zoned: cannot recover write pointer for zone %llu",
				physical[0]);
			ret = -EIO;
			goto out;
		}
		cache->alloc_offset = alloc_offsets[0];
		cache->zone_capacity = caps[0];
		cache->zone_is_active = test_bit(0, active);
		break;
	case BTRFS_BLOCK_GROUP_DUP:
		if (map->type & BTRFS_BLOCK_GROUP_DATA) {
			btrfs_err(fs_info, "zoned: profile DUP not yet supported on data bg");
			ret = -EINVAL;
			goto out;
		}
		if (alloc_offsets[0] == WP_MISSING_DEV) {
			btrfs_err(fs_info,
			"zoned: cannot recover write pointer for zone %llu",
				physical[0]);
			ret = -EIO;
			goto out;
		}
		if (alloc_offsets[1] == WP_MISSING_DEV) {
			btrfs_err(fs_info,
			"zoned: cannot recover write pointer for zone %llu",
				physical[1]);
			ret = -EIO;
			goto out;
		}
		if (alloc_offsets[0] != alloc_offsets[1]) {
			btrfs_err(fs_info,
			"zoned: write pointer offset mismatch of zones in DUP profile");
			ret = -EIO;
			goto out;
		}
		if (test_bit(0, active) != test_bit(1, active)) {
			if (!btrfs_zone_activate(cache)) {
				ret = -EIO;
				goto out;
			}
		} else {
			cache->zone_is_active = test_bit(0, active);
		}
		cache->alloc_offset = alloc_offsets[0];
		cache->zone_capacity = min(caps[0], caps[1]);
		break;
	case BTRFS_BLOCK_GROUP_RAID1:
	case BTRFS_BLOCK_GROUP_RAID0:
	case BTRFS_BLOCK_GROUP_RAID10:
	case BTRFS_BLOCK_GROUP_RAID5:
	case BTRFS_BLOCK_GROUP_RAID6:
		/* non-single profiles are not supported yet */
	default:
		btrfs_err(fs_info, "zoned: profile %s not yet supported",
			  btrfs_bg_type_to_raid_name(map->type));
		ret = -EINVAL;
		goto out;
	}

	if (cache->zone_is_active) {
		btrfs_get_block_group(cache);
		spin_lock(&fs_info->zone_active_bgs_lock);
		list_add_tail(&cache->active_bg_list, &fs_info->zone_active_bgs);
		spin_unlock(&fs_info->zone_active_bgs_lock);
	}

out:
	if (cache->alloc_offset > fs_info->zone_size) {
		btrfs_err(fs_info,
			"zoned: invalid write pointer %llu in block group %llu",
			cache->alloc_offset, cache->start);
		ret = -EIO;
	}

	if (cache->alloc_offset > cache->zone_capacity) {
		btrfs_err(fs_info,
"zoned: invalid write pointer %llu (larger than zone capacity %llu) in block group %llu",
			  cache->alloc_offset, cache->zone_capacity,
			  cache->start);
		ret = -EIO;
	}

	/* An extent is allocated after the write pointer */
	if (!ret && num_conventional && last_alloc > cache->alloc_offset) {
		btrfs_err(fs_info,
			  "zoned: got wrong write pointer in BG %llu: %llu > %llu",
			  logical, last_alloc, cache->alloc_offset);
		ret = -EIO;
	}

	if (!ret)
		cache->meta_write_pointer = cache->alloc_offset + cache->start;

	if (ret) {
		kfree(cache->physical_map);
		cache->physical_map = NULL;
	}
	bitmap_free(active);
	kfree(physical);
	kfree(caps);
	kfree(alloc_offsets);
	free_extent_map(em);

	return ret;
}

void btrfs_calc_zone_unusable(struct btrfs_block_group *cache)
{
	u64 unusable, free;

	if (!btrfs_is_zoned(cache->fs_info))
		return;

	WARN_ON(cache->bytes_super != 0);
	unusable = (cache->alloc_offset - cache->used) +
		   (cache->length - cache->zone_capacity);
	free = cache->zone_capacity - cache->alloc_offset;

	/* We only need ->free_space in ALLOC_SEQ block groups */
	cache->last_byte_to_unpin = (u64)-1;
	cache->cached = BTRFS_CACHE_FINISHED;
	cache->free_space_ctl->free_space = free;
	cache->zone_unusable = unusable;
}

void btrfs_redirty_list_add(struct btrfs_transaction *trans,
			    struct extent_buffer *eb)
{
	struct btrfs_fs_info *fs_info = eb->fs_info;

	if (!btrfs_is_zoned(fs_info) ||
	    btrfs_header_flag(eb, BTRFS_HEADER_FLAG_WRITTEN) ||
	    !list_empty(&eb->release_list))
		return;

	set_extent_buffer_dirty(eb);
	set_extent_bits_nowait(&trans->dirty_pages, eb->start,
			       eb->start + eb->len - 1, EXTENT_DIRTY);
	memzero_extent_buffer(eb, 0, eb->len);
	set_bit(EXTENT_BUFFER_NO_CHECK, &eb->bflags);

	spin_lock(&trans->releasing_ebs_lock);
	list_add_tail(&eb->release_list, &trans->releasing_ebs);
	spin_unlock(&trans->releasing_ebs_lock);
	atomic_inc(&eb->refs);
}

void btrfs_free_redirty_list(struct btrfs_transaction *trans)
{
	spin_lock(&trans->releasing_ebs_lock);
	while (!list_empty(&trans->releasing_ebs)) {
		struct extent_buffer *eb;

		eb = list_first_entry(&trans->releasing_ebs,
				      struct extent_buffer, release_list);
		list_del_init(&eb->release_list);
		free_extent_buffer(eb);
	}
	spin_unlock(&trans->releasing_ebs_lock);
}

bool btrfs_use_zone_append(struct btrfs_inode *inode, u64 start)
{
	struct btrfs_fs_info *fs_info = inode->root->fs_info;
	struct btrfs_block_group *cache;
	bool ret = false;

	if (!btrfs_is_zoned(fs_info))
		return false;

	if (!is_data_inode(&inode->vfs_inode))
		return false;

	/*
	 * Using REQ_OP_ZONE_APPNED for relocation can break assumptions on the
	 * extent layout the relocation code has.
	 * Furthermore we have set aside own block-group from which only the
	 * relocation "process" can allocate and make sure only one process at a
	 * time can add pages to an extent that gets relocated, so it's safe to
	 * use regular REQ_OP_WRITE for this special case.
	 */
	if (btrfs_is_data_reloc_root(inode->root))
		return false;

	cache = btrfs_lookup_block_group(fs_info, start);
	ASSERT(cache);
	if (!cache)
		return false;

	ret = cache->seq_zone;
	btrfs_put_block_group(cache);

	return ret;
}

void btrfs_record_physical_zoned(struct inode *inode, u64 file_offset,
				 struct bio *bio)
{
	struct btrfs_ordered_extent *ordered;
	const u64 physical = bio->bi_iter.bi_sector << SECTOR_SHIFT;

	if (bio_op(bio) != REQ_OP_ZONE_APPEND)
		return;

	ordered = btrfs_lookup_ordered_extent(BTRFS_I(inode), file_offset);
	if (WARN_ON(!ordered))
		return;

	ordered->physical = physical;
	ordered->bdev = bio->bi_bdev;

	btrfs_put_ordered_extent(ordered);
}

void btrfs_rewrite_logical_zoned(struct btrfs_ordered_extent *ordered)
{
	struct btrfs_inode *inode = BTRFS_I(ordered->inode);
	struct btrfs_fs_info *fs_info = inode->root->fs_info;
	struct extent_map_tree *em_tree;
	struct extent_map *em;
	struct btrfs_ordered_sum *sum;
	u64 orig_logical = ordered->disk_bytenr;
	u64 *logical = NULL;
	int nr, stripe_len;

	/* Zoned devices should not have partitions. So, we can assume it is 0 */
	ASSERT(!bdev_is_partition(ordered->bdev));
	if (WARN_ON(!ordered->bdev))
		return;

	if (WARN_ON(btrfs_rmap_block(fs_info, orig_logical, ordered->bdev,
				     ordered->physical, &logical, &nr,
				     &stripe_len)))
		goto out;

	WARN_ON(nr != 1);

	if (orig_logical == *logical)
		goto out;

	ordered->disk_bytenr = *logical;

	em_tree = &inode->extent_tree;
	write_lock(&em_tree->lock);
	em = search_extent_mapping(em_tree, ordered->file_offset,
				   ordered->num_bytes);
	em->block_start = *logical;
	free_extent_map(em);
	write_unlock(&em_tree->lock);

	list_for_each_entry(sum, &ordered->list, list) {
		if (*logical < orig_logical)
			sum->bytenr -= orig_logical - *logical;
		else
			sum->bytenr += *logical - orig_logical;
	}

out:
	kfree(logical);
}

bool btrfs_check_meta_write_pointer(struct btrfs_fs_info *fs_info,
				    struct extent_buffer *eb,
				    struct btrfs_block_group **cache_ret)
{
	struct btrfs_block_group *cache;
	bool ret = true;

	if (!btrfs_is_zoned(fs_info))
		return true;

	cache = btrfs_lookup_block_group(fs_info, eb->start);
	if (!cache)
		return true;

	if (cache->meta_write_pointer != eb->start) {
		btrfs_put_block_group(cache);
		cache = NULL;
		ret = false;
	} else {
		cache->meta_write_pointer = eb->start + eb->len;
	}

	*cache_ret = cache;

	return ret;
}

void btrfs_revert_meta_write_pointer(struct btrfs_block_group *cache,
				     struct extent_buffer *eb)
{
	if (!btrfs_is_zoned(eb->fs_info) || !cache)
		return;

	ASSERT(cache->meta_write_pointer == eb->start + eb->len);
	cache->meta_write_pointer = eb->start;
}

int btrfs_zoned_issue_zeroout(struct btrfs_device *device, u64 physical, u64 length)
{
	if (!btrfs_dev_is_sequential(device, physical))
		return -EOPNOTSUPP;

	return blkdev_issue_zeroout(device->bdev, physical >> SECTOR_SHIFT,
				    length >> SECTOR_SHIFT, GFP_NOFS, 0);
}

static int read_zone_info(struct btrfs_fs_info *fs_info, u64 logical,
			  struct blk_zone *zone)
{
	struct btrfs_io_context *bioc = NULL;
	u64 mapped_length = PAGE_SIZE;
	unsigned int nofs_flag;
	int nmirrors;
	int i, ret;

	ret = btrfs_map_sblock(fs_info, BTRFS_MAP_GET_READ_MIRRORS, logical,
			       &mapped_length, &bioc);
	if (ret || !bioc || mapped_length < PAGE_SIZE) {
		btrfs_put_bioc(bioc);
		return -EIO;
	}

	if (bioc->map_type & BTRFS_BLOCK_GROUP_RAID56_MASK)
		return -EINVAL;

	nofs_flag = memalloc_nofs_save();
	nmirrors = (int)bioc->num_stripes;
	for (i = 0; i < nmirrors; i++) {
		u64 physical = bioc->stripes[i].physical;
		struct btrfs_device *dev = bioc->stripes[i].dev;

		/* Missing device */
		if (!dev->bdev)
			continue;

		ret = btrfs_get_dev_zone(dev, physical, zone);
		/* Failing device */
		if (ret == -EIO || ret == -EOPNOTSUPP)
			continue;
		break;
	}
	memalloc_nofs_restore(nofs_flag);

	return ret;
}

/*
 * Synchronize write pointer in a zone at @physical_start on @tgt_dev, by
 * filling zeros between @physical_pos to a write pointer of dev-replace
 * source device.
 */
int btrfs_sync_zone_write_pointer(struct btrfs_device *tgt_dev, u64 logical,
				    u64 physical_start, u64 physical_pos)
{
	struct btrfs_fs_info *fs_info = tgt_dev->fs_info;
	struct blk_zone zone;
	u64 length;
	u64 wp;
	int ret;

	if (!btrfs_dev_is_sequential(tgt_dev, physical_pos))
		return 0;

	ret = read_zone_info(fs_info, logical, &zone);
	if (ret)
		return ret;

	wp = physical_start + ((zone.wp - zone.start) << SECTOR_SHIFT);

	if (physical_pos == wp)
		return 0;

	if (physical_pos > wp)
		return -EUCLEAN;

	length = wp - physical_pos;
	return btrfs_zoned_issue_zeroout(tgt_dev, physical_pos, length);
}

struct btrfs_device *btrfs_zoned_get_device(struct btrfs_fs_info *fs_info,
					    u64 logical, u64 length)
{
	struct btrfs_device *device;
	struct extent_map *em;
	struct map_lookup *map;

	em = btrfs_get_chunk_map(fs_info, logical, length);
	if (IS_ERR(em))
		return ERR_CAST(em);

	map = em->map_lookup;
	/* We only support single profile for now */
	device = map->stripes[0].dev;

	free_extent_map(em);

	return device;
}

/**
 * Activate block group and underlying device zones
 *
 * @block_group: the block group to activate
 *
 * Return: true on success, false otherwise
 */
bool btrfs_zone_activate(struct btrfs_block_group *block_group)
{
	struct btrfs_fs_info *fs_info = block_group->fs_info;
	struct map_lookup *map;
	struct btrfs_device *device;
	u64 physical;
	bool ret;
	int i;

	if (!btrfs_is_zoned(block_group->fs_info))
		return true;

	map = block_group->physical_map;

	spin_lock(&block_group->lock);
	if (block_group->zone_is_active) {
		ret = true;
		goto out_unlock;
	}

	/* No space left */
	if (btrfs_zoned_bg_is_full(block_group)) {
		ret = false;
		goto out_unlock;
	}

	for (i = 0; i < map->num_stripes; i++) {
		device = map->stripes[i].dev;
		physical = map->stripes[i].physical;

		if (device->zone_info->max_active_zones == 0)
			continue;

		if (!btrfs_dev_set_active_zone(device, physical)) {
			/* Cannot activate the zone */
			ret = false;
			goto out_unlock;
		}
	}

	/* Successfully activated all the zones */
	block_group->zone_is_active = 1;
	spin_unlock(&block_group->lock);

	/* For the active block group list */
	btrfs_get_block_group(block_group);

	spin_lock(&fs_info->zone_active_bgs_lock);
	list_add_tail(&block_group->active_bg_list, &fs_info->zone_active_bgs);
	spin_unlock(&fs_info->zone_active_bgs_lock);

	return true;

out_unlock:
	spin_unlock(&block_group->lock);
	return ret;
}

static int do_zone_finish(struct btrfs_block_group *block_group, bool fully_written)
{
	struct btrfs_fs_info *fs_info = block_group->fs_info;
	struct map_lookup *map;
	bool need_zone_finish;
	int ret = 0;
	int i;
<<<<<<< HEAD

	if (!btrfs_is_zoned(fs_info))
		return 0;

	map = block_group->physical_map;
=======
>>>>>>> 88084a3d

	spin_lock(&block_group->lock);
	if (!block_group->zone_is_active) {
		spin_unlock(&block_group->lock);
		return 0;
	}

	/* Check if we have unwritten allocated space */
	if ((block_group->flags &
	     (BTRFS_BLOCK_GROUP_METADATA | BTRFS_BLOCK_GROUP_SYSTEM)) &&
	    block_group->start + block_group->alloc_offset > block_group->meta_write_pointer) {
		spin_unlock(&block_group->lock);
		return -EAGAIN;
	}

	/*
	 * If we are sure that the block group is full (= no more room left for
	 * new allocation) and the IO for the last usable block is completed, we
	 * don't need to wait for the other IOs. This holds because we ensure
	 * the sequential IO submissions using the ZONE_APPEND command for data
	 * and block_group->meta_write_pointer for metadata.
	 */
	if (!fully_written) {
		spin_unlock(&block_group->lock);

		ret = btrfs_inc_block_group_ro(block_group, false);
		if (ret)
			return ret;

		/* Ensure all writes in this block group finish */
		btrfs_wait_block_group_reservations(block_group);
		/* No need to wait for NOCOW writers. Zoned mode does not allow that */
		btrfs_wait_ordered_roots(fs_info, U64_MAX, block_group->start,
					 block_group->length);

		spin_lock(&block_group->lock);

		/*
		 * Bail out if someone already deactivated the block group, or
		 * allocated space is left in the block group.
		 */
		if (!block_group->zone_is_active) {
			spin_unlock(&block_group->lock);
			btrfs_dec_block_group_ro(block_group);
			return 0;
		}

		if (block_group->reserved) {
			spin_unlock(&block_group->lock);
			btrfs_dec_block_group_ro(block_group);
			return -EAGAIN;
		}
	}

	/*
	 * The block group is not fully allocated, so not fully written yet. We
	 * need to send ZONE_FINISH command to free up an active zone.
	 */
	need_zone_finish = !btrfs_zoned_bg_is_full(block_group);

	block_group->zone_is_active = 0;
	block_group->alloc_offset = block_group->zone_capacity;
	block_group->free_space_ctl->free_space = 0;
	btrfs_clear_treelog_bg(block_group);
	btrfs_clear_data_reloc_bg(block_group);
	spin_unlock(&block_group->lock);

<<<<<<< HEAD
	for (i = 0; i < map->num_stripes; i++) {
		device = map->stripes[i].dev;
		physical = map->stripes[i].physical;
=======
	map = block_group->physical_map;
	for (i = 0; i < map->num_stripes; i++) {
		struct btrfs_device *device = map->stripes[i].dev;
		const u64 physical = map->stripes[i].physical;
>>>>>>> 88084a3d

		if (device->zone_info->max_active_zones == 0)
			continue;

<<<<<<< HEAD
		ret = blkdev_zone_mgmt(device->bdev, REQ_OP_ZONE_FINISH,
				       physical >> SECTOR_SHIFT,
				       device->zone_info->zone_size >> SECTOR_SHIFT,
				       GFP_NOFS);

		if (ret)
			return ret;

=======
		if (need_zone_finish) {
			ret = blkdev_zone_mgmt(device->bdev, REQ_OP_ZONE_FINISH,
					       physical >> SECTOR_SHIFT,
					       device->zone_info->zone_size >> SECTOR_SHIFT,
					       GFP_NOFS);

			if (ret)
				return ret;
		}

>>>>>>> 88084a3d
		btrfs_dev_clear_active_zone(device, physical);
	}
	btrfs_dec_block_group_ro(block_group);

<<<<<<< HEAD
=======
	if (!fully_written)
		btrfs_dec_block_group_ro(block_group);

>>>>>>> 88084a3d
	spin_lock(&fs_info->zone_active_bgs_lock);
	ASSERT(!list_empty(&block_group->active_bg_list));
	list_del_init(&block_group->active_bg_list);
	spin_unlock(&fs_info->zone_active_bgs_lock);

	/* For active_bg_list */
	btrfs_put_block_group(block_group);

	return 0;
<<<<<<< HEAD
=======
}

int btrfs_zone_finish(struct btrfs_block_group *block_group)
{
	if (!btrfs_is_zoned(block_group->fs_info))
		return 0;

	return do_zone_finish(block_group, false);
>>>>>>> 88084a3d
}

bool btrfs_can_activate_zone(struct btrfs_fs_devices *fs_devices, u64 flags)
{
	struct btrfs_fs_info *fs_info = fs_devices->fs_info;
	struct btrfs_device *device;
	bool ret = false;

	if (!btrfs_is_zoned(fs_info))
		return true;

	/* Check if there is a device with active zones left */
	mutex_lock(&fs_info->chunk_mutex);
	list_for_each_entry(device, &fs_devices->alloc_list, dev_alloc_list) {
		struct btrfs_zoned_device_info *zinfo = device->zone_info;

		if (!device->bdev)
			continue;

		if (!zinfo->max_active_zones ||
		    atomic_read(&zinfo->active_zones_left)) {
			ret = true;
			break;
		}
	}
	mutex_unlock(&fs_info->chunk_mutex);

	return ret;
}

void btrfs_zone_finish_endio(struct btrfs_fs_info *fs_info, u64 logical, u64 length)
{
	struct btrfs_block_group *block_group;
	u64 min_alloc_bytes;

	if (!btrfs_is_zoned(fs_info))
		return;

	block_group = btrfs_lookup_block_group(fs_info, logical);
	ASSERT(block_group);

	/* No MIXED_BG on zoned btrfs. */
	if (block_group->flags & BTRFS_BLOCK_GROUP_DATA)
		min_alloc_bytes = fs_info->sectorsize;
	else
		min_alloc_bytes = fs_info->nodesize;

	/* Bail out if we can allocate more data from this block group. */
	if (logical + length + min_alloc_bytes <=
	    block_group->start + block_group->zone_capacity)
		goto out;

	do_zone_finish(block_group, true);

out:
	btrfs_put_block_group(block_group);
}

static void btrfs_zone_finish_endio_workfn(struct work_struct *work)
{
	struct btrfs_block_group *bg =
		container_of(work, struct btrfs_block_group, zone_finish_work);

	wait_on_extent_buffer_writeback(bg->last_eb);
	free_extent_buffer(bg->last_eb);
	btrfs_zone_finish_endio(bg->fs_info, bg->start, bg->length);
	btrfs_put_block_group(bg);
}

void btrfs_schedule_zone_finish_bg(struct btrfs_block_group *bg,
				   struct extent_buffer *eb)
{
	if (!bg->seq_zone || eb->start + eb->len * 2 <= bg->start + bg->zone_capacity)
		return;

	if (WARN_ON(bg->zone_finish_work.func == btrfs_zone_finish_endio_workfn)) {
		btrfs_err(bg->fs_info, "double scheduling of bg %llu zone finishing",
			  bg->start);
		return;
	}

	/* For the work */
	btrfs_get_block_group(bg);
	atomic_inc(&eb->refs);
	bg->last_eb = eb;
	INIT_WORK(&bg->zone_finish_work, btrfs_zone_finish_endio_workfn);
	queue_work(system_unbound_wq, &bg->zone_finish_work);
}

void btrfs_clear_data_reloc_bg(struct btrfs_block_group *bg)
{
	struct btrfs_fs_info *fs_info = bg->fs_info;

	spin_lock(&fs_info->relocation_bg_lock);
	if (fs_info->data_reloc_bg == bg->start)
		fs_info->data_reloc_bg = 0;
	spin_unlock(&fs_info->relocation_bg_lock);
}

void btrfs_free_zone_cache(struct btrfs_fs_info *fs_info)
{
	struct btrfs_fs_devices *fs_devices = fs_info->fs_devices;
	struct btrfs_device *device;

	if (!btrfs_is_zoned(fs_info))
		return;

	mutex_lock(&fs_devices->device_list_mutex);
	list_for_each_entry(device, &fs_devices->devices, dev_list) {
		if (device->zone_info) {
			vfree(device->zone_info->zone_cache);
			device->zone_info->zone_cache = NULL;
		}
	}
	mutex_unlock(&fs_devices->device_list_mutex);
}

bool btrfs_zoned_should_reclaim(struct btrfs_fs_info *fs_info)
{
	struct btrfs_fs_devices *fs_devices = fs_info->fs_devices;
	struct btrfs_device *device;
	u64 used = 0;
	u64 total = 0;
	u64 factor;

	ASSERT(btrfs_is_zoned(fs_info));

	if (fs_info->bg_reclaim_threshold == 0)
		return false;

	mutex_lock(&fs_devices->device_list_mutex);
	list_for_each_entry(device, &fs_devices->devices, dev_list) {
		if (!device->bdev)
			continue;

		total += device->disk_total_bytes;
		used += device->bytes_used;
	}
	mutex_unlock(&fs_devices->device_list_mutex);

	factor = div64_u64(used * 100, total);
	return factor >= fs_info->bg_reclaim_threshold;
}

void btrfs_zoned_release_data_reloc_bg(struct btrfs_fs_info *fs_info, u64 logical,
				       u64 length)
{
	struct btrfs_block_group *block_group;

	if (!btrfs_is_zoned(fs_info))
		return;

	block_group = btrfs_lookup_block_group(fs_info, logical);
	/* It should be called on a previous data relocation block group. */
	ASSERT(block_group && (block_group->flags & BTRFS_BLOCK_GROUP_DATA));

	spin_lock(&block_group->lock);
	if (!block_group->zoned_data_reloc_ongoing)
		goto out;

	/* All relocation extents are written. */
	if (block_group->start + block_group->alloc_offset == logical + length) {
		/* Now, release this block group for further allocations. */
		block_group->zoned_data_reloc_ongoing = 0;
	}

out:
	spin_unlock(&block_group->lock);
	btrfs_put_block_group(block_group);
}<|MERGE_RESOLUTION|>--- conflicted
+++ resolved
@@ -1888,14 +1888,6 @@
 	bool need_zone_finish;
 	int ret = 0;
 	int i;
-<<<<<<< HEAD
-
-	if (!btrfs_is_zoned(fs_info))
-		return 0;
-
-	map = block_group->physical_map;
-=======
->>>>>>> 88084a3d
 
 	spin_lock(&block_group->lock);
 	if (!block_group->zone_is_active) {
@@ -1963,30 +1955,14 @@
 	btrfs_clear_data_reloc_bg(block_group);
 	spin_unlock(&block_group->lock);
 
-<<<<<<< HEAD
-	for (i = 0; i < map->num_stripes; i++) {
-		device = map->stripes[i].dev;
-		physical = map->stripes[i].physical;
-=======
 	map = block_group->physical_map;
 	for (i = 0; i < map->num_stripes; i++) {
 		struct btrfs_device *device = map->stripes[i].dev;
 		const u64 physical = map->stripes[i].physical;
->>>>>>> 88084a3d
 
 		if (device->zone_info->max_active_zones == 0)
 			continue;
 
-<<<<<<< HEAD
-		ret = blkdev_zone_mgmt(device->bdev, REQ_OP_ZONE_FINISH,
-				       physical >> SECTOR_SHIFT,
-				       device->zone_info->zone_size >> SECTOR_SHIFT,
-				       GFP_NOFS);
-
-		if (ret)
-			return ret;
-
-=======
 		if (need_zone_finish) {
 			ret = blkdev_zone_mgmt(device->bdev, REQ_OP_ZONE_FINISH,
 					       physical >> SECTOR_SHIFT,
@@ -1997,17 +1973,12 @@
 				return ret;
 		}
 
->>>>>>> 88084a3d
 		btrfs_dev_clear_active_zone(device, physical);
 	}
-	btrfs_dec_block_group_ro(block_group);
-
-<<<<<<< HEAD
-=======
+
 	if (!fully_written)
 		btrfs_dec_block_group_ro(block_group);
 
->>>>>>> 88084a3d
 	spin_lock(&fs_info->zone_active_bgs_lock);
 	ASSERT(!list_empty(&block_group->active_bg_list));
 	list_del_init(&block_group->active_bg_list);
@@ -2017,8 +1988,6 @@
 	btrfs_put_block_group(block_group);
 
 	return 0;
-<<<<<<< HEAD
-=======
 }
 
 int btrfs_zone_finish(struct btrfs_block_group *block_group)
@@ -2027,7 +1996,6 @@
 		return 0;
 
 	return do_zone_finish(block_group, false);
->>>>>>> 88084a3d
 }
 
 bool btrfs_can_activate_zone(struct btrfs_fs_devices *fs_devices, u64 flags)
