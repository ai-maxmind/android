/*
  FUSE: Filesystem in Userspace
  Copyright (C) 2001-2008  Miklos Szeredi <miklos@szeredi.hu>

  This program can be distributed under the terms of the GNU GPL.
  See the file COPYING.
*/

#include "fuse_i.h"

#include <linux/pagemap.h>
#include <linux/slab.h>
#include <linux/file.h>
#include <linux/seq_file.h>
#include <linux/init.h>
#include <linux/module.h>
#include <linux/moduleparam.h>
#include <linux/fs_context.h>
#include <linux/fs_parser.h>
#include <linux/statfs.h>
#include <linux/random.h>
#include <linux/sched.h>
#include <linux/exportfs.h>
#include <linux/posix_acl.h>
#include <linux/pid_namespace.h>

MODULE_AUTHOR("Miklos Szeredi <miklos@szeredi.hu>");
MODULE_DESCRIPTION("Filesystem in Userspace");
MODULE_LICENSE("GPL");
MODULE_IMPORT_NS(ANDROID_GKI_VFS_EXPORT_ONLY);

static struct kmem_cache *fuse_inode_cachep;
struct list_head fuse_conn_list;
DEFINE_MUTEX(fuse_mutex);

static int set_global_limit(const char *val, const struct kernel_param *kp);

unsigned max_user_bgreq;
module_param_call(max_user_bgreq, set_global_limit, param_get_uint,
		  &max_user_bgreq, 0644);
__MODULE_PARM_TYPE(max_user_bgreq, "uint");
MODULE_PARM_DESC(max_user_bgreq,
 "Global limit for the maximum number of backgrounded requests an "
 "unprivileged user can set");

unsigned max_user_congthresh;
module_param_call(max_user_congthresh, set_global_limit, param_get_uint,
		  &max_user_congthresh, 0644);
__MODULE_PARM_TYPE(max_user_congthresh, "uint");
MODULE_PARM_DESC(max_user_congthresh,
 "Global limit for the maximum congestion threshold an "
 "unprivileged user can set");

#define FUSE_DEFAULT_BLKSIZE 512

/** Maximum number of outstanding background requests */
#define FUSE_DEFAULT_MAX_BACKGROUND 12

/** Congestion starts at 75% of maximum */
#define FUSE_DEFAULT_CONGESTION_THRESHOLD (FUSE_DEFAULT_MAX_BACKGROUND * 3 / 4)

#ifdef CONFIG_BLOCK
static struct file_system_type fuseblk_fs_type;
#endif

struct fuse_forget_link *fuse_alloc_forget(void)
{
	return kzalloc(sizeof(struct fuse_forget_link), GFP_KERNEL_ACCOUNT);
}

static struct inode *fuse_alloc_inode(struct super_block *sb)
{
	struct fuse_inode *fi;

	fi = kmem_cache_alloc(fuse_inode_cachep, GFP_KERNEL);
	if (!fi)
		return NULL;

	fi->i_time = 0;
	fi->inval_mask = 0;
#ifdef CONFIG_FUSE_BPF
	fi->backing_inode = NULL;
	fi->bpf = NULL;
#endif
	fi->nodeid = 0;
	fi->nlookup = 0;
	fi->attr_version = 0;
	fi->orig_ino = 0;
	fi->state = 0;
	mutex_init(&fi->mutex);
	init_rwsem(&fi->i_mmap_sem);
	spin_lock_init(&fi->lock);
	fi->forget = fuse_alloc_forget();
	if (!fi->forget)
		goto out_free;

	if (IS_ENABLED(CONFIG_FUSE_DAX) && !fuse_dax_inode_alloc(sb, fi))
		goto out_free_forget;

	return &fi->inode;

out_free_forget:
	kfree(fi->forget);
out_free:
	kmem_cache_free(fuse_inode_cachep, fi);
	return NULL;
}

static void fuse_free_inode(struct inode *inode)
{
	struct fuse_inode *fi = get_fuse_inode(inode);

	mutex_destroy(&fi->mutex);
	kfree(fi->forget);
#ifdef CONFIG_FUSE_DAX
	kfree(fi->dax);
#endif
#ifdef CONFIG_FUSE_BPF
	if (fi->bpf)
		bpf_prog_put(fi->bpf);
#endif
	kmem_cache_free(fuse_inode_cachep, fi);
}

static void fuse_evict_inode(struct inode *inode)
{
	struct fuse_inode *fi = get_fuse_inode(inode);

	/* Will write inode on close/munmap and in all other dirtiers */
	WARN_ON(inode->i_state & I_DIRTY_INODE);

	truncate_inode_pages_final(&inode->i_data);
	clear_inode(inode);
	if (inode->i_sb->s_flags & SB_ACTIVE) {
		struct fuse_conn *fc = get_fuse_conn(inode);

		if (FUSE_IS_DAX(inode))
			fuse_dax_inode_cleanup(inode);
		if (fi->nlookup) {
			fuse_queue_forget(fc, fi->forget, fi->nodeid,
					  fi->nlookup);
			fi->forget = NULL;
		}
	}
	if (S_ISREG(inode->i_mode) && !fuse_is_bad(inode)) {
		WARN_ON(!list_empty(&fi->write_files));
		WARN_ON(!list_empty(&fi->queued_writes));
	}
}

<<<<<<< HEAD
#ifdef CONFIG_FUSE_BPF
static void fuse_destroy_inode(struct inode *inode)
{
	struct fuse_inode *fi = get_fuse_inode(inode);

	iput(fi->backing_inode);
}
#endif

static int fuse_reconfigure(struct fs_context *fc)
=======
static int fuse_reconfigure(struct fs_context *fsc)
>>>>>>> b2add7c5
{
	struct super_block *sb = fsc->root->d_sb;

	sync_filesystem(sb);
	if (fsc->sb_flags & SB_MANDLOCK)
		return -EINVAL;

	return 0;
}

/*
 * ino_t is 32-bits on 32-bit arch. We have to squash the 64-bit value down
 * so that it will fit.
 */
static ino_t fuse_squash_ino(u64 ino64)
{
	ino_t ino = (ino_t) ino64;
	if (sizeof(ino_t) < sizeof(u64))
		ino ^= ino64 >> (sizeof(u64) - sizeof(ino_t)) * 8;
	return ino;
}

static void fuse_fill_attr_from_inode(struct fuse_attr *attr,
				      const struct inode *inode)
{
	*attr = (struct fuse_attr){
		.ino		= inode->i_ino,
		.size		= inode->i_size,
		.blocks		= inode->i_blocks,
		.atime		= inode->i_atime.tv_sec,
		.mtime		= inode->i_mtime.tv_sec,
		.ctime		= inode->i_ctime.tv_sec,
		.atimensec	= inode->i_atime.tv_nsec,
		.mtimensec	= inode->i_mtime.tv_nsec,
		.ctimensec	= inode->i_ctime.tv_nsec,
		.mode		= inode->i_mode,
		.nlink		= inode->i_nlink,
		.uid		= inode->i_uid.val,
		.gid		= inode->i_gid.val,
		.rdev		= inode->i_rdev,
		.blksize	= 1u << inode->i_blkbits,
	};
}

void fuse_change_attributes_common(struct inode *inode, struct fuse_attr *attr,
				   u64 attr_valid)
{
	struct fuse_conn *fc = get_fuse_conn(inode);
	struct fuse_inode *fi = get_fuse_inode(inode);

	lockdep_assert_held(&fi->lock);

	fi->attr_version = atomic64_inc_return(&fc->attr_version);
	fi->i_time = attr_valid;
	WRITE_ONCE(fi->inval_mask, 0);

	inode->i_ino     = fuse_squash_ino(attr->ino);
	inode->i_mode    = (inode->i_mode & S_IFMT) | (attr->mode & 07777);
	set_nlink(inode, attr->nlink);
	inode->i_uid     = make_kuid(fc->user_ns, attr->uid);
	inode->i_gid     = make_kgid(fc->user_ns, attr->gid);
	inode->i_blocks  = attr->blocks;

	/* Sanitize nsecs */
	attr->atimensec = min_t(u32, attr->atimensec, NSEC_PER_SEC - 1);
	attr->mtimensec = min_t(u32, attr->mtimensec, NSEC_PER_SEC - 1);
	attr->ctimensec = min_t(u32, attr->ctimensec, NSEC_PER_SEC - 1);

	inode->i_atime.tv_sec   = attr->atime;
	inode->i_atime.tv_nsec  = attr->atimensec;
	/* mtime from server may be stale due to local buffered write */
	if (!fc->writeback_cache || !S_ISREG(inode->i_mode)) {
		inode->i_mtime.tv_sec   = attr->mtime;
		inode->i_mtime.tv_nsec  = attr->mtimensec;
		inode->i_ctime.tv_sec   = attr->ctime;
		inode->i_ctime.tv_nsec  = attr->ctimensec;
	}

	if (attr->blksize != 0)
		inode->i_blkbits = ilog2(attr->blksize);
	else
		inode->i_blkbits = inode->i_sb->s_blocksize_bits;

	/*
	 * Don't set the sticky bit in i_mode, unless we want the VFS
	 * to check permissions.  This prevents failures due to the
	 * check in may_delete().
	 */
	fi->orig_i_mode = inode->i_mode;
	if (!fc->default_permissions)
		inode->i_mode &= ~S_ISVTX;

	fi->orig_ino = attr->ino;
}

void fuse_change_attributes(struct inode *inode, struct fuse_attr *attr,
			    u64 attr_valid, u64 attr_version)
{
	struct fuse_conn *fc = get_fuse_conn(inode);
	struct fuse_inode *fi = get_fuse_inode(inode);
	bool is_wb = fc->writeback_cache;
	loff_t oldsize;
	struct timespec64 old_mtime;

	spin_lock(&fi->lock);
	if ((attr_version != 0 && fi->attr_version > attr_version) ||
	    test_bit(FUSE_I_SIZE_UNSTABLE, &fi->state)) {
		spin_unlock(&fi->lock);
		return;
	}

	old_mtime = inode->i_mtime;
	fuse_change_attributes_common(inode, attr, attr_valid);

	oldsize = inode->i_size;
	/*
	 * In case of writeback_cache enabled, the cached writes beyond EOF
	 * extend local i_size without keeping userspace server in sync. So,
	 * attr->size coming from server can be stale. We cannot trust it.
	 */
	if (!is_wb || !S_ISREG(inode->i_mode))
		i_size_write(inode, attr->size);
	spin_unlock(&fi->lock);

	if (!is_wb && S_ISREG(inode->i_mode)) {
		bool inval = false;

		if (oldsize != attr->size) {
			truncate_pagecache(inode, attr->size);
			if (!fc->explicit_inval_data)
				inval = true;
		} else if (fc->auto_inval_data) {
			struct timespec64 new_mtime = {
				.tv_sec = attr->mtime,
				.tv_nsec = attr->mtimensec,
			};

			/*
			 * Auto inval mode also checks and invalidates if mtime
			 * has changed.
			 */
			if (!timespec64_equal(&old_mtime, &new_mtime))
				inval = true;
		}

		if (inval)
			invalidate_inode_pages2(inode->i_mapping);
	}
}

static void fuse_init_inode(struct inode *inode, struct fuse_attr *attr)
{
	inode->i_mode = attr->mode & S_IFMT;
	inode->i_size = attr->size;
	inode->i_mtime.tv_sec  = attr->mtime;
	inode->i_mtime.tv_nsec = attr->mtimensec;
	inode->i_ctime.tv_sec  = attr->ctime;
	inode->i_ctime.tv_nsec = attr->ctimensec;
	if (S_ISREG(inode->i_mode)) {
		fuse_init_common(inode);
		fuse_init_file_inode(inode);
	} else if (S_ISDIR(inode->i_mode))
		fuse_init_dir(inode);
	else if (S_ISLNK(inode->i_mode))
		fuse_init_symlink(inode);
	else if (S_ISCHR(inode->i_mode) || S_ISBLK(inode->i_mode) ||
		 S_ISFIFO(inode->i_mode) || S_ISSOCK(inode->i_mode)) {
		fuse_init_common(inode);
		init_special_inode(inode, inode->i_mode, attr->rdev);
	} else
		BUG();
}

struct fuse_inode_identifier {
	u64 nodeid;
	struct inode *backing_inode;
};

static int fuse_inode_eq(struct inode *inode, void *_nodeidp)
{
	struct fuse_inode_identifier *fii =
		(struct fuse_inode_identifier *) _nodeidp;
	struct fuse_inode *fi = get_fuse_inode(inode);

	return fii->nodeid == fi->nodeid;
}

static int fuse_inode_backing_eq(struct inode *inode, void *_nodeidp)
{
	struct fuse_inode_identifier *fii =
		(struct fuse_inode_identifier *) _nodeidp;
	struct fuse_inode *fi = get_fuse_inode(inode);

	return fii->nodeid == fi->nodeid
#ifdef CONFIG_FUSE_BPF
		&& fii->backing_inode == fi->backing_inode
#endif
		;
}

static int fuse_inode_set(struct inode *inode, void *_nodeidp)
{
	struct fuse_inode_identifier *fii =
		(struct fuse_inode_identifier *) _nodeidp;
	struct fuse_inode *fi = get_fuse_inode(inode);

	fi->nodeid = fii->nodeid;

	return 0;
}

static int fuse_inode_backing_set(struct inode *inode, void *_nodeidp)
{
	struct fuse_inode_identifier *fii =
		(struct fuse_inode_identifier *) _nodeidp;
	struct fuse_inode *fi = get_fuse_inode(inode);

	fi->nodeid = fii->nodeid;
#ifdef CONFIG_FUSE_BPF
	fi->backing_inode = fii->backing_inode;
	if (fi->backing_inode)
		ihold(fi->backing_inode);
#endif

	return 0;
}

struct inode *fuse_iget_backing(struct super_block *sb, u64 nodeid,
				struct inode *backing_inode)
{
	struct inode *inode;
	struct fuse_inode *fi;
	struct fuse_conn *fc = get_fuse_conn_super(sb);
	struct fuse_inode_identifier fii = {
		.nodeid = nodeid,
		.backing_inode = backing_inode,
	};
	struct fuse_attr attr;
	unsigned long hash = (unsigned long) backing_inode;

	if (nodeid)
		hash = nodeid;

	fuse_fill_attr_from_inode(&attr, backing_inode);
	inode = iget5_locked(sb, hash, fuse_inode_backing_eq,
			     fuse_inode_backing_set, &fii);
	if (!inode)
		return NULL;

	if ((inode->i_state & I_NEW)) {
		inode->i_flags |= S_NOATIME;
		if (!fc->writeback_cache)
			inode->i_flags |= S_NOCMTIME;
		fuse_init_common(inode);
		unlock_new_inode(inode);
	}

	fi = get_fuse_inode(inode);
	fuse_init_inode(inode, &attr);
	spin_lock(&fi->lock);
	fi->nlookup++;
	spin_unlock(&fi->lock);

	return inode;
}

struct inode *fuse_iget(struct super_block *sb, u64 nodeid,
			int generation, struct fuse_attr *attr,
			u64 attr_valid, u64 attr_version)
{
	struct inode *inode;
	struct fuse_inode *fi;
	struct fuse_conn *fc = get_fuse_conn_super(sb);
	struct fuse_inode_identifier fii = {
		.nodeid = nodeid,
	};

	/*
	 * Auto mount points get their node id from the submount root, which is
	 * not a unique identifier within this filesystem.
	 *
	 * To avoid conflicts, do not place submount points into the inode hash
	 * table.
	 */
	if (fc->auto_submounts && (attr->flags & FUSE_ATTR_SUBMOUNT) &&
	    S_ISDIR(attr->mode)) {
		inode = new_inode(sb);
		if (!inode)
			return NULL;

		fuse_init_inode(inode, attr);
		get_fuse_inode(inode)->nodeid = nodeid;
		inode->i_flags |= S_AUTOMOUNT;
		goto done;
	}

retry:
	inode = iget5_locked(sb, nodeid, fuse_inode_eq, fuse_inode_set, &fii);
	if (!inode)
		return NULL;

	if ((inode->i_state & I_NEW)) {
		inode->i_flags |= S_NOATIME;
		if (!fc->writeback_cache || !S_ISREG(attr->mode))
			inode->i_flags |= S_NOCMTIME;
		inode->i_generation = generation;
		fuse_init_inode(inode, attr);
		unlock_new_inode(inode);
	} else if (fuse_stale_inode(inode, generation, attr)) {
		/* nodeid was reused, any I/O on the old inode should fail */
		fuse_make_bad(inode);
		if (inode != d_inode(sb->s_root)) {
			remove_inode_hash(inode);
			iput(inode);
			goto retry;
		}
	}
done:
	fi = get_fuse_inode(inode);
	spin_lock(&fi->lock);
	fi->nlookup++;
	spin_unlock(&fi->lock);
	fuse_change_attributes(inode, attr, attr_valid, attr_version);

	return inode;
}

struct inode *fuse_ilookup(struct fuse_conn *fc, u64 nodeid,
			   struct fuse_mount **fm)
{
	struct fuse_mount *fm_iter;
	struct inode *inode;
	struct fuse_inode_identifier fii = {
		.nodeid = nodeid,
	};

	WARN_ON(!rwsem_is_locked(&fc->killsb));
	list_for_each_entry(fm_iter, &fc->mounts, fc_entry) {
		if (!fm_iter->sb)
			continue;

		inode = ilookup5(fm_iter->sb, nodeid, fuse_inode_eq, &fii);
		if (inode) {
			if (fm)
				*fm = fm_iter;
			return inode;
		}
	}

	return NULL;
}

int fuse_reverse_inval_inode(struct fuse_conn *fc, u64 nodeid,
			     loff_t offset, loff_t len)
{
	struct fuse_inode *fi;
	struct inode *inode;
	pgoff_t pg_start;
	pgoff_t pg_end;

	inode = fuse_ilookup(fc, nodeid, NULL);
	if (!inode)
		return -ENOENT;

	fi = get_fuse_inode(inode);
	spin_lock(&fi->lock);
	fi->attr_version = atomic64_inc_return(&fc->attr_version);
	spin_unlock(&fi->lock);

	fuse_invalidate_attr(inode);
	forget_all_cached_acls(inode);
	if (offset >= 0) {
		pg_start = offset >> PAGE_SHIFT;
		if (len <= 0)
			pg_end = -1;
		else
			pg_end = (offset + len - 1) >> PAGE_SHIFT;
		invalidate_inode_pages2_range(inode->i_mapping,
					      pg_start, pg_end);
	}
	iput(inode);
	return 0;
}

bool fuse_lock_inode(struct inode *inode)
{
	bool locked = false;

	if (!get_fuse_conn(inode)->parallel_dirops) {
		mutex_lock(&get_fuse_inode(inode)->mutex);
		locked = true;
	}

	return locked;
}

void fuse_unlock_inode(struct inode *inode, bool locked)
{
	if (locked)
		mutex_unlock(&get_fuse_inode(inode)->mutex);
}

static void fuse_umount_begin(struct super_block *sb)
{
	struct fuse_conn *fc = get_fuse_conn_super(sb);

	if (!fc->no_force_umount)
		fuse_abort_conn(fc);
}

static void fuse_send_destroy(struct fuse_mount *fm)
{
	if (fm->fc->conn_init) {
		FUSE_ARGS(args);

		args.opcode = FUSE_DESTROY;
		args.force = true;
		args.nocreds = true;
		fuse_simple_request(fm, &args);
	}
}

static void fuse_put_super(struct super_block *sb)
{
	struct fuse_mount *fm = get_fuse_mount_super(sb);

	fuse_mount_put(fm);
}

static int fuse_statfs(struct dentry *dentry, struct kstatfs *buf)
{
	struct super_block *sb = dentry->d_sb;
	struct fuse_mount *fm = get_fuse_mount_super(sb);
	FUSE_ARGS(args);
	struct fuse_statfs_out outarg;
	int err;
#ifdef CONFIG_FUSE_BPF
	struct fuse_err_ret fer;
#endif

	if (!fuse_allow_current_process(fm->fc)) {
		buf->f_type = FUSE_SUPER_MAGIC;
		return 0;
	}

#ifdef CONFIG_FUSE_BPF
	fer = fuse_bpf_backing(dentry->d_inode, struct fuse_statfs_out,
			       fuse_statfs_initialize, fuse_statfs_backing,
			       fuse_statfs_finalize,
			       dentry, buf);
	if (fer.ret)
		return PTR_ERR(fer.result);
#endif

	memset(&outarg, 0, sizeof(outarg));
	args.in_numargs = 0;
	args.opcode = FUSE_STATFS;
	args.nodeid = get_node_id(d_inode(dentry));
	args.out_numargs = 1;
	args.out_args[0].size = sizeof(outarg);
	args.out_args[0].value = &outarg;
	err = fuse_simple_request(fm, &args);
	if (!err)
		convert_fuse_statfs(buf, &outarg.st);
	return err;
}

enum {
	OPT_SOURCE,
	OPT_SUBTYPE,
	OPT_FD,
	OPT_ROOTMODE,
	OPT_USER_ID,
	OPT_GROUP_ID,
	OPT_DEFAULT_PERMISSIONS,
	OPT_ALLOW_OTHER,
	OPT_MAX_READ,
	OPT_BLKSIZE,
	OPT_ROOT_BPF,
	OPT_ROOT_DIR,
	OPT_NO_DAEMON,
	OPT_ERR
};

static const struct fs_parameter_spec fuse_fs_parameters[] = {
	fsparam_string	("source",		OPT_SOURCE),
	fsparam_u32	("fd",			OPT_FD),
	fsparam_u32oct	("rootmode",		OPT_ROOTMODE),
	fsparam_u32	("user_id",		OPT_USER_ID),
	fsparam_u32	("group_id",		OPT_GROUP_ID),
	fsparam_flag	("default_permissions",	OPT_DEFAULT_PERMISSIONS),
	fsparam_flag	("allow_other",		OPT_ALLOW_OTHER),
	fsparam_u32	("max_read",		OPT_MAX_READ),
	fsparam_u32	("blksize",		OPT_BLKSIZE),
	fsparam_string	("subtype",		OPT_SUBTYPE),
	fsparam_u32	("root_bpf",		OPT_ROOT_BPF),
	fsparam_u32	("root_dir",		OPT_ROOT_DIR),
	fsparam_flag	("no_daemon",		OPT_NO_DAEMON),
	{}
};

static int fuse_parse_param(struct fs_context *fsc, struct fs_parameter *param)
{
	struct fs_parse_result result;
	struct fuse_fs_context *ctx = fsc->fs_private;
	int opt;
	kuid_t kuid;
	kgid_t kgid;

	if (fsc->purpose == FS_CONTEXT_FOR_RECONFIGURE) {
		/*
		 * Ignore options coming from mount(MS_REMOUNT) for backward
		 * compatibility.
		 */
		if (fsc->oldapi)
			return 0;

		return invalfc(fsc, "No changes allowed in reconfigure");
	}

	opt = fs_parse(fsc, fuse_fs_parameters, param, &result);
	if (opt < 0)
		return opt;

	switch (opt) {
	case OPT_SOURCE:
		if (fsc->source)
			return invalfc(fsc, "Multiple sources specified");
		fsc->source = param->string;
		param->string = NULL;
		break;

	case OPT_SUBTYPE:
		if (ctx->subtype)
			return invalfc(fsc, "Multiple subtypes specified");
		ctx->subtype = param->string;
		param->string = NULL;
		return 0;

	case OPT_FD:
		ctx->fd = result.uint_32;
		ctx->fd_present = true;
		break;

	case OPT_ROOTMODE:
		if (!fuse_valid_type(result.uint_32))
			return invalfc(fsc, "Invalid rootmode");
		ctx->rootmode = result.uint_32;
		ctx->rootmode_present = true;
		break;

	case OPT_USER_ID:
		kuid =  make_kuid(fsc->user_ns, result.uint_32);
		if (!uid_valid(kuid))
			return invalfc(fsc, "Invalid user_id");
		/*
		 * The requested uid must be representable in the
		 * filesystem's idmapping.
		 */
		if (!kuid_has_mapping(fsc->user_ns, kuid))
			return invalfc(fsc, "Invalid user_id");
		ctx->user_id = kuid;
		ctx->user_id_present = true;
		break;

	case OPT_GROUP_ID:
		kgid = make_kgid(fsc->user_ns, result.uint_32);;
		if (!gid_valid(kgid))
			return invalfc(fsc, "Invalid group_id");
		/*
		 * The requested gid must be representable in the
		 * filesystem's idmapping.
		 */
		if (!kgid_has_mapping(fsc->user_ns, kgid))
			return invalfc(fsc, "Invalid group_id");
		ctx->group_id = kgid;
		ctx->group_id_present = true;
		break;

	case OPT_DEFAULT_PERMISSIONS:
		ctx->default_permissions = true;
		break;

	case OPT_ALLOW_OTHER:
		ctx->allow_other = true;
		break;

	case OPT_MAX_READ:
		ctx->max_read = result.uint_32;
		break;

	case OPT_BLKSIZE:
		if (!ctx->is_bdev)
			return invalfc(fsc, "blksize only supported for fuseblk");
		ctx->blksize = result.uint_32;
		break;

	case OPT_ROOT_BPF:
		ctx->root_bpf = bpf_prog_get_type_dev(result.uint_32,
						BPF_PROG_TYPE_FUSE, false);
		if (IS_ERR(ctx->root_bpf)) {
			ctx->root_bpf = NULL;
			return invalfc(fc, "Unable to open bpf program");
		}
		break;

	case OPT_ROOT_DIR:
		ctx->root_dir = fget(result.uint_32);
		if (!ctx->root_dir)
			return invalfc(fc, "Unable to open root directory");
		break;

	case OPT_NO_DAEMON:
		ctx->no_daemon = true;
		ctx->fd_present = true;
		break;

	default:
		return -EINVAL;
	}

	return 0;
}

static void fuse_free_fsc(struct fs_context *fsc)
{
	struct fuse_fs_context *ctx = fsc->fs_private;

	if (ctx) {
		if (ctx->root_dir)
			fput(ctx->root_dir);
		if (ctx->root_bpf)
			bpf_prog_put(ctx->root_bpf);
		kfree(ctx->subtype);
		kfree(ctx);
	}
}

static int fuse_show_options(struct seq_file *m, struct dentry *root)
{
	struct super_block *sb = root->d_sb;
	struct fuse_conn *fc = get_fuse_conn_super(sb);

	if (fc->legacy_opts_show) {
		seq_printf(m, ",user_id=%u",
			   from_kuid_munged(fc->user_ns, fc->user_id));
		seq_printf(m, ",group_id=%u",
			   from_kgid_munged(fc->user_ns, fc->group_id));
		if (fc->default_permissions)
			seq_puts(m, ",default_permissions");
		if (fc->allow_other)
			seq_puts(m, ",allow_other");
		if (fc->max_read != ~0)
			seq_printf(m, ",max_read=%u", fc->max_read);
		if (sb->s_bdev && sb->s_blocksize != FUSE_DEFAULT_BLKSIZE)
			seq_printf(m, ",blksize=%lu", sb->s_blocksize);
	}
#ifdef CONFIG_FUSE_DAX
	if (fc->dax)
		seq_puts(m, ",dax");
#endif

	return 0;
}

static void fuse_iqueue_init(struct fuse_iqueue *fiq,
			     const struct fuse_iqueue_ops *ops,
			     void *priv)
{
	memset(fiq, 0, sizeof(struct fuse_iqueue));
	spin_lock_init(&fiq->lock);
	init_waitqueue_head(&fiq->waitq);
	INIT_LIST_HEAD(&fiq->pending);
	INIT_LIST_HEAD(&fiq->interrupts);
	fiq->forget_list_tail = &fiq->forget_list_head;
	fiq->connected = 1;
	fiq->ops = ops;
	fiq->priv = priv;
}

static void fuse_pqueue_init(struct fuse_pqueue *fpq)
{
	unsigned int i;

	spin_lock_init(&fpq->lock);
	for (i = 0; i < FUSE_PQ_HASH_SIZE; i++)
		INIT_LIST_HEAD(&fpq->processing[i]);
	INIT_LIST_HEAD(&fpq->io);
	fpq->connected = 1;
}

void fuse_conn_init(struct fuse_conn *fc, struct fuse_mount *fm,
		    struct user_namespace *user_ns,
		    const struct fuse_iqueue_ops *fiq_ops, void *fiq_priv)
{
	memset(fc, 0, sizeof(*fc));
	spin_lock_init(&fc->lock);
	spin_lock_init(&fc->bg_lock);
	spin_lock_init(&fc->passthrough_req_lock);
	init_rwsem(&fc->killsb);
	refcount_set(&fc->count, 1);
	atomic_set(&fc->dev_count, 1);
	init_waitqueue_head(&fc->blocked_waitq);
	fuse_iqueue_init(&fc->iq, fiq_ops, fiq_priv);
	INIT_LIST_HEAD(&fc->bg_queue);
	INIT_LIST_HEAD(&fc->entry);
	INIT_LIST_HEAD(&fc->devices);
	idr_init(&fc->passthrough_req);
	atomic_set(&fc->num_waiting, 0);
	fc->max_background = FUSE_DEFAULT_MAX_BACKGROUND;
	fc->congestion_threshold = FUSE_DEFAULT_CONGESTION_THRESHOLD;
	atomic64_set(&fc->khctr, 0);
	fc->polled_files = RB_ROOT;
	fc->blocked = 0;
	fc->initialized = 0;
	fc->connected = 1;
	atomic64_set(&fc->attr_version, 1);
	get_random_bytes(&fc->scramble_key, sizeof(fc->scramble_key));
	fc->pid_ns = get_pid_ns(task_active_pid_ns(current));
	fc->user_ns = get_user_ns(user_ns);
	fc->max_pages = FUSE_DEFAULT_MAX_PAGES_PER_REQ;
	fc->max_pages_limit = FUSE_MAX_MAX_PAGES;

	INIT_LIST_HEAD(&fc->mounts);
	list_add(&fm->fc_entry, &fc->mounts);
	fm->fc = fc;
	refcount_set(&fm->count, 1);
}
EXPORT_SYMBOL_GPL(fuse_conn_init);

void fuse_conn_put(struct fuse_conn *fc)
{
	if (refcount_dec_and_test(&fc->count)) {
		struct fuse_iqueue *fiq = &fc->iq;

		if (IS_ENABLED(CONFIG_FUSE_DAX))
			fuse_dax_conn_free(fc);
		if (fiq->ops->release)
			fiq->ops->release(fiq);
		put_pid_ns(fc->pid_ns);
		put_user_ns(fc->user_ns);
		fc->release(fc);
	}
}
EXPORT_SYMBOL_GPL(fuse_conn_put);

struct fuse_conn *fuse_conn_get(struct fuse_conn *fc)
{
	refcount_inc(&fc->count);
	return fc;
}
EXPORT_SYMBOL_GPL(fuse_conn_get);

void fuse_mount_put(struct fuse_mount *fm)
{
	if (refcount_dec_and_test(&fm->count)) {
		if (fm->fc)
			fuse_conn_put(fm->fc);
		kfree(fm);
	}
}
EXPORT_SYMBOL_GPL(fuse_mount_put);

struct fuse_mount *fuse_mount_get(struct fuse_mount *fm)
{
	refcount_inc(&fm->count);
	return fm;
}
EXPORT_SYMBOL_GPL(fuse_mount_get);

static struct inode *fuse_get_root_inode(struct super_block *sb,
					 unsigned int mode,
					 struct bpf_prog *root_bpf,
					 struct file *backing_fd)
{
	struct fuse_attr attr;
	struct inode *inode;

	memset(&attr, 0, sizeof(attr));
	attr.mode = mode;
	attr.ino = FUSE_ROOT_ID;
	attr.nlink = 1;
	inode = fuse_iget(sb, 1, 0, &attr, 0, 0);
	if (!inode)
		return NULL;

#ifdef CONFIG_FUSE_BPF
	get_fuse_inode(inode)->bpf = root_bpf;
	if (root_bpf)
		bpf_prog_inc(root_bpf);

	if (backing_fd) {
		get_fuse_inode(inode)->backing_inode = backing_fd->f_inode;
		ihold(backing_fd->f_inode);
	}
#endif

	return inode;
}

struct fuse_inode_handle {
	u64 nodeid;
	u32 generation;
};

static struct dentry *fuse_get_dentry(struct super_block *sb,
				      struct fuse_inode_handle *handle)
{
	struct fuse_conn *fc = get_fuse_conn_super(sb);
	struct inode *inode;
	struct dentry *entry;
	int err = -ESTALE;
	struct fuse_inode_identifier fii = {
		.nodeid = handle->nodeid,
	};

	if (handle->nodeid == 0)
		goto out_err;

	inode = ilookup5(sb, handle->nodeid, fuse_inode_eq, &fii);
	if (!inode) {
		struct fuse_entry_out outarg;
		const struct qstr name = QSTR_INIT(".", 1);

		if (!fc->export_support)
			goto out_err;

		err = fuse_lookup_name(sb, handle->nodeid, &name, &outarg,
				       NULL, &inode);
		if (err && err != -ENOENT)
			goto out_err;
		if (err || !inode) {
			err = -ESTALE;
			goto out_err;
		}
		err = -EIO;
		if (get_node_id(inode) != handle->nodeid)
			goto out_iput;
	}
	err = -ESTALE;
	if (inode->i_generation != handle->generation)
		goto out_iput;

	entry = d_obtain_alias(inode);
	if (!IS_ERR(entry) && get_node_id(inode) != FUSE_ROOT_ID)
		fuse_invalidate_entry_cache(entry);

	return entry;

 out_iput:
	iput(inode);
 out_err:
	return ERR_PTR(err);
}

static int fuse_encode_fh(struct inode *inode, u32 *fh, int *max_len,
			   struct inode *parent)
{
	int len = parent ? 6 : 3;
	u64 nodeid;
	u32 generation;

	if (*max_len < len) {
		*max_len = len;
		return  FILEID_INVALID;
	}

	nodeid = get_fuse_inode(inode)->nodeid;
	generation = inode->i_generation;

	fh[0] = (u32)(nodeid >> 32);
	fh[1] = (u32)(nodeid & 0xffffffff);
	fh[2] = generation;

	if (parent) {
		nodeid = get_fuse_inode(parent)->nodeid;
		generation = parent->i_generation;

		fh[3] = (u32)(nodeid >> 32);
		fh[4] = (u32)(nodeid & 0xffffffff);
		fh[5] = generation;
	}

	*max_len = len;
	return parent ? 0x82 : 0x81;
}

static struct dentry *fuse_fh_to_dentry(struct super_block *sb,
		struct fid *fid, int fh_len, int fh_type)
{
	struct fuse_inode_handle handle;

	if ((fh_type != 0x81 && fh_type != 0x82) || fh_len < 3)
		return NULL;

	handle.nodeid = (u64) fid->raw[0] << 32;
	handle.nodeid |= (u64) fid->raw[1];
	handle.generation = fid->raw[2];
	return fuse_get_dentry(sb, &handle);
}

static struct dentry *fuse_fh_to_parent(struct super_block *sb,
		struct fid *fid, int fh_len, int fh_type)
{
	struct fuse_inode_handle parent;

	if (fh_type != 0x82 || fh_len < 6)
		return NULL;

	parent.nodeid = (u64) fid->raw[3] << 32;
	parent.nodeid |= (u64) fid->raw[4];
	parent.generation = fid->raw[5];
	return fuse_get_dentry(sb, &parent);
}

static struct dentry *fuse_get_parent(struct dentry *child)
{
	struct inode *child_inode = d_inode(child);
	struct fuse_conn *fc = get_fuse_conn(child_inode);
	struct inode *inode;
	struct dentry *parent;
	struct fuse_entry_out outarg;
	const struct qstr name = QSTR_INIT("..", 2);
	int err;

	if (!fc->export_support)
		return ERR_PTR(-ESTALE);

	err = fuse_lookup_name(child_inode->i_sb, get_node_id(child_inode),
			       &name, &outarg, NULL, &inode);
	if (err) {
		if (err == -ENOENT)
			return ERR_PTR(-ESTALE);
		return ERR_PTR(err);
	}

	parent = d_obtain_alias(inode);
	if (!IS_ERR(parent) && get_node_id(inode) != FUSE_ROOT_ID)
		fuse_invalidate_entry_cache(parent);

	return parent;
}

static const struct export_operations fuse_export_operations = {
	.fh_to_dentry	= fuse_fh_to_dentry,
	.fh_to_parent	= fuse_fh_to_parent,
	.encode_fh	= fuse_encode_fh,
	.get_parent	= fuse_get_parent,
};

static const struct super_operations fuse_super_operations = {
	.alloc_inode    = fuse_alloc_inode,
#ifdef CONFIG_FUSE_BPF
	.destroy_inode  = fuse_destroy_inode,
#endif
	.free_inode     = fuse_free_inode,
	.evict_inode	= fuse_evict_inode,
	.write_inode	= fuse_write_inode,
	.drop_inode	= generic_delete_inode,
	.put_super	= fuse_put_super,
	.umount_begin	= fuse_umount_begin,
	.statfs		= fuse_statfs,
	.show_options	= fuse_show_options,
};

static void sanitize_global_limit(unsigned *limit)
{
	/*
	 * The default maximum number of async requests is calculated to consume
	 * 1/2^13 of the total memory, assuming 392 bytes per request.
	 */
	if (*limit == 0)
		*limit = ((totalram_pages() << PAGE_SHIFT) >> 13) / 392;

	if (*limit >= 1 << 16)
		*limit = (1 << 16) - 1;
}

static int set_global_limit(const char *val, const struct kernel_param *kp)
{
	int rv;

	rv = param_set_uint(val, kp);
	if (rv)
		return rv;

	sanitize_global_limit((unsigned *)kp->arg);

	return 0;
}

static void process_init_limits(struct fuse_conn *fc, struct fuse_init_out *arg)
{
	int cap_sys_admin = capable(CAP_SYS_ADMIN);

	if (arg->minor < 13)
		return;

	sanitize_global_limit(&max_user_bgreq);
	sanitize_global_limit(&max_user_congthresh);

	spin_lock(&fc->bg_lock);
	if (arg->max_background) {
		fc->max_background = arg->max_background;

		if (!cap_sys_admin && fc->max_background > max_user_bgreq)
			fc->max_background = max_user_bgreq;
	}
	if (arg->congestion_threshold) {
		fc->congestion_threshold = arg->congestion_threshold;

		if (!cap_sys_admin &&
		    fc->congestion_threshold > max_user_congthresh)
			fc->congestion_threshold = max_user_congthresh;
	}
	spin_unlock(&fc->bg_lock);
}

struct fuse_init_args {
	struct fuse_args args;
	struct fuse_init_in in;
	struct fuse_init_out out;
};

static void process_init_reply(struct fuse_mount *fm, struct fuse_args *args,
			       int error)
{
	struct fuse_conn *fc = fm->fc;
	struct fuse_init_args *ia = container_of(args, typeof(*ia), args);
	struct fuse_init_out *arg = &ia->out;
	bool ok = true;

	if (error || arg->major != FUSE_KERNEL_VERSION)
		ok = false;
	else {
		unsigned long ra_pages;

		process_init_limits(fc, arg);

		if (arg->minor >= 6) {
			ra_pages = arg->max_readahead / PAGE_SIZE;
			if (arg->flags & FUSE_ASYNC_READ)
				fc->async_read = 1;
			if (!(arg->flags & FUSE_POSIX_LOCKS))
				fc->no_lock = 1;
			if (arg->minor >= 17) {
				if (!(arg->flags & FUSE_FLOCK_LOCKS))
					fc->no_flock = 1;
			} else {
				if (!(arg->flags & FUSE_POSIX_LOCKS))
					fc->no_flock = 1;
			}
			if (arg->flags & FUSE_ATOMIC_O_TRUNC)
				fc->atomic_o_trunc = 1;
			if (arg->minor >= 9) {
				/* LOOKUP has dependency on proto version */
				if (arg->flags & FUSE_EXPORT_SUPPORT)
					fc->export_support = 1;
			}
			if (arg->flags & FUSE_BIG_WRITES)
				fc->big_writes = 1;
			if (arg->flags & FUSE_DONT_MASK)
				fc->dont_mask = 1;
			if (arg->flags & FUSE_AUTO_INVAL_DATA)
				fc->auto_inval_data = 1;
			else if (arg->flags & FUSE_EXPLICIT_INVAL_DATA)
				fc->explicit_inval_data = 1;
			if (arg->flags & FUSE_DO_READDIRPLUS) {
				fc->do_readdirplus = 1;
				if (arg->flags & FUSE_READDIRPLUS_AUTO)
					fc->readdirplus_auto = 1;
			}
			if (arg->flags & FUSE_ASYNC_DIO)
				fc->async_dio = 1;
			if (arg->flags & FUSE_WRITEBACK_CACHE)
				fc->writeback_cache = 1;
			if (arg->flags & FUSE_PARALLEL_DIROPS)
				fc->parallel_dirops = 1;
			if (arg->flags & FUSE_HANDLE_KILLPRIV)
				fc->handle_killpriv = 1;
			if (arg->time_gran && arg->time_gran <= 1000000000)
				fm->sb->s_time_gran = arg->time_gran;
			if ((arg->flags & FUSE_POSIX_ACL)) {
				fc->default_permissions = 1;
				fc->posix_acl = 1;
				fm->sb->s_xattr = fuse_acl_xattr_handlers;
			}
			if (arg->flags & FUSE_CACHE_SYMLINKS)
				fc->cache_symlinks = 1;
			if (arg->flags & FUSE_ABORT_ERROR)
				fc->abort_err = 1;
			if (arg->flags & FUSE_MAX_PAGES) {
				fc->max_pages =
					min_t(unsigned int, fc->max_pages_limit,
					max_t(unsigned int, arg->max_pages, 1));
			}
			if (IS_ENABLED(CONFIG_FUSE_DAX) &&
			    arg->flags & FUSE_MAP_ALIGNMENT &&
			    !fuse_dax_check_alignment(fc, arg->map_alignment)) {
				ok = false;
			}
			if (arg->flags & FUSE_PASSTHROUGH) {
				fc->passthrough = 1;
				/* Prevent further stacking */
				fm->sb->s_stack_depth =
					FILESYSTEM_MAX_STACK_DEPTH;
			}
		} else {
			ra_pages = fc->max_read / PAGE_SIZE;
			fc->no_lock = 1;
			fc->no_flock = 1;
		}

		fm->sb->s_bdi->ra_pages =
				min(fm->sb->s_bdi->ra_pages, ra_pages);
		fc->minor = arg->minor;
		fc->max_write = arg->minor < 5 ? 4096 : arg->max_write;
		fc->max_write = max_t(unsigned, 4096, fc->max_write);
		fc->conn_init = 1;
	}
	kfree(ia);

	if (!ok) {
		fc->conn_init = 0;
		fc->conn_error = 1;
	}

	fuse_set_initialized(fc);
	wake_up_all(&fc->blocked_waitq);
}

void fuse_send_init(struct fuse_mount *fm)
{
	struct fuse_init_args *ia;

	ia = kzalloc(sizeof(*ia), GFP_KERNEL | __GFP_NOFAIL);

	ia->in.major = FUSE_KERNEL_VERSION;
	ia->in.minor = FUSE_KERNEL_MINOR_VERSION;
	ia->in.max_readahead = fm->sb->s_bdi->ra_pages * PAGE_SIZE;
	ia->in.flags |=
		FUSE_ASYNC_READ | FUSE_POSIX_LOCKS | FUSE_ATOMIC_O_TRUNC |
		FUSE_EXPORT_SUPPORT | FUSE_BIG_WRITES | FUSE_DONT_MASK |
		FUSE_SPLICE_WRITE | FUSE_SPLICE_MOVE | FUSE_SPLICE_READ |
		FUSE_FLOCK_LOCKS | FUSE_HAS_IOCTL_DIR | FUSE_AUTO_INVAL_DATA |
		FUSE_DO_READDIRPLUS | FUSE_READDIRPLUS_AUTO | FUSE_ASYNC_DIO |
		FUSE_WRITEBACK_CACHE | FUSE_NO_OPEN_SUPPORT |
		FUSE_PARALLEL_DIROPS | FUSE_HANDLE_KILLPRIV | FUSE_POSIX_ACL |
		FUSE_ABORT_ERROR | FUSE_MAX_PAGES | FUSE_CACHE_SYMLINKS |
		FUSE_NO_OPENDIR_SUPPORT | FUSE_EXPLICIT_INVAL_DATA |
		FUSE_PASSTHROUGH;
#ifdef CONFIG_FUSE_DAX
	if (fm->fc->dax)
		ia->in.flags |= FUSE_MAP_ALIGNMENT;
#endif
	if (fm->fc->auto_submounts)
		ia->in.flags |= FUSE_SUBMOUNTS;

	ia->args.opcode = FUSE_INIT;
	ia->args.in_numargs = 1;
	ia->args.in_args[0].size = sizeof(ia->in);
	ia->args.in_args[0].value = &ia->in;
	ia->args.out_numargs = 1;
	/* Variable length argument used for backward compatibility
	   with interface version < 7.5.  Rest of init_out is zeroed
	   by do_get_request(), so a short reply is not a problem */
	ia->args.out_argvar = true;
	ia->args.out_args[0].size = sizeof(ia->out);
	ia->args.out_args[0].value = &ia->out;
	ia->args.force = true;
	ia->args.nocreds = true;
	ia->args.end = process_init_reply;

	if (unlikely(fm->fc->no_daemon) || fuse_simple_background(fm, &ia->args, GFP_KERNEL) != 0)
		process_init_reply(fm, &ia->args, -ENOTCONN);
}
EXPORT_SYMBOL_GPL(fuse_send_init);

static int free_fuse_passthrough(int id, void *p, void *data)
{
	struct fuse_passthrough *passthrough = (struct fuse_passthrough *)p;

	fuse_passthrough_release(passthrough);
	kfree(p);

	return 0;
}

void fuse_free_conn(struct fuse_conn *fc)
{
	WARN_ON(!list_empty(&fc->devices));
	idr_for_each(&fc->passthrough_req, free_fuse_passthrough, NULL);
	idr_destroy(&fc->passthrough_req);
	kfree_rcu(fc, rcu);
}
EXPORT_SYMBOL_GPL(fuse_free_conn);

static int fuse_bdi_init(struct fuse_conn *fc, struct super_block *sb)
{
	int err;
	char *suffix = "";

	if (sb->s_bdev) {
		suffix = "-fuseblk";
		/*
		 * sb->s_bdi points to blkdev's bdi however we want to redirect
		 * it to our private bdi...
		 */
		bdi_put(sb->s_bdi);
		sb->s_bdi = &noop_backing_dev_info;
	}
	err = super_setup_bdi_name(sb, "%u:%u%s", MAJOR(fc->dev),
				   MINOR(fc->dev), suffix);
	if (err)
		return err;

	/* fuse does it's own writeback accounting */
	sb->s_bdi->capabilities &= ~BDI_CAP_WRITEBACK_ACCT;
	sb->s_bdi->capabilities |= BDI_CAP_STRICTLIMIT;

	/*
	 * For a single fuse filesystem use max 1% of dirty +
	 * writeback threshold.
	 *
	 * This gives about 1M of write buffer for memory maps on a
	 * machine with 1G and 10% dirty_ratio, which should be more
	 * than enough.
	 *
	 * Privileged users can raise it by writing to
	 *
	 *    /sys/class/bdi/<bdi>/max_ratio
	 */
	bdi_set_max_ratio(sb->s_bdi, 1);

	return 0;
}

struct fuse_dev *fuse_dev_alloc(void)
{
	struct fuse_dev *fud;
	struct list_head *pq;

	fud = kzalloc(sizeof(struct fuse_dev), GFP_KERNEL);
	if (!fud)
		return NULL;

	pq = kcalloc(FUSE_PQ_HASH_SIZE, sizeof(struct list_head), GFP_KERNEL);
	if (!pq) {
		kfree(fud);
		return NULL;
	}

	fud->pq.processing = pq;
	fuse_pqueue_init(&fud->pq);

	return fud;
}
EXPORT_SYMBOL_GPL(fuse_dev_alloc);

void fuse_dev_install(struct fuse_dev *fud, struct fuse_conn *fc)
{
	fud->fc = fuse_conn_get(fc);
	spin_lock(&fc->lock);
	list_add_tail(&fud->entry, &fc->devices);
	spin_unlock(&fc->lock);
}
EXPORT_SYMBOL_GPL(fuse_dev_install);

struct fuse_dev *fuse_dev_alloc_install(struct fuse_conn *fc)
{
	struct fuse_dev *fud;

	fud = fuse_dev_alloc();
	if (!fud)
		return NULL;

	fuse_dev_install(fud, fc);
	return fud;
}
EXPORT_SYMBOL_GPL(fuse_dev_alloc_install);

void fuse_dev_free(struct fuse_dev *fud)
{
	struct fuse_conn *fc = fud->fc;

	if (fc) {
		spin_lock(&fc->lock);
		list_del(&fud->entry);
		spin_unlock(&fc->lock);

		fuse_conn_put(fc);
	}
	kfree(fud->pq.processing);
	kfree(fud);
}
EXPORT_SYMBOL_GPL(fuse_dev_free);

static void fuse_sb_defaults(struct super_block *sb)
{
	sb->s_magic = FUSE_SUPER_MAGIC;
	sb->s_op = &fuse_super_operations;
	sb->s_xattr = fuse_xattr_handlers;
	sb->s_maxbytes = MAX_LFS_FILESIZE;
	sb->s_time_gran = 1;
	sb->s_export_op = &fuse_export_operations;
	sb->s_iflags |= SB_I_IMA_UNVERIFIABLE_SIGNATURE;
	if (sb->s_user_ns != &init_user_ns)
		sb->s_iflags |= SB_I_UNTRUSTED_MOUNTER;
	sb->s_flags &= ~(SB_NOSEC | SB_I_VERSION);

	/*
	 * If we are not in the initial user namespace posix
	 * acls must be translated.
	 */
	if (sb->s_user_ns != &init_user_ns)
		sb->s_xattr = fuse_no_acl_xattr_handlers;
}

int fuse_fill_super_submount(struct super_block *sb,
			     struct fuse_inode *parent_fi)
{
	struct fuse_mount *fm = get_fuse_mount_super(sb);
	struct super_block *parent_sb = parent_fi->inode.i_sb;
	struct fuse_attr root_attr;
	struct inode *root;

	fuse_sb_defaults(sb);
	fm->sb = sb;

	WARN_ON(sb->s_bdi != &noop_backing_dev_info);
	sb->s_bdi = bdi_get(parent_sb->s_bdi);

	sb->s_xattr = parent_sb->s_xattr;
	sb->s_time_gran = parent_sb->s_time_gran;
	sb->s_blocksize = parent_sb->s_blocksize;
	sb->s_blocksize_bits = parent_sb->s_blocksize_bits;
	sb->s_subtype = kstrdup(parent_sb->s_subtype, GFP_KERNEL);
	if (parent_sb->s_subtype && !sb->s_subtype)
		return -ENOMEM;

	fuse_fill_attr_from_inode(&root_attr, &parent_fi->inode);
	root = fuse_iget(sb, parent_fi->nodeid, 0, &root_attr, 0, 0);
	/*
	 * This inode is just a duplicate, so it is not looked up and
	 * its nlookup should not be incremented.  fuse_iget() does
	 * that, though, so undo it here.
	 */
	get_fuse_inode(root)->nlookup--;
	sb->s_d_op = &fuse_dentry_operations;
	sb->s_root = d_make_root(root);
	if (!sb->s_root)
		return -ENOMEM;

	return 0;
}

int fuse_fill_super_common(struct super_block *sb, struct fuse_fs_context *ctx)
{
	struct fuse_dev *fud = NULL;
	struct fuse_mount *fm = get_fuse_mount_super(sb);
	struct fuse_conn *fc = fm->fc;
	struct inode *root;
	struct dentry *root_dentry;
	int err;

	err = -EINVAL;
	if (sb->s_flags & SB_MANDLOCK)
		goto err;

	fuse_sb_defaults(sb);

	if (ctx->is_bdev) {
#ifdef CONFIG_BLOCK
		err = -EINVAL;
		if (!sb_set_blocksize(sb, ctx->blksize))
			goto err;
#endif
	} else {
		sb->s_blocksize = PAGE_SIZE;
		sb->s_blocksize_bits = PAGE_SHIFT;
	}

	sb->s_subtype = ctx->subtype;
	ctx->subtype = NULL;
	if (IS_ENABLED(CONFIG_FUSE_DAX)) {
		err = fuse_dax_conn_alloc(fc, ctx->dax_dev);
		if (err)
			goto err;
	}

	if (ctx->fudptr) {
		err = -ENOMEM;
		fud = fuse_dev_alloc_install(fc);
		if (!fud)
			goto err_free_dax;
	}

	fc->dev = sb->s_dev;
	fm->sb = sb;
	err = fuse_bdi_init(fc, sb);
	if (err)
		goto err_dev_free;

	/* Handle umasking inside the fuse code */
	if (sb->s_flags & SB_POSIXACL)
		fc->dont_mask = 1;
	sb->s_flags |= SB_POSIXACL;

	fc->default_permissions = ctx->default_permissions;
	fc->allow_other = ctx->allow_other;
	fc->user_id = ctx->user_id;
	fc->group_id = ctx->group_id;
	fc->legacy_opts_show = ctx->legacy_opts_show;
	fc->max_read = max_t(unsigned int, 4096, ctx->max_read);
	fc->destroy = ctx->destroy;
	fc->no_control = ctx->no_control;
	fc->no_force_umount = ctx->no_force_umount;
	fc->no_daemon = ctx->no_daemon;

	err = -ENOMEM;
	root = fuse_get_root_inode(sb, ctx->rootmode, ctx->root_bpf,
				   ctx->root_dir);
	sb->s_d_op = &fuse_root_dentry_operations;
	root_dentry = d_make_root(root);
	if (!root_dentry)
		goto err_dev_free;
	fuse_init_dentry_root(root_dentry, ctx->root_dir);
	/* Root dentry doesn't have .d_revalidate */
	sb->s_d_op = &fuse_dentry_operations;

	mutex_lock(&fuse_mutex);
	err = -EINVAL;
	if (ctx->fudptr && *ctx->fudptr)
		goto err_unlock;

	err = fuse_ctl_add_conn(fc);
	if (err)
		goto err_unlock;

	list_add_tail(&fc->entry, &fuse_conn_list);
	sb->s_root = root_dentry;
	if (ctx->fudptr)
		*ctx->fudptr = fud;
	mutex_unlock(&fuse_mutex);
	return 0;

 err_unlock:
	mutex_unlock(&fuse_mutex);
	dput(root_dentry);
 err_dev_free:
	if (fud)
		fuse_dev_free(fud);
 err_free_dax:
	if (IS_ENABLED(CONFIG_FUSE_DAX))
		fuse_dax_conn_free(fc);
 err:
	return err;
}
EXPORT_SYMBOL_GPL(fuse_fill_super_common);

static int fuse_fill_super(struct super_block *sb, struct fs_context *fsc)
{
	struct fuse_fs_context *ctx = fsc->fs_private;
	struct file *file;
	int err;
	struct fuse_conn *fc;
	struct fuse_mount *fm;

	err = -EINVAL;
	if (!ctx->no_daemon) {
		file = fget(ctx->fd);
		if (!file)
			goto err;

		/*
		 * Require mount to happen from the same user namespace which
		 * opened /dev/fuse to prevent potential attacks.
		 */
		if ((file->f_op != &fuse_dev_operations) ||
		    (file->f_cred->user_ns != sb->s_user_ns))
			goto err_fput;
		ctx->fudptr = &file->private_data;
	}

	fc = kmalloc(sizeof(*fc), GFP_KERNEL);
	err = -ENOMEM;
	if (!fc)
		goto err_fput;

	fm = kzalloc(sizeof(*fm), GFP_KERNEL);
	if (!fm) {
		kfree(fc);
		goto err_fput;
	}

	fuse_conn_init(fc, fm, sb->s_user_ns, &fuse_dev_fiq_ops, NULL);
	fc->release = fuse_free_conn;

	sb->s_fs_info = fm;

	err = fuse_fill_super_common(sb, ctx);
	if (err)
		goto err_put_conn;
	/*
	 * atomic_dec_and_test() in fput() provides the necessary
	 * memory barrier for file->private_data to be visible on all
	 * CPUs after this
	 */
	if (!ctx->no_daemon)
		fput(file);
	fuse_send_init(get_fuse_mount_super(sb));
	return 0;

 err_put_conn:
	fuse_mount_put(fm);
	sb->s_fs_info = NULL;
 err_fput:
	if (!ctx->no_daemon)
		fput(file);
 err:
	return err;
}

static int fuse_get_tree(struct fs_context *fsc)
{
	struct fuse_fs_context *ctx = fsc->fs_private;

	if (!ctx->fd_present || !ctx->rootmode_present ||
	    !ctx->user_id_present || !ctx->group_id_present)
		return -EINVAL;

#ifdef CONFIG_BLOCK
	if (ctx->is_bdev)
		return get_tree_bdev(fsc, fuse_fill_super);
#endif

	return get_tree_nodev(fsc, fuse_fill_super);
}

static const struct fs_context_operations fuse_context_ops = {
	.free		= fuse_free_fsc,
	.parse_param	= fuse_parse_param,
	.reconfigure	= fuse_reconfigure,
	.get_tree	= fuse_get_tree,
};

/*
 * Set up the filesystem mount context.
 */
static int fuse_init_fs_context(struct fs_context *fsc)
{
	struct fuse_fs_context *ctx;

	ctx = kzalloc(sizeof(struct fuse_fs_context), GFP_KERNEL);
	if (!ctx)
		return -ENOMEM;

	ctx->max_read = ~0;
	ctx->blksize = FUSE_DEFAULT_BLKSIZE;
	ctx->legacy_opts_show = true;

#ifdef CONFIG_BLOCK
	if (fsc->fs_type == &fuseblk_fs_type) {
		ctx->is_bdev = true;
		ctx->destroy = true;
	}
#endif

	fsc->fs_private = ctx;
	fsc->ops = &fuse_context_ops;
	return 0;
}

bool fuse_mount_remove(struct fuse_mount *fm)
{
	struct fuse_conn *fc = fm->fc;
	bool last = false;

	down_write(&fc->killsb);
	list_del_init(&fm->fc_entry);
	if (list_empty(&fc->mounts))
		last = true;
	up_write(&fc->killsb);

	return last;
}
EXPORT_SYMBOL_GPL(fuse_mount_remove);

void fuse_conn_destroy(struct fuse_mount *fm)
{
	struct fuse_conn *fc = fm->fc;

	if (fc->destroy)
		fuse_send_destroy(fm);

	fuse_abort_conn(fc);
	fuse_wait_aborted(fc);

	if (!list_empty(&fc->entry)) {
		mutex_lock(&fuse_mutex);
		list_del(&fc->entry);
		fuse_ctl_remove_conn(fc);
		mutex_unlock(&fuse_mutex);
	}
}
EXPORT_SYMBOL_GPL(fuse_conn_destroy);

static void fuse_kill_sb_anon(struct super_block *sb)
{
	struct fuse_mount *fm = get_fuse_mount_super(sb);
	bool last;

	if (fm) {
		last = fuse_mount_remove(fm);
		if (last)
			fuse_conn_destroy(fm);
	}
	kill_anon_super(sb);
}

static struct file_system_type fuse_fs_type = {
	.owner		= THIS_MODULE,
	.name		= "fuse",
	.fs_flags	= FS_HAS_SUBTYPE | FS_USERNS_MOUNT,
	.init_fs_context = fuse_init_fs_context,
	.parameters	= fuse_fs_parameters,
	.kill_sb	= fuse_kill_sb_anon,
};
MODULE_ALIAS_FS("fuse");

#ifdef CONFIG_BLOCK
static void fuse_kill_sb_blk(struct super_block *sb)
{
	struct fuse_mount *fm = get_fuse_mount_super(sb);
	bool last;

	if (sb->s_root) {
		last = fuse_mount_remove(fm);
		if (last)
			fuse_conn_destroy(fm);
	}
	kill_block_super(sb);
}

static struct file_system_type fuseblk_fs_type = {
	.owner		= THIS_MODULE,
	.name		= "fuseblk",
	.init_fs_context = fuse_init_fs_context,
	.parameters	= fuse_fs_parameters,
	.kill_sb	= fuse_kill_sb_blk,
	.fs_flags	= FS_REQUIRES_DEV | FS_HAS_SUBTYPE,
};
MODULE_ALIAS_FS("fuseblk");

static inline int register_fuseblk(void)
{
	return register_filesystem(&fuseblk_fs_type);
}

static inline void unregister_fuseblk(void)
{
	unregister_filesystem(&fuseblk_fs_type);
}
#else
static inline int register_fuseblk(void)
{
	return 0;
}

static inline void unregister_fuseblk(void)
{
}
#endif

static void fuse_inode_init_once(void *foo)
{
	struct inode *inode = foo;

	inode_init_once(inode);
}

static int __init fuse_fs_init(void)
{
	int err;

	fuse_inode_cachep = kmem_cache_create("fuse_inode",
			sizeof(struct fuse_inode), 0,
			SLAB_HWCACHE_ALIGN|SLAB_ACCOUNT|SLAB_RECLAIM_ACCOUNT,
			fuse_inode_init_once);
	err = -ENOMEM;
	if (!fuse_inode_cachep)
		goto out;

	err = register_fuseblk();
	if (err)
		goto out2;

	err = register_filesystem(&fuse_fs_type);
	if (err)
		goto out3;

	return 0;

 out3:
	unregister_fuseblk();
 out2:
	kmem_cache_destroy(fuse_inode_cachep);
 out:
	return err;
}

static void fuse_fs_cleanup(void)
{
	unregister_filesystem(&fuse_fs_type);
	unregister_fuseblk();

	/*
	 * Make sure all delayed rcu free inodes are flushed before we
	 * destroy cache.
	 */
	rcu_barrier();
	kmem_cache_destroy(fuse_inode_cachep);
}

static struct kobject *fuse_kobj;

static ssize_t fuse_bpf_show(struct kobject *kobj,
				       struct kobj_attribute *attr, char *buff)
{
	return sysfs_emit(buff, "supported\n");
}

static struct kobj_attribute fuse_bpf_attr =
		__ATTR_RO(fuse_bpf);

static struct attribute *bpf_features[] = {
	&fuse_bpf_attr.attr,
	NULL,
};

static const struct attribute_group bpf_features_group = {
	.name = "features",
	.attrs = bpf_features,
};

/*
 * TODO Remove this once fuse-bpf is upstreamed
 *
 * bpf_prog_type_fuse exports the bpf_prog_type_fuse 'constant', which cannot be
 * constant until the code is upstreamed
 */
static ssize_t bpf_prog_type_fuse_show(struct kobject *kobj,
				       struct kobj_attribute *attr, char *buff)
{
	return sysfs_emit(buff, "%d\n", BPF_PROG_TYPE_FUSE);
}

static struct kobj_attribute bpf_prog_type_fuse_attr =
		__ATTR_RO(bpf_prog_type_fuse);

static struct attribute *bpf_attributes[] = {
	&bpf_prog_type_fuse_attr.attr,
	NULL,
};

static const struct attribute_group bpf_attr_group = {
	.attrs = bpf_attributes,
};

static const struct attribute_group *attribute_groups[] = {
	&bpf_features_group,
	&bpf_attr_group,
	NULL
};

/* TODO remove to here */

static int fuse_sysfs_init(void)
{
	int err;

	fuse_kobj = kobject_create_and_add("fuse", fs_kobj);
	if (!fuse_kobj) {
		err = -ENOMEM;
		goto out_err;
	}

	err = sysfs_create_mount_point(fuse_kobj, "connections");
	if (err)
		goto out_fuse_unregister;

	/* TODO Remove when BPF_PROG_TYPE_FUSE is upstreamed */
	err = sysfs_create_groups(fuse_kobj, attribute_groups);
	if (err)
		goto out_fuse_remove_mount_point;

	return 0;

 out_fuse_remove_mount_point:
	sysfs_remove_mount_point(fuse_kobj, "connections");
 out_fuse_unregister:
	kobject_put(fuse_kobj);
 out_err:
	return err;
}

static void fuse_sysfs_cleanup(void)
{
	sysfs_remove_groups(fuse_kobj, attribute_groups);
	sysfs_remove_mount_point(fuse_kobj, "connections");
	kobject_put(fuse_kobj);
}

static int __init fuse_init(void)
{
	int res;

	pr_info("init (API version %i.%i)\n",
		FUSE_KERNEL_VERSION, FUSE_KERNEL_MINOR_VERSION);

	INIT_LIST_HEAD(&fuse_conn_list);
	res = fuse_fs_init();
	if (res)
		goto err;

	res = fuse_dev_init();
	if (res)
		goto err_fs_cleanup;

	res = fuse_sysfs_init();
	if (res)
		goto err_dev_cleanup;

	res = fuse_ctl_init();
	if (res)
		goto err_sysfs_cleanup;

#ifdef CONFIG_FUSE_BPF
	res = fuse_bpf_init();
	if (res)
		goto err_ctl_cleanup;
#endif

	sanitize_global_limit(&max_user_bgreq);
	sanitize_global_limit(&max_user_congthresh);

	return 0;

#ifdef CONFIG_FUSE_BPF
 err_ctl_cleanup:
	fuse_ctl_cleanup();
#endif
 err_sysfs_cleanup:
	fuse_sysfs_cleanup();
 err_dev_cleanup:
	fuse_dev_cleanup();
 err_fs_cleanup:
	fuse_fs_cleanup();
 err:
	return res;
}

static void __exit fuse_exit(void)
{
	pr_debug("exit\n");

	fuse_ctl_cleanup();
	fuse_sysfs_cleanup();
	fuse_fs_cleanup();
#ifdef CONFIG_FUSE_BPF
	fuse_bpf_cleanup();
#endif
	fuse_dev_cleanup();
}

module_init(fuse_init);
module_exit(fuse_exit);<|MERGE_RESOLUTION|>--- conflicted
+++ resolved
@@ -148,7 +148,6 @@
 	}
 }
 
-<<<<<<< HEAD
 #ifdef CONFIG_FUSE_BPF
 static void fuse_destroy_inode(struct inode *inode)
 {
@@ -158,10 +157,7 @@
 }
 #endif
 
-static int fuse_reconfigure(struct fs_context *fc)
-=======
 static int fuse_reconfigure(struct fs_context *fsc)
->>>>>>> b2add7c5
 {
 	struct super_block *sb = fsc->root->d_sb;
 
@@ -764,14 +760,14 @@
 						BPF_PROG_TYPE_FUSE, false);
 		if (IS_ERR(ctx->root_bpf)) {
 			ctx->root_bpf = NULL;
-			return invalfc(fc, "Unable to open bpf program");
+			return invalfc(fsc, "Unable to open bpf program");
 		}
 		break;
 
 	case OPT_ROOT_DIR:
 		ctx->root_dir = fget(result.uint_32);
 		if (!ctx->root_dir)
-			return invalfc(fc, "Unable to open root directory");
+			return invalfc(fsc, "Unable to open root directory");
 		break;
 
 	case OPT_NO_DAEMON:
