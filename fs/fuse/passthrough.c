--- conflicted
+++ resolved
@@ -21,24 +21,19 @@
 static void fuse_passthrough_end_write(struct file *file, loff_t pos, ssize_t ret)
 {
 	struct inode *inode = file_inode(file);
-<<<<<<< HEAD
 	struct fuse_conn *fc = get_fuse_conn(inode);
 	struct fuse_file *ff = file->private_data;
 	struct file *backing_file = fuse_file_passthrough(ff);
 	struct inode *backing_inode = file_inode(backing_file);
 
 	if (!fc->writeback_cache) {
-		fuse_invalidate_attr_mask(inode, FUSE_STATX_MODSIZE);
+		fuse_write_update_attr(inode, pos, ret);
 	} else {
 		inode_set_mtime_to_ts(inode, inode_get_mtime(backing_inode));
 		inode_set_ctime_to_ts(inode, inode_get_ctime(backing_inode));
 		inode->i_blocks = backing_inode->i_blocks;
 		i_size_write(inode, i_size_read(backing_inode));
 	}
-=======
-
-	fuse_write_update_attr(inode, pos, ret);
->>>>>>> 81983758
 }
 
 ssize_t fuse_passthrough_read_iter(struct kiocb *iocb, struct iov_iter *iter)
