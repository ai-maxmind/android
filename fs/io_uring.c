// SPDX-License-Identifier: GPL-2.0
/*
 * Shared application/kernel submission and completion ring pairs, for
 * supporting fast/efficient IO.
 *
 * A note on the read/write ordering memory barriers that are matched between
 * the application and kernel side.
 *
 * After the application reads the CQ ring tail, it must use an
 * appropriate smp_rmb() to pair with the smp_wmb() the kernel uses
 * before writing the tail (using smp_load_acquire to read the tail will
 * do). It also needs a smp_mb() before updating CQ head (ordering the
 * entry load(s) with the head store), pairing with an implicit barrier
 * through a control-dependency in io_get_cqe (smp_store_release to
 * store head will do). Failure to do so could lead to reading invalid
 * CQ entries.
 *
 * Likewise, the application must use an appropriate smp_wmb() before
 * writing the SQ tail (ordering SQ entry stores with the tail store),
 * which pairs with smp_load_acquire in io_get_sqring (smp_store_release
 * to store the tail will do). And it needs a barrier ordering the SQ
 * head load before writing new SQ entries (smp_load_acquire to read
 * head will do).
 *
 * When using the SQ poll thread (IORING_SETUP_SQPOLL), the application
 * needs to check the SQ flags for IORING_SQ_NEED_WAKEUP *after*
 * updating the SQ tail; a full memory barrier smp_mb() is needed
 * between.
 *
 * Also see the examples in the liburing library:
 *
 *	git://git.kernel.dk/liburing
 *
 * io_uring also uses READ/WRITE_ONCE() for _any_ store or load that happens
 * from data shared between the kernel and application. This is done both
 * for ordering purposes, but also to ensure that once a value is loaded from
 * data that the application could potentially modify, it remains stable.
 *
 * Copyright (C) 2018-2019 Jens Axboe
 * Copyright (c) 2018-2019 Christoph Hellwig
 */
#include <linux/kernel.h>
#include <linux/init.h>
#include <linux/errno.h>
#include <linux/syscalls.h>
#include <linux/compat.h>
#include <net/compat.h>
#include <linux/refcount.h>
#include <linux/uio.h>
#include <linux/bits.h>

#include <linux/sched/signal.h>
#include <linux/fs.h>
#include <linux/file.h>
#include <linux/fdtable.h>
#include <linux/mm.h>
#include <linux/mman.h>
#include <linux/percpu.h>
#include <linux/slab.h>
#include <linux/blk-mq.h>
#include <linux/bvec.h>
#include <linux/net.h>
#include <net/sock.h>
#include <net/af_unix.h>
#include <net/scm.h>
#include <linux/anon_inodes.h>
#include <linux/sched/mm.h>
#include <linux/uaccess.h>
#include <linux/nospec.h>
#include <linux/sizes.h>
#include <linux/hugetlb.h>
#include <linux/highmem.h>
#include <linux/namei.h>
#include <linux/fsnotify.h>
#include <linux/fadvise.h>
#include <linux/eventpoll.h>
#include <linux/splice.h>
#include <linux/task_work.h>
#include <linux/pagemap.h>
#include <linux/io_uring.h>
#include <linux/tracehook.h>
#include <linux/audit.h>
#include <linux/security.h>

#define CREATE_TRACE_POINTS
#include <trace/events/io_uring.h>

#include <uapi/linux/io_uring.h>

#include "internal.h"
#include "io-wq.h"

#define IORING_MAX_ENTRIES	32768
#define IORING_MAX_CQ_ENTRIES	(2 * IORING_MAX_ENTRIES)
#define IORING_SQPOLL_CAP_ENTRIES_VALUE 8

/* only define max */
#define IORING_MAX_FIXED_FILES	(1U << 15)
#define IORING_MAX_RESTRICTIONS	(IORING_RESTRICTION_LAST + \
				 IORING_REGISTER_LAST + IORING_OP_LAST)

#define IO_RSRC_TAG_TABLE_SHIFT	(PAGE_SHIFT - 3)
#define IO_RSRC_TAG_TABLE_MAX	(1U << IO_RSRC_TAG_TABLE_SHIFT)
#define IO_RSRC_TAG_TABLE_MASK	(IO_RSRC_TAG_TABLE_MAX - 1)

#define IORING_MAX_REG_BUFFERS	(1U << 14)

#define SQE_COMMON_FLAGS (IOSQE_FIXED_FILE | IOSQE_IO_LINK | \
			  IOSQE_IO_HARDLINK | IOSQE_ASYNC)

<<<<<<< HEAD
#define SQE_VALID_FLAGS	(SQE_COMMON_FLAGS|IOSQE_BUFFER_SELECT|IOSQE_IO_DRAIN)
=======
#define SQE_VALID_FLAGS	(SQE_COMMON_FLAGS | IOSQE_BUFFER_SELECT | \
			IOSQE_IO_DRAIN | IOSQE_CQE_SKIP_SUCCESS)
>>>>>>> 754e0b0e

#define IO_REQ_CLEAN_FLAGS (REQ_F_BUFFER_SELECTED | REQ_F_NEED_CLEANUP | \
				REQ_F_POLLED | REQ_F_INFLIGHT | REQ_F_CREDS | \
				REQ_F_ASYNC_DATA)

#define IO_TCTX_REFS_CACHE_NR	(1U << 10)

struct io_uring {
	u32 head ____cacheline_aligned_in_smp;
	u32 tail ____cacheline_aligned_in_smp;
};

/*
 * This data is shared with the application through the mmap at offsets
 * IORING_OFF_SQ_RING and IORING_OFF_CQ_RING.
 *
 * The offsets to the member fields are published through struct
 * io_sqring_offsets when calling io_uring_setup.
 */
struct io_rings {
	/*
	 * Head and tail offsets into the ring; the offsets need to be
	 * masked to get valid indices.
	 *
	 * The kernel controls head of the sq ring and the tail of the cq ring,
	 * and the application controls tail of the sq ring and the head of the
	 * cq ring.
	 */
	struct io_uring		sq, cq;
	/*
	 * Bitmasks to apply to head and tail offsets (constant, equals
	 * ring_entries - 1)
	 */
	u32			sq_ring_mask, cq_ring_mask;
	/* Ring sizes (constant, power of 2) */
	u32			sq_ring_entries, cq_ring_entries;
	/*
	 * Number of invalid entries dropped by the kernel due to
	 * invalid index stored in array
	 *
	 * Written by the kernel, shouldn't be modified by the
	 * application (i.e. get number of "new events" by comparing to
	 * cached value).
	 *
	 * After a new SQ head value was read by the application this
	 * counter includes all submissions that were dropped reaching
	 * the new SQ head (and possibly more).
	 */
	u32			sq_dropped;
	/*
	 * Runtime SQ flags
	 *
	 * Written by the kernel, shouldn't be modified by the
	 * application.
	 *
	 * The application needs a full memory barrier before checking
	 * for IORING_SQ_NEED_WAKEUP after updating the sq tail.
	 */
	u32			sq_flags;
	/*
	 * Runtime CQ flags
	 *
	 * Written by the application, shouldn't be modified by the
	 * kernel.
	 */
	u32			cq_flags;
	/*
	 * Number of completion events lost because the queue was full;
	 * this should be avoided by the application by making sure
	 * there are not more requests pending than there is space in
	 * the completion queue.
	 *
	 * Written by the kernel, shouldn't be modified by the
	 * application (i.e. get number of "new events" by comparing to
	 * cached value).
	 *
	 * As completion events come in out of order this counter is not
	 * ordered with any other data.
	 */
	u32			cq_overflow;
	/*
	 * Ring buffer of completion events.
	 *
	 * The kernel writes completion events fresh every time they are
	 * produced, so the application is allowed to modify pending
	 * entries.
	 */
	struct io_uring_cqe	cqes[] ____cacheline_aligned_in_smp;
};

enum io_uring_cmd_flags {
	IO_URING_F_COMPLETE_DEFER	= 1,
	IO_URING_F_UNLOCKED		= 2,
	/* int's last bit, sign checks are usually faster than a bit test */
	IO_URING_F_NONBLOCK		= INT_MIN,
};

struct io_mapped_ubuf {
	u64		ubuf;
	u64		ubuf_end;
	unsigned int	nr_bvecs;
	unsigned long	acct_pages;
	struct bio_vec	bvec[];
};

struct io_ring_ctx;

struct io_overflow_cqe {
	struct io_uring_cqe cqe;
	struct list_head list;
};

struct io_fixed_file {
	/* file * with additional FFS_* flags */
	unsigned long file_ptr;
};

struct io_rsrc_put {
	struct list_head list;
	u64 tag;
	union {
		void *rsrc;
		struct file *file;
		struct io_mapped_ubuf *buf;
	};
};

struct io_file_table {
	struct io_fixed_file *files;
};

struct io_rsrc_node {
	struct percpu_ref		refs;
	struct list_head		node;
	struct list_head		rsrc_list;
	struct io_rsrc_data		*rsrc_data;
	struct llist_node		llist;
	bool				done;
};

typedef void (rsrc_put_fn)(struct io_ring_ctx *ctx, struct io_rsrc_put *prsrc);

struct io_rsrc_data {
	struct io_ring_ctx		*ctx;

	u64				**tags;
	unsigned int			nr;
	rsrc_put_fn			*do_put;
	atomic_t			refs;
	struct completion		done;
	bool				quiesce;
};

struct io_buffer {
	struct list_head list;
	__u64 addr;
	__u32 len;
	__u16 bid;
};

struct io_restriction {
	DECLARE_BITMAP(register_op, IORING_REGISTER_LAST);
	DECLARE_BITMAP(sqe_op, IORING_OP_LAST);
	u8 sqe_flags_allowed;
	u8 sqe_flags_required;
	bool registered;
};

enum {
	IO_SQ_THREAD_SHOULD_STOP = 0,
	IO_SQ_THREAD_SHOULD_PARK,
};

struct io_sq_data {
	refcount_t		refs;
	atomic_t		park_pending;
	struct mutex		lock;

	/* ctx's that are using this sqd */
	struct list_head	ctx_list;

	struct task_struct	*thread;
	struct wait_queue_head	wait;

	unsigned		sq_thread_idle;
	int			sq_cpu;
	pid_t			task_pid;
	pid_t			task_tgid;

	unsigned long		state;
	struct completion	exited;
};

#define IO_COMPL_BATCH			32
#define IO_REQ_CACHE_SIZE		32
#define IO_REQ_ALLOC_BATCH		8

struct io_submit_link {
	struct io_kiocb		*head;
	struct io_kiocb		*last;
};

struct io_submit_state {
	/* inline/task_work completion list, under ->uring_lock */
	struct io_wq_work_node	free_list;
	/* batch completion logic */
	struct io_wq_work_list	compl_reqs;
	struct io_submit_link	link;

	bool			plug_started;
	bool			need_plug;
<<<<<<< HEAD
=======
	bool			flush_cqes;
>>>>>>> 754e0b0e
	unsigned short		submit_nr;
	struct blk_plug		plug;
};

struct io_ring_ctx {
	/* const or read-mostly hot data */
	struct {
		struct percpu_ref	refs;

		struct io_rings		*rings;
		unsigned int		flags;
		unsigned int		compat: 1;
		unsigned int		drain_next: 1;
		unsigned int		eventfd_async: 1;
		unsigned int		restricted: 1;
		unsigned int		off_timeout_used: 1;
		unsigned int		drain_active: 1;
		unsigned int		drain_disabled: 1;
	} ____cacheline_aligned_in_smp;

	/* submission data */
	struct {
		struct mutex		uring_lock;

		/*
		 * Ring buffer of indices into array of io_uring_sqe, which is
		 * mmapped by the application using the IORING_OFF_SQES offset.
		 *
		 * This indirection could e.g. be used to assign fixed
		 * io_uring_sqe entries to operations and only submit them to
		 * the queue when needed.
		 *
		 * The kernel modifies neither the indices array nor the entries
		 * array.
		 */
		u32			*sq_array;
		struct io_uring_sqe	*sq_sqes;
		unsigned		cached_sq_head;
		unsigned		sq_entries;
		struct list_head	defer_list;

		/*
		 * Fixed resources fast path, should be accessed only under
		 * uring_lock, and updated through io_uring_register(2)
		 */
		struct io_rsrc_node	*rsrc_node;
		int			rsrc_cached_refs;
		struct io_file_table	file_table;
		unsigned		nr_user_files;
		unsigned		nr_user_bufs;
		struct io_mapped_ubuf	**user_bufs;

		struct io_submit_state	submit_state;
		struct list_head	timeout_list;
		struct list_head	ltimeout_list;
		struct list_head	cq_overflow_list;
		struct xarray		io_buffers;
		struct xarray		personalities;
		u32			pers_next;
		unsigned		sq_thread_idle;
	} ____cacheline_aligned_in_smp;

	/* IRQ completion list, under ->completion_lock */
	struct io_wq_work_list	locked_free_list;
	unsigned int		locked_free_nr;

	const struct cred	*sq_creds;	/* cred used for __io_sq_thread() */
	struct io_sq_data	*sq_data;	/* if using sq thread polling */

	struct wait_queue_head	sqo_sq_wait;
	struct list_head	sqd_list;

	unsigned long		check_cq_overflow;

	struct {
		unsigned		cached_cq_tail;
		unsigned		cq_entries;
		struct eventfd_ctx	*cq_ev_fd;
		struct wait_queue_head	cq_wait;
		unsigned		cq_extra;
		atomic_t		cq_timeouts;
		unsigned		cq_last_tm_flush;
	} ____cacheline_aligned_in_smp;

	struct {
		spinlock_t		completion_lock;

		spinlock_t		timeout_lock;

		/*
		 * ->iopoll_list is protected by the ctx->uring_lock for
		 * io_uring instances that don't use IORING_SETUP_SQPOLL.
		 * For SQPOLL, only the single threaded io_sq_thread() will
		 * manipulate the list, hence no extra locking is needed there.
		 */
		struct io_wq_work_list	iopoll_list;
		struct hlist_head	*cancel_hash;
		unsigned		cancel_hash_bits;
		bool			poll_multi_queue;
	} ____cacheline_aligned_in_smp;

	struct io_restriction		restrictions;

	/* slow path rsrc auxilary data, used by update/register */
	struct {
		struct io_rsrc_node		*rsrc_backup_node;
		struct io_mapped_ubuf		*dummy_ubuf;
		struct io_rsrc_data		*file_data;
		struct io_rsrc_data		*buf_data;

		struct delayed_work		rsrc_put_work;
		struct llist_head		rsrc_put_llist;
		struct list_head		rsrc_ref_list;
		spinlock_t			rsrc_ref_lock;
	};

	/* Keep this last, we don't need it for the fast path */
	struct {
		#if defined(CONFIG_UNIX)
			struct socket		*ring_sock;
		#endif
		/* hashed buffered write serialization */
		struct io_wq_hash		*hash_map;

		/* Only used for accounting purposes */
		struct user_struct		*user;
		struct mm_struct		*mm_account;

		/* ctx exit and cancelation */
		struct llist_head		fallback_llist;
		struct delayed_work		fallback_work;
		struct work_struct		exit_work;
		struct list_head		tctx_list;
		struct completion		ref_comp;
		u32				iowq_limits[2];
		bool				iowq_limits_set;
	};
};

struct io_uring_task {
	/* submission side */
	int			cached_refs;
	struct xarray		xa;
	struct wait_queue_head	wait;
	const struct io_ring_ctx *last;
	struct io_wq		*io_wq;
	struct percpu_counter	inflight;
	atomic_t		inflight_tracked;
	atomic_t		in_idle;

	spinlock_t		task_lock;
	struct io_wq_work_list	task_list;
	struct io_wq_work_list	prior_task_list;
	struct callback_head	task_work;
	bool			task_running;
};

/*
 * First field must be the file pointer in all the
 * iocb unions! See also 'struct kiocb' in <linux/fs.h>
 */
struct io_poll_iocb {
	struct file			*file;
	struct wait_queue_head		*head;
	__poll_t			events;
	struct wait_queue_entry		wait;
};

struct io_poll_update {
	struct file			*file;
	u64				old_user_data;
	u64				new_user_data;
	__poll_t			events;
	bool				update_events;
	bool				update_user_data;
};

struct io_close {
	struct file			*file;
	int				fd;
	u32				file_slot;
};

struct io_timeout_data {
	struct io_kiocb			*req;
	struct hrtimer			timer;
	struct timespec64		ts;
	enum hrtimer_mode		mode;
	u32				flags;
};

struct io_accept {
	struct file			*file;
	struct sockaddr __user		*addr;
	int __user			*addr_len;
	int				flags;
	u32				file_slot;
	unsigned long			nofile;
};

struct io_sync {
	struct file			*file;
	loff_t				len;
	loff_t				off;
	int				flags;
	int				mode;
};

struct io_cancel {
	struct file			*file;
	u64				addr;
};

struct io_timeout {
	struct file			*file;
	u32				off;
	u32				target_seq;
	struct list_head		list;
	/* head of the link, used by linked timeouts only */
	struct io_kiocb			*head;
	/* for linked completions */
	struct io_kiocb			*prev;
};

struct io_timeout_rem {
	struct file			*file;
	u64				addr;

	/* timeout update */
	struct timespec64		ts;
	u32				flags;
	bool				ltimeout;
};

struct io_rw {
	/* NOTE: kiocb has the file as the first member, so don't do it here */
	struct kiocb			kiocb;
	u64				addr;
	u64				len;
};

struct io_connect {
	struct file			*file;
	struct sockaddr __user		*addr;
	int				addr_len;
};

struct io_sr_msg {
	struct file			*file;
	union {
		struct compat_msghdr __user	*umsg_compat;
		struct user_msghdr __user	*umsg;
		void __user			*buf;
	};
	int				msg_flags;
	int				bgid;
	size_t				len;
};

struct io_open {
	struct file			*file;
	int				dfd;
	u32				file_slot;
	struct filename			*filename;
	struct open_how			how;
	unsigned long			nofile;
};

struct io_rsrc_update {
	struct file			*file;
	u64				arg;
	u32				nr_args;
	u32				offset;
};

struct io_fadvise {
	struct file			*file;
	u64				offset;
	u32				len;
	u32				advice;
};

struct io_madvise {
	struct file			*file;
	u64				addr;
	u32				len;
	u32				advice;
};

struct io_epoll {
	struct file			*file;
	int				epfd;
	int				op;
	int				fd;
	struct epoll_event		event;
};

struct io_splice {
	struct file			*file_out;
	struct file			*file_in;
	loff_t				off_out;
	loff_t				off_in;
	u64				len;
	unsigned int			flags;
};

struct io_provide_buf {
	struct file			*file;
	__u64				addr;
	__u32				len;
	__u32				bgid;
	__u16				nbufs;
	__u16				bid;
};

struct io_statx {
	struct file			*file;
	int				dfd;
	unsigned int			mask;
	unsigned int			flags;
	const char __user		*filename;
	struct statx __user		*buffer;
};

struct io_shutdown {
	struct file			*file;
	int				how;
};

struct io_rename {
	struct file			*file;
	int				old_dfd;
	int				new_dfd;
	struct filename			*oldpath;
	struct filename			*newpath;
	int				flags;
};

struct io_unlink {
	struct file			*file;
	int				dfd;
	int				flags;
	struct filename			*filename;
};

struct io_mkdir {
	struct file			*file;
	int				dfd;
	umode_t				mode;
	struct filename			*filename;
};

struct io_symlink {
	struct file			*file;
	int				new_dfd;
	struct filename			*oldpath;
	struct filename			*newpath;
};

struct io_hardlink {
	struct file			*file;
	int				old_dfd;
	int				new_dfd;
	struct filename			*oldpath;
	struct filename			*newpath;
	int				flags;
};

struct io_async_connect {
	struct sockaddr_storage		address;
};

struct io_async_msghdr {
	struct iovec			fast_iov[UIO_FASTIOV];
	/* points to an allocated iov, if NULL we use fast_iov instead */
	struct iovec			*free_iov;
	struct sockaddr __user		*uaddr;
	struct msghdr			msg;
	struct sockaddr_storage		addr;
};

struct io_rw_state {
	struct iov_iter			iter;
	struct iov_iter_state		iter_state;
	struct iovec			fast_iov[UIO_FASTIOV];
};

struct io_async_rw {
	struct io_rw_state		s;
	const struct iovec		*free_iovec;
	size_t				bytes_done;
	struct wait_page_queue		wpq;
};

enum {
	REQ_F_FIXED_FILE_BIT	= IOSQE_FIXED_FILE_BIT,
	REQ_F_IO_DRAIN_BIT	= IOSQE_IO_DRAIN_BIT,
	REQ_F_LINK_BIT		= IOSQE_IO_LINK_BIT,
	REQ_F_HARDLINK_BIT	= IOSQE_IO_HARDLINK_BIT,
	REQ_F_FORCE_ASYNC_BIT	= IOSQE_ASYNC_BIT,
	REQ_F_BUFFER_SELECT_BIT	= IOSQE_BUFFER_SELECT_BIT,
	REQ_F_CQE_SKIP_BIT	= IOSQE_CQE_SKIP_SUCCESS_BIT,

	/* first byte is taken by user flags, shift it to not overlap */
	REQ_F_FAIL_BIT		= 8,
	REQ_F_INFLIGHT_BIT,
	REQ_F_CUR_POS_BIT,
	REQ_F_NOWAIT_BIT,
	REQ_F_LINK_TIMEOUT_BIT,
	REQ_F_NEED_CLEANUP_BIT,
	REQ_F_POLLED_BIT,
	REQ_F_BUFFER_SELECTED_BIT,
	REQ_F_COMPLETE_INLINE_BIT,
	REQ_F_REISSUE_BIT,
	REQ_F_CREDS_BIT,
	REQ_F_REFCOUNT_BIT,
	REQ_F_ARM_LTIMEOUT_BIT,
	REQ_F_ASYNC_DATA_BIT,
<<<<<<< HEAD
=======
	REQ_F_SKIP_LINK_CQES_BIT,
>>>>>>> 754e0b0e
	/* keep async read/write and isreg together and in order */
	REQ_F_SUPPORT_NOWAIT_BIT,
	REQ_F_ISREG_BIT,

	/* not a real bit, just to check we're not overflowing the space */
	__REQ_F_LAST_BIT,
};

enum {
	/* ctx owns file */
	REQ_F_FIXED_FILE	= BIT(REQ_F_FIXED_FILE_BIT),
	/* drain existing IO first */
	REQ_F_IO_DRAIN		= BIT(REQ_F_IO_DRAIN_BIT),
	/* linked sqes */
	REQ_F_LINK		= BIT(REQ_F_LINK_BIT),
	/* doesn't sever on completion < 0 */
	REQ_F_HARDLINK		= BIT(REQ_F_HARDLINK_BIT),
	/* IOSQE_ASYNC */
	REQ_F_FORCE_ASYNC	= BIT(REQ_F_FORCE_ASYNC_BIT),
	/* IOSQE_BUFFER_SELECT */
	REQ_F_BUFFER_SELECT	= BIT(REQ_F_BUFFER_SELECT_BIT),
	/* IOSQE_CQE_SKIP_SUCCESS */
	REQ_F_CQE_SKIP		= BIT(REQ_F_CQE_SKIP_BIT),

	/* fail rest of links */
	REQ_F_FAIL		= BIT(REQ_F_FAIL_BIT),
	/* on inflight list, should be cancelled and waited on exit reliably */
	REQ_F_INFLIGHT		= BIT(REQ_F_INFLIGHT_BIT),
	/* read/write uses file position */
	REQ_F_CUR_POS		= BIT(REQ_F_CUR_POS_BIT),
	/* must not punt to workers */
	REQ_F_NOWAIT		= BIT(REQ_F_NOWAIT_BIT),
	/* has or had linked timeout */
	REQ_F_LINK_TIMEOUT	= BIT(REQ_F_LINK_TIMEOUT_BIT),
	/* needs cleanup */
	REQ_F_NEED_CLEANUP	= BIT(REQ_F_NEED_CLEANUP_BIT),
	/* already went through poll handler */
	REQ_F_POLLED		= BIT(REQ_F_POLLED_BIT),
	/* buffer already selected */
	REQ_F_BUFFER_SELECTED	= BIT(REQ_F_BUFFER_SELECTED_BIT),
	/* completion is deferred through io_comp_state */
	REQ_F_COMPLETE_INLINE	= BIT(REQ_F_COMPLETE_INLINE_BIT),
	/* caller should reissue async */
	REQ_F_REISSUE		= BIT(REQ_F_REISSUE_BIT),
	/* supports async reads/writes */
	REQ_F_SUPPORT_NOWAIT	= BIT(REQ_F_SUPPORT_NOWAIT_BIT),
	/* regular file */
	REQ_F_ISREG		= BIT(REQ_F_ISREG_BIT),
	/* has creds assigned */
	REQ_F_CREDS		= BIT(REQ_F_CREDS_BIT),
	/* skip refcounting if not set */
	REQ_F_REFCOUNT		= BIT(REQ_F_REFCOUNT_BIT),
	/* there is a linked timeout that has to be armed */
	REQ_F_ARM_LTIMEOUT	= BIT(REQ_F_ARM_LTIMEOUT_BIT),
	/* ->async_data allocated */
	REQ_F_ASYNC_DATA	= BIT(REQ_F_ASYNC_DATA_BIT),
<<<<<<< HEAD
=======
	/* don't post CQEs while failing linked requests */
	REQ_F_SKIP_LINK_CQES	= BIT(REQ_F_SKIP_LINK_CQES_BIT),
>>>>>>> 754e0b0e
};

struct async_poll {
	struct io_poll_iocb	poll;
	struct io_poll_iocb	*double_poll;
};

typedef void (*io_req_tw_func_t)(struct io_kiocb *req, bool *locked);

struct io_task_work {
	union {
		struct io_wq_work_node	node;
		struct llist_node	fallback_node;
	};
	io_req_tw_func_t		func;
};

enum {
	IORING_RSRC_FILE		= 0,
	IORING_RSRC_BUFFER		= 1,
};

/*
 * NOTE! Each of the iocb union members has the file pointer
 * as the first entry in their struct definition. So you can
 * access the file pointer through any of the sub-structs,
 * or directly as just 'ki_filp' in this struct.
 */
struct io_kiocb {
	union {
		struct file		*file;
		struct io_rw		rw;
		struct io_poll_iocb	poll;
		struct io_poll_update	poll_update;
		struct io_accept	accept;
		struct io_sync		sync;
		struct io_cancel	cancel;
		struct io_timeout	timeout;
		struct io_timeout_rem	timeout_rem;
		struct io_connect	connect;
		struct io_sr_msg	sr_msg;
		struct io_open		open;
		struct io_close		close;
		struct io_rsrc_update	rsrc_update;
		struct io_fadvise	fadvise;
		struct io_madvise	madvise;
		struct io_epoll		epoll;
		struct io_splice	splice;
		struct io_provide_buf	pbuf;
		struct io_statx		statx;
		struct io_shutdown	shutdown;
		struct io_rename	rename;
		struct io_unlink	unlink;
		struct io_mkdir		mkdir;
		struct io_symlink	symlink;
		struct io_hardlink	hardlink;
	};

	u8				opcode;
	/* polled IO has completed */
	u8				iopoll_completed;
	u16				buf_index;
	unsigned int			flags;

	u64				user_data;
	u32				result;
	u32				cflags;

	struct io_ring_ctx		*ctx;
	struct task_struct		*task;

	struct percpu_ref		*fixed_rsrc_refs;
	/* store used ubuf, so we can prevent reloading */
	struct io_mapped_ubuf		*imu;

	/* used by request caches, completion batching and iopoll */
	struct io_wq_work_node		comp_list;
	atomic_t			refs;
	struct io_kiocb			*link;
	struct io_task_work		io_task_work;
	/* for polled requests, i.e. IORING_OP_POLL_ADD and async armed poll */
	struct hlist_node		hash_node;
	/* internal polling, see IORING_FEAT_FAST_POLL */
	struct async_poll		*apoll;
	/* opcode allocated if it needs to store data for async defer */
	void				*async_data;
	struct io_wq_work		work;
	/* custom credentials, valid IFF REQ_F_CREDS is set */
	const struct cred		*creds;
	/* stores selected buf, valid IFF REQ_F_BUFFER_SELECTED is set */
	struct io_buffer		*kbuf;
<<<<<<< HEAD
=======
	atomic_t			poll_refs;
>>>>>>> 754e0b0e
};

struct io_tctx_node {
	struct list_head	ctx_node;
	struct task_struct	*task;
	struct io_ring_ctx	*ctx;
};

struct io_defer_entry {
	struct list_head	list;
	struct io_kiocb		*req;
	u32			seq;
};

struct io_op_def {
	/* needs req->file assigned */
	unsigned		needs_file : 1;
	/* should block plug */
	unsigned		plug : 1;
	/* hash wq insertion if file is a regular file */
	unsigned		hash_reg_file : 1;
	/* unbound wq insertion if file is a non-regular file */
	unsigned		unbound_nonreg_file : 1;
	/* set if opcode supports polled "wait" */
	unsigned		pollin : 1;
	unsigned		pollout : 1;
	/* op supports buffer selection */
	unsigned		buffer_select : 1;
	/* do prep async if is going to be punted */
	unsigned		needs_async_setup : 1;
	/* opcode is not supported by this kernel */
	unsigned		not_supported : 1;
	/* skip auditing */
	unsigned		audit_skip : 1;
	/* size of async data needed, if any */
	unsigned short		async_size;
};

static const struct io_op_def io_op_defs[] = {
	[IORING_OP_NOP] = {},
	[IORING_OP_READV] = {
		.needs_file		= 1,
		.unbound_nonreg_file	= 1,
		.pollin			= 1,
		.buffer_select		= 1,
		.needs_async_setup	= 1,
		.plug			= 1,
		.audit_skip		= 1,
		.async_size		= sizeof(struct io_async_rw),
	},
	[IORING_OP_WRITEV] = {
		.needs_file		= 1,
		.hash_reg_file		= 1,
		.unbound_nonreg_file	= 1,
		.pollout		= 1,
		.needs_async_setup	= 1,
		.plug			= 1,
		.audit_skip		= 1,
		.async_size		= sizeof(struct io_async_rw),
	},
	[IORING_OP_FSYNC] = {
		.needs_file		= 1,
		.audit_skip		= 1,
	},
	[IORING_OP_READ_FIXED] = {
		.needs_file		= 1,
		.unbound_nonreg_file	= 1,
		.pollin			= 1,
		.plug			= 1,
		.audit_skip		= 1,
		.async_size		= sizeof(struct io_async_rw),
	},
	[IORING_OP_WRITE_FIXED] = {
		.needs_file		= 1,
		.hash_reg_file		= 1,
		.unbound_nonreg_file	= 1,
		.pollout		= 1,
		.plug			= 1,
		.audit_skip		= 1,
		.async_size		= sizeof(struct io_async_rw),
	},
	[IORING_OP_POLL_ADD] = {
		.needs_file		= 1,
		.unbound_nonreg_file	= 1,
		.audit_skip		= 1,
	},
	[IORING_OP_POLL_REMOVE] = {
		.audit_skip		= 1,
	},
	[IORING_OP_SYNC_FILE_RANGE] = {
		.needs_file		= 1,
		.audit_skip		= 1,
	},
	[IORING_OP_SENDMSG] = {
		.needs_file		= 1,
		.unbound_nonreg_file	= 1,
		.pollout		= 1,
		.needs_async_setup	= 1,
		.async_size		= sizeof(struct io_async_msghdr),
	},
	[IORING_OP_RECVMSG] = {
		.needs_file		= 1,
		.unbound_nonreg_file	= 1,
		.pollin			= 1,
		.buffer_select		= 1,
		.needs_async_setup	= 1,
		.async_size		= sizeof(struct io_async_msghdr),
	},
	[IORING_OP_TIMEOUT] = {
		.audit_skip		= 1,
		.async_size		= sizeof(struct io_timeout_data),
	},
	[IORING_OP_TIMEOUT_REMOVE] = {
		/* used by timeout updates' prep() */
		.audit_skip		= 1,
	},
	[IORING_OP_ACCEPT] = {
		.needs_file		= 1,
		.unbound_nonreg_file	= 1,
		.pollin			= 1,
	},
	[IORING_OP_ASYNC_CANCEL] = {
		.audit_skip		= 1,
	},
	[IORING_OP_LINK_TIMEOUT] = {
		.audit_skip		= 1,
		.async_size		= sizeof(struct io_timeout_data),
	},
	[IORING_OP_CONNECT] = {
		.needs_file		= 1,
		.unbound_nonreg_file	= 1,
		.pollout		= 1,
		.needs_async_setup	= 1,
		.async_size		= sizeof(struct io_async_connect),
	},
	[IORING_OP_FALLOCATE] = {
		.needs_file		= 1,
	},
	[IORING_OP_OPENAT] = {},
	[IORING_OP_CLOSE] = {},
	[IORING_OP_FILES_UPDATE] = {
		.audit_skip		= 1,
	},
	[IORING_OP_STATX] = {
		.audit_skip		= 1,
	},
	[IORING_OP_READ] = {
		.needs_file		= 1,
		.unbound_nonreg_file	= 1,
		.pollin			= 1,
		.buffer_select		= 1,
		.plug			= 1,
		.audit_skip		= 1,
		.async_size		= sizeof(struct io_async_rw),
	},
	[IORING_OP_WRITE] = {
		.needs_file		= 1,
		.hash_reg_file		= 1,
		.unbound_nonreg_file	= 1,
		.pollout		= 1,
		.plug			= 1,
		.audit_skip		= 1,
		.async_size		= sizeof(struct io_async_rw),
	},
	[IORING_OP_FADVISE] = {
		.needs_file		= 1,
		.audit_skip		= 1,
	},
	[IORING_OP_MADVISE] = {},
	[IORING_OP_SEND] = {
		.needs_file		= 1,
		.unbound_nonreg_file	= 1,
		.pollout		= 1,
		.audit_skip		= 1,
	},
	[IORING_OP_RECV] = {
		.needs_file		= 1,
		.unbound_nonreg_file	= 1,
		.pollin			= 1,
		.buffer_select		= 1,
		.audit_skip		= 1,
	},
	[IORING_OP_OPENAT2] = {
	},
	[IORING_OP_EPOLL_CTL] = {
		.unbound_nonreg_file	= 1,
		.audit_skip		= 1,
	},
	[IORING_OP_SPLICE] = {
		.needs_file		= 1,
		.hash_reg_file		= 1,
		.unbound_nonreg_file	= 1,
		.audit_skip		= 1,
	},
	[IORING_OP_PROVIDE_BUFFERS] = {
		.audit_skip		= 1,
	},
	[IORING_OP_REMOVE_BUFFERS] = {
		.audit_skip		= 1,
	},
	[IORING_OP_TEE] = {
		.needs_file		= 1,
		.hash_reg_file		= 1,
		.unbound_nonreg_file	= 1,
		.audit_skip		= 1,
	},
	[IORING_OP_SHUTDOWN] = {
		.needs_file		= 1,
	},
	[IORING_OP_RENAMEAT] = {},
	[IORING_OP_UNLINKAT] = {},
	[IORING_OP_MKDIRAT] = {},
	[IORING_OP_SYMLINKAT] = {},
	[IORING_OP_LINKAT] = {},
};

/* requests with any of those set should undergo io_disarm_next() */
#define IO_DISARM_MASK (REQ_F_ARM_LTIMEOUT | REQ_F_LINK_TIMEOUT | REQ_F_FAIL)

static bool io_disarm_next(struct io_kiocb *req);
static void io_uring_del_tctx_node(unsigned long index);
static void io_uring_try_cancel_requests(struct io_ring_ctx *ctx,
					 struct task_struct *task,
					 bool cancel_all);
static void io_uring_cancel_generic(bool cancel_all, struct io_sq_data *sqd);

<<<<<<< HEAD
static bool io_cqring_fill_event(struct io_ring_ctx *ctx, u64 user_data,
				 s32 res, u32 cflags);
=======
static void io_fill_cqe_req(struct io_kiocb *req, s32 res, u32 cflags);

>>>>>>> 754e0b0e
static void io_put_req(struct io_kiocb *req);
static void io_put_req_deferred(struct io_kiocb *req);
static void io_dismantle_req(struct io_kiocb *req);
static void io_queue_linked_timeout(struct io_kiocb *req);
static int __io_register_rsrc_update(struct io_ring_ctx *ctx, unsigned type,
				     struct io_uring_rsrc_update2 *up,
				     unsigned nr_args);
static void io_clean_op(struct io_kiocb *req);
static struct file *io_file_get(struct io_ring_ctx *ctx,
				struct io_kiocb *req, int fd, bool fixed);
static void __io_queue_sqe(struct io_kiocb *req);
static void io_rsrc_put_work(struct work_struct *work);

static void io_req_task_queue(struct io_kiocb *req);
static void __io_submit_flush_completions(struct io_ring_ctx *ctx);
static int io_req_prep_async(struct io_kiocb *req);

static int io_install_fixed_file(struct io_kiocb *req, struct file *file,
				 unsigned int issue_flags, u32 slot_index);
static int io_close_fixed(struct io_kiocb *req, unsigned int issue_flags);

static enum hrtimer_restart io_link_timeout_fn(struct hrtimer *timer);

static struct kmem_cache *req_cachep;

static const struct file_operations io_uring_fops;

struct sock *io_uring_get_socket(struct file *file)
{
#if defined(CONFIG_UNIX)
	if (file->f_op == &io_uring_fops) {
		struct io_ring_ctx *ctx = file->private_data;

		return ctx->ring_sock->sk;
	}
#endif
	return NULL;
}
EXPORT_SYMBOL(io_uring_get_socket);

static inline void io_tw_lock(struct io_ring_ctx *ctx, bool *locked)
{
	if (!*locked) {
		mutex_lock(&ctx->uring_lock);
		*locked = true;
	}
}

#define io_for_each_link(pos, head) \
	for (pos = (head); pos; pos = pos->link)

/*
 * Shamelessly stolen from the mm implementation of page reference checking,
 * see commit f958d7b528b1 for details.
 */
#define req_ref_zero_or_close_to_overflow(req)	\
	((unsigned int) atomic_read(&(req->refs)) + 127u <= 127u)

static inline bool req_ref_inc_not_zero(struct io_kiocb *req)
{
	WARN_ON_ONCE(!(req->flags & REQ_F_REFCOUNT));
	return atomic_inc_not_zero(&req->refs);
}

static inline bool req_ref_put_and_test(struct io_kiocb *req)
{
	if (likely(!(req->flags & REQ_F_REFCOUNT)))
		return true;

	WARN_ON_ONCE(req_ref_zero_or_close_to_overflow(req));
	return atomic_dec_and_test(&req->refs);
}

static inline void req_ref_get(struct io_kiocb *req)
{
	WARN_ON_ONCE(!(req->flags & REQ_F_REFCOUNT));
	WARN_ON_ONCE(req_ref_zero_or_close_to_overflow(req));
	atomic_inc(&req->refs);
}

static inline void io_submit_flush_completions(struct io_ring_ctx *ctx)
{
	if (!wq_list_empty(&ctx->submit_state.compl_reqs))
		__io_submit_flush_completions(ctx);
}

static inline void __io_req_set_refcount(struct io_kiocb *req, int nr)
{
	if (!(req->flags & REQ_F_REFCOUNT)) {
		req->flags |= REQ_F_REFCOUNT;
		atomic_set(&req->refs, nr);
	}
}

static inline void io_req_set_refcount(struct io_kiocb *req)
{
	__io_req_set_refcount(req, 1);
}

#define IO_RSRC_REF_BATCH	100

static inline void io_req_put_rsrc_locked(struct io_kiocb *req,
					  struct io_ring_ctx *ctx)
	__must_hold(&ctx->uring_lock)
<<<<<<< HEAD
{
	struct percpu_ref *ref = req->fixed_rsrc_refs;

	if (ref) {
		if (ref == &ctx->rsrc_node->refs)
			ctx->rsrc_cached_refs++;
		else
			percpu_ref_put(ref);
	}
}

static inline void io_req_put_rsrc(struct io_kiocb *req, struct io_ring_ctx *ctx)
{
=======
{
	struct percpu_ref *ref = req->fixed_rsrc_refs;

	if (ref) {
		if (ref == &ctx->rsrc_node->refs)
			ctx->rsrc_cached_refs++;
		else
			percpu_ref_put(ref);
	}
}

static inline void io_req_put_rsrc(struct io_kiocb *req, struct io_ring_ctx *ctx)
{
>>>>>>> 754e0b0e
	if (req->fixed_rsrc_refs)
		percpu_ref_put(req->fixed_rsrc_refs);
}

static __cold void io_rsrc_refs_drop(struct io_ring_ctx *ctx)
	__must_hold(&ctx->uring_lock)
{
	if (ctx->rsrc_cached_refs) {
		percpu_ref_put_many(&ctx->rsrc_node->refs, ctx->rsrc_cached_refs);
		ctx->rsrc_cached_refs = 0;
	}
}

static void io_rsrc_refs_refill(struct io_ring_ctx *ctx)
	__must_hold(&ctx->uring_lock)
{
	ctx->rsrc_cached_refs += IO_RSRC_REF_BATCH;
	percpu_ref_get_many(&ctx->rsrc_node->refs, IO_RSRC_REF_BATCH);
}

static inline void io_req_set_rsrc_node(struct io_kiocb *req,
					struct io_ring_ctx *ctx)
{
	if (!req->fixed_rsrc_refs) {
		req->fixed_rsrc_refs = &ctx->rsrc_node->refs;
		ctx->rsrc_cached_refs--;
		if (unlikely(ctx->rsrc_cached_refs < 0))
			io_rsrc_refs_refill(ctx);
	}
}

static unsigned int __io_put_kbuf(struct io_kiocb *req)
{
	struct io_buffer *kbuf = req->kbuf;
	unsigned int cflags;

	cflags = kbuf->bid << IORING_CQE_BUFFER_SHIFT;
	cflags |= IORING_CQE_F_BUFFER;
	req->flags &= ~REQ_F_BUFFER_SELECTED;
	kfree(kbuf);
	req->kbuf = NULL;
	return cflags;
}

static inline unsigned int io_put_kbuf(struct io_kiocb *req)
{
	if (likely(!(req->flags & REQ_F_BUFFER_SELECTED)))
		return 0;
	return __io_put_kbuf(req);
}

static void io_refs_resurrect(struct percpu_ref *ref, struct completion *compl)
{
	bool got = percpu_ref_tryget(ref);

	/* already at zero, wait for ->release() */
	if (!got)
		wait_for_completion(compl);
	percpu_ref_resurrect(ref);
	if (got)
		percpu_ref_put(ref);
}

static bool io_match_task(struct io_kiocb *head, struct task_struct *task,
			  bool cancel_all)
	__must_hold(&req->ctx->timeout_lock)
{
	struct io_kiocb *req;

	if (task && head->task != task)
		return false;
	if (cancel_all)
		return true;

	io_for_each_link(req, head) {
		if (req->flags & REQ_F_INFLIGHT)
			return true;
	}
	return false;
}

static bool io_match_linked(struct io_kiocb *head)
{
	struct io_kiocb *req;

	io_for_each_link(req, head) {
		if (req->flags & REQ_F_INFLIGHT)
			return true;
	}
	return false;
}

/*
 * As io_match_task() but protected against racing with linked timeouts.
 * User must not hold timeout_lock.
 */
static bool io_match_task_safe(struct io_kiocb *head, struct task_struct *task,
			       bool cancel_all)
{
	bool matched;

	if (task && head->task != task)
		return false;
	if (cancel_all)
		return true;

	if (head->flags & REQ_F_LINK_TIMEOUT) {
		struct io_ring_ctx *ctx = head->ctx;

		/* protect against races with linked timeouts */
		spin_lock_irq(&ctx->timeout_lock);
		matched = io_match_linked(head);
		spin_unlock_irq(&ctx->timeout_lock);
	} else {
		matched = io_match_linked(head);
	}
	return matched;
}

static inline bool req_has_async_data(struct io_kiocb *req)
{
	return req->flags & REQ_F_ASYNC_DATA;
}

static inline void req_set_fail(struct io_kiocb *req)
{
	req->flags |= REQ_F_FAIL;
	if (req->flags & REQ_F_CQE_SKIP) {
		req->flags &= ~REQ_F_CQE_SKIP;
		req->flags |= REQ_F_SKIP_LINK_CQES;
	}
}

static inline void req_fail_link_node(struct io_kiocb *req, int res)
{
	req_set_fail(req);
	req->result = res;
}

static __cold void io_ring_ctx_ref_free(struct percpu_ref *ref)
{
	struct io_ring_ctx *ctx = container_of(ref, struct io_ring_ctx, refs);

	complete(&ctx->ref_comp);
}

static inline bool io_is_timeout_noseq(struct io_kiocb *req)
{
	return !req->timeout.off;
}

static __cold void io_fallback_req_func(struct work_struct *work)
{
	struct io_ring_ctx *ctx = container_of(work, struct io_ring_ctx,
						fallback_work.work);
	struct llist_node *node = llist_del_all(&ctx->fallback_llist);
	struct io_kiocb *req, *tmp;
	bool locked = false;

	percpu_ref_get(&ctx->refs);
	llist_for_each_entry_safe(req, tmp, node, io_task_work.fallback_node)
		req->io_task_work.func(req, &locked);

	if (locked) {
		io_submit_flush_completions(ctx);
		mutex_unlock(&ctx->uring_lock);
	}
	percpu_ref_put(&ctx->refs);
}

static __cold struct io_ring_ctx *io_ring_ctx_alloc(struct io_uring_params *p)
{
	struct io_ring_ctx *ctx;
	int hash_bits;

	ctx = kzalloc(sizeof(*ctx), GFP_KERNEL);
	if (!ctx)
		return NULL;

	/*
	 * Use 5 bits less than the max cq entries, that should give us around
	 * 32 entries per hash list if totally full and uniformly spread.
	 */
	hash_bits = ilog2(p->cq_entries);
	hash_bits -= 5;
	if (hash_bits <= 0)
		hash_bits = 1;
	ctx->cancel_hash_bits = hash_bits;
	ctx->cancel_hash = kmalloc((1U << hash_bits) * sizeof(struct hlist_head),
					GFP_KERNEL);
	if (!ctx->cancel_hash)
		goto err;
	__hash_init(ctx->cancel_hash, 1U << hash_bits);

	ctx->dummy_ubuf = kzalloc(sizeof(*ctx->dummy_ubuf), GFP_KERNEL);
	if (!ctx->dummy_ubuf)
		goto err;
	/* set invalid range, so io_import_fixed() fails meeting it */
	ctx->dummy_ubuf->ubuf = -1UL;

	if (percpu_ref_init(&ctx->refs, io_ring_ctx_ref_free,
			    PERCPU_REF_ALLOW_REINIT, GFP_KERNEL))
		goto err;

	ctx->flags = p->flags;
	init_waitqueue_head(&ctx->sqo_sq_wait);
	INIT_LIST_HEAD(&ctx->sqd_list);
	INIT_LIST_HEAD(&ctx->cq_overflow_list);
	init_completion(&ctx->ref_comp);
	xa_init_flags(&ctx->io_buffers, XA_FLAGS_ALLOC1);
	xa_init_flags(&ctx->personalities, XA_FLAGS_ALLOC1);
	mutex_init(&ctx->uring_lock);
	init_waitqueue_head(&ctx->cq_wait);
	spin_lock_init(&ctx->completion_lock);
	spin_lock_init(&ctx->timeout_lock);
	INIT_WQ_LIST(&ctx->iopoll_list);
	INIT_LIST_HEAD(&ctx->defer_list);
	INIT_LIST_HEAD(&ctx->timeout_list);
	INIT_LIST_HEAD(&ctx->ltimeout_list);
	spin_lock_init(&ctx->rsrc_ref_lock);
	INIT_LIST_HEAD(&ctx->rsrc_ref_list);
	INIT_DELAYED_WORK(&ctx->rsrc_put_work, io_rsrc_put_work);
	init_llist_head(&ctx->rsrc_put_llist);
	INIT_LIST_HEAD(&ctx->tctx_list);
	ctx->submit_state.free_list.next = NULL;
	INIT_WQ_LIST(&ctx->locked_free_list);
	INIT_DELAYED_WORK(&ctx->fallback_work, io_fallback_req_func);
	INIT_WQ_LIST(&ctx->submit_state.compl_reqs);
	return ctx;
err:
	kfree(ctx->dummy_ubuf);
	kfree(ctx->cancel_hash);
	kfree(ctx);
	return NULL;
}

static void io_account_cq_overflow(struct io_ring_ctx *ctx)
{
	struct io_rings *r = ctx->rings;

	WRITE_ONCE(r->cq_overflow, READ_ONCE(r->cq_overflow) + 1);
	ctx->cq_extra--;
}

static bool req_need_defer(struct io_kiocb *req, u32 seq)
{
	if (unlikely(req->flags & REQ_F_IO_DRAIN)) {
		struct io_ring_ctx *ctx = req->ctx;

		return seq + READ_ONCE(ctx->cq_extra) != ctx->cached_cq_tail;
	}

	return false;
}

#define FFS_NOWAIT		0x1UL
#define FFS_ISREG		0x2UL
#define FFS_MASK		~(FFS_NOWAIT|FFS_ISREG)

static inline bool io_req_ffs_set(struct io_kiocb *req)
{
	return req->flags & REQ_F_FIXED_FILE;
}

static inline void io_req_track_inflight(struct io_kiocb *req)
{
	if (!(req->flags & REQ_F_INFLIGHT)) {
		req->flags |= REQ_F_INFLIGHT;
		atomic_inc(&current->io_uring->inflight_tracked);
	}
}

static struct io_kiocb *__io_prep_linked_timeout(struct io_kiocb *req)
{
	if (WARN_ON_ONCE(!req->link))
		return NULL;

	req->flags &= ~REQ_F_ARM_LTIMEOUT;
	req->flags |= REQ_F_LINK_TIMEOUT;

	/* linked timeouts should have two refs once prep'ed */
	io_req_set_refcount(req);
	__io_req_set_refcount(req->link, 2);
	return req->link;
}

static inline struct io_kiocb *io_prep_linked_timeout(struct io_kiocb *req)
{
	if (likely(!(req->flags & REQ_F_ARM_LTIMEOUT)))
		return NULL;
	return __io_prep_linked_timeout(req);
}

static void io_prep_async_work(struct io_kiocb *req)
{
	const struct io_op_def *def = &io_op_defs[req->opcode];
	struct io_ring_ctx *ctx = req->ctx;

	if (!(req->flags & REQ_F_CREDS)) {
		req->flags |= REQ_F_CREDS;
		req->creds = get_current_cred();
	}

	req->work.list.next = NULL;
	req->work.flags = 0;
	if (req->flags & REQ_F_FORCE_ASYNC)
		req->work.flags |= IO_WQ_WORK_CONCURRENT;

	if (req->flags & REQ_F_ISREG) {
		if (def->hash_reg_file || (ctx->flags & IORING_SETUP_IOPOLL))
			io_wq_hash_work(&req->work, file_inode(req->file));
	} else if (!req->file || !S_ISBLK(file_inode(req->file)->i_mode)) {
		if (def->unbound_nonreg_file)
			req->work.flags |= IO_WQ_WORK_UNBOUND;
	}

	switch (req->opcode) {
	case IORING_OP_SPLICE:
	case IORING_OP_TEE:
		if (!S_ISREG(file_inode(req->splice.file_in)->i_mode))
			req->work.flags |= IO_WQ_WORK_UNBOUND;
		break;
	}
}

static void io_prep_async_link(struct io_kiocb *req)
{
	struct io_kiocb *cur;

	if (req->flags & REQ_F_LINK_TIMEOUT) {
		struct io_ring_ctx *ctx = req->ctx;

		spin_lock_irq(&ctx->timeout_lock);
		io_for_each_link(cur, req)
			io_prep_async_work(cur);
		spin_unlock_irq(&ctx->timeout_lock);
	} else {
		io_for_each_link(cur, req)
			io_prep_async_work(cur);
	}
}

static inline void io_req_add_compl_list(struct io_kiocb *req)
{
<<<<<<< HEAD
	struct io_submit_state *state = &req->ctx->submit_state;

=======
	struct io_ring_ctx *ctx = req->ctx;
	struct io_submit_state *state = &ctx->submit_state;

	if (!(req->flags & REQ_F_CQE_SKIP))
		ctx->submit_state.flush_cqes = true;
>>>>>>> 754e0b0e
	wq_list_add_tail(&req->comp_list, &state->compl_reqs);
}

static void io_queue_async_work(struct io_kiocb *req, bool *dont_use)
{
	struct io_ring_ctx *ctx = req->ctx;
	struct io_kiocb *link = io_prep_linked_timeout(req);
	struct io_uring_task *tctx = req->task->io_uring;

	BUG_ON(!tctx);
	BUG_ON(!tctx->io_wq);

	/* init ->work of the whole link before punting */
	io_prep_async_link(req);

	/*
	 * Not expected to happen, but if we do have a bug where this _can_
	 * happen, catch it here and ensure the request is marked as
	 * canceled. That will make io-wq go through the usual work cancel
	 * procedure rather than attempt to run this request (or create a new
	 * worker for it).
	 */
	if (WARN_ON_ONCE(!same_thread_group(req->task, current)))
		req->work.flags |= IO_WQ_WORK_CANCEL;

	trace_io_uring_queue_async_work(ctx, io_wq_is_hashed(&req->work), req,
					&req->work, req->flags);
	io_wq_enqueue(tctx->io_wq, &req->work);
	if (link)
		io_queue_linked_timeout(link);
}

static void io_kill_timeout(struct io_kiocb *req, int status)
	__must_hold(&req->ctx->completion_lock)
	__must_hold(&req->ctx->timeout_lock)
{
	struct io_timeout_data *io = req->async_data;

	if (hrtimer_try_to_cancel(&io->timer) != -1) {
		if (status)
			req_set_fail(req);
		atomic_set(&req->ctx->cq_timeouts,
			atomic_read(&req->ctx->cq_timeouts) + 1);
		list_del_init(&req->timeout.list);
		io_fill_cqe_req(req, status, 0);
		io_put_req_deferred(req);
	}
}

static __cold void io_queue_deferred(struct io_ring_ctx *ctx)
{
	while (!list_empty(&ctx->defer_list)) {
		struct io_defer_entry *de = list_first_entry(&ctx->defer_list,
						struct io_defer_entry, list);

		if (req_need_defer(de->req, de->seq))
			break;
		list_del_init(&de->list);
		io_req_task_queue(de->req);
		kfree(de);
	}
}

static __cold void io_flush_timeouts(struct io_ring_ctx *ctx)
	__must_hold(&ctx->completion_lock)
{
	u32 seq = ctx->cached_cq_tail - atomic_read(&ctx->cq_timeouts);

	spin_lock_irq(&ctx->timeout_lock);
	while (!list_empty(&ctx->timeout_list)) {
		u32 events_needed, events_got;
		struct io_kiocb *req = list_first_entry(&ctx->timeout_list,
						struct io_kiocb, timeout.list);

		if (io_is_timeout_noseq(req))
			break;

		/*
		 * Since seq can easily wrap around over time, subtract
		 * the last seq at which timeouts were flushed before comparing.
		 * Assuming not more than 2^31-1 events have happened since,
		 * these subtractions won't have wrapped, so we can check if
		 * target is in [last_seq, current_seq] by comparing the two.
		 */
		events_needed = req->timeout.target_seq - ctx->cq_last_tm_flush;
		events_got = seq - ctx->cq_last_tm_flush;
		if (events_got < events_needed)
			break;

		list_del_init(&req->timeout.list);
		io_kill_timeout(req, 0);
	}
	ctx->cq_last_tm_flush = seq;
	spin_unlock_irq(&ctx->timeout_lock);
}

static __cold void __io_commit_cqring_flush(struct io_ring_ctx *ctx)
{
	if (ctx->off_timeout_used)
		io_flush_timeouts(ctx);
	if (ctx->drain_active)
		io_queue_deferred(ctx);
}

static inline void io_commit_cqring(struct io_ring_ctx *ctx)
{
	if (unlikely(ctx->off_timeout_used || ctx->drain_active))
		__io_commit_cqring_flush(ctx);
	/* order cqe stores with ring update */
	smp_store_release(&ctx->rings->cq.tail, ctx->cached_cq_tail);
}

static inline bool io_sqring_full(struct io_ring_ctx *ctx)
{
	struct io_rings *r = ctx->rings;

	return READ_ONCE(r->sq.tail) - ctx->cached_sq_head == ctx->sq_entries;
}

static inline unsigned int __io_cqring_events(struct io_ring_ctx *ctx)
{
	return ctx->cached_cq_tail - READ_ONCE(ctx->rings->cq.head);
}

static inline struct io_uring_cqe *io_get_cqe(struct io_ring_ctx *ctx)
{
	struct io_rings *rings = ctx->rings;
	unsigned tail, mask = ctx->cq_entries - 1;

	/*
	 * writes to the cq entry need to come after reading head; the
	 * control dependency is enough as we're using WRITE_ONCE to
	 * fill the cq entry
	 */
	if (__io_cqring_events(ctx) == ctx->cq_entries)
		return NULL;

	tail = ctx->cached_cq_tail++;
	return &rings->cqes[tail & mask];
}

static inline bool io_should_trigger_evfd(struct io_ring_ctx *ctx)
{
	if (likely(!ctx->cq_ev_fd))
		return false;
	if (READ_ONCE(ctx->rings->cq_flags) & IORING_CQ_EVENTFD_DISABLED)
		return false;
	return !ctx->eventfd_async || io_wq_current_is_worker();
}

/*
 * This should only get called when at least one event has been posted.
 * Some applications rely on the eventfd notification count only changing
 * IFF a new CQE has been added to the CQ ring. There's no depedency on
 * 1:1 relationship between how many times this function is called (and
 * hence the eventfd count) and number of CQEs posted to the CQ ring.
 */
static void io_cqring_ev_posted(struct io_ring_ctx *ctx)
{
	/*
	 * wake_up_all() may seem excessive, but io_wake_function() and
	 * io_should_wake() handle the termination of the loop and only
	 * wake as many waiters as we need to.
	 */
	if (wq_has_sleeper(&ctx->cq_wait))
		wake_up_all(&ctx->cq_wait);
	if (io_should_trigger_evfd(ctx))
		eventfd_signal(ctx->cq_ev_fd, 1);
}

static void io_cqring_ev_posted_iopoll(struct io_ring_ctx *ctx)
{
	/* see waitqueue_active() comment */
	smp_mb();

	if (ctx->flags & IORING_SETUP_SQPOLL) {
		if (waitqueue_active(&ctx->cq_wait))
			wake_up_all(&ctx->cq_wait);
	}
	if (io_should_trigger_evfd(ctx))
		eventfd_signal(ctx->cq_ev_fd, 1);
}

/* Returns true if there are no backlogged entries after the flush */
static bool __io_cqring_overflow_flush(struct io_ring_ctx *ctx, bool force)
{
	bool all_flushed, posted;

	if (!force && __io_cqring_events(ctx) == ctx->cq_entries)
		return false;

	posted = false;
	spin_lock(&ctx->completion_lock);
	while (!list_empty(&ctx->cq_overflow_list)) {
		struct io_uring_cqe *cqe = io_get_cqe(ctx);
		struct io_overflow_cqe *ocqe;

		if (!cqe && !force)
			break;
		ocqe = list_first_entry(&ctx->cq_overflow_list,
					struct io_overflow_cqe, list);
		if (cqe)
			memcpy(cqe, &ocqe->cqe, sizeof(*cqe));
		else
			io_account_cq_overflow(ctx);

		posted = true;
		list_del(&ocqe->list);
		kfree(ocqe);
	}

	all_flushed = list_empty(&ctx->cq_overflow_list);
	if (all_flushed) {
		clear_bit(0, &ctx->check_cq_overflow);
		WRITE_ONCE(ctx->rings->sq_flags,
			   ctx->rings->sq_flags & ~IORING_SQ_CQ_OVERFLOW);
	}

	if (posted)
		io_commit_cqring(ctx);
	spin_unlock(&ctx->completion_lock);
	if (posted)
		io_cqring_ev_posted(ctx);
	return all_flushed;
}

static bool io_cqring_overflow_flush(struct io_ring_ctx *ctx)
{
	bool ret = true;

	if (test_bit(0, &ctx->check_cq_overflow)) {
		/* iopoll syncs against uring_lock, not completion_lock */
		if (ctx->flags & IORING_SETUP_IOPOLL)
			mutex_lock(&ctx->uring_lock);
		ret = __io_cqring_overflow_flush(ctx, false);
		if (ctx->flags & IORING_SETUP_IOPOLL)
			mutex_unlock(&ctx->uring_lock);
	}

	return ret;
}

/* must to be called somewhat shortly after putting a request */
static inline void io_put_task(struct task_struct *task, int nr)
{
	struct io_uring_task *tctx = task->io_uring;

	if (likely(task == current)) {
		tctx->cached_refs += nr;
	} else {
		percpu_counter_sub(&tctx->inflight, nr);
		if (unlikely(atomic_read(&tctx->in_idle)))
			wake_up(&tctx->wait);
		put_task_struct_many(task, nr);
	}
}

static void io_task_refs_refill(struct io_uring_task *tctx)
{
	unsigned int refill = -tctx->cached_refs + IO_TCTX_REFS_CACHE_NR;

	percpu_counter_add(&tctx->inflight, refill);
	refcount_add(refill, &current->usage);
	tctx->cached_refs += refill;
}

static inline void io_get_task_refs(int nr)
{
	struct io_uring_task *tctx = current->io_uring;

	tctx->cached_refs -= nr;
	if (unlikely(tctx->cached_refs < 0))
		io_task_refs_refill(tctx);
}

static __cold void io_uring_drop_tctx_refs(struct task_struct *task)
{
	struct io_uring_task *tctx = task->io_uring;
	unsigned int refs = tctx->cached_refs;

	if (refs) {
		tctx->cached_refs = 0;
		percpu_counter_sub(&tctx->inflight, refs);
		put_task_struct_many(task, refs);
	}
}

static bool io_cqring_event_overflow(struct io_ring_ctx *ctx, u64 user_data,
				     s32 res, u32 cflags)
{
	struct io_overflow_cqe *ocqe;

	ocqe = kmalloc(sizeof(*ocqe), GFP_ATOMIC | __GFP_ACCOUNT);
	if (!ocqe) {
		/*
		 * If we're in ring overflow flush mode, or in task cancel mode,
		 * or cannot allocate an overflow entry, then we need to drop it
		 * on the floor.
		 */
		io_account_cq_overflow(ctx);
		return false;
	}
	if (list_empty(&ctx->cq_overflow_list)) {
		set_bit(0, &ctx->check_cq_overflow);
		WRITE_ONCE(ctx->rings->sq_flags,
			   ctx->rings->sq_flags | IORING_SQ_CQ_OVERFLOW);

	}
	ocqe->cqe.user_data = user_data;
	ocqe->cqe.res = res;
	ocqe->cqe.flags = cflags;
	list_add_tail(&ocqe->list, &ctx->cq_overflow_list);
	return true;
}

<<<<<<< HEAD
static inline bool __io_cqring_fill_event(struct io_ring_ctx *ctx, u64 user_data,
					  s32 res, u32 cflags)
=======
static inline bool __io_fill_cqe(struct io_ring_ctx *ctx, u64 user_data,
				 s32 res, u32 cflags)
>>>>>>> 754e0b0e
{
	struct io_uring_cqe *cqe;

	trace_io_uring_complete(ctx, user_data, res, cflags);

	/*
	 * If we can't get a cq entry, userspace overflowed the
	 * submission (by quite a lot). Increment the overflow count in
	 * the ring.
	 */
	cqe = io_get_cqe(ctx);
	if (likely(cqe)) {
		WRITE_ONCE(cqe->user_data, user_data);
		WRITE_ONCE(cqe->res, res);
		WRITE_ONCE(cqe->flags, cflags);
		return true;
	}
	return io_cqring_event_overflow(ctx, user_data, res, cflags);
}

<<<<<<< HEAD
/* not as hot to bloat with inlining */
static noinline bool io_cqring_fill_event(struct io_ring_ctx *ctx, u64 user_data,
					  s32 res, u32 cflags)
=======
static noinline void io_fill_cqe_req(struct io_kiocb *req, s32 res, u32 cflags)
>>>>>>> 754e0b0e
{
	if (!(req->flags & REQ_F_CQE_SKIP))
		__io_fill_cqe(req->ctx, req->user_data, res, cflags);
}

<<<<<<< HEAD
static void io_req_complete_post(struct io_kiocb *req, s32 res,
				 u32 cflags)
=======
static noinline bool io_fill_cqe_aux(struct io_ring_ctx *ctx, u64 user_data,
				     s32 res, u32 cflags)
{
	ctx->cq_extra++;
	return __io_fill_cqe(ctx, user_data, res, cflags);
}

static void __io_req_complete_post(struct io_kiocb *req, s32 res,
				   u32 cflags)
>>>>>>> 754e0b0e
{
	struct io_ring_ctx *ctx = req->ctx;

	if (!(req->flags & REQ_F_CQE_SKIP))
		__io_fill_cqe(ctx, req->user_data, res, cflags);
	/*
	 * If we're the last reference to this request, add to our locked
	 * free_list cache.
	 */
	if (req_ref_put_and_test(req)) {
		if (req->flags & (REQ_F_LINK | REQ_F_HARDLINK)) {
			if (req->flags & IO_DISARM_MASK)
				io_disarm_next(req);
			if (req->link) {
				io_req_task_queue(req->link);
				req->link = NULL;
			}
		}
		io_req_put_rsrc(req, ctx);
		io_dismantle_req(req);
		io_put_task(req->task, 1);
		wq_list_add_head(&req->comp_list, &ctx->locked_free_list);
		ctx->locked_free_nr++;
	}
<<<<<<< HEAD
=======
}

static void io_req_complete_post(struct io_kiocb *req, s32 res,
				 u32 cflags)
{
	struct io_ring_ctx *ctx = req->ctx;

	spin_lock(&ctx->completion_lock);
	__io_req_complete_post(req, res, cflags);
>>>>>>> 754e0b0e
	io_commit_cqring(ctx);
	spin_unlock(&ctx->completion_lock);
	io_cqring_ev_posted(ctx);
}

static inline void io_req_complete_state(struct io_kiocb *req, s32 res,
					 u32 cflags)
{
	req->result = res;
	req->cflags = cflags;
	req->flags |= REQ_F_COMPLETE_INLINE;
}

static inline void __io_req_complete(struct io_kiocb *req, unsigned issue_flags,
				     s32 res, u32 cflags)
{
	if (issue_flags & IO_URING_F_COMPLETE_DEFER)
		io_req_complete_state(req, res, cflags);
	else
		io_req_complete_post(req, res, cflags);
}

static inline void io_req_complete(struct io_kiocb *req, s32 res)
{
	__io_req_complete(req, 0, res, 0);
}

static void io_req_complete_failed(struct io_kiocb *req, s32 res)
{
	req_set_fail(req);
	io_req_complete_post(req, res, 0);
}

static void io_req_complete_fail_submit(struct io_kiocb *req)
{
	/*
	 * We don't submit, fail them all, for that replace hardlinks with
	 * normal links. Extra REQ_F_LINK is tolerated.
	 */
	req->flags &= ~REQ_F_HARDLINK;
	req->flags |= REQ_F_LINK;
	io_req_complete_failed(req, req->result);
}

/*
 * Don't initialise the fields below on every allocation, but do that in
 * advance and keep them valid across allocations.
 */
static void io_preinit_req(struct io_kiocb *req, struct io_ring_ctx *ctx)
{
	req->ctx = ctx;
	req->link = NULL;
	req->async_data = NULL;
	/* not necessary, but safer to zero */
	req->result = 0;
}

static void io_flush_cached_locked_reqs(struct io_ring_ctx *ctx,
					struct io_submit_state *state)
{
	spin_lock(&ctx->completion_lock);
	wq_list_splice(&ctx->locked_free_list, &state->free_list);
	ctx->locked_free_nr = 0;
	spin_unlock(&ctx->completion_lock);
}

/* Returns true IFF there are requests in the cache */
static bool io_flush_cached_reqs(struct io_ring_ctx *ctx)
{
	struct io_submit_state *state = &ctx->submit_state;

	/*
	 * If we have more than a batch's worth of requests in our IRQ side
	 * locked cache, grab the lock and move them over to our submission
	 * side cache.
	 */
	if (READ_ONCE(ctx->locked_free_nr) > IO_COMPL_BATCH)
		io_flush_cached_locked_reqs(ctx, state);
	return !!state->free_list.next;
}

/*
 * A request might get retired back into the request caches even before opcode
 * handlers and io_issue_sqe() are done with it, e.g. inline completion path.
 * Because of that, io_alloc_req() should be called only under ->uring_lock
 * and with extra caution to not get a request that is still worked on.
 */
static __cold bool __io_alloc_req_refill(struct io_ring_ctx *ctx)
	__must_hold(&ctx->uring_lock)
{
	struct io_submit_state *state = &ctx->submit_state;
	gfp_t gfp = GFP_KERNEL | __GFP_NOWARN;
	void *reqs[IO_REQ_ALLOC_BATCH];
	struct io_kiocb *req;
	int ret, i;

	if (likely(state->free_list.next || io_flush_cached_reqs(ctx)))
		return true;

	ret = kmem_cache_alloc_bulk(req_cachep, gfp, ARRAY_SIZE(reqs), reqs);

	/*
	 * Bulk alloc is all-or-nothing. If we fail to get a batch,
	 * retry single alloc to be on the safe side.
	 */
	if (unlikely(ret <= 0)) {
		reqs[0] = kmem_cache_alloc(req_cachep, gfp);
		if (!reqs[0])
			return false;
		ret = 1;
	}

	percpu_ref_get_many(&ctx->refs, ret);
	for (i = 0; i < ret; i++) {
		req = reqs[i];

		io_preinit_req(req, ctx);
		wq_stack_add_head(&req->comp_list, &state->free_list);
	}
	return true;
}

static inline bool io_alloc_req_refill(struct io_ring_ctx *ctx)
{
	if (unlikely(!ctx->submit_state.free_list.next))
		return __io_alloc_req_refill(ctx);
	return true;
}

static inline struct io_kiocb *io_alloc_req(struct io_ring_ctx *ctx)
{
	struct io_wq_work_node *node;

	node = wq_stack_extract(&ctx->submit_state.free_list);
	return container_of(node, struct io_kiocb, comp_list);
}

static inline void io_put_file(struct file *file)
{
	if (file)
		fput(file);
}

static inline void io_dismantle_req(struct io_kiocb *req)
{
	unsigned int flags = req->flags;

	if (unlikely(flags & IO_REQ_CLEAN_FLAGS))
		io_clean_op(req);
	if (!(flags & REQ_F_FIXED_FILE))
		io_put_file(req->file);
}

static __cold void __io_free_req(struct io_kiocb *req)
{
	struct io_ring_ctx *ctx = req->ctx;

	io_req_put_rsrc(req, ctx);
	io_dismantle_req(req);
	io_put_task(req->task, 1);

	spin_lock(&ctx->completion_lock);
	wq_list_add_head(&req->comp_list, &ctx->locked_free_list);
	ctx->locked_free_nr++;
	spin_unlock(&ctx->completion_lock);
}

static inline void io_remove_next_linked(struct io_kiocb *req)
{
	struct io_kiocb *nxt = req->link;

	req->link = nxt->link;
	nxt->link = NULL;
}

static bool io_kill_linked_timeout(struct io_kiocb *req)
	__must_hold(&req->ctx->completion_lock)
	__must_hold(&req->ctx->timeout_lock)
{
	struct io_kiocb *link = req->link;

	if (link && link->opcode == IORING_OP_LINK_TIMEOUT) {
		struct io_timeout_data *io = link->async_data;

		io_remove_next_linked(req);
		link->timeout.head = NULL;
		if (hrtimer_try_to_cancel(&io->timer) != -1) {
			list_del(&link->timeout.list);
			/* leave REQ_F_CQE_SKIP to io_fill_cqe_req */
			io_fill_cqe_req(link, -ECANCELED, 0);
			io_put_req_deferred(link);
			return true;
		}
	}
	return false;
}

static void io_fail_links(struct io_kiocb *req)
	__must_hold(&req->ctx->completion_lock)
{
	struct io_kiocb *nxt, *link = req->link;
	bool ignore_cqes = req->flags & REQ_F_SKIP_LINK_CQES;

	req->link = NULL;
	while (link) {
		long res = -ECANCELED;

		if (link->flags & REQ_F_FAIL)
			res = link->result;

		nxt = link->link;
		link->link = NULL;

		trace_io_uring_fail_link(req, link);
		if (!ignore_cqes) {
			link->flags &= ~REQ_F_CQE_SKIP;
			io_fill_cqe_req(link, res, 0);
		}
		io_put_req_deferred(link);
		link = nxt;
	}
}

static bool io_disarm_next(struct io_kiocb *req)
	__must_hold(&req->ctx->completion_lock)
{
	bool posted = false;

	if (req->flags & REQ_F_ARM_LTIMEOUT) {
		struct io_kiocb *link = req->link;

		req->flags &= ~REQ_F_ARM_LTIMEOUT;
		if (link && link->opcode == IORING_OP_LINK_TIMEOUT) {
			io_remove_next_linked(req);
			/* leave REQ_F_CQE_SKIP to io_fill_cqe_req */
			io_fill_cqe_req(link, -ECANCELED, 0);
			io_put_req_deferred(link);
			posted = true;
		}
	} else if (req->flags & REQ_F_LINK_TIMEOUT) {
		struct io_ring_ctx *ctx = req->ctx;

		spin_lock_irq(&ctx->timeout_lock);
		posted = io_kill_linked_timeout(req);
		spin_unlock_irq(&ctx->timeout_lock);
	}
	if (unlikely((req->flags & REQ_F_FAIL) &&
		     !(req->flags & REQ_F_HARDLINK))) {
		posted |= (req->link != NULL);
		io_fail_links(req);
	}
	return posted;
}

static void __io_req_find_next_prep(struct io_kiocb *req)
{
	struct io_ring_ctx *ctx = req->ctx;
	bool posted;

	spin_lock(&ctx->completion_lock);
	posted = io_disarm_next(req);
	if (posted)
<<<<<<< HEAD
		io_commit_cqring(req->ctx);
=======
		io_commit_cqring(ctx);
>>>>>>> 754e0b0e
	spin_unlock(&ctx->completion_lock);
	if (posted)
		io_cqring_ev_posted(ctx);
}

static inline struct io_kiocb *io_req_find_next(struct io_kiocb *req)
{
	struct io_kiocb *nxt;

	if (likely(!(req->flags & (REQ_F_LINK|REQ_F_HARDLINK))))
		return NULL;
	/*
	 * If LINK is set, we have dependent requests in this chain. If we
	 * didn't fail this request, queue the first one up, moving any other
	 * dependencies to the next request. In case of failure, fail the rest
	 * of the chain.
	 */
	if (unlikely(req->flags & IO_DISARM_MASK))
		__io_req_find_next_prep(req);
	nxt = req->link;
	req->link = NULL;
	return nxt;
}

static void ctx_flush_and_put(struct io_ring_ctx *ctx, bool *locked)
{
	if (!ctx)
		return;
	if (*locked) {
		io_submit_flush_completions(ctx);
		mutex_unlock(&ctx->uring_lock);
		*locked = false;
	}
	percpu_ref_put(&ctx->refs);
}

static inline void ctx_commit_and_unlock(struct io_ring_ctx *ctx)
{
	io_commit_cqring(ctx);
	spin_unlock(&ctx->completion_lock);
	io_cqring_ev_posted(ctx);
}

static void handle_prev_tw_list(struct io_wq_work_node *node,
				struct io_ring_ctx **ctx, bool *uring_locked)
{
	if (*ctx && !*uring_locked)
		spin_lock(&(*ctx)->completion_lock);

<<<<<<< HEAD
		if (!tctx->task_list.first && locked)
=======
	do {
		struct io_wq_work_node *next = node->next;
		struct io_kiocb *req = container_of(node, struct io_kiocb,
						    io_task_work.node);

		if (req->ctx != *ctx) {
			if (unlikely(!*uring_locked && *ctx))
				ctx_commit_and_unlock(*ctx);

			ctx_flush_and_put(*ctx, uring_locked);
			*ctx = req->ctx;
			/* if not contended, grab and improve batching */
			*uring_locked = mutex_trylock(&(*ctx)->uring_lock);
			percpu_ref_get(&(*ctx)->refs);
			if (unlikely(!*uring_locked))
				spin_lock(&(*ctx)->completion_lock);
		}
		if (likely(*uring_locked))
			req->io_task_work.func(req, uring_locked);
		else
			__io_req_complete_post(req, req->result, io_put_kbuf(req));
		node = next;
	} while (node);

	if (unlikely(!*uring_locked))
		ctx_commit_and_unlock(*ctx);
}

static void handle_tw_list(struct io_wq_work_node *node,
			   struct io_ring_ctx **ctx, bool *locked)
{
	do {
		struct io_wq_work_node *next = node->next;
		struct io_kiocb *req = container_of(node, struct io_kiocb,
						    io_task_work.node);

		if (req->ctx != *ctx) {
			ctx_flush_and_put(*ctx, locked);
			*ctx = req->ctx;
			/* if not contended, grab and improve batching */
			*locked = mutex_trylock(&(*ctx)->uring_lock);
			percpu_ref_get(&(*ctx)->refs);
		}
		req->io_task_work.func(req, locked);
		node = next;
	} while (node);
}

static void tctx_task_work(struct callback_head *cb)
{
	bool uring_locked = false;
	struct io_ring_ctx *ctx = NULL;
	struct io_uring_task *tctx = container_of(cb, struct io_uring_task,
						  task_work);

	while (1) {
		struct io_wq_work_node *node1, *node2;

		if (!tctx->task_list.first &&
		    !tctx->prior_task_list.first && uring_locked)
>>>>>>> 754e0b0e
			io_submit_flush_completions(ctx);

		spin_lock_irq(&tctx->task_lock);
		node1 = tctx->prior_task_list.first;
		node2 = tctx->task_list.first;
		INIT_WQ_LIST(&tctx->task_list);
		INIT_WQ_LIST(&tctx->prior_task_list);
		if (!node2 && !node1)
			tctx->task_running = false;
		spin_unlock_irq(&tctx->task_lock);
		if (!node2 && !node1)
			break;

		if (node1)
			handle_prev_tw_list(node1, &ctx, &uring_locked);

		if (node2)
			handle_tw_list(node2, &ctx, &uring_locked);
		cond_resched();
	}

	ctx_flush_and_put(ctx, &uring_locked);

	/* relaxed read is enough as only the task itself sets ->in_idle */
	if (unlikely(atomic_read(&tctx->in_idle)))
		io_uring_drop_tctx_refs(current);
}

static void io_req_task_work_add(struct io_kiocb *req, bool priority)
{
	struct task_struct *tsk = req->task;
	struct io_uring_task *tctx = tsk->io_uring;
	enum task_work_notify_mode notify;
	struct io_wq_work_node *node;
	unsigned long flags;
	bool running;

	WARN_ON_ONCE(!tctx);

	spin_lock_irqsave(&tctx->task_lock, flags);
	if (priority)
		wq_list_add_tail(&req->io_task_work.node, &tctx->prior_task_list);
	else
		wq_list_add_tail(&req->io_task_work.node, &tctx->task_list);
	running = tctx->task_running;
	if (!running)
		tctx->task_running = true;
	spin_unlock_irqrestore(&tctx->task_lock, flags);

	/* task_work already pending, we're done */
	if (running)
		return;

	/*
	 * SQPOLL kernel thread doesn't need notification, just a wakeup. For
	 * all other cases, use TWA_SIGNAL unconditionally to ensure we're
	 * processing task_work. There's no reliable way to tell if TWA_RESUME
	 * will do the job.
	 */
	notify = (req->ctx->flags & IORING_SETUP_SQPOLL) ? TWA_NONE : TWA_SIGNAL;
	if (likely(!task_work_add(tsk, &tctx->task_work, notify))) {
		if (notify == TWA_NONE)
			wake_up_process(tsk);
		return;
	}

	spin_lock_irqsave(&tctx->task_lock, flags);
	tctx->task_running = false;
	node = wq_list_merge(&tctx->prior_task_list, &tctx->task_list);
	spin_unlock_irqrestore(&tctx->task_lock, flags);

	while (node) {
		req = container_of(node, struct io_kiocb, io_task_work.node);
		node = node->next;
		if (llist_add(&req->io_task_work.fallback_node,
			      &req->ctx->fallback_llist))
			schedule_delayed_work(&req->ctx->fallback_work, 1);
	}
}

static void io_req_task_cancel(struct io_kiocb *req, bool *locked)
{
	struct io_ring_ctx *ctx = req->ctx;

	/* not needed for normal modes, but SQPOLL depends on it */
	io_tw_lock(ctx, locked);
	io_req_complete_failed(req, req->result);
}

static void io_req_task_submit(struct io_kiocb *req, bool *locked)
{
	struct io_ring_ctx *ctx = req->ctx;

	io_tw_lock(ctx, locked);
	/* req->task == current here, checking PF_EXITING is safe */
	if (likely(!(req->task->flags & PF_EXITING)))
		__io_queue_sqe(req);
	else
		io_req_complete_failed(req, -EFAULT);
}

static void io_req_task_queue_fail(struct io_kiocb *req, int ret)
{
	req->result = ret;
	req->io_task_work.func = io_req_task_cancel;
	io_req_task_work_add(req, false);
}

static void io_req_task_queue(struct io_kiocb *req)
{
	req->io_task_work.func = io_req_task_submit;
	io_req_task_work_add(req, false);
}

static void io_req_task_queue_reissue(struct io_kiocb *req)
{
	req->io_task_work.func = io_queue_async_work;
	io_req_task_work_add(req, false);
}

static inline void io_queue_next(struct io_kiocb *req)
{
	struct io_kiocb *nxt = io_req_find_next(req);

	if (nxt)
		io_req_task_queue(nxt);
}

static void io_free_req(struct io_kiocb *req)
{
	io_queue_next(req);
	__io_free_req(req);
}

static void io_free_req_work(struct io_kiocb *req, bool *locked)
{
	io_free_req(req);
}

static void io_free_batch_list(struct io_ring_ctx *ctx,
				struct io_wq_work_node *node)
	__must_hold(&ctx->uring_lock)
{
	struct task_struct *task = NULL;
	int task_refs = 0;

	do {
		struct io_kiocb *req = container_of(node, struct io_kiocb,
						    comp_list);

		if (unlikely(req->flags & REQ_F_REFCOUNT)) {
			node = req->comp_list.next;
			if (!req_ref_put_and_test(req))
				continue;
		}

		io_req_put_rsrc_locked(req, ctx);
		io_queue_next(req);
		io_dismantle_req(req);

		if (req->task != task) {
			if (task)
				io_put_task(task, task_refs);
			task = req->task;
			task_refs = 0;
		}
		task_refs++;
		node = req->comp_list.next;
		wq_stack_add_head(&req->comp_list, &ctx->submit_state.free_list);
	} while (node);

	if (task)
		io_put_task(task, task_refs);
}

static void __io_submit_flush_completions(struct io_ring_ctx *ctx)
	__must_hold(&ctx->uring_lock)
{
	struct io_wq_work_node *node, *prev;
	struct io_submit_state *state = &ctx->submit_state;
<<<<<<< HEAD

	spin_lock(&ctx->completion_lock);
	wq_list_for_each(node, prev, &state->compl_reqs) {
		struct io_kiocb *req = container_of(node, struct io_kiocb,
						    comp_list);

		__io_cqring_fill_event(ctx, req->user_data, req->result,
					req->cflags);
	}
	io_commit_cqring(ctx);
	spin_unlock(&ctx->completion_lock);
	io_cqring_ev_posted(ctx);

=======

	if (state->flush_cqes) {
		spin_lock(&ctx->completion_lock);
		wq_list_for_each(node, prev, &state->compl_reqs) {
			struct io_kiocb *req = container_of(node, struct io_kiocb,
						    comp_list);

			if (!(req->flags & REQ_F_CQE_SKIP))
				__io_fill_cqe(ctx, req->user_data, req->result,
					      req->cflags);
		}

		io_commit_cqring(ctx);
		spin_unlock(&ctx->completion_lock);
		io_cqring_ev_posted(ctx);
		state->flush_cqes = false;
	}

>>>>>>> 754e0b0e
	io_free_batch_list(ctx, state->compl_reqs.first);
	INIT_WQ_LIST(&state->compl_reqs);
}

/*
 * Drop reference to request, return next in chain (if there is one) if this
 * was the last reference to this request.
 */
static inline struct io_kiocb *io_put_req_find_next(struct io_kiocb *req)
{
	struct io_kiocb *nxt = NULL;

	if (req_ref_put_and_test(req)) {
		nxt = io_req_find_next(req);
		__io_free_req(req);
	}
	return nxt;
}

static inline void io_put_req(struct io_kiocb *req)
{
	if (req_ref_put_and_test(req))
		io_free_req(req);
}

static inline void io_put_req_deferred(struct io_kiocb *req)
{
	if (req_ref_put_and_test(req)) {
		req->io_task_work.func = io_free_req_work;
		io_req_task_work_add(req, false);
	}
}

static unsigned io_cqring_events(struct io_ring_ctx *ctx)
{
	/* See comment at the top of this file */
	smp_rmb();
	return __io_cqring_events(ctx);
}

static inline unsigned int io_sqring_entries(struct io_ring_ctx *ctx)
{
	struct io_rings *rings = ctx->rings;

	/* make sure SQ entry isn't read before tail */
	return smp_load_acquire(&rings->sq.tail) - ctx->cached_sq_head;
}

<<<<<<< HEAD
static unsigned int io_put_kbuf(struct io_kiocb *req, struct io_buffer *kbuf)
{
	unsigned int cflags;

	cflags = kbuf->bid << IORING_CQE_BUFFER_SHIFT;
	cflags |= IORING_CQE_F_BUFFER;
	req->flags &= ~REQ_F_BUFFER_SELECTED;
	kfree(kbuf);
	return cflags;
}

static inline unsigned int io_put_rw_kbuf(struct io_kiocb *req)
{
	if (likely(!(req->flags & REQ_F_BUFFER_SELECTED)))
		return 0;
	return io_put_kbuf(req, req->kbuf);
}

=======
>>>>>>> 754e0b0e
static inline bool io_run_task_work(void)
{
	if (test_thread_flag(TIF_NOTIFY_SIGNAL) || current->task_works) {
		__set_current_state(TASK_RUNNING);
		tracehook_notify_signal();
		return true;
	}

	return false;
}

static int io_do_iopoll(struct io_ring_ctx *ctx, bool force_nonspin)
{
	struct io_wq_work_node *pos, *start, *prev;
	unsigned int poll_flags = BLK_POLL_NOSLEEP;
	DEFINE_IO_COMP_BATCH(iob);
	int nr_events = 0;

	/*
	 * Only spin for completions if we don't have multiple devices hanging
	 * off our complete list.
	 */
	if (ctx->poll_multi_queue || force_nonspin)
		poll_flags |= BLK_POLL_ONESHOT;

	wq_list_for_each(pos, start, &ctx->iopoll_list) {
		struct io_kiocb *req = container_of(pos, struct io_kiocb, comp_list);
		struct kiocb *kiocb = &req->rw.kiocb;
		int ret;

		/*
		 * Move completed and retryable entries to our local lists.
		 * If we find a request that requires polling, break out
		 * and complete those lists first, if we have entries there.
		 */
		if (READ_ONCE(req->iopoll_completed))
			break;

		ret = kiocb->ki_filp->f_op->iopoll(kiocb, &iob, poll_flags);
		if (unlikely(ret < 0))
			return ret;
		else if (ret)
			poll_flags |= BLK_POLL_ONESHOT;

		/* iopoll may have completed current req */
		if (!rq_list_empty(iob.req_list) ||
		    READ_ONCE(req->iopoll_completed))
			break;
	}

	if (!rq_list_empty(iob.req_list))
		iob.complete(&iob);
	else if (!pos)
		return 0;
<<<<<<< HEAD

	prev = start;
	wq_list_for_each_resume(pos, prev) {
		struct io_kiocb *req = container_of(pos, struct io_kiocb, comp_list);

		/* order with io_complete_rw_iopoll(), e.g. ->result updates */
		if (!smp_load_acquire(&req->iopoll_completed))
			break;
		__io_cqring_fill_event(ctx, req->user_data, req->result,
					io_put_rw_kbuf(req));
=======

	prev = start;
	wq_list_for_each_resume(pos, prev) {
		struct io_kiocb *req = container_of(pos, struct io_kiocb, comp_list);

		/* order with io_complete_rw_iopoll(), e.g. ->result updates */
		if (!smp_load_acquire(&req->iopoll_completed))
			break;
		if (unlikely(req->flags & REQ_F_CQE_SKIP))
			continue;

		__io_fill_cqe(ctx, req->user_data, req->result, io_put_kbuf(req));
>>>>>>> 754e0b0e
		nr_events++;
	}

	if (unlikely(!nr_events))
		return 0;

	io_commit_cqring(ctx);
	io_cqring_ev_posted_iopoll(ctx);
	pos = start ? start->next : ctx->iopoll_list.first;
	wq_list_cut(&ctx->iopoll_list, prev, start);
	io_free_batch_list(ctx, pos);
	return nr_events;
}

/*
 * We can't just wait for polled events to come to us, we have to actively
 * find and complete them.
 */
static __cold void io_iopoll_try_reap_events(struct io_ring_ctx *ctx)
{
	if (!(ctx->flags & IORING_SETUP_IOPOLL))
		return;

	mutex_lock(&ctx->uring_lock);
	while (!wq_list_empty(&ctx->iopoll_list)) {
		/* let it sleep and repeat later if can't complete a request */
		if (io_do_iopoll(ctx, true) == 0)
			break;
		/*
		 * Ensure we allow local-to-the-cpu processing to take place,
		 * in this case we need to ensure that we reap all events.
		 * Also let task_work, etc. to progress by releasing the mutex
		 */
		if (need_resched()) {
			mutex_unlock(&ctx->uring_lock);
			cond_resched();
			mutex_lock(&ctx->uring_lock);
		}
	}
	mutex_unlock(&ctx->uring_lock);
}

static int io_iopoll_check(struct io_ring_ctx *ctx, long min)
{
	unsigned int nr_events = 0;
	int ret = 0;

	/*
	 * We disallow the app entering submit/complete with polling, but we
	 * still need to lock the ring to prevent racing with polled issue
	 * that got punted to a workqueue.
	 */
	mutex_lock(&ctx->uring_lock);
	/*
	 * Don't enter poll loop if we already have events pending.
	 * If we do, we can potentially be spinning for commands that
	 * already triggered a CQE (eg in error).
	 */
	if (test_bit(0, &ctx->check_cq_overflow))
		__io_cqring_overflow_flush(ctx, false);
	if (io_cqring_events(ctx))
		goto out;
	do {
		/*
		 * If a submit got punted to a workqueue, we can have the
		 * application entering polling for a command before it gets
		 * issued. That app will hold the uring_lock for the duration
		 * of the poll right here, so we need to take a breather every
		 * now and then to ensure that the issue has a chance to add
		 * the poll to the issued list. Otherwise we can spin here
		 * forever, while the workqueue is stuck trying to acquire the
		 * very same mutex.
		 */
		if (wq_list_empty(&ctx->iopoll_list)) {
			u32 tail = ctx->cached_cq_tail;

			mutex_unlock(&ctx->uring_lock);
			io_run_task_work();
			mutex_lock(&ctx->uring_lock);

			/* some requests don't go through iopoll_list */
			if (tail != ctx->cached_cq_tail ||
			    wq_list_empty(&ctx->iopoll_list))
				break;
		}
		ret = io_do_iopoll(ctx, !min);
		if (ret < 0)
			break;
		nr_events += ret;
		ret = 0;
	} while (nr_events < min && !need_resched());
out:
	mutex_unlock(&ctx->uring_lock);
	return ret;
}

static void kiocb_end_write(struct io_kiocb *req)
{
	/*
	 * Tell lockdep we inherited freeze protection from submission
	 * thread.
	 */
	if (req->flags & REQ_F_ISREG) {
		struct super_block *sb = file_inode(req->file)->i_sb;

		__sb_writers_acquired(sb, SB_FREEZE_WRITE);
		sb_end_write(sb);
	}
}

#ifdef CONFIG_BLOCK
static bool io_resubmit_prep(struct io_kiocb *req)
{
	struct io_async_rw *rw = req->async_data;

	if (!req_has_async_data(req))
		return !io_req_prep_async(req);
	iov_iter_restore(&rw->s.iter, &rw->s.iter_state);
	return true;
}

static bool io_rw_should_reissue(struct io_kiocb *req)
{
	umode_t mode = file_inode(req->file)->i_mode;
	struct io_ring_ctx *ctx = req->ctx;

	if (!S_ISBLK(mode) && !S_ISREG(mode))
		return false;
	if ((req->flags & REQ_F_NOWAIT) || (io_wq_current_is_worker() &&
	    !(ctx->flags & IORING_SETUP_IOPOLL)))
		return false;
	/*
	 * If ref is dying, we might be running poll reap from the exit work.
	 * Don't attempt to reissue from that path, just let it fail with
	 * -EAGAIN.
	 */
	if (percpu_ref_is_dying(&ctx->refs))
		return false;
	/*
	 * Play it safe and assume not safe to re-import and reissue if we're
	 * not in the original thread group (or in task context).
	 */
	if (!same_thread_group(req->task, current) || !in_task())
		return false;
	return true;
}
#else
static bool io_resubmit_prep(struct io_kiocb *req)
{
	return false;
}
static bool io_rw_should_reissue(struct io_kiocb *req)
{
	return false;
}
#endif

static bool __io_complete_rw_common(struct io_kiocb *req, long res)
{
	if (req->rw.kiocb.ki_flags & IOCB_WRITE)
		kiocb_end_write(req);
	if (unlikely(res != req->result)) {
		if ((res == -EAGAIN || res == -EOPNOTSUPP) &&
		    io_rw_should_reissue(req)) {
			req->flags |= REQ_F_REISSUE;
			return true;
		}
		req_set_fail(req);
		req->result = res;
	}
	return false;
}

static inline void io_req_task_complete(struct io_kiocb *req, bool *locked)
{
<<<<<<< HEAD
	unsigned int cflags = io_put_rw_kbuf(req);
=======
	unsigned int cflags = io_put_kbuf(req);
>>>>>>> 754e0b0e
	int res = req->result;

	if (*locked) {
		io_req_complete_state(req, res, cflags);
		io_req_add_compl_list(req);
	} else {
		io_req_complete_post(req, res, cflags);
	}
}

static void __io_complete_rw(struct io_kiocb *req, long res,
			     unsigned int issue_flags)
{
	if (__io_complete_rw_common(req, res))
		return;
	__io_req_complete(req, issue_flags, req->result, io_put_kbuf(req));
}

static void io_complete_rw(struct kiocb *kiocb, long res)
{
	struct io_kiocb *req = container_of(kiocb, struct io_kiocb, rw.kiocb);

	if (__io_complete_rw_common(req, res))
		return;
	req->result = res;
	req->io_task_work.func = io_req_task_complete;
	io_req_task_work_add(req, !!(req->ctx->flags & IORING_SETUP_SQPOLL));
}

static void io_complete_rw_iopoll(struct kiocb *kiocb, long res)
{
	struct io_kiocb *req = container_of(kiocb, struct io_kiocb, rw.kiocb);

	if (kiocb->ki_flags & IOCB_WRITE)
		kiocb_end_write(req);
	if (unlikely(res != req->result)) {
		if (res == -EAGAIN && io_rw_should_reissue(req)) {
			req->flags |= REQ_F_REISSUE;
			return;
		}
		req->result = res;
	}

	/* order with io_iopoll_complete() checking ->iopoll_completed */
	smp_store_release(&req->iopoll_completed, 1);
}

/*
 * After the iocb has been issued, it's safe to be found on the poll list.
 * Adding the kiocb to the list AFTER submission ensures that we don't
 * find it from a io_do_iopoll() thread before the issuer is done
 * accessing the kiocb cookie.
 */
static void io_iopoll_req_issued(struct io_kiocb *req, unsigned int issue_flags)
{
	struct io_ring_ctx *ctx = req->ctx;
	const bool needs_lock = issue_flags & IO_URING_F_UNLOCKED;

	/* workqueue context doesn't hold uring_lock, grab it now */
	if (unlikely(needs_lock))
		mutex_lock(&ctx->uring_lock);

	/*
	 * Track whether we have multiple files in our lists. This will impact
	 * how we do polling eventually, not spinning if we're on potentially
	 * different devices.
	 */
	if (wq_list_empty(&ctx->iopoll_list)) {
		ctx->poll_multi_queue = false;
	} else if (!ctx->poll_multi_queue) {
		struct io_kiocb *list_req;

		list_req = container_of(ctx->iopoll_list.first, struct io_kiocb,
					comp_list);
		if (list_req->file != req->file)
			ctx->poll_multi_queue = true;
	}

	/*
	 * For fast devices, IO may have already completed. If it has, add
	 * it to the front so we find it first.
	 */
	if (READ_ONCE(req->iopoll_completed))
		wq_list_add_head(&req->comp_list, &ctx->iopoll_list);
	else
		wq_list_add_tail(&req->comp_list, &ctx->iopoll_list);

	if (unlikely(needs_lock)) {
		/*
		 * If IORING_SETUP_SQPOLL is enabled, sqes are either handle
		 * in sq thread task context or in io worker task context. If
		 * current task context is sq thread, we don't need to check
		 * whether should wake up sq thread.
		 */
		if ((ctx->flags & IORING_SETUP_SQPOLL) &&
		    wq_has_sleeper(&ctx->sq_data->wait))
			wake_up(&ctx->sq_data->wait);

		mutex_unlock(&ctx->uring_lock);
	}
}

static bool io_bdev_nowait(struct block_device *bdev)
{
	return !bdev || blk_queue_nowait(bdev_get_queue(bdev));
}

/*
 * If we tracked the file through the SCM inflight mechanism, we could support
 * any file. For now, just ensure that anything potentially problematic is done
 * inline.
 */
static bool __io_file_supports_nowait(struct file *file, umode_t mode)
{
	if (S_ISBLK(mode)) {
		if (IS_ENABLED(CONFIG_BLOCK) &&
		    io_bdev_nowait(I_BDEV(file->f_mapping->host)))
			return true;
		return false;
	}
	if (S_ISSOCK(mode))
		return true;
	if (S_ISREG(mode)) {
		if (IS_ENABLED(CONFIG_BLOCK) &&
		    io_bdev_nowait(file->f_inode->i_sb->s_bdev) &&
		    file->f_op != &io_uring_fops)
			return true;
		return false;
	}

	/* any ->read/write should understand O_NONBLOCK */
	if (file->f_flags & O_NONBLOCK)
		return true;
	return file->f_mode & FMODE_NOWAIT;
}

/*
 * If we tracked the file through the SCM inflight mechanism, we could support
 * any file. For now, just ensure that anything potentially problematic is done
 * inline.
 */
static unsigned int io_file_get_flags(struct file *file)
{
	umode_t mode = file_inode(file)->i_mode;
	unsigned int res = 0;

	if (S_ISREG(mode))
		res |= FFS_ISREG;
	if (__io_file_supports_nowait(file, mode))
		res |= FFS_NOWAIT;
	return res;
}

static inline bool io_file_supports_nowait(struct io_kiocb *req)
{
	return req->flags & REQ_F_SUPPORT_NOWAIT;
}

static int io_prep_rw(struct io_kiocb *req, const struct io_uring_sqe *sqe)
{
	struct io_ring_ctx *ctx = req->ctx;
	struct kiocb *kiocb = &req->rw.kiocb;
	struct file *file = req->file;
	unsigned ioprio;
	int ret;

	if (!io_req_ffs_set(req))
		req->flags |= io_file_get_flags(file) << REQ_F_SUPPORT_NOWAIT_BIT;

	kiocb->ki_pos = READ_ONCE(sqe->off);
	if (kiocb->ki_pos == -1) {
		if (!(file->f_mode & FMODE_STREAM)) {
			req->flags |= REQ_F_CUR_POS;
			kiocb->ki_pos = file->f_pos;
		} else {
			kiocb->ki_pos = 0;
		}
	}
	kiocb->ki_flags = iocb_flags(file);
	ret = kiocb_set_rw_flags(kiocb, READ_ONCE(sqe->rw_flags));
	if (unlikely(ret))
		return ret;

	/*
	 * If the file is marked O_NONBLOCK, still allow retry for it if it
	 * supports async. Otherwise it's impossible to use O_NONBLOCK files
	 * reliably. If not, or it IOCB_NOWAIT is set, don't retry.
	 */
	if ((kiocb->ki_flags & IOCB_NOWAIT) ||
	    ((file->f_flags & O_NONBLOCK) && !io_file_supports_nowait(req)))
		req->flags |= REQ_F_NOWAIT;

	if (ctx->flags & IORING_SETUP_IOPOLL) {
		if (!(kiocb->ki_flags & IOCB_DIRECT) || !file->f_op->iopoll)
			return -EOPNOTSUPP;

		kiocb->ki_flags |= IOCB_HIPRI | IOCB_ALLOC_CACHE;
		kiocb->ki_complete = io_complete_rw_iopoll;
		req->iopoll_completed = 0;
	} else {
		if (kiocb->ki_flags & IOCB_HIPRI)
			return -EINVAL;
		kiocb->ki_complete = io_complete_rw;
	}

	ioprio = READ_ONCE(sqe->ioprio);
	if (ioprio) {
		ret = ioprio_check_cap(ioprio);
		if (ret)
			return ret;

		kiocb->ki_ioprio = ioprio;
	} else {
		kiocb->ki_ioprio = get_current_ioprio();
	}

	req->imu = NULL;
	req->rw.addr = READ_ONCE(sqe->addr);
	req->rw.len = READ_ONCE(sqe->len);
	req->buf_index = READ_ONCE(sqe->buf_index);
	return 0;
}

static inline void io_rw_done(struct kiocb *kiocb, ssize_t ret)
{
	switch (ret) {
	case -EIOCBQUEUED:
		break;
	case -ERESTARTSYS:
	case -ERESTARTNOINTR:
	case -ERESTARTNOHAND:
	case -ERESTART_RESTARTBLOCK:
		/*
		 * We can't just restart the syscall, since previously
		 * submitted sqes may already be in progress. Just fail this
		 * IO with EINTR.
		 */
		ret = -EINTR;
		fallthrough;
	default:
		kiocb->ki_complete(kiocb, ret);
	}
}

static void kiocb_done(struct io_kiocb *req, ssize_t ret,
		       unsigned int issue_flags)
{
	struct io_async_rw *io = req->async_data;

	/* add previously done IO, if any */
	if (req_has_async_data(req) && io->bytes_done > 0) {
		if (ret < 0)
			ret = io->bytes_done;
		else
			ret += io->bytes_done;
	}

	if (req->flags & REQ_F_CUR_POS)
		req->file->f_pos = req->rw.kiocb.ki_pos;
	if (ret >= 0 && (req->rw.kiocb.ki_complete == io_complete_rw))
		__io_complete_rw(req, ret, issue_flags);
	else
		io_rw_done(&req->rw.kiocb, ret);

	if (req->flags & REQ_F_REISSUE) {
		req->flags &= ~REQ_F_REISSUE;
		if (io_resubmit_prep(req)) {
			io_req_task_queue_reissue(req);
		} else {
			req_set_fail(req);
<<<<<<< HEAD
			if (issue_flags & IO_URING_F_UNLOCKED) {
				mutex_lock(&ctx->uring_lock);
				__io_req_complete(req, issue_flags, ret, cflags);
				mutex_unlock(&ctx->uring_lock);
			} else {
				__io_req_complete(req, issue_flags, ret, cflags);
			}
=======
			req->result = ret;
			req->io_task_work.func = io_req_task_complete;
			io_req_task_work_add(req, false);
>>>>>>> 754e0b0e
		}
	}
}

static int __io_import_fixed(struct io_kiocb *req, int rw, struct iov_iter *iter,
			     struct io_mapped_ubuf *imu)
{
	size_t len = req->rw.len;
	u64 buf_end, buf_addr = req->rw.addr;
	size_t offset;

	if (unlikely(check_add_overflow(buf_addr, (u64)len, &buf_end)))
		return -EFAULT;
	/* not inside the mapped region */
	if (unlikely(buf_addr < imu->ubuf || buf_end > imu->ubuf_end))
		return -EFAULT;

	/*
	 * May not be a start of buffer, set size appropriately
	 * and advance us to the beginning.
	 */
	offset = buf_addr - imu->ubuf;
	iov_iter_bvec(iter, rw, imu->bvec, imu->nr_bvecs, offset + len);

	if (offset) {
		/*
		 * Don't use iov_iter_advance() here, as it's really slow for
		 * using the latter parts of a big fixed buffer - it iterates
		 * over each segment manually. We can cheat a bit here, because
		 * we know that:
		 *
		 * 1) it's a BVEC iter, we set it up
		 * 2) all bvecs are PAGE_SIZE in size, except potentially the
		 *    first and last bvec
		 *
		 * So just find our index, and adjust the iterator afterwards.
		 * If the offset is within the first bvec (or the whole first
		 * bvec, just use iov_iter_advance(). This makes it easier
		 * since we can just skip the first segment, which may not
		 * be PAGE_SIZE aligned.
		 */
		const struct bio_vec *bvec = imu->bvec;

		if (offset <= bvec->bv_len) {
			iov_iter_advance(iter, offset);
		} else {
			unsigned long seg_skip;

			/* skip first vec */
			offset -= bvec->bv_len;
			seg_skip = 1 + (offset >> PAGE_SHIFT);

			iter->bvec = bvec + seg_skip;
			iter->nr_segs -= seg_skip;
			iter->count -= bvec->bv_len + offset;
			iter->iov_offset = offset & ~PAGE_MASK;
		}
	}

	return 0;
}

static int io_import_fixed(struct io_kiocb *req, int rw, struct iov_iter *iter)
{
	struct io_mapped_ubuf *imu = req->imu;
	u16 index, buf_index = req->buf_index;

	if (likely(!imu)) {
		struct io_ring_ctx *ctx = req->ctx;

		if (unlikely(buf_index >= ctx->nr_user_bufs))
			return -EFAULT;
		io_req_set_rsrc_node(req, ctx);
		index = array_index_nospec(buf_index, ctx->nr_user_bufs);
		imu = READ_ONCE(ctx->user_bufs[index]);
		req->imu = imu;
	}
	return __io_import_fixed(req, rw, iter, imu);
}

static void io_ring_submit_unlock(struct io_ring_ctx *ctx, bool needs_lock)
{
	if (needs_lock)
		mutex_unlock(&ctx->uring_lock);
}

static void io_ring_submit_lock(struct io_ring_ctx *ctx, bool needs_lock)
{
	/*
	 * "Normal" inline submissions always hold the uring_lock, since we
	 * grab it from the system call. Same is true for the SQPOLL offload.
	 * The only exception is when we've detached the request and issue it
	 * from an async worker thread, grab the lock for that case.
	 */
	if (needs_lock)
		mutex_lock(&ctx->uring_lock);
}

static struct io_buffer *io_buffer_select(struct io_kiocb *req, size_t *len,
					  int bgid, unsigned int issue_flags)
{
	struct io_buffer *kbuf = req->kbuf;
	struct io_buffer *head;
	bool needs_lock = issue_flags & IO_URING_F_UNLOCKED;

	if (req->flags & REQ_F_BUFFER_SELECTED)
		return kbuf;

	io_ring_submit_lock(req->ctx, needs_lock);

	lockdep_assert_held(&req->ctx->uring_lock);

	head = xa_load(&req->ctx->io_buffers, bgid);
	if (head) {
		if (!list_empty(&head->list)) {
			kbuf = list_last_entry(&head->list, struct io_buffer,
							list);
			list_del(&kbuf->list);
		} else {
			kbuf = head;
			xa_erase(&req->ctx->io_buffers, bgid);
		}
		if (*len > kbuf->len)
			*len = kbuf->len;
		req->flags |= REQ_F_BUFFER_SELECTED;
		req->kbuf = kbuf;
	} else {
		kbuf = ERR_PTR(-ENOBUFS);
	}

	io_ring_submit_unlock(req->ctx, needs_lock);
	return kbuf;
}

static void __user *io_rw_buffer_select(struct io_kiocb *req, size_t *len,
					unsigned int issue_flags)
{
	struct io_buffer *kbuf;
	u16 bgid;

	bgid = req->buf_index;
	kbuf = io_buffer_select(req, len, bgid, issue_flags);
	if (IS_ERR(kbuf))
		return kbuf;
	return u64_to_user_ptr(kbuf->addr);
}

#ifdef CONFIG_COMPAT
static ssize_t io_compat_import(struct io_kiocb *req, struct iovec *iov,
				unsigned int issue_flags)
{
	struct compat_iovec __user *uiov;
	compat_ssize_t clen;
	void __user *buf;
	ssize_t len;

	uiov = u64_to_user_ptr(req->rw.addr);
	if (!access_ok(uiov, sizeof(*uiov)))
		return -EFAULT;
	if (__get_user(clen, &uiov->iov_len))
		return -EFAULT;
	if (clen < 0)
		return -EINVAL;

	len = clen;
	buf = io_rw_buffer_select(req, &len, issue_flags);
	if (IS_ERR(buf))
		return PTR_ERR(buf);
	iov[0].iov_base = buf;
	iov[0].iov_len = (compat_size_t) len;
	return 0;
}
#endif

static ssize_t __io_iov_buffer_select(struct io_kiocb *req, struct iovec *iov,
				      unsigned int issue_flags)
{
	struct iovec __user *uiov = u64_to_user_ptr(req->rw.addr);
	void __user *buf;
	ssize_t len;

	if (copy_from_user(iov, uiov, sizeof(*uiov)))
		return -EFAULT;

	len = iov[0].iov_len;
	if (len < 0)
		return -EINVAL;
	buf = io_rw_buffer_select(req, &len, issue_flags);
	if (IS_ERR(buf))
		return PTR_ERR(buf);
	iov[0].iov_base = buf;
	iov[0].iov_len = len;
	return 0;
}

static ssize_t io_iov_buffer_select(struct io_kiocb *req, struct iovec *iov,
				    unsigned int issue_flags)
{
	if (req->flags & REQ_F_BUFFER_SELECTED) {
		struct io_buffer *kbuf = req->kbuf;

		iov[0].iov_base = u64_to_user_ptr(kbuf->addr);
		iov[0].iov_len = kbuf->len;
		return 0;
	}
	if (req->rw.len != 1)
		return -EINVAL;

#ifdef CONFIG_COMPAT
	if (req->ctx->compat)
		return io_compat_import(req, iov, issue_flags);
#endif

	return __io_iov_buffer_select(req, iov, issue_flags);
}

static struct iovec *__io_import_iovec(int rw, struct io_kiocb *req,
				       struct io_rw_state *s,
				       unsigned int issue_flags)
{
	struct iov_iter *iter = &s->iter;
	u8 opcode = req->opcode;
	struct iovec *iovec;
	void __user *buf;
	size_t sqe_len;
	ssize_t ret;

<<<<<<< HEAD
	BUILD_BUG_ON(ERR_PTR(0) != NULL);

	if (opcode == IORING_OP_READ_FIXED || opcode == IORING_OP_WRITE_FIXED)
		return ERR_PTR(io_import_fixed(req, rw, iter));
=======
	if (opcode == IORING_OP_READ_FIXED || opcode == IORING_OP_WRITE_FIXED) {
		ret = io_import_fixed(req, rw, iter);
		if (ret)
			return ERR_PTR(ret);
		return NULL;
	}
>>>>>>> 754e0b0e

	/* buffer index only valid with fixed read/write, or buffer select  */
	if (unlikely(req->buf_index && !(req->flags & REQ_F_BUFFER_SELECT)))
		return ERR_PTR(-EINVAL);

	buf = u64_to_user_ptr(req->rw.addr);
	sqe_len = req->rw.len;

	if (opcode == IORING_OP_READ || opcode == IORING_OP_WRITE) {
		if (req->flags & REQ_F_BUFFER_SELECT) {
			buf = io_rw_buffer_select(req, &sqe_len, issue_flags);
			if (IS_ERR(buf))
				return ERR_CAST(buf);
			req->rw.len = sqe_len;
		}

		ret = import_single_range(rw, buf, sqe_len, s->fast_iov, iter);
<<<<<<< HEAD
		return ERR_PTR(ret);
=======
		if (ret)
			return ERR_PTR(ret);
		return NULL;
>>>>>>> 754e0b0e
	}

	iovec = s->fast_iov;
	if (req->flags & REQ_F_BUFFER_SELECT) {
		ret = io_iov_buffer_select(req, iovec, issue_flags);
<<<<<<< HEAD
		if (!ret)
			iov_iter_init(iter, rw, iovec, 1, iovec->iov_len);
		return ERR_PTR(ret);
=======
		if (ret)
			return ERR_PTR(ret);
		iov_iter_init(iter, rw, iovec, 1, iovec->iov_len);
		return NULL;
>>>>>>> 754e0b0e
	}

	ret = __import_iovec(rw, buf, sqe_len, UIO_FASTIOV, &iovec, iter,
			      req->ctx->compat);
	if (unlikely(ret < 0))
		return ERR_PTR(ret);
	return iovec;
}

static inline int io_import_iovec(int rw, struct io_kiocb *req,
				  struct iovec **iovec, struct io_rw_state *s,
				  unsigned int issue_flags)
{
	*iovec = __io_import_iovec(rw, req, s, issue_flags);
	if (unlikely(IS_ERR(*iovec)))
		return PTR_ERR(*iovec);

	iov_iter_save_state(&s->iter, &s->iter_state);
	return 0;
}

static inline loff_t *io_kiocb_ppos(struct kiocb *kiocb)
{
	return (kiocb->ki_filp->f_mode & FMODE_STREAM) ? NULL : &kiocb->ki_pos;
}

/*
 * For files that don't have ->read_iter() and ->write_iter(), handle them
 * by looping over ->read() or ->write() manually.
 */
static ssize_t loop_rw_iter(int rw, struct io_kiocb *req, struct iov_iter *iter)
{
	struct kiocb *kiocb = &req->rw.kiocb;
	struct file *file = req->file;
	ssize_t ret = 0;

	/*
	 * Don't support polled IO through this interface, and we can't
	 * support non-blocking either. For the latter, this just causes
	 * the kiocb to be handled from an async context.
	 */
	if (kiocb->ki_flags & IOCB_HIPRI)
		return -EOPNOTSUPP;
	if ((kiocb->ki_flags & IOCB_NOWAIT) &&
	    !(kiocb->ki_filp->f_flags & O_NONBLOCK))
		return -EAGAIN;

	while (iov_iter_count(iter)) {
		struct iovec iovec;
		ssize_t nr;

		if (!iov_iter_is_bvec(iter)) {
			iovec = iov_iter_iovec(iter);
		} else {
			iovec.iov_base = u64_to_user_ptr(req->rw.addr);
			iovec.iov_len = req->rw.len;
		}

		if (rw == READ) {
			nr = file->f_op->read(file, iovec.iov_base,
					      iovec.iov_len, io_kiocb_ppos(kiocb));
		} else {
			nr = file->f_op->write(file, iovec.iov_base,
					       iovec.iov_len, io_kiocb_ppos(kiocb));
		}

		if (nr < 0) {
			if (!ret)
				ret = nr;
			break;
		}
		if (!iov_iter_is_bvec(iter)) {
			iov_iter_advance(iter, nr);
		} else {
			req->rw.len -= nr;
			req->rw.addr += nr;
		}
		ret += nr;
		if (nr != iovec.iov_len)
			break;
	}

	return ret;
}

static void io_req_map_rw(struct io_kiocb *req, const struct iovec *iovec,
			  const struct iovec *fast_iov, struct iov_iter *iter)
{
	struct io_async_rw *rw = req->async_data;

	memcpy(&rw->s.iter, iter, sizeof(*iter));
	rw->free_iovec = iovec;
	rw->bytes_done = 0;
	/* can only be fixed buffers, no need to do anything */
	if (iov_iter_is_bvec(iter))
		return;
	if (!iovec) {
		unsigned iov_off = 0;

		rw->s.iter.iov = rw->s.fast_iov;
		if (iter->iov != fast_iov) {
			iov_off = iter->iov - fast_iov;
			rw->s.iter.iov += iov_off;
		}
		if (rw->s.fast_iov != fast_iov)
			memcpy(rw->s.fast_iov + iov_off, fast_iov + iov_off,
			       sizeof(struct iovec) * iter->nr_segs);
	} else {
		req->flags |= REQ_F_NEED_CLEANUP;
	}
}

static inline bool io_alloc_async_data(struct io_kiocb *req)
{
	WARN_ON_ONCE(!io_op_defs[req->opcode].async_size);
	req->async_data = kmalloc(io_op_defs[req->opcode].async_size, GFP_KERNEL);
	if (req->async_data) {
		req->flags |= REQ_F_ASYNC_DATA;
		return false;
	}
	return true;
}

static int io_setup_async_rw(struct io_kiocb *req, const struct iovec *iovec,
			     struct io_rw_state *s, bool force)
{
	if (!force && !io_op_defs[req->opcode].needs_async_setup)
		return 0;
	if (!req_has_async_data(req)) {
		struct io_async_rw *iorw;

		if (io_alloc_async_data(req)) {
			kfree(iovec);
			return -ENOMEM;
		}

		io_req_map_rw(req, iovec, s->fast_iov, &s->iter);
		iorw = req->async_data;
		/* we've copied and mapped the iter, ensure state is saved */
		iov_iter_save_state(&iorw->s.iter, &iorw->s.iter_state);
	}
	return 0;
}

static inline int io_rw_prep_async(struct io_kiocb *req, int rw)
{
	struct io_async_rw *iorw = req->async_data;
	struct iovec *iov;
	int ret;

	/* submission path, ->uring_lock should already be taken */
	ret = io_import_iovec(rw, req, &iov, &iorw->s, 0);
	if (unlikely(ret < 0))
		return ret;

	iorw->bytes_done = 0;
	iorw->free_iovec = iov;
	if (iov)
		req->flags |= REQ_F_NEED_CLEANUP;
	return 0;
}

static int io_read_prep(struct io_kiocb *req, const struct io_uring_sqe *sqe)
{
	if (unlikely(!(req->file->f_mode & FMODE_READ)))
		return -EBADF;
	return io_prep_rw(req, sqe);
}

/*
 * This is our waitqueue callback handler, registered through __folio_lock_async()
 * when we initially tried to do the IO with the iocb armed our waitqueue.
 * This gets called when the page is unlocked, and we generally expect that to
 * happen when the page IO is completed and the page is now uptodate. This will
 * queue a task_work based retry of the operation, attempting to copy the data
 * again. If the latter fails because the page was NOT uptodate, then we will
 * do a thread based blocking retry of the operation. That's the unexpected
 * slow path.
 */
static int io_async_buf_func(struct wait_queue_entry *wait, unsigned mode,
			     int sync, void *arg)
{
	struct wait_page_queue *wpq;
	struct io_kiocb *req = wait->private;
	struct wait_page_key *key = arg;

	wpq = container_of(wait, struct wait_page_queue, wait);

	if (!wake_page_match(wpq, key))
		return 0;

	req->rw.kiocb.ki_flags &= ~IOCB_WAITQ;
	list_del_init(&wait->entry);
	io_req_task_queue(req);
	return 1;
}

/*
 * This controls whether a given IO request should be armed for async page
 * based retry. If we return false here, the request is handed to the async
 * worker threads for retry. If we're doing buffered reads on a regular file,
 * we prepare a private wait_page_queue entry and retry the operation. This
 * will either succeed because the page is now uptodate and unlocked, or it
 * will register a callback when the page is unlocked at IO completion. Through
 * that callback, io_uring uses task_work to setup a retry of the operation.
 * That retry will attempt the buffered read again. The retry will generally
 * succeed, or in rare cases where it fails, we then fall back to using the
 * async worker threads for a blocking retry.
 */
static bool io_rw_should_retry(struct io_kiocb *req)
{
	struct io_async_rw *rw = req->async_data;
	struct wait_page_queue *wait = &rw->wpq;
	struct kiocb *kiocb = &req->rw.kiocb;

	/* never retry for NOWAIT, we just complete with -EAGAIN */
	if (req->flags & REQ_F_NOWAIT)
		return false;

	/* Only for buffered IO */
	if (kiocb->ki_flags & (IOCB_DIRECT | IOCB_HIPRI))
		return false;

	/*
	 * just use poll if we can, and don't attempt if the fs doesn't
	 * support callback based unlocks
	 */
	if (file_can_poll(req->file) || !(req->file->f_mode & FMODE_BUF_RASYNC))
		return false;

	wait->wait.func = io_async_buf_func;
	wait->wait.private = req;
	wait->wait.flags = 0;
	INIT_LIST_HEAD(&wait->wait.entry);
	kiocb->ki_flags |= IOCB_WAITQ;
	kiocb->ki_flags &= ~IOCB_NOWAIT;
	kiocb->ki_waitq = wait;
	return true;
}

static inline int io_iter_do_read(struct io_kiocb *req, struct iov_iter *iter)
{
	if (likely(req->file->f_op->read_iter))
		return call_read_iter(req->file, &req->rw.kiocb, iter);
	else if (req->file->f_op->read)
		return loop_rw_iter(READ, req, iter);
	else
		return -EINVAL;
}

static bool need_read_all(struct io_kiocb *req)
{
	return req->flags & REQ_F_ISREG ||
		S_ISBLK(file_inode(req->file)->i_mode);
}

static int io_read(struct io_kiocb *req, unsigned int issue_flags)
{
	struct io_rw_state __s, *s = &__s;
	struct iovec *iovec;
	struct kiocb *kiocb = &req->rw.kiocb;
	bool force_nonblock = issue_flags & IO_URING_F_NONBLOCK;
	struct io_async_rw *rw;
	ssize_t ret, ret2;

	if (!req_has_async_data(req)) {
		ret = io_import_iovec(READ, req, &iovec, s, issue_flags);
		if (unlikely(ret < 0))
			return ret;
	} else {
		rw = req->async_data;
		s = &rw->s;
		/*
		 * We come here from an earlier attempt, restore our state to
		 * match in case it doesn't. It's cheap enough that we don't
		 * need to make this conditional.
		 */
		iov_iter_restore(&s->iter, &s->iter_state);
		iovec = NULL;
	}
	req->result = iov_iter_count(&s->iter);

	if (force_nonblock) {
		/* If the file doesn't support async, just async punt */
		if (unlikely(!io_file_supports_nowait(req))) {
			ret = io_setup_async_rw(req, iovec, s, true);
			return ret ?: -EAGAIN;
		}
		kiocb->ki_flags |= IOCB_NOWAIT;
	} else {
		/* Ensure we clear previously set non-block flag */
		kiocb->ki_flags &= ~IOCB_NOWAIT;
	}

	ret = rw_verify_area(READ, req->file, io_kiocb_ppos(kiocb), req->result);
	if (unlikely(ret)) {
		kfree(iovec);
		return ret;
	}

	ret = io_iter_do_read(req, &s->iter);

	if (ret == -EAGAIN || (req->flags & REQ_F_REISSUE)) {
		req->flags &= ~REQ_F_REISSUE;
		/* IOPOLL retry should happen for io-wq threads */
		if (!force_nonblock && !(req->ctx->flags & IORING_SETUP_IOPOLL))
			goto done;
		/* no retry on NONBLOCK nor RWF_NOWAIT */
		if (req->flags & REQ_F_NOWAIT)
			goto done;
		ret = 0;
	} else if (ret == -EIOCBQUEUED) {
		goto out_free;
	} else if (ret == req->result || ret <= 0 || !force_nonblock ||
		   (req->flags & REQ_F_NOWAIT) || !need_read_all(req)) {
		/* read all, failed, already did sync or don't want to retry */
		goto done;
	}

	/*
	 * Don't depend on the iter state matching what was consumed, or being
	 * untouched in case of error. Restore it and we'll advance it
	 * manually if we need to.
	 */
	iov_iter_restore(&s->iter, &s->iter_state);

	ret2 = io_setup_async_rw(req, iovec, s, true);
	if (ret2)
		return ret2;

	iovec = NULL;
	rw = req->async_data;
	s = &rw->s;
	/*
	 * Now use our persistent iterator and state, if we aren't already.
	 * We've restored and mapped the iter to match.
	 */

	do {
		/*
		 * We end up here because of a partial read, either from
		 * above or inside this loop. Advance the iter by the bytes
		 * that were consumed.
		 */
		iov_iter_advance(&s->iter, ret);
		if (!iov_iter_count(&s->iter))
			break;
		rw->bytes_done += ret;
		iov_iter_save_state(&s->iter, &s->iter_state);

		/* if we can retry, do so with the callbacks armed */
		if (!io_rw_should_retry(req)) {
			kiocb->ki_flags &= ~IOCB_WAITQ;
			return -EAGAIN;
		}

		/*
		 * Now retry read with the IOCB_WAITQ parts set in the iocb. If
		 * we get -EIOCBQUEUED, then we'll get a notification when the
		 * desired page gets unlocked. We can also get a partial read
		 * here, and if we do, then just retry at the new offset.
		 */
		ret = io_iter_do_read(req, &s->iter);
		if (ret == -EIOCBQUEUED)
			return 0;
		/* we got some bytes, but not all. retry. */
		kiocb->ki_flags &= ~IOCB_WAITQ;
		iov_iter_restore(&s->iter, &s->iter_state);
	} while (ret > 0);
done:
	kiocb_done(req, ret, issue_flags);
out_free:
	/* it's faster to check here then delegate to kfree */
	if (iovec)
		kfree(iovec);
	return 0;
}

static int io_write_prep(struct io_kiocb *req, const struct io_uring_sqe *sqe)
{
	if (unlikely(!(req->file->f_mode & FMODE_WRITE)))
		return -EBADF;
	req->rw.kiocb.ki_hint = ki_hint_validate(file_write_hint(req->file));
	return io_prep_rw(req, sqe);
}

static int io_write(struct io_kiocb *req, unsigned int issue_flags)
{
	struct io_rw_state __s, *s = &__s;
	struct iovec *iovec;
	struct kiocb *kiocb = &req->rw.kiocb;
	bool force_nonblock = issue_flags & IO_URING_F_NONBLOCK;
	ssize_t ret, ret2;

	if (!req_has_async_data(req)) {
		ret = io_import_iovec(WRITE, req, &iovec, s, issue_flags);
		if (unlikely(ret < 0))
			return ret;
	} else {
		struct io_async_rw *rw = req->async_data;

		s = &rw->s;
		iov_iter_restore(&s->iter, &s->iter_state);
		iovec = NULL;
	}
	req->result = iov_iter_count(&s->iter);

	if (force_nonblock) {
		/* If the file doesn't support async, just async punt */
		if (unlikely(!io_file_supports_nowait(req)))
			goto copy_iov;

		/* file path doesn't support NOWAIT for non-direct_IO */
		if (force_nonblock && !(kiocb->ki_flags & IOCB_DIRECT) &&
		    (req->flags & REQ_F_ISREG))
			goto copy_iov;

		kiocb->ki_flags |= IOCB_NOWAIT;
	} else {
		/* Ensure we clear previously set non-block flag */
		kiocb->ki_flags &= ~IOCB_NOWAIT;
	}

	ret = rw_verify_area(WRITE, req->file, io_kiocb_ppos(kiocb), req->result);
	if (unlikely(ret))
		goto out_free;

	/*
	 * Open-code file_start_write here to grab freeze protection,
	 * which will be released by another thread in
	 * io_complete_rw().  Fool lockdep by telling it the lock got
	 * released so that it doesn't complain about the held lock when
	 * we return to userspace.
	 */
	if (req->flags & REQ_F_ISREG) {
		sb_start_write(file_inode(req->file)->i_sb);
		__sb_writers_release(file_inode(req->file)->i_sb,
					SB_FREEZE_WRITE);
	}
	kiocb->ki_flags |= IOCB_WRITE;

	if (likely(req->file->f_op->write_iter))
		ret2 = call_write_iter(req->file, kiocb, &s->iter);
	else if (req->file->f_op->write)
		ret2 = loop_rw_iter(WRITE, req, &s->iter);
	else
		ret2 = -EINVAL;

	if (req->flags & REQ_F_REISSUE) {
		req->flags &= ~REQ_F_REISSUE;
		ret2 = -EAGAIN;
	}

	/*
	 * Raw bdev writes will return -EOPNOTSUPP for IOCB_NOWAIT. Just
	 * retry them without IOCB_NOWAIT.
	 */
	if (ret2 == -EOPNOTSUPP && (kiocb->ki_flags & IOCB_NOWAIT))
		ret2 = -EAGAIN;
	/* no retry on NONBLOCK nor RWF_NOWAIT */
	if (ret2 == -EAGAIN && (req->flags & REQ_F_NOWAIT))
		goto done;
	if (!force_nonblock || ret2 != -EAGAIN) {
		/* IOPOLL retry should happen for io-wq threads */
		if (ret2 == -EAGAIN && (req->ctx->flags & IORING_SETUP_IOPOLL))
			goto copy_iov;
done:
		kiocb_done(req, ret2, issue_flags);
	} else {
copy_iov:
		iov_iter_restore(&s->iter, &s->iter_state);
		ret = io_setup_async_rw(req, iovec, s, false);
		return ret ?: -EAGAIN;
	}
out_free:
	/* it's reportedly faster than delegating the null check to kfree() */
	if (iovec)
		kfree(iovec);
	return ret;
}

static int io_renameat_prep(struct io_kiocb *req,
			    const struct io_uring_sqe *sqe)
{
	struct io_rename *ren = &req->rename;
	const char __user *oldf, *newf;

	if (unlikely(req->ctx->flags & IORING_SETUP_IOPOLL))
		return -EINVAL;
	if (sqe->ioprio || sqe->buf_index || sqe->splice_fd_in)
		return -EINVAL;
	if (unlikely(req->flags & REQ_F_FIXED_FILE))
		return -EBADF;

	ren->old_dfd = READ_ONCE(sqe->fd);
	oldf = u64_to_user_ptr(READ_ONCE(sqe->addr));
	newf = u64_to_user_ptr(READ_ONCE(sqe->addr2));
	ren->new_dfd = READ_ONCE(sqe->len);
	ren->flags = READ_ONCE(sqe->rename_flags);

	ren->oldpath = getname(oldf);
	if (IS_ERR(ren->oldpath))
		return PTR_ERR(ren->oldpath);

	ren->newpath = getname(newf);
	if (IS_ERR(ren->newpath)) {
		putname(ren->oldpath);
		return PTR_ERR(ren->newpath);
	}

	req->flags |= REQ_F_NEED_CLEANUP;
	return 0;
}

static int io_renameat(struct io_kiocb *req, unsigned int issue_flags)
{
	struct io_rename *ren = &req->rename;
	int ret;

	if (issue_flags & IO_URING_F_NONBLOCK)
		return -EAGAIN;

	ret = do_renameat2(ren->old_dfd, ren->oldpath, ren->new_dfd,
				ren->newpath, ren->flags);

	req->flags &= ~REQ_F_NEED_CLEANUP;
	if (ret < 0)
		req_set_fail(req);
	io_req_complete(req, ret);
	return 0;
}

static int io_unlinkat_prep(struct io_kiocb *req,
			    const struct io_uring_sqe *sqe)
{
	struct io_unlink *un = &req->unlink;
	const char __user *fname;

	if (unlikely(req->ctx->flags & IORING_SETUP_IOPOLL))
		return -EINVAL;
	if (sqe->ioprio || sqe->off || sqe->len || sqe->buf_index ||
	    sqe->splice_fd_in)
		return -EINVAL;
	if (unlikely(req->flags & REQ_F_FIXED_FILE))
		return -EBADF;

	un->dfd = READ_ONCE(sqe->fd);

	un->flags = READ_ONCE(sqe->unlink_flags);
	if (un->flags & ~AT_REMOVEDIR)
		return -EINVAL;

	fname = u64_to_user_ptr(READ_ONCE(sqe->addr));
	un->filename = getname(fname);
	if (IS_ERR(un->filename))
		return PTR_ERR(un->filename);

	req->flags |= REQ_F_NEED_CLEANUP;
	return 0;
}

static int io_unlinkat(struct io_kiocb *req, unsigned int issue_flags)
{
	struct io_unlink *un = &req->unlink;
	int ret;

	if (issue_flags & IO_URING_F_NONBLOCK)
		return -EAGAIN;

	if (un->flags & AT_REMOVEDIR)
		ret = do_rmdir(un->dfd, un->filename);
	else
		ret = do_unlinkat(un->dfd, un->filename);

	req->flags &= ~REQ_F_NEED_CLEANUP;
	if (ret < 0)
		req_set_fail(req);
	io_req_complete(req, ret);
	return 0;
}

static int io_mkdirat_prep(struct io_kiocb *req,
			    const struct io_uring_sqe *sqe)
{
	struct io_mkdir *mkd = &req->mkdir;
	const char __user *fname;

	if (unlikely(req->ctx->flags & IORING_SETUP_IOPOLL))
		return -EINVAL;
	if (sqe->ioprio || sqe->off || sqe->rw_flags || sqe->buf_index ||
	    sqe->splice_fd_in)
		return -EINVAL;
	if (unlikely(req->flags & REQ_F_FIXED_FILE))
		return -EBADF;

	mkd->dfd = READ_ONCE(sqe->fd);
	mkd->mode = READ_ONCE(sqe->len);

	fname = u64_to_user_ptr(READ_ONCE(sqe->addr));
	mkd->filename = getname(fname);
	if (IS_ERR(mkd->filename))
		return PTR_ERR(mkd->filename);

	req->flags |= REQ_F_NEED_CLEANUP;
	return 0;
}

static int io_mkdirat(struct io_kiocb *req, unsigned int issue_flags)
{
	struct io_mkdir *mkd = &req->mkdir;
	int ret;

	if (issue_flags & IO_URING_F_NONBLOCK)
		return -EAGAIN;

	ret = do_mkdirat(mkd->dfd, mkd->filename, mkd->mode);

	req->flags &= ~REQ_F_NEED_CLEANUP;
	if (ret < 0)
		req_set_fail(req);
	io_req_complete(req, ret);
	return 0;
}

static int io_symlinkat_prep(struct io_kiocb *req,
			    const struct io_uring_sqe *sqe)
{
	struct io_symlink *sl = &req->symlink;
	const char __user *oldpath, *newpath;

	if (unlikely(req->ctx->flags & IORING_SETUP_IOPOLL))
		return -EINVAL;
	if (sqe->ioprio || sqe->len || sqe->rw_flags || sqe->buf_index ||
	    sqe->splice_fd_in)
		return -EINVAL;
	if (unlikely(req->flags & REQ_F_FIXED_FILE))
		return -EBADF;

	sl->new_dfd = READ_ONCE(sqe->fd);
	oldpath = u64_to_user_ptr(READ_ONCE(sqe->addr));
	newpath = u64_to_user_ptr(READ_ONCE(sqe->addr2));

	sl->oldpath = getname(oldpath);
	if (IS_ERR(sl->oldpath))
		return PTR_ERR(sl->oldpath);

	sl->newpath = getname(newpath);
	if (IS_ERR(sl->newpath)) {
		putname(sl->oldpath);
		return PTR_ERR(sl->newpath);
	}

	req->flags |= REQ_F_NEED_CLEANUP;
	return 0;
}

static int io_symlinkat(struct io_kiocb *req, unsigned int issue_flags)
{
	struct io_symlink *sl = &req->symlink;
	int ret;

	if (issue_flags & IO_URING_F_NONBLOCK)
		return -EAGAIN;

	ret = do_symlinkat(sl->oldpath, sl->new_dfd, sl->newpath);

	req->flags &= ~REQ_F_NEED_CLEANUP;
	if (ret < 0)
		req_set_fail(req);
	io_req_complete(req, ret);
	return 0;
}

static int io_linkat_prep(struct io_kiocb *req,
			    const struct io_uring_sqe *sqe)
{
	struct io_hardlink *lnk = &req->hardlink;
	const char __user *oldf, *newf;

	if (unlikely(req->ctx->flags & IORING_SETUP_IOPOLL))
		return -EINVAL;
	if (sqe->ioprio || sqe->rw_flags || sqe->buf_index || sqe->splice_fd_in)
		return -EINVAL;
	if (unlikely(req->flags & REQ_F_FIXED_FILE))
		return -EBADF;

	lnk->old_dfd = READ_ONCE(sqe->fd);
	lnk->new_dfd = READ_ONCE(sqe->len);
	oldf = u64_to_user_ptr(READ_ONCE(sqe->addr));
	newf = u64_to_user_ptr(READ_ONCE(sqe->addr2));
	lnk->flags = READ_ONCE(sqe->hardlink_flags);

	lnk->oldpath = getname(oldf);
	if (IS_ERR(lnk->oldpath))
		return PTR_ERR(lnk->oldpath);

	lnk->newpath = getname(newf);
	if (IS_ERR(lnk->newpath)) {
		putname(lnk->oldpath);
		return PTR_ERR(lnk->newpath);
	}

	req->flags |= REQ_F_NEED_CLEANUP;
	return 0;
}

static int io_linkat(struct io_kiocb *req, unsigned int issue_flags)
{
	struct io_hardlink *lnk = &req->hardlink;
	int ret;

	if (issue_flags & IO_URING_F_NONBLOCK)
		return -EAGAIN;

	ret = do_linkat(lnk->old_dfd, lnk->oldpath, lnk->new_dfd,
				lnk->newpath, lnk->flags);

	req->flags &= ~REQ_F_NEED_CLEANUP;
	if (ret < 0)
		req_set_fail(req);
	io_req_complete(req, ret);
	return 0;
}

static int io_shutdown_prep(struct io_kiocb *req,
			    const struct io_uring_sqe *sqe)
{
#if defined(CONFIG_NET)
	if (unlikely(req->ctx->flags & IORING_SETUP_IOPOLL))
		return -EINVAL;
	if (unlikely(sqe->ioprio || sqe->off || sqe->addr || sqe->rw_flags ||
		     sqe->buf_index || sqe->splice_fd_in))
		return -EINVAL;

	req->shutdown.how = READ_ONCE(sqe->len);
	return 0;
#else
	return -EOPNOTSUPP;
#endif
}

static int io_shutdown(struct io_kiocb *req, unsigned int issue_flags)
{
#if defined(CONFIG_NET)
	struct socket *sock;
	int ret;

	if (issue_flags & IO_URING_F_NONBLOCK)
		return -EAGAIN;

	sock = sock_from_file(req->file);
	if (unlikely(!sock))
		return -ENOTSOCK;

	ret = __sys_shutdown_sock(sock, req->shutdown.how);
	if (ret < 0)
		req_set_fail(req);
	io_req_complete(req, ret);
	return 0;
#else
	return -EOPNOTSUPP;
#endif
}

static int __io_splice_prep(struct io_kiocb *req,
			    const struct io_uring_sqe *sqe)
{
	struct io_splice *sp = &req->splice;
	unsigned int valid_flags = SPLICE_F_FD_IN_FIXED | SPLICE_F_ALL;

	if (unlikely(req->ctx->flags & IORING_SETUP_IOPOLL))
		return -EINVAL;

	sp->file_in = NULL;
	sp->len = READ_ONCE(sqe->len);
	sp->flags = READ_ONCE(sqe->splice_flags);

	if (unlikely(sp->flags & ~valid_flags))
		return -EINVAL;

	sp->file_in = io_file_get(req->ctx, req, READ_ONCE(sqe->splice_fd_in),
				  (sp->flags & SPLICE_F_FD_IN_FIXED));
	if (!sp->file_in)
		return -EBADF;
	req->flags |= REQ_F_NEED_CLEANUP;
	return 0;
}

static int io_tee_prep(struct io_kiocb *req,
		       const struct io_uring_sqe *sqe)
{
	if (READ_ONCE(sqe->splice_off_in) || READ_ONCE(sqe->off))
		return -EINVAL;
	return __io_splice_prep(req, sqe);
}

static int io_tee(struct io_kiocb *req, unsigned int issue_flags)
{
	struct io_splice *sp = &req->splice;
	struct file *in = sp->file_in;
	struct file *out = sp->file_out;
	unsigned int flags = sp->flags & ~SPLICE_F_FD_IN_FIXED;
	long ret = 0;

	if (issue_flags & IO_URING_F_NONBLOCK)
		return -EAGAIN;
	if (sp->len)
		ret = do_tee(in, out, sp->len, flags);

	if (!(sp->flags & SPLICE_F_FD_IN_FIXED))
		io_put_file(in);
	req->flags &= ~REQ_F_NEED_CLEANUP;

	if (ret != sp->len)
		req_set_fail(req);
	io_req_complete(req, ret);
	return 0;
}

static int io_splice_prep(struct io_kiocb *req, const struct io_uring_sqe *sqe)
{
	struct io_splice *sp = &req->splice;

	sp->off_in = READ_ONCE(sqe->splice_off_in);
	sp->off_out = READ_ONCE(sqe->off);
	return __io_splice_prep(req, sqe);
}

static int io_splice(struct io_kiocb *req, unsigned int issue_flags)
{
	struct io_splice *sp = &req->splice;
	struct file *in = sp->file_in;
	struct file *out = sp->file_out;
	unsigned int flags = sp->flags & ~SPLICE_F_FD_IN_FIXED;
	loff_t *poff_in, *poff_out;
	long ret = 0;

	if (issue_flags & IO_URING_F_NONBLOCK)
		return -EAGAIN;

	poff_in = (sp->off_in == -1) ? NULL : &sp->off_in;
	poff_out = (sp->off_out == -1) ? NULL : &sp->off_out;

	if (sp->len)
		ret = do_splice(in, poff_in, out, poff_out, sp->len, flags);

	if (!(sp->flags & SPLICE_F_FD_IN_FIXED))
		io_put_file(in);
	req->flags &= ~REQ_F_NEED_CLEANUP;

	if (ret != sp->len)
		req_set_fail(req);
	io_req_complete(req, ret);
	return 0;
}

/*
 * IORING_OP_NOP just posts a completion event, nothing else.
 */
static int io_nop(struct io_kiocb *req, unsigned int issue_flags)
{
	struct io_ring_ctx *ctx = req->ctx;

	if (unlikely(ctx->flags & IORING_SETUP_IOPOLL))
		return -EINVAL;

	__io_req_complete(req, issue_flags, 0, 0);
	return 0;
}

static int io_fsync_prep(struct io_kiocb *req, const struct io_uring_sqe *sqe)
{
	struct io_ring_ctx *ctx = req->ctx;

	if (!req->file)
		return -EBADF;

	if (unlikely(ctx->flags & IORING_SETUP_IOPOLL))
		return -EINVAL;
	if (unlikely(sqe->addr || sqe->ioprio || sqe->buf_index ||
		     sqe->splice_fd_in))
		return -EINVAL;

	req->sync.flags = READ_ONCE(sqe->fsync_flags);
	if (unlikely(req->sync.flags & ~IORING_FSYNC_DATASYNC))
		return -EINVAL;

	req->sync.off = READ_ONCE(sqe->off);
	req->sync.len = READ_ONCE(sqe->len);
	return 0;
}

static int io_fsync(struct io_kiocb *req, unsigned int issue_flags)
{
	loff_t end = req->sync.off + req->sync.len;
	int ret;

	/* fsync always requires a blocking context */
	if (issue_flags & IO_URING_F_NONBLOCK)
		return -EAGAIN;

	ret = vfs_fsync_range(req->file, req->sync.off,
				end > 0 ? end : LLONG_MAX,
				req->sync.flags & IORING_FSYNC_DATASYNC);
	if (ret < 0)
		req_set_fail(req);
	io_req_complete(req, ret);
	return 0;
}

static int io_fallocate_prep(struct io_kiocb *req,
			     const struct io_uring_sqe *sqe)
{
	if (sqe->ioprio || sqe->buf_index || sqe->rw_flags ||
	    sqe->splice_fd_in)
		return -EINVAL;
	if (unlikely(req->ctx->flags & IORING_SETUP_IOPOLL))
		return -EINVAL;

	req->sync.off = READ_ONCE(sqe->off);
	req->sync.len = READ_ONCE(sqe->addr);
	req->sync.mode = READ_ONCE(sqe->len);
	return 0;
}

static int io_fallocate(struct io_kiocb *req, unsigned int issue_flags)
{
	int ret;

	/* fallocate always requiring blocking context */
	if (issue_flags & IO_URING_F_NONBLOCK)
		return -EAGAIN;
	ret = vfs_fallocate(req->file, req->sync.mode, req->sync.off,
				req->sync.len);
	if (ret < 0)
		req_set_fail(req);
	io_req_complete(req, ret);
	return 0;
}

static int __io_openat_prep(struct io_kiocb *req, const struct io_uring_sqe *sqe)
{
	const char __user *fname;
	int ret;

	if (unlikely(req->ctx->flags & IORING_SETUP_IOPOLL))
		return -EINVAL;
	if (unlikely(sqe->ioprio || sqe->buf_index))
		return -EINVAL;
	if (unlikely(req->flags & REQ_F_FIXED_FILE))
		return -EBADF;

	/* open.how should be already initialised */
	if (!(req->open.how.flags & O_PATH) && force_o_largefile())
		req->open.how.flags |= O_LARGEFILE;

	req->open.dfd = READ_ONCE(sqe->fd);
	fname = u64_to_user_ptr(READ_ONCE(sqe->addr));
	req->open.filename = getname(fname);
	if (IS_ERR(req->open.filename)) {
		ret = PTR_ERR(req->open.filename);
		req->open.filename = NULL;
		return ret;
	}

	req->open.file_slot = READ_ONCE(sqe->file_index);
	if (req->open.file_slot && (req->open.how.flags & O_CLOEXEC))
		return -EINVAL;

	req->open.nofile = rlimit(RLIMIT_NOFILE);
	req->flags |= REQ_F_NEED_CLEANUP;
	return 0;
}

static int io_openat_prep(struct io_kiocb *req, const struct io_uring_sqe *sqe)
{
	u64 mode = READ_ONCE(sqe->len);
	u64 flags = READ_ONCE(sqe->open_flags);

	req->open.how = build_open_how(flags, mode);
	return __io_openat_prep(req, sqe);
}

static int io_openat2_prep(struct io_kiocb *req, const struct io_uring_sqe *sqe)
{
	struct open_how __user *how;
	size_t len;
	int ret;

	how = u64_to_user_ptr(READ_ONCE(sqe->addr2));
	len = READ_ONCE(sqe->len);
	if (len < OPEN_HOW_SIZE_VER0)
		return -EINVAL;

	ret = copy_struct_from_user(&req->open.how, sizeof(req->open.how), how,
					len);
	if (ret)
		return ret;

	return __io_openat_prep(req, sqe);
}

static int io_openat2(struct io_kiocb *req, unsigned int issue_flags)
{
	struct open_flags op;
	struct file *file;
	bool resolve_nonblock, nonblock_set;
	bool fixed = !!req->open.file_slot;
	int ret;

	ret = build_open_flags(&req->open.how, &op);
	if (ret)
		goto err;
	nonblock_set = op.open_flag & O_NONBLOCK;
	resolve_nonblock = req->open.how.resolve & RESOLVE_CACHED;
	if (issue_flags & IO_URING_F_NONBLOCK) {
		/*
		 * Don't bother trying for O_TRUNC, O_CREAT, or O_TMPFILE open,
		 * it'll always -EAGAIN
		 */
		if (req->open.how.flags & (O_TRUNC | O_CREAT | O_TMPFILE))
			return -EAGAIN;
		op.lookup_flags |= LOOKUP_CACHED;
		op.open_flag |= O_NONBLOCK;
	}

	if (!fixed) {
		ret = __get_unused_fd_flags(req->open.how.flags, req->open.nofile);
		if (ret < 0)
			goto err;
	}

	file = do_filp_open(req->open.dfd, req->open.filename, &op);
	if (IS_ERR(file)) {
		/*
		 * We could hang on to this 'fd' on retrying, but seems like
		 * marginal gain for something that is now known to be a slower
		 * path. So just put it, and we'll get a new one when we retry.
		 */
		if (!fixed)
			put_unused_fd(ret);

		ret = PTR_ERR(file);
		/* only retry if RESOLVE_CACHED wasn't already set by application */
		if (ret == -EAGAIN &&
		    (!resolve_nonblock && (issue_flags & IO_URING_F_NONBLOCK)))
			return -EAGAIN;
		goto err;
	}

	if ((issue_flags & IO_URING_F_NONBLOCK) && !nonblock_set)
		file->f_flags &= ~O_NONBLOCK;
	fsnotify_open(file);

	if (!fixed)
		fd_install(ret, file);
	else
		ret = io_install_fixed_file(req, file, issue_flags,
					    req->open.file_slot - 1);
err:
	putname(req->open.filename);
	req->flags &= ~REQ_F_NEED_CLEANUP;
	if (ret < 0)
		req_set_fail(req);
	__io_req_complete(req, issue_flags, ret, 0);
	return 0;
}

static int io_openat(struct io_kiocb *req, unsigned int issue_flags)
{
	return io_openat2(req, issue_flags);
}

static int io_remove_buffers_prep(struct io_kiocb *req,
				  const struct io_uring_sqe *sqe)
{
	struct io_provide_buf *p = &req->pbuf;
	u64 tmp;

	if (sqe->ioprio || sqe->rw_flags || sqe->addr || sqe->len || sqe->off ||
	    sqe->splice_fd_in)
		return -EINVAL;

	tmp = READ_ONCE(sqe->fd);
	if (!tmp || tmp > USHRT_MAX)
		return -EINVAL;

	memset(p, 0, sizeof(*p));
	p->nbufs = tmp;
	p->bgid = READ_ONCE(sqe->buf_group);
	return 0;
}

static int __io_remove_buffers(struct io_ring_ctx *ctx, struct io_buffer *buf,
			       int bgid, unsigned nbufs)
{
	unsigned i = 0;

	/* shouldn't happen */
	if (!nbufs)
		return 0;

	/* the head kbuf is the list itself */
	while (!list_empty(&buf->list)) {
		struct io_buffer *nxt;

		nxt = list_first_entry(&buf->list, struct io_buffer, list);
		list_del(&nxt->list);
		kfree(nxt);
		if (++i == nbufs)
			return i;
		cond_resched();
	}
	i++;
	kfree(buf);
	xa_erase(&ctx->io_buffers, bgid);

	return i;
}

static int io_remove_buffers(struct io_kiocb *req, unsigned int issue_flags)
{
	struct io_provide_buf *p = &req->pbuf;
	struct io_ring_ctx *ctx = req->ctx;
	struct io_buffer *head;
	int ret = 0;
	bool needs_lock = issue_flags & IO_URING_F_UNLOCKED;

	io_ring_submit_lock(ctx, needs_lock);

	lockdep_assert_held(&ctx->uring_lock);

	ret = -ENOENT;
	head = xa_load(&ctx->io_buffers, p->bgid);
	if (head)
		ret = __io_remove_buffers(ctx, head, p->bgid, p->nbufs);
	if (ret < 0)
		req_set_fail(req);

	/* complete before unlock, IOPOLL may need the lock */
	__io_req_complete(req, issue_flags, ret, 0);
	io_ring_submit_unlock(ctx, needs_lock);
	return 0;
}

static int io_provide_buffers_prep(struct io_kiocb *req,
				   const struct io_uring_sqe *sqe)
{
	unsigned long size, tmp_check;
	struct io_provide_buf *p = &req->pbuf;
	u64 tmp;

	if (sqe->ioprio || sqe->rw_flags || sqe->splice_fd_in)
		return -EINVAL;

	tmp = READ_ONCE(sqe->fd);
	if (!tmp || tmp > USHRT_MAX)
		return -E2BIG;
	p->nbufs = tmp;
	p->addr = READ_ONCE(sqe->addr);
	p->len = READ_ONCE(sqe->len);

	if (check_mul_overflow((unsigned long)p->len, (unsigned long)p->nbufs,
				&size))
		return -EOVERFLOW;
	if (check_add_overflow((unsigned long)p->addr, size, &tmp_check))
		return -EOVERFLOW;

	size = (unsigned long)p->len * p->nbufs;
	if (!access_ok(u64_to_user_ptr(p->addr), size))
		return -EFAULT;

	p->bgid = READ_ONCE(sqe->buf_group);
	tmp = READ_ONCE(sqe->off);
	if (tmp > USHRT_MAX)
		return -E2BIG;
	p->bid = tmp;
	return 0;
}

static int io_add_buffers(struct io_provide_buf *pbuf, struct io_buffer **head)
{
	struct io_buffer *buf;
	u64 addr = pbuf->addr;
	int i, bid = pbuf->bid;

	for (i = 0; i < pbuf->nbufs; i++) {
		buf = kmalloc(sizeof(*buf), GFP_KERNEL_ACCOUNT);
		if (!buf)
			break;

		buf->addr = addr;
		buf->len = min_t(__u32, pbuf->len, MAX_RW_COUNT);
		buf->bid = bid;
		addr += pbuf->len;
		bid++;
		if (!*head) {
			INIT_LIST_HEAD(&buf->list);
			*head = buf;
		} else {
			list_add_tail(&buf->list, &(*head)->list);
		}
	}

	return i ? i : -ENOMEM;
}

static int io_provide_buffers(struct io_kiocb *req, unsigned int issue_flags)
{
	struct io_provide_buf *p = &req->pbuf;
	struct io_ring_ctx *ctx = req->ctx;
	struct io_buffer *head, *list;
	int ret = 0;
	bool needs_lock = issue_flags & IO_URING_F_UNLOCKED;

	io_ring_submit_lock(ctx, needs_lock);

	lockdep_assert_held(&ctx->uring_lock);

	list = head = xa_load(&ctx->io_buffers, p->bgid);

	ret = io_add_buffers(p, &head);
	if (ret >= 0 && !list) {
		ret = xa_insert(&ctx->io_buffers, p->bgid, head, GFP_KERNEL);
		if (ret < 0)
			__io_remove_buffers(ctx, head, p->bgid, -1U);
	}
	if (ret < 0)
		req_set_fail(req);
	/* complete before unlock, IOPOLL may need the lock */
	__io_req_complete(req, issue_flags, ret, 0);
	io_ring_submit_unlock(ctx, needs_lock);
	return 0;
}

static int io_epoll_ctl_prep(struct io_kiocb *req,
			     const struct io_uring_sqe *sqe)
{
#if defined(CONFIG_EPOLL)
	if (sqe->ioprio || sqe->buf_index || sqe->splice_fd_in)
		return -EINVAL;
	if (unlikely(req->ctx->flags & IORING_SETUP_IOPOLL))
		return -EINVAL;

	req->epoll.epfd = READ_ONCE(sqe->fd);
	req->epoll.op = READ_ONCE(sqe->len);
	req->epoll.fd = READ_ONCE(sqe->off);

	if (ep_op_has_event(req->epoll.op)) {
		struct epoll_event __user *ev;

		ev = u64_to_user_ptr(READ_ONCE(sqe->addr));
		if (copy_from_user(&req->epoll.event, ev, sizeof(*ev)))
			return -EFAULT;
	}

	return 0;
#else
	return -EOPNOTSUPP;
#endif
}

static int io_epoll_ctl(struct io_kiocb *req, unsigned int issue_flags)
{
#if defined(CONFIG_EPOLL)
	struct io_epoll *ie = &req->epoll;
	int ret;
	bool force_nonblock = issue_flags & IO_URING_F_NONBLOCK;

	ret = do_epoll_ctl(ie->epfd, ie->op, ie->fd, &ie->event, force_nonblock);
	if (force_nonblock && ret == -EAGAIN)
		return -EAGAIN;

	if (ret < 0)
		req_set_fail(req);
	__io_req_complete(req, issue_flags, ret, 0);
	return 0;
#else
	return -EOPNOTSUPP;
#endif
}

static int io_madvise_prep(struct io_kiocb *req, const struct io_uring_sqe *sqe)
{
#if defined(CONFIG_ADVISE_SYSCALLS) && defined(CONFIG_MMU)
	if (sqe->ioprio || sqe->buf_index || sqe->off || sqe->splice_fd_in)
		return -EINVAL;
	if (unlikely(req->ctx->flags & IORING_SETUP_IOPOLL))
		return -EINVAL;

	req->madvise.addr = READ_ONCE(sqe->addr);
	req->madvise.len = READ_ONCE(sqe->len);
	req->madvise.advice = READ_ONCE(sqe->fadvise_advice);
	return 0;
#else
	return -EOPNOTSUPP;
#endif
}

static int io_madvise(struct io_kiocb *req, unsigned int issue_flags)
{
#if defined(CONFIG_ADVISE_SYSCALLS) && defined(CONFIG_MMU)
	struct io_madvise *ma = &req->madvise;
	int ret;

	if (issue_flags & IO_URING_F_NONBLOCK)
		return -EAGAIN;

	ret = do_madvise(current->mm, ma->addr, ma->len, ma->advice);
	if (ret < 0)
		req_set_fail(req);
	io_req_complete(req, ret);
	return 0;
#else
	return -EOPNOTSUPP;
#endif
}

static int io_fadvise_prep(struct io_kiocb *req, const struct io_uring_sqe *sqe)
{
	if (sqe->ioprio || sqe->buf_index || sqe->addr || sqe->splice_fd_in)
		return -EINVAL;
	if (unlikely(req->ctx->flags & IORING_SETUP_IOPOLL))
		return -EINVAL;

	req->fadvise.offset = READ_ONCE(sqe->off);
	req->fadvise.len = READ_ONCE(sqe->len);
	req->fadvise.advice = READ_ONCE(sqe->fadvise_advice);
	return 0;
}

static int io_fadvise(struct io_kiocb *req, unsigned int issue_flags)
{
	struct io_fadvise *fa = &req->fadvise;
	int ret;

	if (issue_flags & IO_URING_F_NONBLOCK) {
		switch (fa->advice) {
		case POSIX_FADV_NORMAL:
		case POSIX_FADV_RANDOM:
		case POSIX_FADV_SEQUENTIAL:
			break;
		default:
			return -EAGAIN;
		}
	}

	ret = vfs_fadvise(req->file, fa->offset, fa->len, fa->advice);
	if (ret < 0)
		req_set_fail(req);
	__io_req_complete(req, issue_flags, ret, 0);
	return 0;
}

static int io_statx_prep(struct io_kiocb *req, const struct io_uring_sqe *sqe)
{
	if (unlikely(req->ctx->flags & IORING_SETUP_IOPOLL))
		return -EINVAL;
	if (sqe->ioprio || sqe->buf_index || sqe->splice_fd_in)
		return -EINVAL;
	if (req->flags & REQ_F_FIXED_FILE)
		return -EBADF;

	req->statx.dfd = READ_ONCE(sqe->fd);
	req->statx.mask = READ_ONCE(sqe->len);
	req->statx.filename = u64_to_user_ptr(READ_ONCE(sqe->addr));
	req->statx.buffer = u64_to_user_ptr(READ_ONCE(sqe->addr2));
	req->statx.flags = READ_ONCE(sqe->statx_flags);

	return 0;
}

static int io_statx(struct io_kiocb *req, unsigned int issue_flags)
{
	struct io_statx *ctx = &req->statx;
	int ret;

	if (issue_flags & IO_URING_F_NONBLOCK)
		return -EAGAIN;

	ret = do_statx(ctx->dfd, ctx->filename, ctx->flags, ctx->mask,
		       ctx->buffer);

	if (ret < 0)
		req_set_fail(req);
	io_req_complete(req, ret);
	return 0;
}

static int io_close_prep(struct io_kiocb *req, const struct io_uring_sqe *sqe)
{
	if (unlikely(req->ctx->flags & IORING_SETUP_IOPOLL))
		return -EINVAL;
	if (sqe->ioprio || sqe->off || sqe->addr || sqe->len ||
	    sqe->rw_flags || sqe->buf_index)
		return -EINVAL;
	if (req->flags & REQ_F_FIXED_FILE)
		return -EBADF;

	req->close.fd = READ_ONCE(sqe->fd);
	req->close.file_slot = READ_ONCE(sqe->file_index);
	if (req->close.file_slot && req->close.fd)
		return -EINVAL;

	return 0;
}

static int io_close(struct io_kiocb *req, unsigned int issue_flags)
{
	struct files_struct *files = current->files;
	struct io_close *close = &req->close;
	struct fdtable *fdt;
	struct file *file = NULL;
	int ret = -EBADF;

	if (req->close.file_slot) {
		ret = io_close_fixed(req, issue_flags);
		goto err;
	}

	spin_lock(&files->file_lock);
	fdt = files_fdtable(files);
	if (close->fd >= fdt->max_fds) {
		spin_unlock(&files->file_lock);
		goto err;
	}
	file = fdt->fd[close->fd];
	if (!file || file->f_op == &io_uring_fops) {
		spin_unlock(&files->file_lock);
		file = NULL;
		goto err;
	}

	/* if the file has a flush method, be safe and punt to async */
	if (file->f_op->flush && (issue_flags & IO_URING_F_NONBLOCK)) {
		spin_unlock(&files->file_lock);
		return -EAGAIN;
	}

	ret = __close_fd_get_file(close->fd, &file);
	spin_unlock(&files->file_lock);
	if (ret < 0) {
		if (ret == -ENOENT)
			ret = -EBADF;
		goto err;
	}

	/* No ->flush() or already async, safely close from here */
	ret = filp_close(file, current->files);
err:
	if (ret < 0)
		req_set_fail(req);
	if (file)
		fput(file);
	__io_req_complete(req, issue_flags, ret, 0);
	return 0;
}

static int io_sfr_prep(struct io_kiocb *req, const struct io_uring_sqe *sqe)
{
	struct io_ring_ctx *ctx = req->ctx;

	if (unlikely(ctx->flags & IORING_SETUP_IOPOLL))
		return -EINVAL;
	if (unlikely(sqe->addr || sqe->ioprio || sqe->buf_index ||
		     sqe->splice_fd_in))
		return -EINVAL;

	req->sync.off = READ_ONCE(sqe->off);
	req->sync.len = READ_ONCE(sqe->len);
	req->sync.flags = READ_ONCE(sqe->sync_range_flags);
	return 0;
}

static int io_sync_file_range(struct io_kiocb *req, unsigned int issue_flags)
{
	int ret;

	/* sync_file_range always requires a blocking context */
	if (issue_flags & IO_URING_F_NONBLOCK)
		return -EAGAIN;

	ret = sync_file_range(req->file, req->sync.off, req->sync.len,
				req->sync.flags);
	if (ret < 0)
		req_set_fail(req);
	io_req_complete(req, ret);
	return 0;
}

#if defined(CONFIG_NET)
static int io_setup_async_msg(struct io_kiocb *req,
			      struct io_async_msghdr *kmsg)
{
	struct io_async_msghdr *async_msg = req->async_data;

	if (async_msg)
		return -EAGAIN;
	if (io_alloc_async_data(req)) {
		kfree(kmsg->free_iov);
		return -ENOMEM;
	}
	async_msg = req->async_data;
	req->flags |= REQ_F_NEED_CLEANUP;
	memcpy(async_msg, kmsg, sizeof(*kmsg));
	async_msg->msg.msg_name = &async_msg->addr;
	/* if were using fast_iov, set it to the new one */
	if (!async_msg->free_iov)
		async_msg->msg.msg_iter.iov = async_msg->fast_iov;

	return -EAGAIN;
}

static int io_sendmsg_copy_hdr(struct io_kiocb *req,
			       struct io_async_msghdr *iomsg)
{
	iomsg->msg.msg_name = &iomsg->addr;
	iomsg->free_iov = iomsg->fast_iov;
	return sendmsg_copy_msghdr(&iomsg->msg, req->sr_msg.umsg,
				   req->sr_msg.msg_flags, &iomsg->free_iov);
}

static int io_sendmsg_prep_async(struct io_kiocb *req)
{
	int ret;

	ret = io_sendmsg_copy_hdr(req, req->async_data);
	if (!ret)
		req->flags |= REQ_F_NEED_CLEANUP;
	return ret;
}

static int io_sendmsg_prep(struct io_kiocb *req, const struct io_uring_sqe *sqe)
{
	struct io_sr_msg *sr = &req->sr_msg;

	if (unlikely(req->ctx->flags & IORING_SETUP_IOPOLL))
		return -EINVAL;

	sr->umsg = u64_to_user_ptr(READ_ONCE(sqe->addr));
	sr->len = READ_ONCE(sqe->len);
	sr->msg_flags = READ_ONCE(sqe->msg_flags) | MSG_NOSIGNAL;
	if (sr->msg_flags & MSG_DONTWAIT)
		req->flags |= REQ_F_NOWAIT;

#ifdef CONFIG_COMPAT
	if (req->ctx->compat)
		sr->msg_flags |= MSG_CMSG_COMPAT;
#endif
	return 0;
}

static int io_sendmsg(struct io_kiocb *req, unsigned int issue_flags)
{
	struct io_async_msghdr iomsg, *kmsg;
	struct socket *sock;
	unsigned flags;
	int min_ret = 0;
	int ret;

	sock = sock_from_file(req->file);
	if (unlikely(!sock))
		return -ENOTSOCK;

	if (req_has_async_data(req)) {
		kmsg = req->async_data;
	} else {
		ret = io_sendmsg_copy_hdr(req, &iomsg);
		if (ret)
			return ret;
		kmsg = &iomsg;
	}

	flags = req->sr_msg.msg_flags;
	if (issue_flags & IO_URING_F_NONBLOCK)
		flags |= MSG_DONTWAIT;
	if (flags & MSG_WAITALL)
		min_ret = iov_iter_count(&kmsg->msg.msg_iter);

	ret = __sys_sendmsg_sock(sock, &kmsg->msg, flags);

	if (ret < min_ret) {
		if (ret == -EAGAIN && (issue_flags & IO_URING_F_NONBLOCK))
			return io_setup_async_msg(req, kmsg);
		if (ret == -ERESTARTSYS)
			ret = -EINTR;
		req_set_fail(req);
	}
	/* fast path, check for non-NULL to avoid function call */
	if (kmsg->free_iov)
		kfree(kmsg->free_iov);
	req->flags &= ~REQ_F_NEED_CLEANUP;
	__io_req_complete(req, issue_flags, ret, 0);
	return 0;
}

static int io_send(struct io_kiocb *req, unsigned int issue_flags)
{
	struct io_sr_msg *sr = &req->sr_msg;
	struct msghdr msg;
	struct iovec iov;
	struct socket *sock;
	unsigned flags;
	int min_ret = 0;
	int ret;

	sock = sock_from_file(req->file);
	if (unlikely(!sock))
		return -ENOTSOCK;

	ret = import_single_range(WRITE, sr->buf, sr->len, &iov, &msg.msg_iter);
	if (unlikely(ret))
		return ret;

	msg.msg_name = NULL;
	msg.msg_control = NULL;
	msg.msg_controllen = 0;
	msg.msg_namelen = 0;

	flags = req->sr_msg.msg_flags;
	if (issue_flags & IO_URING_F_NONBLOCK)
		flags |= MSG_DONTWAIT;
	if (flags & MSG_WAITALL)
		min_ret = iov_iter_count(&msg.msg_iter);

	msg.msg_flags = flags;
	ret = sock_sendmsg(sock, &msg);
	if (ret < min_ret) {
		if (ret == -EAGAIN && (issue_flags & IO_URING_F_NONBLOCK))
			return -EAGAIN;
		if (ret == -ERESTARTSYS)
			ret = -EINTR;
		req_set_fail(req);
	}
	__io_req_complete(req, issue_flags, ret, 0);
	return 0;
}

static int __io_recvmsg_copy_hdr(struct io_kiocb *req,
				 struct io_async_msghdr *iomsg)
{
	struct io_sr_msg *sr = &req->sr_msg;
	struct iovec __user *uiov;
	size_t iov_len;
	int ret;

	ret = __copy_msghdr_from_user(&iomsg->msg, sr->umsg,
					&iomsg->uaddr, &uiov, &iov_len);
	if (ret)
		return ret;

	if (req->flags & REQ_F_BUFFER_SELECT) {
		if (iov_len > 1)
			return -EINVAL;
		if (copy_from_user(iomsg->fast_iov, uiov, sizeof(*uiov)))
			return -EFAULT;
		sr->len = iomsg->fast_iov[0].iov_len;
		iomsg->free_iov = NULL;
	} else {
		iomsg->free_iov = iomsg->fast_iov;
		ret = __import_iovec(READ, uiov, iov_len, UIO_FASTIOV,
				     &iomsg->free_iov, &iomsg->msg.msg_iter,
				     false);
		if (ret > 0)
			ret = 0;
	}

	return ret;
}

#ifdef CONFIG_COMPAT
static int __io_compat_recvmsg_copy_hdr(struct io_kiocb *req,
					struct io_async_msghdr *iomsg)
{
	struct io_sr_msg *sr = &req->sr_msg;
	struct compat_iovec __user *uiov;
	compat_uptr_t ptr;
	compat_size_t len;
	int ret;

	ret = __get_compat_msghdr(&iomsg->msg, sr->umsg_compat, &iomsg->uaddr,
				  &ptr, &len);
	if (ret)
		return ret;

	uiov = compat_ptr(ptr);
	if (req->flags & REQ_F_BUFFER_SELECT) {
		compat_ssize_t clen;

		if (len > 1)
			return -EINVAL;
		if (!access_ok(uiov, sizeof(*uiov)))
			return -EFAULT;
		if (__get_user(clen, &uiov->iov_len))
			return -EFAULT;
		if (clen < 0)
			return -EINVAL;
		sr->len = clen;
		iomsg->free_iov = NULL;
	} else {
		iomsg->free_iov = iomsg->fast_iov;
		ret = __import_iovec(READ, (struct iovec __user *)uiov, len,
				   UIO_FASTIOV, &iomsg->free_iov,
				   &iomsg->msg.msg_iter, true);
		if (ret < 0)
			return ret;
	}

	return 0;
}
#endif

static int io_recvmsg_copy_hdr(struct io_kiocb *req,
			       struct io_async_msghdr *iomsg)
{
	iomsg->msg.msg_name = &iomsg->addr;

#ifdef CONFIG_COMPAT
	if (req->ctx->compat)
		return __io_compat_recvmsg_copy_hdr(req, iomsg);
#endif

	return __io_recvmsg_copy_hdr(req, iomsg);
}

static struct io_buffer *io_recv_buffer_select(struct io_kiocb *req,
					       unsigned int issue_flags)
{
	struct io_sr_msg *sr = &req->sr_msg;
<<<<<<< HEAD

	return io_buffer_select(req, &sr->len, sr->bgid, issue_flags);
}

static inline unsigned int io_put_recv_kbuf(struct io_kiocb *req)
{
	return io_put_kbuf(req, req->kbuf);
=======

	return io_buffer_select(req, &sr->len, sr->bgid, issue_flags);
>>>>>>> 754e0b0e
}

static int io_recvmsg_prep_async(struct io_kiocb *req)
{
	int ret;

	ret = io_recvmsg_copy_hdr(req, req->async_data);
	if (!ret)
		req->flags |= REQ_F_NEED_CLEANUP;
	return ret;
}

static int io_recvmsg_prep(struct io_kiocb *req, const struct io_uring_sqe *sqe)
{
	struct io_sr_msg *sr = &req->sr_msg;

	if (unlikely(req->ctx->flags & IORING_SETUP_IOPOLL))
		return -EINVAL;

	sr->umsg = u64_to_user_ptr(READ_ONCE(sqe->addr));
	sr->len = READ_ONCE(sqe->len);
	sr->bgid = READ_ONCE(sqe->buf_group);
	sr->msg_flags = READ_ONCE(sqe->msg_flags) | MSG_NOSIGNAL;
	if (sr->msg_flags & MSG_DONTWAIT)
		req->flags |= REQ_F_NOWAIT;

#ifdef CONFIG_COMPAT
	if (req->ctx->compat)
		sr->msg_flags |= MSG_CMSG_COMPAT;
#endif
	return 0;
}

static int io_recvmsg(struct io_kiocb *req, unsigned int issue_flags)
{
	struct io_async_msghdr iomsg, *kmsg;
	struct socket *sock;
	struct io_buffer *kbuf;
	unsigned flags;
	int ret, min_ret = 0;
	bool force_nonblock = issue_flags & IO_URING_F_NONBLOCK;

	sock = sock_from_file(req->file);
	if (unlikely(!sock))
		return -ENOTSOCK;

	if (req_has_async_data(req)) {
		kmsg = req->async_data;
	} else {
		ret = io_recvmsg_copy_hdr(req, &iomsg);
		if (ret)
			return ret;
		kmsg = &iomsg;
	}

	if (req->flags & REQ_F_BUFFER_SELECT) {
		kbuf = io_recv_buffer_select(req, issue_flags);
		if (IS_ERR(kbuf))
			return PTR_ERR(kbuf);
		kmsg->fast_iov[0].iov_base = u64_to_user_ptr(kbuf->addr);
		kmsg->fast_iov[0].iov_len = req->sr_msg.len;
		iov_iter_init(&kmsg->msg.msg_iter, READ, kmsg->fast_iov,
				1, req->sr_msg.len);
	}

	flags = req->sr_msg.msg_flags;
	if (force_nonblock)
		flags |= MSG_DONTWAIT;
	if (flags & MSG_WAITALL)
		min_ret = iov_iter_count(&kmsg->msg.msg_iter);

	ret = __sys_recvmsg_sock(sock, &kmsg->msg, req->sr_msg.umsg,
					kmsg->uaddr, flags);
	if (ret < min_ret) {
		if (ret == -EAGAIN && force_nonblock)
			return io_setup_async_msg(req, kmsg);
		if (ret == -ERESTARTSYS)
			ret = -EINTR;
		req_set_fail(req);
	} else if ((flags & MSG_WAITALL) && (kmsg->msg.msg_flags & (MSG_TRUNC | MSG_CTRUNC))) {
		req_set_fail(req);
	}

	/* fast path, check for non-NULL to avoid function call */
	if (kmsg->free_iov)
		kfree(kmsg->free_iov);
	req->flags &= ~REQ_F_NEED_CLEANUP;
	__io_req_complete(req, issue_flags, ret, io_put_kbuf(req));
	return 0;
}

static int io_recv(struct io_kiocb *req, unsigned int issue_flags)
{
	struct io_buffer *kbuf;
	struct io_sr_msg *sr = &req->sr_msg;
	struct msghdr msg;
	void __user *buf = sr->buf;
	struct socket *sock;
	struct iovec iov;
	unsigned flags;
	int ret, min_ret = 0;
	bool force_nonblock = issue_flags & IO_URING_F_NONBLOCK;

	sock = sock_from_file(req->file);
	if (unlikely(!sock))
		return -ENOTSOCK;

	if (req->flags & REQ_F_BUFFER_SELECT) {
		kbuf = io_recv_buffer_select(req, issue_flags);
		if (IS_ERR(kbuf))
			return PTR_ERR(kbuf);
		buf = u64_to_user_ptr(kbuf->addr);
	}

	ret = import_single_range(READ, buf, sr->len, &iov, &msg.msg_iter);
	if (unlikely(ret))
		goto out_free;

	msg.msg_name = NULL;
	msg.msg_control = NULL;
	msg.msg_controllen = 0;
	msg.msg_namelen = 0;
	msg.msg_iocb = NULL;
	msg.msg_flags = 0;

	flags = req->sr_msg.msg_flags;
	if (force_nonblock)
		flags |= MSG_DONTWAIT;
	if (flags & MSG_WAITALL)
		min_ret = iov_iter_count(&msg.msg_iter);

	ret = sock_recvmsg(sock, &msg, flags);
	if (ret < min_ret) {
		if (ret == -EAGAIN && force_nonblock)
			return -EAGAIN;
		if (ret == -ERESTARTSYS)
			ret = -EINTR;
		req_set_fail(req);
	} else if ((flags & MSG_WAITALL) && (msg.msg_flags & (MSG_TRUNC | MSG_CTRUNC))) {
out_free:
		req_set_fail(req);
	}
	__io_req_complete(req, issue_flags, ret, io_put_kbuf(req));
	return 0;
}

static int io_accept_prep(struct io_kiocb *req, const struct io_uring_sqe *sqe)
{
	struct io_accept *accept = &req->accept;

	if (unlikely(req->ctx->flags & IORING_SETUP_IOPOLL))
		return -EINVAL;
	if (sqe->ioprio || sqe->len || sqe->buf_index)
		return -EINVAL;

	accept->addr = u64_to_user_ptr(READ_ONCE(sqe->addr));
	accept->addr_len = u64_to_user_ptr(READ_ONCE(sqe->addr2));
	accept->flags = READ_ONCE(sqe->accept_flags);
	accept->nofile = rlimit(RLIMIT_NOFILE);

	accept->file_slot = READ_ONCE(sqe->file_index);
	if (accept->file_slot && ((req->open.how.flags & O_CLOEXEC) ||
				  (accept->flags & SOCK_CLOEXEC)))
		return -EINVAL;
	if (accept->flags & ~(SOCK_CLOEXEC | SOCK_NONBLOCK))
		return -EINVAL;
	if (SOCK_NONBLOCK != O_NONBLOCK && (accept->flags & SOCK_NONBLOCK))
		accept->flags = (accept->flags & ~SOCK_NONBLOCK) | O_NONBLOCK;
	return 0;
}

static int io_accept(struct io_kiocb *req, unsigned int issue_flags)
{
	struct io_accept *accept = &req->accept;
	bool force_nonblock = issue_flags & IO_URING_F_NONBLOCK;
	unsigned int file_flags = force_nonblock ? O_NONBLOCK : 0;
	bool fixed = !!accept->file_slot;
	struct file *file;
	int ret, fd;

	if (req->file->f_flags & O_NONBLOCK)
		req->flags |= REQ_F_NOWAIT;

	if (!fixed) {
		fd = __get_unused_fd_flags(accept->flags, accept->nofile);
		if (unlikely(fd < 0))
			return fd;
	}
	file = do_accept(req->file, file_flags, accept->addr, accept->addr_len,
			 accept->flags);
	if (IS_ERR(file)) {
		if (!fixed)
			put_unused_fd(fd);
		ret = PTR_ERR(file);
		if (ret == -EAGAIN && force_nonblock)
			return -EAGAIN;
		if (ret == -ERESTARTSYS)
			ret = -EINTR;
		req_set_fail(req);
	} else if (!fixed) {
		fd_install(fd, file);
		ret = fd;
	} else {
		ret = io_install_fixed_file(req, file, issue_flags,
					    accept->file_slot - 1);
	}
	__io_req_complete(req, issue_flags, ret, 0);
	return 0;
}

static int io_connect_prep_async(struct io_kiocb *req)
{
	struct io_async_connect *io = req->async_data;
	struct io_connect *conn = &req->connect;

	return move_addr_to_kernel(conn->addr, conn->addr_len, &io->address);
}

static int io_connect_prep(struct io_kiocb *req, const struct io_uring_sqe *sqe)
{
	struct io_connect *conn = &req->connect;

	if (unlikely(req->ctx->flags & IORING_SETUP_IOPOLL))
		return -EINVAL;
	if (sqe->ioprio || sqe->len || sqe->buf_index || sqe->rw_flags ||
	    sqe->splice_fd_in)
		return -EINVAL;

	conn->addr = u64_to_user_ptr(READ_ONCE(sqe->addr));
	conn->addr_len =  READ_ONCE(sqe->addr2);
	return 0;
}

static int io_connect(struct io_kiocb *req, unsigned int issue_flags)
{
	struct io_async_connect __io, *io;
	unsigned file_flags;
	int ret;
	bool force_nonblock = issue_flags & IO_URING_F_NONBLOCK;

	if (req_has_async_data(req)) {
		io = req->async_data;
	} else {
		ret = move_addr_to_kernel(req->connect.addr,
						req->connect.addr_len,
						&__io.address);
		if (ret)
			goto out;
		io = &__io;
	}

	file_flags = force_nonblock ? O_NONBLOCK : 0;

	ret = __sys_connect_file(req->file, &io->address,
					req->connect.addr_len, file_flags);
	if ((ret == -EAGAIN || ret == -EINPROGRESS) && force_nonblock) {
		if (req_has_async_data(req))
			return -EAGAIN;
		if (io_alloc_async_data(req)) {
			ret = -ENOMEM;
			goto out;
		}
		memcpy(req->async_data, &__io, sizeof(__io));
		return -EAGAIN;
	}
	if (ret == -ERESTARTSYS)
		ret = -EINTR;
out:
	if (ret < 0)
		req_set_fail(req);
	__io_req_complete(req, issue_flags, ret, 0);
	return 0;
}
#else /* !CONFIG_NET */
#define IO_NETOP_FN(op)							\
static int io_##op(struct io_kiocb *req, unsigned int issue_flags)	\
{									\
	return -EOPNOTSUPP;						\
}

#define IO_NETOP_PREP(op)						\
IO_NETOP_FN(op)								\
static int io_##op##_prep(struct io_kiocb *req, const struct io_uring_sqe *sqe) \
{									\
	return -EOPNOTSUPP;						\
}									\

#define IO_NETOP_PREP_ASYNC(op)						\
IO_NETOP_PREP(op)							\
static int io_##op##_prep_async(struct io_kiocb *req)			\
{									\
	return -EOPNOTSUPP;						\
}

IO_NETOP_PREP_ASYNC(sendmsg);
IO_NETOP_PREP_ASYNC(recvmsg);
IO_NETOP_PREP_ASYNC(connect);
IO_NETOP_PREP(accept);
IO_NETOP_FN(send);
IO_NETOP_FN(recv);
#endif /* CONFIG_NET */

struct io_poll_table {
	struct poll_table_struct pt;
	struct io_kiocb *req;
	int nr_entries;
	int error;
};

#define IO_POLL_CANCEL_FLAG	BIT(31)
#define IO_POLL_REF_MASK	((1u << 20)-1)

/*
 * If refs part of ->poll_refs (see IO_POLL_REF_MASK) is 0, it's free. We can
 * bump it and acquire ownership. It's disallowed to modify requests while not
 * owning it, that prevents from races for enqueueing task_work's and b/w
 * arming poll and wakeups.
 */
static inline bool io_poll_get_ownership(struct io_kiocb *req)
{
	return !(atomic_fetch_inc(&req->poll_refs) & IO_POLL_REF_MASK);
}

static void io_poll_mark_cancelled(struct io_kiocb *req)
{
	atomic_or(IO_POLL_CANCEL_FLAG, &req->poll_refs);
}

static struct io_poll_iocb *io_poll_get_double(struct io_kiocb *req)
{
	/* pure poll stashes this in ->async_data, poll driven retry elsewhere */
	if (req->opcode == IORING_OP_POLL_ADD)
		return req->async_data;
	return req->apoll->double_poll;
}

static struct io_poll_iocb *io_poll_get_single(struct io_kiocb *req)
{
	if (req->opcode == IORING_OP_POLL_ADD)
		return &req->poll;
	return &req->apoll->poll;
}

static void io_poll_req_insert(struct io_kiocb *req)
{
	struct io_ring_ctx *ctx = req->ctx;
	struct hlist_head *list;

	list = &ctx->cancel_hash[hash_long(req->user_data, ctx->cancel_hash_bits)];
	hlist_add_head(&req->hash_node, list);
}

static void io_init_poll_iocb(struct io_poll_iocb *poll, __poll_t events,
			      wait_queue_func_t wake_func)
{
	poll->head = NULL;
#define IO_POLL_UNMASK	(EPOLLERR|EPOLLHUP|EPOLLNVAL|EPOLLRDHUP)
	/* mask in events that we always want/need */
	poll->events = events | IO_POLL_UNMASK;
	INIT_LIST_HEAD(&poll->wait.entry);
	init_waitqueue_func_entry(&poll->wait, wake_func);
}

static inline void io_poll_remove_entry(struct io_poll_iocb *poll)
{
	struct wait_queue_head *head = smp_load_acquire(&poll->head);

	if (head) {
		spin_lock_irq(&head->lock);
		list_del_init(&poll->wait.entry);
		poll->head = NULL;
		spin_unlock_irq(&head->lock);
	}
}

static void io_poll_remove_entries(struct io_kiocb *req)
{
	struct io_poll_iocb *poll = io_poll_get_single(req);
	struct io_poll_iocb *poll_double = io_poll_get_double(req);

	/*
	 * While we hold the waitqueue lock and the waitqueue is nonempty,
	 * wake_up_pollfree() will wait for us.  However, taking the waitqueue
	 * lock in the first place can race with the waitqueue being freed.
	 *
	 * We solve this as eventpoll does: by taking advantage of the fact that
	 * all users of wake_up_pollfree() will RCU-delay the actual free.  If
	 * we enter rcu_read_lock() and see that the pointer to the queue is
	 * non-NULL, we can then lock it without the memory being freed out from
	 * under us.
	 *
	 * Keep holding rcu_read_lock() as long as we hold the queue lock, in
	 * case the caller deletes the entry from the queue, leaving it empty.
	 * In that case, only RCU prevents the queue memory from being freed.
	 */
	rcu_read_lock();
	io_poll_remove_entry(poll);
	if (poll_double)
		io_poll_remove_entry(poll_double);
	rcu_read_unlock();
}

/*
 * All poll tw should go through this. Checks for poll events, manages
 * references, does rewait, etc.
 *
 * Returns a negative error on failure. >0 when no action require, which is
 * either spurious wakeup or multishot CQE is served. 0 when it's done with
 * the request, then the mask is stored in req->result.
 */
static int io_poll_check_events(struct io_kiocb *req)
{
	struct io_ring_ctx *ctx = req->ctx;
	struct io_poll_iocb *poll = io_poll_get_single(req);
	int v;

	/* req->task == current here, checking PF_EXITING is safe */
	if (unlikely(req->task->flags & PF_EXITING))
		io_poll_mark_cancelled(req);

	do {
		v = atomic_read(&req->poll_refs);

		/* tw handler should be the owner, and so have some references */
		if (WARN_ON_ONCE(!(v & IO_POLL_REF_MASK)))
			return 0;
		if (v & IO_POLL_CANCEL_FLAG)
			return -ECANCELED;

		if (!req->result) {
			struct poll_table_struct pt = { ._key = poll->events };

			req->result = vfs_poll(req->file, &pt) & poll->events;
		}

		/* multishot, just fill an CQE and proceed */
		if (req->result && !(poll->events & EPOLLONESHOT)) {
			__poll_t mask = mangle_poll(req->result & poll->events);
			bool filled;

			spin_lock(&ctx->completion_lock);
			filled = io_fill_cqe_aux(ctx, req->user_data, mask,
						 IORING_CQE_F_MORE);
			io_commit_cqring(ctx);
			spin_unlock(&ctx->completion_lock);
			if (unlikely(!filled))
				return -ECANCELED;
			io_cqring_ev_posted(ctx);
		} else if (req->result) {
			return 0;
		}

		/*
		 * Release all references, retry if someone tried to restart
		 * task_work while we were executing it.
		 */
	} while (atomic_sub_return(v & IO_POLL_REF_MASK, &req->poll_refs));

	return 1;
}

static void io_poll_task_func(struct io_kiocb *req, bool *locked)
{
	struct io_ring_ctx *ctx = req->ctx;
	int ret;

	ret = io_poll_check_events(req);
	if (ret > 0)
		return;

	if (!ret) {
		req->result = mangle_poll(req->result & req->poll.events);
	} else {
		req->result = ret;
		req_set_fail(req);
	}
<<<<<<< HEAD
	if (flags & IORING_CQE_F_MORE)
		ctx->cq_extra++;

	return !(flags & IORING_CQE_F_MORE);
=======

	io_poll_remove_entries(req);
	spin_lock(&ctx->completion_lock);
	hash_del(&req->hash_node);
	__io_req_complete_post(req, req->result, 0);
	io_commit_cqring(ctx);
	spin_unlock(&ctx->completion_lock);
	io_cqring_ev_posted(ctx);
}

static void io_apoll_task_func(struct io_kiocb *req, bool *locked)
{
	struct io_ring_ctx *ctx = req->ctx;
	int ret;

	ret = io_poll_check_events(req);
	if (ret > 0)
		return;

	io_poll_remove_entries(req);
	spin_lock(&ctx->completion_lock);
	hash_del(&req->hash_node);
	spin_unlock(&ctx->completion_lock);

	if (!ret)
		io_req_task_submit(req, locked);
	else
		io_req_complete_failed(req, ret);
>>>>>>> 754e0b0e
}

static void __io_poll_execute(struct io_kiocb *req, int mask)
{
	req->result = mask;
	if (req->opcode == IORING_OP_POLL_ADD)
		req->io_task_work.func = io_poll_task_func;
	else
		req->io_task_work.func = io_apoll_task_func;

	trace_io_uring_task_add(req->ctx, req->opcode, req->user_data, mask);
	io_req_task_work_add(req, false);
}

static inline void io_poll_execute(struct io_kiocb *req, int res)
{
	if (io_poll_get_ownership(req))
		__io_poll_execute(req, res);
}

static void io_poll_cancel_req(struct io_kiocb *req)
{
	io_poll_mark_cancelled(req);
	/* kick tw, which should complete the request */
	io_poll_execute(req, 0);
}

static int io_poll_wake(struct wait_queue_entry *wait, unsigned mode, int sync,
			void *key)
{
	struct io_kiocb *req = wait->private;
	struct io_poll_iocb *poll = container_of(wait, struct io_poll_iocb,
						 wait);
	__poll_t mask = key_to_poll(key);

	if (unlikely(mask & POLLFREE)) {
		io_poll_mark_cancelled(req);
		/* we have to kick tw in case it's not already */
		io_poll_execute(req, 0);

		/*
		 * If the waitqueue is being freed early but someone is already
		 * holds ownership over it, we have to tear down the request as
		 * best we can. That means immediately removing the request from
		 * its waitqueue and preventing all further accesses to the
		 * waitqueue via the request.
		 */
		list_del_init(&poll->wait.entry);

		/*
		 * Careful: this *must* be the last step, since as soon
		 * as req->head is NULL'ed out, the request can be
		 * completed and freed, since aio_poll_complete_work()
		 * will no longer need to take the waitqueue lock.
		 */
		smp_store_release(&poll->head, NULL);
		return 1;
	}

	/* for instances that support it check for an event match first */
	if (mask && !(mask & poll->events))
		return 0;

	if (io_poll_get_ownership(req)) {
		/* optional, saves extra locking for removal in tw handler */
		if (mask && poll->events & EPOLLONESHOT) {
			list_del_init(&poll->wait.entry);
			poll->head = NULL;
		}
		__io_poll_execute(req, mask);
	}
	return 1;
}

static void __io_queue_proc(struct io_poll_iocb *poll, struct io_poll_table *pt,
			    struct wait_queue_head *head,
			    struct io_poll_iocb **poll_ptr)
{
	struct io_kiocb *req = pt->req;

	/*
	 * The file being polled uses multiple waitqueues for poll handling
	 * (e.g. one for read, one for write). Setup a separate io_poll_iocb
	 * if this happens.
	 */
	if (unlikely(pt->nr_entries)) {
		struct io_poll_iocb *first = poll;

		/* double add on the same waitqueue head, ignore */
		if (first->head == head)
			return;
		/* already have a 2nd entry, fail a third attempt */
		if (*poll_ptr) {
			if ((*poll_ptr)->head == head)
				return;
			pt->error = -EINVAL;
			return;
		}

		poll = kmalloc(sizeof(*poll), GFP_ATOMIC);
		if (!poll) {
			pt->error = -ENOMEM;
			return;
		}
<<<<<<< HEAD
		io_init_poll_iocb(poll, poll_one->events, io_poll_double_wake);
		req_ref_get(req);
		poll->wait.private = req;

=======
		io_init_poll_iocb(poll, first->events, first->wait.func);
>>>>>>> 754e0b0e
		*poll_ptr = poll;
		if (req->opcode == IORING_OP_POLL_ADD)
			req->flags |= REQ_F_ASYNC_DATA;
	}

	pt->nr_entries++;
	poll->head = head;
	poll->wait.private = req;

	if (poll->events & EPOLLEXCLUSIVE)
		add_wait_queue_exclusive(head, &poll->wait);
	else
		add_wait_queue(head, &poll->wait);
}

static void io_poll_queue_proc(struct file *file, struct wait_queue_head *head,
			       struct poll_table_struct *p)
{
	struct io_poll_table *pt = container_of(p, struct io_poll_table, pt);

	__io_queue_proc(&pt->req->poll, pt, head,
			(struct io_poll_iocb **) &pt->req->async_data);
}

static int __io_arm_poll_handler(struct io_kiocb *req,
				 struct io_poll_iocb *poll,
				 struct io_poll_table *ipt, __poll_t mask)
{
	struct io_ring_ctx *ctx = req->ctx;
	int v;

	INIT_HLIST_NODE(&req->hash_node);
	io_init_poll_iocb(poll, mask, io_poll_wake);
	poll->file = req->file;
	poll->wait.private = req;

	ipt->pt._key = mask;
	ipt->req = req;
	ipt->error = 0;
	ipt->nr_entries = 0;

	/*
	 * Take the ownership to delay any tw execution up until we're done
	 * with poll arming. see io_poll_get_ownership().
	 */
	atomic_set(&req->poll_refs, 1);
	mask = vfs_poll(req->file, &ipt->pt) & poll->events;

	if (mask && (poll->events & EPOLLONESHOT)) {
		io_poll_remove_entries(req);
		/* no one else has access to the req, forget about the ref */
		return mask;
	}
	if (!mask && unlikely(ipt->error || !ipt->nr_entries)) {
		io_poll_remove_entries(req);
		if (!ipt->error)
			ipt->error = -EINVAL;
		return 0;
	}

	spin_lock(&ctx->completion_lock);
	io_poll_req_insert(req);
	spin_unlock(&ctx->completion_lock);

	if (mask) {
		/* can't multishot if failed, just queue the event we've got */
		if (unlikely(ipt->error || !ipt->nr_entries))
			poll->events |= EPOLLONESHOT;
		__io_poll_execute(req, mask);
		return 0;
	}

	/*
	 * Release ownership. If someone tried to queue a tw while it was
	 * locked, kick it off for them.
	 */
	v = atomic_dec_return(&req->poll_refs);
	if (unlikely(v & IO_POLL_REF_MASK))
		__io_poll_execute(req, 0);
	return 0;
}

static void io_async_queue_proc(struct file *file, struct wait_queue_head *head,
			       struct poll_table_struct *p)
{
	struct io_poll_table *pt = container_of(p, struct io_poll_table, pt);
	struct async_poll *apoll = pt->req->apoll;

	__io_queue_proc(&apoll->poll, pt, head, &apoll->double_poll);
}

enum {
	IO_APOLL_OK,
	IO_APOLL_ABORTED,
	IO_APOLL_READY
};

static int io_arm_poll_handler(struct io_kiocb *req)
{
	const struct io_op_def *def = &io_op_defs[req->opcode];
	struct io_ring_ctx *ctx = req->ctx;
	struct async_poll *apoll;
	struct io_poll_table ipt;
<<<<<<< HEAD
	__poll_t ret, mask = EPOLLONESHOT | POLLERR | POLLPRI;
=======
	__poll_t mask = EPOLLONESHOT | POLLERR | POLLPRI;
	int ret;
>>>>>>> 754e0b0e

	if (!def->pollin && !def->pollout)
		return IO_APOLL_ABORTED;
	if (!file_can_poll(req->file) || (req->flags & REQ_F_POLLED))
		return IO_APOLL_ABORTED;

	if (def->pollin) {
		mask |= POLLIN | POLLRDNORM;

		/* If reading from MSG_ERRQUEUE using recvmsg, ignore POLLIN */
		if ((req->opcode == IORING_OP_RECVMSG) &&
		    (req->sr_msg.msg_flags & MSG_ERRQUEUE))
			mask &= ~POLLIN;
	} else {
		mask |= POLLOUT | POLLWRNORM;
	}

	apoll = kmalloc(sizeof(*apoll), GFP_ATOMIC);
	if (unlikely(!apoll))
		return IO_APOLL_ABORTED;
	apoll->double_poll = NULL;
	req->apoll = apoll;
	req->flags |= REQ_F_POLLED;
	ipt.pt._qproc = io_async_queue_proc;

	ret = __io_arm_poll_handler(req, &apoll->poll, &ipt, mask);
	if (ret || ipt.error)
		return ret ? IO_APOLL_READY : IO_APOLL_ABORTED;

	trace_io_uring_poll_arm(ctx, req, req->opcode, req->user_data,
				mask, apoll->poll.events);
	return IO_APOLL_OK;
}

/*
 * Returns true if we found and killed one or more poll requests
 */
static __cold bool io_poll_remove_all(struct io_ring_ctx *ctx,
				      struct task_struct *tsk, bool cancel_all)
{
	struct hlist_node *tmp;
	struct io_kiocb *req;
	bool found = false;
	int i;

	spin_lock(&ctx->completion_lock);
	for (i = 0; i < (1U << ctx->cancel_hash_bits); i++) {
		struct hlist_head *list;

		list = &ctx->cancel_hash[i];
		hlist_for_each_entry_safe(req, tmp, list, hash_node) {
<<<<<<< HEAD
			if (io_match_task_safe(req, tsk, cancel_all))
				posted += io_poll_remove_one(req);
=======
			if (io_match_task_safe(req, tsk, cancel_all)) {
				io_poll_cancel_req(req);
				found = true;
			}
>>>>>>> 754e0b0e
		}
	}
	spin_unlock(&ctx->completion_lock);
	return found;
}

static struct io_kiocb *io_poll_find(struct io_ring_ctx *ctx, __u64 sqe_addr,
				     bool poll_only)
	__must_hold(&ctx->completion_lock)
{
	struct hlist_head *list;
	struct io_kiocb *req;

	list = &ctx->cancel_hash[hash_long(sqe_addr, ctx->cancel_hash_bits)];
	hlist_for_each_entry(req, list, hash_node) {
		if (sqe_addr != req->user_data)
			continue;
		if (poll_only && req->opcode != IORING_OP_POLL_ADD)
			continue;
		return req;
	}
	return NULL;
}

static bool io_poll_disarm(struct io_kiocb *req)
	__must_hold(&ctx->completion_lock)
{
	if (!io_poll_get_ownership(req))
		return false;
	io_poll_remove_entries(req);
	hash_del(&req->hash_node);
	return true;
}

static int io_poll_cancel(struct io_ring_ctx *ctx, __u64 sqe_addr,
			  bool poll_only)
	__must_hold(&ctx->completion_lock)
{
	struct io_kiocb *req = io_poll_find(ctx, sqe_addr, poll_only);

	if (!req)
		return -ENOENT;
	io_poll_cancel_req(req);
	return 0;
}

static __poll_t io_poll_parse_events(const struct io_uring_sqe *sqe,
				     unsigned int flags)
{
	u32 events;

	events = READ_ONCE(sqe->poll32_events);
#ifdef __BIG_ENDIAN
	events = swahw32(events);
#endif
	if (!(flags & IORING_POLL_ADD_MULTI))
		events |= EPOLLONESHOT;
	return demangle_poll(events) | (events & (EPOLLEXCLUSIVE|EPOLLONESHOT));
}

static int io_poll_update_prep(struct io_kiocb *req,
			       const struct io_uring_sqe *sqe)
{
	struct io_poll_update *upd = &req->poll_update;
	u32 flags;

	if (unlikely(req->ctx->flags & IORING_SETUP_IOPOLL))
		return -EINVAL;
	if (sqe->ioprio || sqe->buf_index || sqe->splice_fd_in)
		return -EINVAL;
	flags = READ_ONCE(sqe->len);
	if (flags & ~(IORING_POLL_UPDATE_EVENTS | IORING_POLL_UPDATE_USER_DATA |
		      IORING_POLL_ADD_MULTI))
		return -EINVAL;
	/* meaningless without update */
	if (flags == IORING_POLL_ADD_MULTI)
		return -EINVAL;

	upd->old_user_data = READ_ONCE(sqe->addr);
	upd->update_events = flags & IORING_POLL_UPDATE_EVENTS;
	upd->update_user_data = flags & IORING_POLL_UPDATE_USER_DATA;

	upd->new_user_data = READ_ONCE(sqe->off);
	if (!upd->update_user_data && upd->new_user_data)
		return -EINVAL;
	if (upd->update_events)
		upd->events = io_poll_parse_events(sqe, flags);
	else if (sqe->poll32_events)
		return -EINVAL;

	return 0;
}

static int io_poll_add_prep(struct io_kiocb *req, const struct io_uring_sqe *sqe)
{
	struct io_poll_iocb *poll = &req->poll;
	u32 flags;

	if (unlikely(req->ctx->flags & IORING_SETUP_IOPOLL))
		return -EINVAL;
	if (sqe->ioprio || sqe->buf_index || sqe->off || sqe->addr)
		return -EINVAL;
	flags = READ_ONCE(sqe->len);
	if (flags & ~IORING_POLL_ADD_MULTI)
		return -EINVAL;
	if ((flags & IORING_POLL_ADD_MULTI) && (req->flags & REQ_F_CQE_SKIP))
		return -EINVAL;

	io_req_set_refcount(req);
	poll->events = io_poll_parse_events(sqe, flags);
	return 0;
}

static int io_poll_add(struct io_kiocb *req, unsigned int issue_flags)
{
	struct io_poll_iocb *poll = &req->poll;
	struct io_poll_table ipt;
	int ret;

	ipt.pt._qproc = io_poll_queue_proc;

<<<<<<< HEAD
	mask = __io_arm_poll_handler(req, &req->poll, &ipt, poll->events,
					io_poll_wake);

	if (mask) { /* no async, we'd stolen it */
		ipt.error = 0;
		done = __io_poll_complete(req, mask);
		io_commit_cqring(req->ctx);
	}
	spin_unlock(&ctx->completion_lock);

	if (mask) {
		io_cqring_ev_posted(ctx);
		if (done)
			io_put_req(req);
	}
	return ipt.error;
=======
	ret = __io_arm_poll_handler(req, &req->poll, &ipt, poll->events);
	ret = ret ?: ipt.error;
	if (ret)
		__io_req_complete(req, issue_flags, ret, 0);
	return 0;
>>>>>>> 754e0b0e
}

static int io_poll_update(struct io_kiocb *req, unsigned int issue_flags)
{
	struct io_ring_ctx *ctx = req->ctx;
	struct io_kiocb *preq;
	int ret2, ret = 0;
	bool locked;

	spin_lock(&ctx->completion_lock);
	preq = io_poll_find(ctx, req->poll_update.old_user_data, true);
	if (!preq || !io_poll_disarm(preq)) {
		spin_unlock(&ctx->completion_lock);
		ret = preq ? -EALREADY : -ENOENT;
		goto out;
	}
	spin_unlock(&ctx->completion_lock);

	if (req->poll_update.update_events || req->poll_update.update_user_data) {
		/* only mask one event flags, keep behavior flags */
		if (req->poll_update.update_events) {
			preq->poll.events &= ~0xffff;
			preq->poll.events |= req->poll_update.events & 0xffff;
			preq->poll.events |= IO_POLL_UNMASK;
		}
		if (req->poll_update.update_user_data)
			preq->user_data = req->poll_update.new_user_data;

		ret2 = io_poll_add(preq, issue_flags);
		/* successfully updated, don't complete poll request */
		if (!ret2)
			goto out;
	}

<<<<<<< HEAD
static void io_req_task_timeout(struct io_kiocb *req, bool *locked)
{
	struct io_timeout_data *data = req->async_data;

	if (!(data->flags & IORING_TIMEOUT_ETIME_SUCCESS))
		req_set_fail(req);
	io_req_complete_post(req, -ETIME, 0);
=======
	req_set_fail(preq);
	preq->result = -ECANCELED;
	locked = !(issue_flags & IO_URING_F_UNLOCKED);
	io_req_task_complete(preq, &locked);
out:
	if (ret < 0)
		req_set_fail(req);
	/* complete update request, we're done with it */
	__io_req_complete(req, issue_flags, ret, 0);
	return 0;
>>>>>>> 754e0b0e
}

static enum hrtimer_restart io_timeout_fn(struct hrtimer *timer)
{
	struct io_timeout_data *data = container_of(timer,
						struct io_timeout_data, timer);
	struct io_kiocb *req = data->req;
	struct io_ring_ctx *ctx = req->ctx;
	unsigned long flags;

	spin_lock_irqsave(&ctx->timeout_lock, flags);
	list_del_init(&req->timeout.list);
	atomic_set(&req->ctx->cq_timeouts,
		atomic_read(&req->ctx->cq_timeouts) + 1);
	spin_unlock_irqrestore(&ctx->timeout_lock, flags);

	if (!(data->flags & IORING_TIMEOUT_ETIME_SUCCESS))
		req_set_fail(req);

	req->result = -ETIME;
	req->io_task_work.func = io_req_task_complete;
	io_req_task_work_add(req, false);
	return HRTIMER_NORESTART;
}

static struct io_kiocb *io_timeout_extract(struct io_ring_ctx *ctx,
					   __u64 user_data)
	__must_hold(&ctx->timeout_lock)
{
	struct io_timeout_data *io;
	struct io_kiocb *req;
	bool found = false;

	list_for_each_entry(req, &ctx->timeout_list, timeout.list) {
		found = user_data == req->user_data;
		if (found)
			break;
	}
	if (!found)
		return ERR_PTR(-ENOENT);

	io = req->async_data;
	if (hrtimer_try_to_cancel(&io->timer) == -1)
		return ERR_PTR(-EALREADY);
	list_del_init(&req->timeout.list);
	return req;
}

static int io_timeout_cancel(struct io_ring_ctx *ctx, __u64 user_data)
	__must_hold(&ctx->completion_lock)
	__must_hold(&ctx->timeout_lock)
{
	struct io_kiocb *req = io_timeout_extract(ctx, user_data);

	if (IS_ERR(req))
		return PTR_ERR(req);

	req_set_fail(req);
	io_fill_cqe_req(req, -ECANCELED, 0);
	io_put_req_deferred(req);
	return 0;
}

static clockid_t io_timeout_get_clock(struct io_timeout_data *data)
{
	switch (data->flags & IORING_TIMEOUT_CLOCK_MASK) {
	case IORING_TIMEOUT_BOOTTIME:
		return CLOCK_BOOTTIME;
	case IORING_TIMEOUT_REALTIME:
		return CLOCK_REALTIME;
	default:
		/* can't happen, vetted at prep time */
		WARN_ON_ONCE(1);
		fallthrough;
	case 0:
		return CLOCK_MONOTONIC;
	}
}

static int io_linked_timeout_update(struct io_ring_ctx *ctx, __u64 user_data,
				    struct timespec64 *ts, enum hrtimer_mode mode)
	__must_hold(&ctx->timeout_lock)
{
	struct io_timeout_data *io;
	struct io_kiocb *req;
	bool found = false;

	list_for_each_entry(req, &ctx->ltimeout_list, timeout.list) {
		found = user_data == req->user_data;
		if (found)
			break;
	}
	if (!found)
		return -ENOENT;

	io = req->async_data;
	if (hrtimer_try_to_cancel(&io->timer) == -1)
		return -EALREADY;
	hrtimer_init(&io->timer, io_timeout_get_clock(io), mode);
	io->timer.function = io_link_timeout_fn;
	hrtimer_start(&io->timer, timespec64_to_ktime(*ts), mode);
	return 0;
}

static int io_timeout_update(struct io_ring_ctx *ctx, __u64 user_data,
			     struct timespec64 *ts, enum hrtimer_mode mode)
	__must_hold(&ctx->timeout_lock)
{
	struct io_kiocb *req = io_timeout_extract(ctx, user_data);
	struct io_timeout_data *data;

	if (IS_ERR(req))
		return PTR_ERR(req);

	req->timeout.off = 0; /* noseq */
	data = req->async_data;
	list_add_tail(&req->timeout.list, &ctx->timeout_list);
	hrtimer_init(&data->timer, io_timeout_get_clock(data), mode);
	data->timer.function = io_timeout_fn;
	hrtimer_start(&data->timer, timespec64_to_ktime(*ts), mode);
	return 0;
}

static int io_timeout_remove_prep(struct io_kiocb *req,
				  const struct io_uring_sqe *sqe)
{
	struct io_timeout_rem *tr = &req->timeout_rem;

	if (unlikely(req->ctx->flags & IORING_SETUP_IOPOLL))
		return -EINVAL;
	if (unlikely(req->flags & (REQ_F_FIXED_FILE | REQ_F_BUFFER_SELECT)))
		return -EINVAL;
	if (sqe->ioprio || sqe->buf_index || sqe->len || sqe->splice_fd_in)
		return -EINVAL;

	tr->ltimeout = false;
	tr->addr = READ_ONCE(sqe->addr);
	tr->flags = READ_ONCE(sqe->timeout_flags);
	if (tr->flags & IORING_TIMEOUT_UPDATE_MASK) {
		if (hweight32(tr->flags & IORING_TIMEOUT_CLOCK_MASK) > 1)
			return -EINVAL;
		if (tr->flags & IORING_LINK_TIMEOUT_UPDATE)
			tr->ltimeout = true;
		if (tr->flags & ~(IORING_TIMEOUT_UPDATE_MASK|IORING_TIMEOUT_ABS))
			return -EINVAL;
		if (get_timespec64(&tr->ts, u64_to_user_ptr(sqe->addr2)))
			return -EFAULT;
		if (tr->ts.tv_sec < 0 || tr->ts.tv_nsec < 0)
			return -EINVAL;
	} else if (tr->flags) {
		/* timeout removal doesn't support flags */
		return -EINVAL;
	}

	return 0;
}

static inline enum hrtimer_mode io_translate_timeout_mode(unsigned int flags)
{
	return (flags & IORING_TIMEOUT_ABS) ? HRTIMER_MODE_ABS
					    : HRTIMER_MODE_REL;
}

/*
 * Remove or update an existing timeout command
 */
static int io_timeout_remove(struct io_kiocb *req, unsigned int issue_flags)
{
	struct io_timeout_rem *tr = &req->timeout_rem;
	struct io_ring_ctx *ctx = req->ctx;
	int ret;

	if (!(req->timeout_rem.flags & IORING_TIMEOUT_UPDATE)) {
		spin_lock(&ctx->completion_lock);
		spin_lock_irq(&ctx->timeout_lock);
		ret = io_timeout_cancel(ctx, tr->addr);
		spin_unlock_irq(&ctx->timeout_lock);
		spin_unlock(&ctx->completion_lock);
	} else {
		enum hrtimer_mode mode = io_translate_timeout_mode(tr->flags);

		spin_lock_irq(&ctx->timeout_lock);
		if (tr->ltimeout)
			ret = io_linked_timeout_update(ctx, tr->addr, &tr->ts, mode);
		else
			ret = io_timeout_update(ctx, tr->addr, &tr->ts, mode);
		spin_unlock_irq(&ctx->timeout_lock);
	}

	if (ret < 0)
		req_set_fail(req);
	io_req_complete_post(req, ret, 0);
	return 0;
}

static int io_timeout_prep(struct io_kiocb *req, const struct io_uring_sqe *sqe,
			   bool is_timeout_link)
{
	struct io_timeout_data *data;
	unsigned flags;
	u32 off = READ_ONCE(sqe->off);

	if (unlikely(req->ctx->flags & IORING_SETUP_IOPOLL))
		return -EINVAL;
	if (sqe->ioprio || sqe->buf_index || sqe->len != 1 ||
	    sqe->splice_fd_in)
		return -EINVAL;
	if (off && is_timeout_link)
		return -EINVAL;
	flags = READ_ONCE(sqe->timeout_flags);
	if (flags & ~(IORING_TIMEOUT_ABS | IORING_TIMEOUT_CLOCK_MASK |
		      IORING_TIMEOUT_ETIME_SUCCESS))
		return -EINVAL;
	/* more than one clock specified is invalid, obviously */
	if (hweight32(flags & IORING_TIMEOUT_CLOCK_MASK) > 1)
		return -EINVAL;

	INIT_LIST_HEAD(&req->timeout.list);
	req->timeout.off = off;
	if (unlikely(off && !req->ctx->off_timeout_used))
		req->ctx->off_timeout_used = true;

	if (WARN_ON_ONCE(req_has_async_data(req)))
		return -EFAULT;
	if (io_alloc_async_data(req))
		return -ENOMEM;

	data = req->async_data;
	data->req = req;
	data->flags = flags;

	if (get_timespec64(&data->ts, u64_to_user_ptr(sqe->addr)))
		return -EFAULT;

	if (data->ts.tv_sec < 0 || data->ts.tv_nsec < 0)
		return -EINVAL;

	data->mode = io_translate_timeout_mode(flags);
	hrtimer_init(&data->timer, io_timeout_get_clock(data), data->mode);

	if (is_timeout_link) {
		struct io_submit_link *link = &req->ctx->submit_state.link;

		if (!link->head)
			return -EINVAL;
		if (link->last->opcode == IORING_OP_LINK_TIMEOUT)
			return -EINVAL;
		req->timeout.head = link->last;
		link->last->flags |= REQ_F_ARM_LTIMEOUT;
	}
	return 0;
}

static int io_timeout(struct io_kiocb *req, unsigned int issue_flags)
{
	struct io_ring_ctx *ctx = req->ctx;
	struct io_timeout_data *data = req->async_data;
	struct list_head *entry;
	u32 tail, off = req->timeout.off;

	spin_lock_irq(&ctx->timeout_lock);

	/*
	 * sqe->off holds how many events that need to occur for this
	 * timeout event to be satisfied. If it isn't set, then this is
	 * a pure timeout request, sequence isn't used.
	 */
	if (io_is_timeout_noseq(req)) {
		entry = ctx->timeout_list.prev;
		goto add;
	}

	tail = ctx->cached_cq_tail - atomic_read(&ctx->cq_timeouts);
	req->timeout.target_seq = tail + off;

	/* Update the last seq here in case io_flush_timeouts() hasn't.
	 * This is safe because ->completion_lock is held, and submissions
	 * and completions are never mixed in the same ->completion_lock section.
	 */
	ctx->cq_last_tm_flush = tail;

	/*
	 * Insertion sort, ensuring the first entry in the list is always
	 * the one we need first.
	 */
	list_for_each_prev(entry, &ctx->timeout_list) {
		struct io_kiocb *nxt = list_entry(entry, struct io_kiocb,
						  timeout.list);

		if (io_is_timeout_noseq(nxt))
			continue;
		/* nxt.seq is behind @tail, otherwise would've been completed */
		if (off >= nxt->timeout.target_seq - tail)
			break;
	}
add:
	list_add(&req->timeout.list, entry);
	data->timer.function = io_timeout_fn;
	hrtimer_start(&data->timer, timespec64_to_ktime(data->ts), data->mode);
	spin_unlock_irq(&ctx->timeout_lock);
	return 0;
}

struct io_cancel_data {
	struct io_ring_ctx *ctx;
	u64 user_data;
};

static bool io_cancel_cb(struct io_wq_work *work, void *data)
{
	struct io_kiocb *req = container_of(work, struct io_kiocb, work);
	struct io_cancel_data *cd = data;

	return req->ctx == cd->ctx && req->user_data == cd->user_data;
}

static int io_async_cancel_one(struct io_uring_task *tctx, u64 user_data,
			       struct io_ring_ctx *ctx)
{
	struct io_cancel_data data = { .ctx = ctx, .user_data = user_data, };
	enum io_wq_cancel cancel_ret;
	int ret = 0;

	if (!tctx || !tctx->io_wq)
		return -ENOENT;

	cancel_ret = io_wq_cancel_cb(tctx->io_wq, io_cancel_cb, &data, false);
	switch (cancel_ret) {
	case IO_WQ_CANCEL_OK:
		ret = 0;
		break;
	case IO_WQ_CANCEL_RUNNING:
		ret = -EALREADY;
		break;
	case IO_WQ_CANCEL_NOTFOUND:
		ret = -ENOENT;
		break;
	}

	return ret;
}

static int io_try_cancel_userdata(struct io_kiocb *req, u64 sqe_addr)
{
	struct io_ring_ctx *ctx = req->ctx;
	int ret;

	WARN_ON_ONCE(!io_wq_current_is_worker() && req->task != current);

	ret = io_async_cancel_one(req->task->io_uring, sqe_addr, ctx);
	/*
	 * Fall-through even for -EALREADY, as we may have poll armed
	 * that need unarming.
	 */
	if (!ret)
		return 0;

	spin_lock(&ctx->completion_lock);
	ret = io_poll_cancel(ctx, sqe_addr, false);
	if (ret != -ENOENT)
		goto out;

	spin_lock_irq(&ctx->timeout_lock);
	ret = io_timeout_cancel(ctx, sqe_addr);
	spin_unlock_irq(&ctx->timeout_lock);
out:
	spin_unlock(&ctx->completion_lock);
	return ret;
}

static int io_async_cancel_prep(struct io_kiocb *req,
				const struct io_uring_sqe *sqe)
{
	if (unlikely(req->ctx->flags & IORING_SETUP_IOPOLL))
		return -EINVAL;
	if (unlikely(req->flags & (REQ_F_FIXED_FILE | REQ_F_BUFFER_SELECT)))
		return -EINVAL;
	if (sqe->ioprio || sqe->off || sqe->len || sqe->cancel_flags ||
	    sqe->splice_fd_in)
		return -EINVAL;

	req->cancel.addr = READ_ONCE(sqe->addr);
	return 0;
}

static int io_async_cancel(struct io_kiocb *req, unsigned int issue_flags)
{
	struct io_ring_ctx *ctx = req->ctx;
	u64 sqe_addr = req->cancel.addr;
	bool needs_lock = issue_flags & IO_URING_F_UNLOCKED;
	struct io_tctx_node *node;
	int ret;

	ret = io_try_cancel_userdata(req, sqe_addr);
	if (ret != -ENOENT)
		goto done;

	/* slow path, try all io-wq's */
	io_ring_submit_lock(ctx, needs_lock);
	ret = -ENOENT;
	list_for_each_entry(node, &ctx->tctx_list, ctx_node) {
		struct io_uring_task *tctx = node->task->io_uring;

		ret = io_async_cancel_one(tctx, req->cancel.addr, ctx);
		if (ret != -ENOENT)
			break;
	}
	io_ring_submit_unlock(ctx, needs_lock);
done:
	if (ret < 0)
		req_set_fail(req);
	io_req_complete_post(req, ret, 0);
	return 0;
}

static int io_rsrc_update_prep(struct io_kiocb *req,
				const struct io_uring_sqe *sqe)
{
	if (unlikely(req->flags & (REQ_F_FIXED_FILE | REQ_F_BUFFER_SELECT)))
		return -EINVAL;
	if (sqe->ioprio || sqe->rw_flags || sqe->splice_fd_in)
		return -EINVAL;

	req->rsrc_update.offset = READ_ONCE(sqe->off);
	req->rsrc_update.nr_args = READ_ONCE(sqe->len);
	if (!req->rsrc_update.nr_args)
		return -EINVAL;
	req->rsrc_update.arg = READ_ONCE(sqe->addr);
	return 0;
}

static int io_files_update(struct io_kiocb *req, unsigned int issue_flags)
{
	struct io_ring_ctx *ctx = req->ctx;
	bool needs_lock = issue_flags & IO_URING_F_UNLOCKED;
	struct io_uring_rsrc_update2 up;
	int ret;

	up.offset = req->rsrc_update.offset;
	up.data = req->rsrc_update.arg;
	up.nr = 0;
	up.tags = 0;
	up.resv = 0;

	io_ring_submit_lock(ctx, needs_lock);
	ret = __io_register_rsrc_update(ctx, IORING_RSRC_FILE,
					&up, req->rsrc_update.nr_args);
	io_ring_submit_unlock(ctx, needs_lock);

	if (ret < 0)
		req_set_fail(req);
	__io_req_complete(req, issue_flags, ret, 0);
	return 0;
}

static int io_req_prep(struct io_kiocb *req, const struct io_uring_sqe *sqe)
{
	switch (req->opcode) {
	case IORING_OP_NOP:
		return 0;
	case IORING_OP_READV:
	case IORING_OP_READ_FIXED:
	case IORING_OP_READ:
		return io_read_prep(req, sqe);
	case IORING_OP_WRITEV:
	case IORING_OP_WRITE_FIXED:
	case IORING_OP_WRITE:
		return io_write_prep(req, sqe);
	case IORING_OP_POLL_ADD:
		return io_poll_add_prep(req, sqe);
	case IORING_OP_POLL_REMOVE:
		return io_poll_update_prep(req, sqe);
	case IORING_OP_FSYNC:
		return io_fsync_prep(req, sqe);
	case IORING_OP_SYNC_FILE_RANGE:
		return io_sfr_prep(req, sqe);
	case IORING_OP_SENDMSG:
	case IORING_OP_SEND:
		return io_sendmsg_prep(req, sqe);
	case IORING_OP_RECVMSG:
	case IORING_OP_RECV:
		return io_recvmsg_prep(req, sqe);
	case IORING_OP_CONNECT:
		return io_connect_prep(req, sqe);
	case IORING_OP_TIMEOUT:
		return io_timeout_prep(req, sqe, false);
	case IORING_OP_TIMEOUT_REMOVE:
		return io_timeout_remove_prep(req, sqe);
	case IORING_OP_ASYNC_CANCEL:
		return io_async_cancel_prep(req, sqe);
	case IORING_OP_LINK_TIMEOUT:
		return io_timeout_prep(req, sqe, true);
	case IORING_OP_ACCEPT:
		return io_accept_prep(req, sqe);
	case IORING_OP_FALLOCATE:
		return io_fallocate_prep(req, sqe);
	case IORING_OP_OPENAT:
		return io_openat_prep(req, sqe);
	case IORING_OP_CLOSE:
		return io_close_prep(req, sqe);
	case IORING_OP_FILES_UPDATE:
		return io_rsrc_update_prep(req, sqe);
	case IORING_OP_STATX:
		return io_statx_prep(req, sqe);
	case IORING_OP_FADVISE:
		return io_fadvise_prep(req, sqe);
	case IORING_OP_MADVISE:
		return io_madvise_prep(req, sqe);
	case IORING_OP_OPENAT2:
		return io_openat2_prep(req, sqe);
	case IORING_OP_EPOLL_CTL:
		return io_epoll_ctl_prep(req, sqe);
	case IORING_OP_SPLICE:
		return io_splice_prep(req, sqe);
	case IORING_OP_PROVIDE_BUFFERS:
		return io_provide_buffers_prep(req, sqe);
	case IORING_OP_REMOVE_BUFFERS:
		return io_remove_buffers_prep(req, sqe);
	case IORING_OP_TEE:
		return io_tee_prep(req, sqe);
	case IORING_OP_SHUTDOWN:
		return io_shutdown_prep(req, sqe);
	case IORING_OP_RENAMEAT:
		return io_renameat_prep(req, sqe);
	case IORING_OP_UNLINKAT:
		return io_unlinkat_prep(req, sqe);
	case IORING_OP_MKDIRAT:
		return io_mkdirat_prep(req, sqe);
	case IORING_OP_SYMLINKAT:
		return io_symlinkat_prep(req, sqe);
	case IORING_OP_LINKAT:
		return io_linkat_prep(req, sqe);
	}

	printk_once(KERN_WARNING "io_uring: unhandled opcode %d\n",
			req->opcode);
	return -EINVAL;
}

static int io_req_prep_async(struct io_kiocb *req)
{
	if (!io_op_defs[req->opcode].needs_async_setup)
		return 0;
	if (WARN_ON_ONCE(req_has_async_data(req)))
		return -EFAULT;
	if (io_alloc_async_data(req))
		return -EAGAIN;

	switch (req->opcode) {
	case IORING_OP_READV:
		return io_rw_prep_async(req, READ);
	case IORING_OP_WRITEV:
		return io_rw_prep_async(req, WRITE);
	case IORING_OP_SENDMSG:
		return io_sendmsg_prep_async(req);
	case IORING_OP_RECVMSG:
		return io_recvmsg_prep_async(req);
	case IORING_OP_CONNECT:
		return io_connect_prep_async(req);
	}
	printk_once(KERN_WARNING "io_uring: prep_async() bad opcode %d\n",
		    req->opcode);
	return -EFAULT;
}

static u32 io_get_sequence(struct io_kiocb *req)
{
	u32 seq = req->ctx->cached_sq_head;

	/* need original cached_sq_head, but it was increased for each req */
	io_for_each_link(req, req)
		seq--;
	return seq;
}

static __cold void io_drain_req(struct io_kiocb *req)
{
	struct io_ring_ctx *ctx = req->ctx;
	struct io_defer_entry *de;
	int ret;
	u32 seq = io_get_sequence(req);

	/* Still need defer if there is pending req in defer list. */
<<<<<<< HEAD
	if (!req_need_defer(req, seq) && list_empty_careful(&ctx->defer_list)) {
=======
	spin_lock(&ctx->completion_lock);
	if (!req_need_defer(req, seq) && list_empty_careful(&ctx->defer_list)) {
		spin_unlock(&ctx->completion_lock);
>>>>>>> 754e0b0e
queue:
		ctx->drain_active = false;
		io_req_task_queue(req);
		return;
	}
<<<<<<< HEAD
=======
	spin_unlock(&ctx->completion_lock);
>>>>>>> 754e0b0e

	ret = io_req_prep_async(req);
	if (ret) {
fail:
		io_req_complete_failed(req, ret);
		return;
	}
	io_prep_async_link(req);
	de = kmalloc(sizeof(*de), GFP_KERNEL);
	if (!de) {
		ret = -ENOMEM;
		goto fail;
	}

	spin_lock(&ctx->completion_lock);
	if (!req_need_defer(req, seq) && list_empty(&ctx->defer_list)) {
		spin_unlock(&ctx->completion_lock);
		kfree(de);
		goto queue;
	}

	trace_io_uring_defer(ctx, req, req->user_data);
	de->req = req;
	de->seq = seq;
	list_add_tail(&de->list, &ctx->defer_list);
	spin_unlock(&ctx->completion_lock);
}

static void io_clean_op(struct io_kiocb *req)
{
<<<<<<< HEAD
	if (req->flags & REQ_F_BUFFER_SELECTED) {
		kfree(req->kbuf);
		req->kbuf = NULL;
	}
=======
	if (req->flags & REQ_F_BUFFER_SELECTED)
		io_put_kbuf(req);
>>>>>>> 754e0b0e

	if (req->flags & REQ_F_NEED_CLEANUP) {
		switch (req->opcode) {
		case IORING_OP_READV:
		case IORING_OP_READ_FIXED:
		case IORING_OP_READ:
		case IORING_OP_WRITEV:
		case IORING_OP_WRITE_FIXED:
		case IORING_OP_WRITE: {
			struct io_async_rw *io = req->async_data;

			kfree(io->free_iovec);
			break;
			}
		case IORING_OP_RECVMSG:
		case IORING_OP_SENDMSG: {
			struct io_async_msghdr *io = req->async_data;

			kfree(io->free_iov);
			break;
			}
		case IORING_OP_SPLICE:
		case IORING_OP_TEE:
			if (!(req->splice.flags & SPLICE_F_FD_IN_FIXED))
				io_put_file(req->splice.file_in);
			break;
		case IORING_OP_OPENAT:
		case IORING_OP_OPENAT2:
			if (req->open.filename)
				putname(req->open.filename);
			break;
		case IORING_OP_RENAMEAT:
			putname(req->rename.oldpath);
			putname(req->rename.newpath);
			break;
		case IORING_OP_UNLINKAT:
			putname(req->unlink.filename);
			break;
		case IORING_OP_MKDIRAT:
			putname(req->mkdir.filename);
			break;
		case IORING_OP_SYMLINKAT:
			putname(req->symlink.oldpath);
			putname(req->symlink.newpath);
			break;
		case IORING_OP_LINKAT:
			putname(req->hardlink.oldpath);
			putname(req->hardlink.newpath);
			break;
		}
	}
	if ((req->flags & REQ_F_POLLED) && req->apoll) {
		kfree(req->apoll->double_poll);
		kfree(req->apoll);
		req->apoll = NULL;
	}
	if (req->flags & REQ_F_INFLIGHT) {
		struct io_uring_task *tctx = req->task->io_uring;

		atomic_dec(&tctx->inflight_tracked);
	}
	if (req->flags & REQ_F_CREDS)
		put_cred(req->creds);
	if (req->flags & REQ_F_ASYNC_DATA) {
		kfree(req->async_data);
		req->async_data = NULL;
	}
	req->flags &= ~IO_REQ_CLEAN_FLAGS;
}

static int io_issue_sqe(struct io_kiocb *req, unsigned int issue_flags)
{
	const struct cred *creds = NULL;
	int ret;

	if (unlikely((req->flags & REQ_F_CREDS) && req->creds != current_cred()))
		creds = override_creds(req->creds);

	if (!io_op_defs[req->opcode].audit_skip)
		audit_uring_entry(req->opcode);

	switch (req->opcode) {
	case IORING_OP_NOP:
		ret = io_nop(req, issue_flags);
		break;
	case IORING_OP_READV:
	case IORING_OP_READ_FIXED:
	case IORING_OP_READ:
		ret = io_read(req, issue_flags);
		break;
	case IORING_OP_WRITEV:
	case IORING_OP_WRITE_FIXED:
	case IORING_OP_WRITE:
		ret = io_write(req, issue_flags);
		break;
	case IORING_OP_FSYNC:
		ret = io_fsync(req, issue_flags);
		break;
	case IORING_OP_POLL_ADD:
		ret = io_poll_add(req, issue_flags);
		break;
	case IORING_OP_POLL_REMOVE:
		ret = io_poll_update(req, issue_flags);
		break;
	case IORING_OP_SYNC_FILE_RANGE:
		ret = io_sync_file_range(req, issue_flags);
		break;
	case IORING_OP_SENDMSG:
		ret = io_sendmsg(req, issue_flags);
		break;
	case IORING_OP_SEND:
		ret = io_send(req, issue_flags);
		break;
	case IORING_OP_RECVMSG:
		ret = io_recvmsg(req, issue_flags);
		break;
	case IORING_OP_RECV:
		ret = io_recv(req, issue_flags);
		break;
	case IORING_OP_TIMEOUT:
		ret = io_timeout(req, issue_flags);
		break;
	case IORING_OP_TIMEOUT_REMOVE:
		ret = io_timeout_remove(req, issue_flags);
		break;
	case IORING_OP_ACCEPT:
		ret = io_accept(req, issue_flags);
		break;
	case IORING_OP_CONNECT:
		ret = io_connect(req, issue_flags);
		break;
	case IORING_OP_ASYNC_CANCEL:
		ret = io_async_cancel(req, issue_flags);
		break;
	case IORING_OP_FALLOCATE:
		ret = io_fallocate(req, issue_flags);
		break;
	case IORING_OP_OPENAT:
		ret = io_openat(req, issue_flags);
		break;
	case IORING_OP_CLOSE:
		ret = io_close(req, issue_flags);
		break;
	case IORING_OP_FILES_UPDATE:
		ret = io_files_update(req, issue_flags);
		break;
	case IORING_OP_STATX:
		ret = io_statx(req, issue_flags);
		break;
	case IORING_OP_FADVISE:
		ret = io_fadvise(req, issue_flags);
		break;
	case IORING_OP_MADVISE:
		ret = io_madvise(req, issue_flags);
		break;
	case IORING_OP_OPENAT2:
		ret = io_openat2(req, issue_flags);
		break;
	case IORING_OP_EPOLL_CTL:
		ret = io_epoll_ctl(req, issue_flags);
		break;
	case IORING_OP_SPLICE:
		ret = io_splice(req, issue_flags);
		break;
	case IORING_OP_PROVIDE_BUFFERS:
		ret = io_provide_buffers(req, issue_flags);
		break;
	case IORING_OP_REMOVE_BUFFERS:
		ret = io_remove_buffers(req, issue_flags);
		break;
	case IORING_OP_TEE:
		ret = io_tee(req, issue_flags);
		break;
	case IORING_OP_SHUTDOWN:
		ret = io_shutdown(req, issue_flags);
		break;
	case IORING_OP_RENAMEAT:
		ret = io_renameat(req, issue_flags);
		break;
	case IORING_OP_UNLINKAT:
		ret = io_unlinkat(req, issue_flags);
		break;
	case IORING_OP_MKDIRAT:
		ret = io_mkdirat(req, issue_flags);
		break;
	case IORING_OP_SYMLINKAT:
		ret = io_symlinkat(req, issue_flags);
		break;
	case IORING_OP_LINKAT:
		ret = io_linkat(req, issue_flags);
		break;
	default:
		ret = -EINVAL;
		break;
	}

	if (!io_op_defs[req->opcode].audit_skip)
		audit_uring_exit(!ret, ret);

	if (creds)
		revert_creds(creds);
	if (ret)
		return ret;
	/* If the op doesn't have a file, we're not polling for it */
	if ((req->ctx->flags & IORING_SETUP_IOPOLL) && req->file)
		io_iopoll_req_issued(req, issue_flags);

	return 0;
}

static struct io_wq_work *io_wq_free_work(struct io_wq_work *work)
{
	struct io_kiocb *req = container_of(work, struct io_kiocb, work);

	req = io_put_req_find_next(req);
	return req ? &req->work : NULL;
}

static void io_wq_submit_work(struct io_wq_work *work)
{
	struct io_kiocb *req = container_of(work, struct io_kiocb, work);
	unsigned int issue_flags = IO_URING_F_UNLOCKED;
	bool needs_poll = false;
	struct io_kiocb *timeout;
	int ret = 0;

	/* one will be dropped by ->io_free_work() after returning to io-wq */
	if (!(req->flags & REQ_F_REFCOUNT))
		__io_req_set_refcount(req, 2);
	else
		req_ref_get(req);

	timeout = io_prep_linked_timeout(req);
	if (timeout)
		io_queue_linked_timeout(timeout);

	/* either cancelled or io-wq is dying, so don't touch tctx->iowq */
	if (work->flags & IO_WQ_WORK_CANCEL) {
		io_req_task_queue_fail(req, -ECANCELED);
		return;
	}

	if (req->flags & REQ_F_FORCE_ASYNC) {
		const struct io_op_def *def = &io_op_defs[req->opcode];
		bool opcode_poll = def->pollin || def->pollout;

		if (opcode_poll && file_can_poll(req->file)) {
			needs_poll = true;
			issue_flags |= IO_URING_F_NONBLOCK;
		}
	}

	do {
		ret = io_issue_sqe(req, issue_flags);
		if (ret != -EAGAIN)
			break;
		/*
		 * We can get EAGAIN for iopolled IO even though we're
		 * forcing a sync submission from here, since we can't
		 * wait for request slots on the block side.
		 */
		if (!needs_poll) {
			cond_resched();
			continue;
		}

		if (io_arm_poll_handler(req) == IO_APOLL_OK)
			return;
		/* aborted or ready, in either case retry blocking */
		needs_poll = false;
		issue_flags &= ~IO_URING_F_NONBLOCK;
	} while (1);

	/* avoid locking problems by failing it from a clean context */
	if (ret)
		io_req_task_queue_fail(req, ret);
}

static inline struct io_fixed_file *io_fixed_file_slot(struct io_file_table *table,
						       unsigned i)
{
	return &table->files[i];
}

static inline struct file *io_file_from_index(struct io_ring_ctx *ctx,
					      int index)
{
	struct io_fixed_file *slot = io_fixed_file_slot(&ctx->file_table, index);

	return (struct file *) (slot->file_ptr & FFS_MASK);
}

static void io_fixed_file_set(struct io_fixed_file *file_slot, struct file *file)
{
	unsigned long file_ptr = (unsigned long) file;

	file_ptr |= io_file_get_flags(file);
	file_slot->file_ptr = file_ptr;
}

static inline struct file *io_file_get_fixed(struct io_ring_ctx *ctx,
					     struct io_kiocb *req, int fd)
{
	struct file *file;
	unsigned long file_ptr;

	if (unlikely((unsigned int)fd >= ctx->nr_user_files))
		return NULL;
	fd = array_index_nospec(fd, ctx->nr_user_files);
	file_ptr = io_fixed_file_slot(&ctx->file_table, fd)->file_ptr;
	file = (struct file *) (file_ptr & FFS_MASK);
	file_ptr &= ~FFS_MASK;
	/* mask in overlapping REQ_F and FFS bits */
	req->flags |= (file_ptr << REQ_F_SUPPORT_NOWAIT_BIT);
	io_req_set_rsrc_node(req, ctx);
	return file;
}

static struct file *io_file_get_normal(struct io_ring_ctx *ctx,
				       struct io_kiocb *req, int fd)
{
	struct file *file = fget(fd);

	trace_io_uring_file_get(ctx, fd);

	/* we don't allow fixed io_uring files */
	if (file && unlikely(file->f_op == &io_uring_fops))
		io_req_track_inflight(req);
	return file;
}

static inline struct file *io_file_get(struct io_ring_ctx *ctx,
				       struct io_kiocb *req, int fd, bool fixed)
{
	if (fixed)
		return io_file_get_fixed(ctx, req, fd);
	else
		return io_file_get_normal(ctx, req, fd);
}

static void io_req_task_link_timeout(struct io_kiocb *req, bool *locked)
{
	struct io_kiocb *prev = req->timeout.prev;
	int ret = -ENOENT;

	if (prev) {
		if (!(req->task->flags & PF_EXITING))
			ret = io_try_cancel_userdata(req, prev->user_data);
		io_req_complete_post(req, ret ?: -ETIME, 0);
		io_put_req(prev);
	} else {
		io_req_complete_post(req, -ETIME, 0);
	}
}

static enum hrtimer_restart io_link_timeout_fn(struct hrtimer *timer)
{
	struct io_timeout_data *data = container_of(timer,
						struct io_timeout_data, timer);
	struct io_kiocb *prev, *req = data->req;
	struct io_ring_ctx *ctx = req->ctx;
	unsigned long flags;

	spin_lock_irqsave(&ctx->timeout_lock, flags);
	prev = req->timeout.head;
	req->timeout.head = NULL;

	/*
	 * We don't expect the list to be empty, that will only happen if we
	 * race with the completion of the linked work.
	 */
	if (prev) {
		io_remove_next_linked(prev);
		if (!req_ref_inc_not_zero(prev))
			prev = NULL;
	}
	list_del(&req->timeout.list);
	req->timeout.prev = prev;
	spin_unlock_irqrestore(&ctx->timeout_lock, flags);

	req->io_task_work.func = io_req_task_link_timeout;
	io_req_task_work_add(req, false);
	return HRTIMER_NORESTART;
}

static void io_queue_linked_timeout(struct io_kiocb *req)
{
	struct io_ring_ctx *ctx = req->ctx;

	spin_lock_irq(&ctx->timeout_lock);
	/*
	 * If the back reference is NULL, then our linked request finished
	 * before we got a chance to setup the timer
	 */
	if (req->timeout.head) {
		struct io_timeout_data *data = req->async_data;

		data->timer.function = io_link_timeout_fn;
		hrtimer_start(&data->timer, timespec64_to_ktime(data->ts),
				data->mode);
		list_add_tail(&req->timeout.list, &ctx->ltimeout_list);
	}
	spin_unlock_irq(&ctx->timeout_lock);
	/* drop submission reference */
	io_put_req(req);
}

static void io_queue_sqe_arm_apoll(struct io_kiocb *req)
	__must_hold(&req->ctx->uring_lock)
{
	struct io_kiocb *linked_timeout = io_prep_linked_timeout(req);

	switch (io_arm_poll_handler(req)) {
	case IO_APOLL_READY:
		io_req_task_queue(req);
		break;
	case IO_APOLL_ABORTED:
		/*
		 * Queued up for async execution, worker will release
		 * submit reference when the iocb is actually submitted.
		 */
		io_queue_async_work(req, NULL);
		break;
	}

	if (linked_timeout)
		io_queue_linked_timeout(linked_timeout);
}

static inline void __io_queue_sqe(struct io_kiocb *req)
	__must_hold(&req->ctx->uring_lock)
{
	struct io_kiocb *linked_timeout;
	int ret;

	ret = io_issue_sqe(req, IO_URING_F_NONBLOCK|IO_URING_F_COMPLETE_DEFER);

	if (req->flags & REQ_F_COMPLETE_INLINE) {
		io_req_add_compl_list(req);
		return;
	}
	/*
	 * We async punt it if the file wasn't marked NOWAIT, or if the file
	 * doesn't support non-blocking read/write attempts
	 */
	if (likely(!ret)) {
		linked_timeout = io_prep_linked_timeout(req);
		if (linked_timeout)
			io_queue_linked_timeout(linked_timeout);
	} else if (ret == -EAGAIN && !(req->flags & REQ_F_NOWAIT)) {
		io_queue_sqe_arm_apoll(req);
	} else {
		io_req_complete_failed(req, ret);
	}
}

static void io_queue_sqe_fallback(struct io_kiocb *req)
	__must_hold(&req->ctx->uring_lock)
{
	if (req->flags & REQ_F_FAIL) {
		io_req_complete_fail_submit(req);
	} else if (unlikely(req->ctx->drain_active)) {
		io_drain_req(req);
	} else {
		int ret = io_req_prep_async(req);

		if (unlikely(ret))
			io_req_complete_failed(req, ret);
		else
			io_queue_async_work(req, NULL);
	}
}

static inline void io_queue_sqe(struct io_kiocb *req)
	__must_hold(&req->ctx->uring_lock)
{
	if (likely(!(req->flags & (REQ_F_FORCE_ASYNC | REQ_F_FAIL))))
		__io_queue_sqe(req);
	else
		io_queue_sqe_fallback(req);
}

/*
 * Check SQE restrictions (opcode and flags).
 *
 * Returns 'true' if SQE is allowed, 'false' otherwise.
 */
static inline bool io_check_restriction(struct io_ring_ctx *ctx,
					struct io_kiocb *req,
					unsigned int sqe_flags)
{
	if (!test_bit(req->opcode, ctx->restrictions.sqe_op))
		return false;

	if ((sqe_flags & ctx->restrictions.sqe_flags_required) !=
	    ctx->restrictions.sqe_flags_required)
		return false;

	if (sqe_flags & ~(ctx->restrictions.sqe_flags_allowed |
			  ctx->restrictions.sqe_flags_required))
		return false;

	return true;
}

static void io_init_req_drain(struct io_kiocb *req)
{
	struct io_ring_ctx *ctx = req->ctx;
	struct io_kiocb *head = ctx->submit_state.link.head;

	ctx->drain_active = true;
	if (head) {
		/*
		 * If we need to drain a request in the middle of a link, drain
		 * the head request and the next request/link after the current
		 * link. Considering sequential execution of links,
<<<<<<< HEAD
		 * IOSQE_IO_DRAIN will be maintained for every request of our
		 * link.
		 */
		head->flags |= IOSQE_IO_DRAIN | REQ_F_FORCE_ASYNC;
=======
		 * REQ_F_IO_DRAIN will be maintained for every request of our
		 * link.
		 */
		head->flags |= REQ_F_IO_DRAIN | REQ_F_FORCE_ASYNC;
>>>>>>> 754e0b0e
		ctx->drain_next = true;
	}
}

static int io_init_req(struct io_ring_ctx *ctx, struct io_kiocb *req,
		       const struct io_uring_sqe *sqe)
	__must_hold(&ctx->uring_lock)
{
	unsigned int sqe_flags;
	int personality;
	u8 opcode;

	/* req is partially pre-initialised, see io_preinit_req() */
	req->opcode = opcode = READ_ONCE(sqe->opcode);
	/* same numerical values with corresponding REQ_F_*, safe to copy */
	req->flags = sqe_flags = READ_ONCE(sqe->flags);
	req->user_data = READ_ONCE(sqe->user_data);
	req->file = NULL;
	req->fixed_rsrc_refs = NULL;
	req->task = current;

	if (unlikely(opcode >= IORING_OP_LAST)) {
		req->opcode = 0;
		return -EINVAL;
	}
	if (unlikely(sqe_flags & ~SQE_COMMON_FLAGS)) {
		/* enforce forwards compatibility on users */
		if (sqe_flags & ~SQE_VALID_FLAGS)
			return -EINVAL;
		if ((sqe_flags & IOSQE_BUFFER_SELECT) &&
		    !io_op_defs[opcode].buffer_select)
			return -EOPNOTSUPP;
<<<<<<< HEAD
		if (sqe_flags & IOSQE_IO_DRAIN)
			io_init_req_drain(req);
=======
		if (sqe_flags & IOSQE_CQE_SKIP_SUCCESS)
			ctx->drain_disabled = true;
		if (sqe_flags & IOSQE_IO_DRAIN) {
			if (ctx->drain_disabled)
				return -EOPNOTSUPP;
			io_init_req_drain(req);
		}
>>>>>>> 754e0b0e
	}
	if (unlikely(ctx->restricted || ctx->drain_active || ctx->drain_next)) {
		if (ctx->restricted && !io_check_restriction(ctx, req, sqe_flags))
			return -EACCES;
		/* knock it to the slow queue path, will be drained there */
		if (ctx->drain_active)
			req->flags |= REQ_F_FORCE_ASYNC;
		/* if there is no link, we're at "next" request and need to drain */
		if (unlikely(ctx->drain_next) && !ctx->submit_state.link.head) {
			ctx->drain_next = false;
			ctx->drain_active = true;
<<<<<<< HEAD
			req->flags |= IOSQE_IO_DRAIN | REQ_F_FORCE_ASYNC;
=======
			req->flags |= REQ_F_IO_DRAIN | REQ_F_FORCE_ASYNC;
>>>>>>> 754e0b0e
		}
	}

	if (io_op_defs[opcode].needs_file) {
		struct io_submit_state *state = &ctx->submit_state;

		/*
		 * Plug now if we have more than 2 IO left after this, and the
		 * target is potentially a read/write to block based storage.
		 */
		if (state->need_plug && io_op_defs[opcode].plug) {
			state->plug_started = true;
			state->need_plug = false;
			blk_start_plug_nr_ios(&state->plug, state->submit_nr);
		}

		req->file = io_file_get(ctx, req, READ_ONCE(sqe->fd),
					(sqe_flags & IOSQE_FIXED_FILE));
		if (unlikely(!req->file))
			return -EBADF;
	}

	personality = READ_ONCE(sqe->personality);
	if (personality) {
		int ret;

		req->creds = xa_load(&ctx->personalities, personality);
		if (!req->creds)
			return -EINVAL;
		get_cred(req->creds);
		ret = security_uring_override_creds(req->creds);
		if (ret) {
			put_cred(req->creds);
			return ret;
		}
		req->flags |= REQ_F_CREDS;
	}

	return io_req_prep(req, sqe);
}

static int io_submit_sqe(struct io_ring_ctx *ctx, struct io_kiocb *req,
			 const struct io_uring_sqe *sqe)
	__must_hold(&ctx->uring_lock)
{
	struct io_submit_link *link = &ctx->submit_state.link;
	int ret;

	ret = io_init_req(ctx, req, sqe);
	if (unlikely(ret)) {
		trace_io_uring_req_failed(sqe, ret);

		/* fail even hard links since we don't submit */
		if (link->head) {
			/*
			 * we can judge a link req is failed or cancelled by if
			 * REQ_F_FAIL is set, but the head is an exception since
			 * it may be set REQ_F_FAIL because of other req's failure
			 * so let's leverage req->result to distinguish if a head
			 * is set REQ_F_FAIL because of its failure or other req's
			 * failure so that we can set the correct ret code for it.
			 * init result here to avoid affecting the normal path.
			 */
			if (!(link->head->flags & REQ_F_FAIL))
				req_fail_link_node(link->head, -ECANCELED);
		} else if (!(req->flags & (REQ_F_LINK | REQ_F_HARDLINK))) {
			/*
			 * the current req is a normal req, we should return
			 * error and thus break the submittion loop.
			 */
			io_req_complete_failed(req, ret);
			return ret;
		}
		req_fail_link_node(req, ret);
	}

	/* don't need @sqe from now on */
	trace_io_uring_submit_sqe(ctx, req, req->opcode, req->user_data,
				  req->flags, true,
				  ctx->flags & IORING_SETUP_SQPOLL);

	/*
	 * If we already have a head request, queue this one for async
	 * submittal once the head completes. If we don't have a head but
	 * IOSQE_IO_LINK is set in the sqe, start a new head. This one will be
	 * submitted sync once the chain is complete. If none of those
	 * conditions are true (normal request), then just queue it.
	 */
	if (link->head) {
		struct io_kiocb *head = link->head;

		if (!(req->flags & REQ_F_FAIL)) {
			ret = io_req_prep_async(req);
			if (unlikely(ret)) {
				req_fail_link_node(req, ret);
				if (!(head->flags & REQ_F_FAIL))
					req_fail_link_node(head, -ECANCELED);
			}
		}
		trace_io_uring_link(ctx, req, head);
		link->last->link = req;
		link->last = req;

		if (req->flags & (REQ_F_LINK | REQ_F_HARDLINK))
			return 0;
		/* last request of a link, enqueue the link */
		link->head = NULL;
		req = head;
	} else if (req->flags & (REQ_F_LINK | REQ_F_HARDLINK)) {
		link->head = req;
		link->last = req;
		return 0;
	}

	io_queue_sqe(req);
	return 0;
}

/*
 * Batched submission is done, ensure local IO is flushed out.
 */
static void io_submit_state_end(struct io_ring_ctx *ctx)
{
	struct io_submit_state *state = &ctx->submit_state;

	if (state->link.head)
		io_queue_sqe(state->link.head);
	/* flush only after queuing links as they can generate completions */
	io_submit_flush_completions(ctx);
	if (state->plug_started)
		blk_finish_plug(&state->plug);
}

/*
 * Start submission side cache.
 */
static void io_submit_state_start(struct io_submit_state *state,
				  unsigned int max_ios)
{
	state->plug_started = false;
	state->need_plug = max_ios > 2;
	state->submit_nr = max_ios;
	/* set only head, no need to init link_last in advance */
	state->link.head = NULL;
}

static void io_commit_sqring(struct io_ring_ctx *ctx)
{
	struct io_rings *rings = ctx->rings;

	/*
	 * Ensure any loads from the SQEs are done at this point,
	 * since once we write the new head, the application could
	 * write new data to them.
	 */
	smp_store_release(&rings->sq.head, ctx->cached_sq_head);
}

/*
 * Fetch an sqe, if one is available. Note this returns a pointer to memory
 * that is mapped by userspace. This means that care needs to be taken to
 * ensure that reads are stable, as we cannot rely on userspace always
 * being a good citizen. If members of the sqe are validated and then later
 * used, it's important that those reads are done through READ_ONCE() to
 * prevent a re-load down the line.
 */
static const struct io_uring_sqe *io_get_sqe(struct io_ring_ctx *ctx)
{
	unsigned head, mask = ctx->sq_entries - 1;
	unsigned sq_idx = ctx->cached_sq_head++ & mask;

	/*
	 * The cached sq head (or cq tail) serves two purposes:
	 *
	 * 1) allows us to batch the cost of updating the user visible
	 *    head updates.
	 * 2) allows the kernel side to track the head on its own, even
	 *    though the application is the one updating it.
	 */
	head = READ_ONCE(ctx->sq_array[sq_idx]);
	if (likely(head < ctx->sq_entries))
		return &ctx->sq_sqes[head];

	/* drop invalid entries */
	ctx->cq_extra--;
	WRITE_ONCE(ctx->rings->sq_dropped,
		   READ_ONCE(ctx->rings->sq_dropped) + 1);
	return NULL;
}

static int io_submit_sqes(struct io_ring_ctx *ctx, unsigned int nr)
	__must_hold(&ctx->uring_lock)
{
	unsigned int entries = io_sqring_entries(ctx);
	int submitted = 0;

	if (unlikely(!entries))
		return 0;
	/* make sure SQ entry isn't read before tail */
	nr = min3(nr, ctx->sq_entries, entries);
	io_get_task_refs(nr);

	io_submit_state_start(&ctx->submit_state, nr);
	do {
		const struct io_uring_sqe *sqe;
		struct io_kiocb *req;

		if (unlikely(!io_alloc_req_refill(ctx))) {
			if (!submitted)
				submitted = -EAGAIN;
			break;
		}
		req = io_alloc_req(ctx);
		sqe = io_get_sqe(ctx);
		if (unlikely(!sqe)) {
			wq_stack_add_head(&req->comp_list, &ctx->submit_state.free_list);
			break;
		}
		/* will complete beyond this point, count as submitted */
		submitted++;
		if (io_submit_sqe(ctx, req, sqe))
			break;
	} while (submitted < nr);

	if (unlikely(submitted != nr)) {
		int ref_used = (submitted == -EAGAIN) ? 0 : submitted;
		int unused = nr - ref_used;

		current->io_uring->cached_refs += unused;
	}

	io_submit_state_end(ctx);
	 /* Commit SQ ring head once we've consumed and submitted all SQEs */
	io_commit_sqring(ctx);

	return submitted;
}

static inline bool io_sqd_events_pending(struct io_sq_data *sqd)
{
	return READ_ONCE(sqd->state);
}

static inline void io_ring_set_wakeup_flag(struct io_ring_ctx *ctx)
{
	/* Tell userspace we may need a wakeup call */
	spin_lock(&ctx->completion_lock);
	WRITE_ONCE(ctx->rings->sq_flags,
		   ctx->rings->sq_flags | IORING_SQ_NEED_WAKEUP);
	spin_unlock(&ctx->completion_lock);
}

static inline void io_ring_clear_wakeup_flag(struct io_ring_ctx *ctx)
{
	spin_lock(&ctx->completion_lock);
	WRITE_ONCE(ctx->rings->sq_flags,
		   ctx->rings->sq_flags & ~IORING_SQ_NEED_WAKEUP);
	spin_unlock(&ctx->completion_lock);
}

static int __io_sq_thread(struct io_ring_ctx *ctx, bool cap_entries)
{
	unsigned int to_submit;
	int ret = 0;

	to_submit = io_sqring_entries(ctx);
	/* if we're handling multiple rings, cap submit size for fairness */
	if (cap_entries && to_submit > IORING_SQPOLL_CAP_ENTRIES_VALUE)
		to_submit = IORING_SQPOLL_CAP_ENTRIES_VALUE;

	if (!wq_list_empty(&ctx->iopoll_list) || to_submit) {
		const struct cred *creds = NULL;

		if (ctx->sq_creds != current_cred())
			creds = override_creds(ctx->sq_creds);

		mutex_lock(&ctx->uring_lock);
		if (!wq_list_empty(&ctx->iopoll_list))
			io_do_iopoll(ctx, true);

		/*
		 * Don't submit if refs are dying, good for io_uring_register(),
		 * but also it is relied upon by io_ring_exit_work()
		 */
		if (to_submit && likely(!percpu_ref_is_dying(&ctx->refs)) &&
		    !(ctx->flags & IORING_SETUP_R_DISABLED))
			ret = io_submit_sqes(ctx, to_submit);
		mutex_unlock(&ctx->uring_lock);

		if (to_submit && wq_has_sleeper(&ctx->sqo_sq_wait))
			wake_up(&ctx->sqo_sq_wait);
		if (creds)
			revert_creds(creds);
	}

	return ret;
}

static __cold void io_sqd_update_thread_idle(struct io_sq_data *sqd)
{
	struct io_ring_ctx *ctx;
	unsigned sq_thread_idle = 0;

	list_for_each_entry(ctx, &sqd->ctx_list, sqd_list)
		sq_thread_idle = max(sq_thread_idle, ctx->sq_thread_idle);
	sqd->sq_thread_idle = sq_thread_idle;
}

static bool io_sqd_handle_event(struct io_sq_data *sqd)
{
	bool did_sig = false;
	struct ksignal ksig;

	if (test_bit(IO_SQ_THREAD_SHOULD_PARK, &sqd->state) ||
	    signal_pending(current)) {
		mutex_unlock(&sqd->lock);
		if (signal_pending(current))
			did_sig = get_signal(&ksig);
		cond_resched();
		mutex_lock(&sqd->lock);
	}
	return did_sig || test_bit(IO_SQ_THREAD_SHOULD_STOP, &sqd->state);
}

static int io_sq_thread(void *data)
{
	struct io_sq_data *sqd = data;
	struct io_ring_ctx *ctx;
	unsigned long timeout = 0;
	char buf[TASK_COMM_LEN];
	DEFINE_WAIT(wait);

	snprintf(buf, sizeof(buf), "iou-sqp-%d", sqd->task_pid);
	set_task_comm(current, buf);

	if (sqd->sq_cpu != -1)
		set_cpus_allowed_ptr(current, cpumask_of(sqd->sq_cpu));
	else
		set_cpus_allowed_ptr(current, cpu_online_mask);
	current->flags |= PF_NO_SETAFFINITY;

	audit_alloc_kernel(current);

	mutex_lock(&sqd->lock);
	while (1) {
		bool cap_entries, sqt_spin = false;

		if (io_sqd_events_pending(sqd) || signal_pending(current)) {
			if (io_sqd_handle_event(sqd))
				break;
			timeout = jiffies + sqd->sq_thread_idle;
		}

		cap_entries = !list_is_singular(&sqd->ctx_list);
		list_for_each_entry(ctx, &sqd->ctx_list, sqd_list) {
			int ret = __io_sq_thread(ctx, cap_entries);

			if (!sqt_spin && (ret > 0 || !wq_list_empty(&ctx->iopoll_list)))
				sqt_spin = true;
		}
		if (io_run_task_work())
			sqt_spin = true;

		if (sqt_spin || !time_after(jiffies, timeout)) {
			cond_resched();
			if (sqt_spin)
				timeout = jiffies + sqd->sq_thread_idle;
			continue;
		}

		prepare_to_wait(&sqd->wait, &wait, TASK_INTERRUPTIBLE);
		if (!io_sqd_events_pending(sqd) && !current->task_works) {
			bool needs_sched = true;

			list_for_each_entry(ctx, &sqd->ctx_list, sqd_list) {
				io_ring_set_wakeup_flag(ctx);

				if ((ctx->flags & IORING_SETUP_IOPOLL) &&
				    !wq_list_empty(&ctx->iopoll_list)) {
					needs_sched = false;
					break;
				}
				if (io_sqring_entries(ctx)) {
					needs_sched = false;
					break;
				}
			}

			if (needs_sched) {
				mutex_unlock(&sqd->lock);
				schedule();
				mutex_lock(&sqd->lock);
			}
			list_for_each_entry(ctx, &sqd->ctx_list, sqd_list)
				io_ring_clear_wakeup_flag(ctx);
		}

		finish_wait(&sqd->wait, &wait);
		timeout = jiffies + sqd->sq_thread_idle;
	}

	io_uring_cancel_generic(true, sqd);
	sqd->thread = NULL;
	list_for_each_entry(ctx, &sqd->ctx_list, sqd_list)
		io_ring_set_wakeup_flag(ctx);
	io_run_task_work();
	mutex_unlock(&sqd->lock);

	audit_free(current);

	complete(&sqd->exited);
	do_exit(0);
}

struct io_wait_queue {
	struct wait_queue_entry wq;
	struct io_ring_ctx *ctx;
	unsigned cq_tail;
	unsigned nr_timeouts;
};

static inline bool io_should_wake(struct io_wait_queue *iowq)
{
	struct io_ring_ctx *ctx = iowq->ctx;
	int dist = ctx->cached_cq_tail - (int) iowq->cq_tail;

	/*
	 * Wake up if we have enough events, or if a timeout occurred since we
	 * started waiting. For timeouts, we always want to return to userspace,
	 * regardless of event count.
	 */
	return dist >= 0 || atomic_read(&ctx->cq_timeouts) != iowq->nr_timeouts;
}

static int io_wake_function(struct wait_queue_entry *curr, unsigned int mode,
			    int wake_flags, void *key)
{
	struct io_wait_queue *iowq = container_of(curr, struct io_wait_queue,
							wq);

	/*
	 * Cannot safely flush overflowed CQEs from here, ensure we wake up
	 * the task, and the next invocation will do it.
	 */
	if (io_should_wake(iowq) || test_bit(0, &iowq->ctx->check_cq_overflow))
		return autoremove_wake_function(curr, mode, wake_flags, key);
	return -1;
}

static int io_run_task_work_sig(void)
{
	if (io_run_task_work())
		return 1;
	if (!signal_pending(current))
		return 0;
	if (test_thread_flag(TIF_NOTIFY_SIGNAL))
		return -ERESTARTSYS;
	return -EINTR;
}

/* when returns >0, the caller should retry */
static inline int io_cqring_wait_schedule(struct io_ring_ctx *ctx,
					  struct io_wait_queue *iowq,
					  signed long *timeout)
{
	int ret;

	/* make sure we run task_work before checking for signals */
	ret = io_run_task_work_sig();
	if (ret || io_should_wake(iowq))
		return ret;
	/* let the caller flush overflows, retry */
	if (test_bit(0, &ctx->check_cq_overflow))
		return 1;

	*timeout = schedule_timeout(*timeout);
	return !*timeout ? -ETIME : 1;
}

/*
 * Wait until events become available, if we don't already have some. The
 * application must reap them itself, as they reside on the shared cq ring.
 */
static int io_cqring_wait(struct io_ring_ctx *ctx, int min_events,
			  const sigset_t __user *sig, size_t sigsz,
			  struct __kernel_timespec __user *uts)
{
	struct io_wait_queue iowq;
	struct io_rings *rings = ctx->rings;
	signed long timeout = MAX_SCHEDULE_TIMEOUT;
	int ret;

	do {
		io_cqring_overflow_flush(ctx);
		if (io_cqring_events(ctx) >= min_events)
			return 0;
		if (!io_run_task_work())
			break;
	} while (1);

	if (uts) {
		struct timespec64 ts;

		if (get_timespec64(&ts, uts))
			return -EFAULT;
		timeout = timespec64_to_jiffies(&ts);
	}

	if (sig) {
#ifdef CONFIG_COMPAT
		if (in_compat_syscall())
			ret = set_compat_user_sigmask((const compat_sigset_t __user *)sig,
						      sigsz);
		else
#endif
			ret = set_user_sigmask(sig, sigsz);

		if (ret)
			return ret;
	}

	init_waitqueue_func_entry(&iowq.wq, io_wake_function);
	iowq.wq.private = current;
	INIT_LIST_HEAD(&iowq.wq.entry);
	iowq.ctx = ctx;
	iowq.nr_timeouts = atomic_read(&ctx->cq_timeouts);
	iowq.cq_tail = READ_ONCE(ctx->rings->cq.head) + min_events;

	trace_io_uring_cqring_wait(ctx, min_events);
	do {
		/* if we can't even flush overflow, don't wait for more */
		if (!io_cqring_overflow_flush(ctx)) {
			ret = -EBUSY;
			break;
		}
		prepare_to_wait_exclusive(&ctx->cq_wait, &iowq.wq,
						TASK_INTERRUPTIBLE);
		ret = io_cqring_wait_schedule(ctx, &iowq, &timeout);
		finish_wait(&ctx->cq_wait, &iowq.wq);
		cond_resched();
	} while (ret > 0);

	restore_saved_sigmask_unless(ret == -EINTR);

	return READ_ONCE(rings->cq.head) == READ_ONCE(rings->cq.tail) ? ret : 0;
}

static void io_free_page_table(void **table, size_t size)
{
	unsigned i, nr_tables = DIV_ROUND_UP(size, PAGE_SIZE);

	for (i = 0; i < nr_tables; i++)
		kfree(table[i]);
	kfree(table);
}

static __cold void **io_alloc_page_table(size_t size)
{
	unsigned i, nr_tables = DIV_ROUND_UP(size, PAGE_SIZE);
	size_t init_size = size;
	void **table;

	table = kcalloc(nr_tables, sizeof(*table), GFP_KERNEL_ACCOUNT);
	if (!table)
		return NULL;

	for (i = 0; i < nr_tables; i++) {
		unsigned int this_size = min_t(size_t, size, PAGE_SIZE);

		table[i] = kzalloc(this_size, GFP_KERNEL_ACCOUNT);
		if (!table[i]) {
			io_free_page_table(table, init_size);
			return NULL;
		}
		size -= this_size;
	}
	return table;
}

static void io_rsrc_node_destroy(struct io_rsrc_node *ref_node)
{
	percpu_ref_exit(&ref_node->refs);
	kfree(ref_node);
}

static __cold void io_rsrc_node_ref_zero(struct percpu_ref *ref)
{
	struct io_rsrc_node *node = container_of(ref, struct io_rsrc_node, refs);
	struct io_ring_ctx *ctx = node->rsrc_data->ctx;
	unsigned long flags;
	bool first_add = false;
	unsigned long delay = HZ;

	spin_lock_irqsave(&ctx->rsrc_ref_lock, flags);
	node->done = true;

	/* if we are mid-quiesce then do not delay */
	if (node->rsrc_data->quiesce)
		delay = 0;

	while (!list_empty(&ctx->rsrc_ref_list)) {
		node = list_first_entry(&ctx->rsrc_ref_list,
					    struct io_rsrc_node, node);
		/* recycle ref nodes in order */
		if (!node->done)
			break;
		list_del(&node->node);
		first_add |= llist_add(&node->llist, &ctx->rsrc_put_llist);
	}
	spin_unlock_irqrestore(&ctx->rsrc_ref_lock, flags);

	if (first_add)
		mod_delayed_work(system_wq, &ctx->rsrc_put_work, delay);
}

static struct io_rsrc_node *io_rsrc_node_alloc(void)
{
	struct io_rsrc_node *ref_node;

	ref_node = kzalloc(sizeof(*ref_node), GFP_KERNEL);
	if (!ref_node)
		return NULL;

	if (percpu_ref_init(&ref_node->refs, io_rsrc_node_ref_zero,
			    0, GFP_KERNEL)) {
		kfree(ref_node);
		return NULL;
	}
	INIT_LIST_HEAD(&ref_node->node);
	INIT_LIST_HEAD(&ref_node->rsrc_list);
	ref_node->done = false;
	return ref_node;
}

static void io_rsrc_node_switch(struct io_ring_ctx *ctx,
				struct io_rsrc_data *data_to_kill)
	__must_hold(&ctx->uring_lock)
{
	WARN_ON_ONCE(!ctx->rsrc_backup_node);
	WARN_ON_ONCE(data_to_kill && !ctx->rsrc_node);

	io_rsrc_refs_drop(ctx);

	if (data_to_kill) {
		struct io_rsrc_node *rsrc_node = ctx->rsrc_node;

		rsrc_node->rsrc_data = data_to_kill;
		spin_lock_irq(&ctx->rsrc_ref_lock);
		list_add_tail(&rsrc_node->node, &ctx->rsrc_ref_list);
		spin_unlock_irq(&ctx->rsrc_ref_lock);

		atomic_inc(&data_to_kill->refs);
		percpu_ref_kill(&rsrc_node->refs);
		ctx->rsrc_node = NULL;
	}

	if (!ctx->rsrc_node) {
		ctx->rsrc_node = ctx->rsrc_backup_node;
		ctx->rsrc_backup_node = NULL;
	}
}

static int io_rsrc_node_switch_start(struct io_ring_ctx *ctx)
{
	if (ctx->rsrc_backup_node)
		return 0;
	ctx->rsrc_backup_node = io_rsrc_node_alloc();
	return ctx->rsrc_backup_node ? 0 : -ENOMEM;
}

static __cold int io_rsrc_ref_quiesce(struct io_rsrc_data *data,
				      struct io_ring_ctx *ctx)
{
	int ret;

	/* As we may drop ->uring_lock, other task may have started quiesce */
	if (data->quiesce)
		return -ENXIO;

	data->quiesce = true;
	do {
		ret = io_rsrc_node_switch_start(ctx);
		if (ret)
			break;
		io_rsrc_node_switch(ctx, data);

		/* kill initial ref, already quiesced if zero */
		if (atomic_dec_and_test(&data->refs))
			break;
		mutex_unlock(&ctx->uring_lock);
		flush_delayed_work(&ctx->rsrc_put_work);
		ret = wait_for_completion_interruptible(&data->done);
		if (!ret) {
			mutex_lock(&ctx->uring_lock);
			break;
		}

		atomic_inc(&data->refs);
		/* wait for all works potentially completing data->done */
		flush_delayed_work(&ctx->rsrc_put_work);
		reinit_completion(&data->done);

		ret = io_run_task_work_sig();
		mutex_lock(&ctx->uring_lock);
	} while (ret >= 0);
	data->quiesce = false;

	return ret;
}

static u64 *io_get_tag_slot(struct io_rsrc_data *data, unsigned int idx)
{
	unsigned int off = idx & IO_RSRC_TAG_TABLE_MASK;
	unsigned int table_idx = idx >> IO_RSRC_TAG_TABLE_SHIFT;

	return &data->tags[table_idx][off];
}

static void io_rsrc_data_free(struct io_rsrc_data *data)
{
	size_t size = data->nr * sizeof(data->tags[0][0]);

	if (data->tags)
		io_free_page_table((void **)data->tags, size);
	kfree(data);
}

static __cold int io_rsrc_data_alloc(struct io_ring_ctx *ctx, rsrc_put_fn *do_put,
				     u64 __user *utags, unsigned nr,
				     struct io_rsrc_data **pdata)
{
	struct io_rsrc_data *data;
	int ret = -ENOMEM;
	unsigned i;

	data = kzalloc(sizeof(*data), GFP_KERNEL);
	if (!data)
		return -ENOMEM;
	data->tags = (u64 **)io_alloc_page_table(nr * sizeof(data->tags[0][0]));
	if (!data->tags) {
		kfree(data);
		return -ENOMEM;
	}

	data->nr = nr;
	data->ctx = ctx;
	data->do_put = do_put;
	if (utags) {
		ret = -EFAULT;
		for (i = 0; i < nr; i++) {
			u64 *tag_slot = io_get_tag_slot(data, i);

			if (copy_from_user(tag_slot, &utags[i],
					   sizeof(*tag_slot)))
				goto fail;
		}
	}

	atomic_set(&data->refs, 1);
	init_completion(&data->done);
	*pdata = data;
	return 0;
fail:
	io_rsrc_data_free(data);
	return ret;
}

static bool io_alloc_file_tables(struct io_file_table *table, unsigned nr_files)
{
	table->files = kvcalloc(nr_files, sizeof(table->files[0]),
				GFP_KERNEL_ACCOUNT);
	return !!table->files;
}

static void io_free_file_tables(struct io_file_table *table)
{
	kvfree(table->files);
	table->files = NULL;
}

static void __io_sqe_files_unregister(struct io_ring_ctx *ctx)
{
#if defined(CONFIG_UNIX)
	if (ctx->ring_sock) {
		struct sock *sock = ctx->ring_sock->sk;
		struct sk_buff *skb;

		while ((skb = skb_dequeue(&sock->sk_receive_queue)) != NULL)
			kfree_skb(skb);
	}
#else
	int i;

	for (i = 0; i < ctx->nr_user_files; i++) {
		struct file *file;

		file = io_file_from_index(ctx, i);
		if (file)
			fput(file);
	}
#endif
	io_free_file_tables(&ctx->file_table);
	io_rsrc_data_free(ctx->file_data);
	ctx->file_data = NULL;
	ctx->nr_user_files = 0;
}

static int io_sqe_files_unregister(struct io_ring_ctx *ctx)
{
	int ret;

	if (!ctx->file_data)
		return -ENXIO;
	ret = io_rsrc_ref_quiesce(ctx->file_data, ctx);
	if (!ret)
		__io_sqe_files_unregister(ctx);
	return ret;
}

static void io_sq_thread_unpark(struct io_sq_data *sqd)
	__releases(&sqd->lock)
{
	WARN_ON_ONCE(sqd->thread == current);

	/*
	 * Do the dance but not conditional clear_bit() because it'd race with
	 * other threads incrementing park_pending and setting the bit.
	 */
	clear_bit(IO_SQ_THREAD_SHOULD_PARK, &sqd->state);
	if (atomic_dec_return(&sqd->park_pending))
		set_bit(IO_SQ_THREAD_SHOULD_PARK, &sqd->state);
	mutex_unlock(&sqd->lock);
}

static void io_sq_thread_park(struct io_sq_data *sqd)
	__acquires(&sqd->lock)
{
	WARN_ON_ONCE(sqd->thread == current);

	atomic_inc(&sqd->park_pending);
	set_bit(IO_SQ_THREAD_SHOULD_PARK, &sqd->state);
	mutex_lock(&sqd->lock);
	if (sqd->thread)
		wake_up_process(sqd->thread);
}

static void io_sq_thread_stop(struct io_sq_data *sqd)
{
	WARN_ON_ONCE(sqd->thread == current);
	WARN_ON_ONCE(test_bit(IO_SQ_THREAD_SHOULD_STOP, &sqd->state));

	set_bit(IO_SQ_THREAD_SHOULD_STOP, &sqd->state);
	mutex_lock(&sqd->lock);
	if (sqd->thread)
		wake_up_process(sqd->thread);
	mutex_unlock(&sqd->lock);
	wait_for_completion(&sqd->exited);
}

static void io_put_sq_data(struct io_sq_data *sqd)
{
	if (refcount_dec_and_test(&sqd->refs)) {
		WARN_ON_ONCE(atomic_read(&sqd->park_pending));

		io_sq_thread_stop(sqd);
		kfree(sqd);
	}
}

static void io_sq_thread_finish(struct io_ring_ctx *ctx)
{
	struct io_sq_data *sqd = ctx->sq_data;

	if (sqd) {
		io_sq_thread_park(sqd);
		list_del_init(&ctx->sqd_list);
		io_sqd_update_thread_idle(sqd);
		io_sq_thread_unpark(sqd);

		io_put_sq_data(sqd);
		ctx->sq_data = NULL;
	}
}

static struct io_sq_data *io_attach_sq_data(struct io_uring_params *p)
{
	struct io_ring_ctx *ctx_attach;
	struct io_sq_data *sqd;
	struct fd f;

	f = fdget(p->wq_fd);
	if (!f.file)
		return ERR_PTR(-ENXIO);
	if (f.file->f_op != &io_uring_fops) {
		fdput(f);
		return ERR_PTR(-EINVAL);
	}

	ctx_attach = f.file->private_data;
	sqd = ctx_attach->sq_data;
	if (!sqd) {
		fdput(f);
		return ERR_PTR(-EINVAL);
	}
	if (sqd->task_tgid != current->tgid) {
		fdput(f);
		return ERR_PTR(-EPERM);
	}

	refcount_inc(&sqd->refs);
	fdput(f);
	return sqd;
}

static struct io_sq_data *io_get_sq_data(struct io_uring_params *p,
					 bool *attached)
{
	struct io_sq_data *sqd;

	*attached = false;
	if (p->flags & IORING_SETUP_ATTACH_WQ) {
		sqd = io_attach_sq_data(p);
		if (!IS_ERR(sqd)) {
			*attached = true;
			return sqd;
		}
		/* fall through for EPERM case, setup new sqd/task */
		if (PTR_ERR(sqd) != -EPERM)
			return sqd;
	}

	sqd = kzalloc(sizeof(*sqd), GFP_KERNEL);
	if (!sqd)
		return ERR_PTR(-ENOMEM);

	atomic_set(&sqd->park_pending, 0);
	refcount_set(&sqd->refs, 1);
	INIT_LIST_HEAD(&sqd->ctx_list);
	mutex_init(&sqd->lock);
	init_waitqueue_head(&sqd->wait);
	init_completion(&sqd->exited);
	return sqd;
}

#if defined(CONFIG_UNIX)
/*
 * Ensure the UNIX gc is aware of our file set, so we are certain that
 * the io_uring can be safely unregistered on process exit, even if we have
 * loops in the file referencing.
 */
static int __io_sqe_files_scm(struct io_ring_ctx *ctx, int nr, int offset)
{
	struct sock *sk = ctx->ring_sock->sk;
	struct scm_fp_list *fpl;
	struct sk_buff *skb;
	int i, nr_files;

	fpl = kzalloc(sizeof(*fpl), GFP_KERNEL);
	if (!fpl)
		return -ENOMEM;

	skb = alloc_skb(0, GFP_KERNEL);
	if (!skb) {
		kfree(fpl);
		return -ENOMEM;
	}

	skb->sk = sk;

	nr_files = 0;
	fpl->user = get_uid(current_user());
	for (i = 0; i < nr; i++) {
		struct file *file = io_file_from_index(ctx, i + offset);

		if (!file)
			continue;
		fpl->fp[nr_files] = get_file(file);
		unix_inflight(fpl->user, fpl->fp[nr_files]);
		nr_files++;
	}

	if (nr_files) {
		fpl->max = SCM_MAX_FD;
		fpl->count = nr_files;
		UNIXCB(skb).fp = fpl;
		skb->destructor = unix_destruct_scm;
		refcount_add(skb->truesize, &sk->sk_wmem_alloc);
		skb_queue_head(&sk->sk_receive_queue, skb);

		for (i = 0; i < nr_files; i++)
			fput(fpl->fp[i]);
	} else {
		kfree_skb(skb);
		kfree(fpl);
	}

	return 0;
}

/*
 * If UNIX sockets are enabled, fd passing can cause a reference cycle which
 * causes regular reference counting to break down. We rely on the UNIX
 * garbage collection to take care of this problem for us.
 */
static int io_sqe_files_scm(struct io_ring_ctx *ctx)
{
	unsigned left, total;
	int ret = 0;

	total = 0;
	left = ctx->nr_user_files;
	while (left) {
		unsigned this_files = min_t(unsigned, left, SCM_MAX_FD);

		ret = __io_sqe_files_scm(ctx, this_files, total);
		if (ret)
			break;
		left -= this_files;
		total += this_files;
	}

	if (!ret)
		return 0;

	while (total < ctx->nr_user_files) {
		struct file *file = io_file_from_index(ctx, total);

		if (file)
			fput(file);
		total++;
	}

	return ret;
}
#else
static int io_sqe_files_scm(struct io_ring_ctx *ctx)
{
	return 0;
}
#endif

static void io_rsrc_file_put(struct io_ring_ctx *ctx, struct io_rsrc_put *prsrc)
{
	struct file *file = prsrc->file;
#if defined(CONFIG_UNIX)
	struct sock *sock = ctx->ring_sock->sk;
	struct sk_buff_head list, *head = &sock->sk_receive_queue;
	struct sk_buff *skb;
	int i;

	__skb_queue_head_init(&list);

	/*
	 * Find the skb that holds this file in its SCM_RIGHTS. When found,
	 * remove this entry and rearrange the file array.
	 */
	skb = skb_dequeue(head);
	while (skb) {
		struct scm_fp_list *fp;

		fp = UNIXCB(skb).fp;
		for (i = 0; i < fp->count; i++) {
			int left;

			if (fp->fp[i] != file)
				continue;

			unix_notinflight(fp->user, fp->fp[i]);
			left = fp->count - 1 - i;
			if (left) {
				memmove(&fp->fp[i], &fp->fp[i + 1],
						left * sizeof(struct file *));
			}
			fp->count--;
			if (!fp->count) {
				kfree_skb(skb);
				skb = NULL;
			} else {
				__skb_queue_tail(&list, skb);
			}
			fput(file);
			file = NULL;
			break;
		}

		if (!file)
			break;

		__skb_queue_tail(&list, skb);

		skb = skb_dequeue(head);
	}

	if (skb_peek(&list)) {
		spin_lock_irq(&head->lock);
		while ((skb = __skb_dequeue(&list)) != NULL)
			__skb_queue_tail(head, skb);
		spin_unlock_irq(&head->lock);
	}
#else
	fput(file);
#endif
}

static void __io_rsrc_put_work(struct io_rsrc_node *ref_node)
{
	struct io_rsrc_data *rsrc_data = ref_node->rsrc_data;
	struct io_ring_ctx *ctx = rsrc_data->ctx;
	struct io_rsrc_put *prsrc, *tmp;

	list_for_each_entry_safe(prsrc, tmp, &ref_node->rsrc_list, list) {
		list_del(&prsrc->list);

		if (prsrc->tag) {
			bool lock_ring = ctx->flags & IORING_SETUP_IOPOLL;

			io_ring_submit_lock(ctx, lock_ring);
			spin_lock(&ctx->completion_lock);
			io_fill_cqe_aux(ctx, prsrc->tag, 0, 0);
			io_commit_cqring(ctx);
			spin_unlock(&ctx->completion_lock);
			io_cqring_ev_posted(ctx);
			io_ring_submit_unlock(ctx, lock_ring);
		}

		rsrc_data->do_put(ctx, prsrc);
		kfree(prsrc);
	}

	io_rsrc_node_destroy(ref_node);
	if (atomic_dec_and_test(&rsrc_data->refs))
		complete(&rsrc_data->done);
}

static void io_rsrc_put_work(struct work_struct *work)
{
	struct io_ring_ctx *ctx;
	struct llist_node *node;

	ctx = container_of(work, struct io_ring_ctx, rsrc_put_work.work);
	node = llist_del_all(&ctx->rsrc_put_llist);

	while (node) {
		struct io_rsrc_node *ref_node;
		struct llist_node *next = node->next;

		ref_node = llist_entry(node, struct io_rsrc_node, llist);
		__io_rsrc_put_work(ref_node);
		node = next;
	}
}

static int io_sqe_files_register(struct io_ring_ctx *ctx, void __user *arg,
				 unsigned nr_args, u64 __user *tags)
{
	__s32 __user *fds = (__s32 __user *) arg;
	struct file *file;
	int fd, ret;
	unsigned i;

	if (ctx->file_data)
		return -EBUSY;
	if (!nr_args)
		return -EINVAL;
	if (nr_args > IORING_MAX_FIXED_FILES)
		return -EMFILE;
	if (nr_args > rlimit(RLIMIT_NOFILE))
		return -EMFILE;
	ret = io_rsrc_node_switch_start(ctx);
	if (ret)
		return ret;
	ret = io_rsrc_data_alloc(ctx, io_rsrc_file_put, tags, nr_args,
				 &ctx->file_data);
	if (ret)
		return ret;

	ret = -ENOMEM;
	if (!io_alloc_file_tables(&ctx->file_table, nr_args))
		goto out_free;

	for (i = 0; i < nr_args; i++, ctx->nr_user_files++) {
		if (copy_from_user(&fd, &fds[i], sizeof(fd))) {
			ret = -EFAULT;
			goto out_fput;
		}
		/* allow sparse sets */
		if (fd == -1) {
			ret = -EINVAL;
			if (unlikely(*io_get_tag_slot(ctx->file_data, i)))
				goto out_fput;
			continue;
		}

		file = fget(fd);
		ret = -EBADF;
		if (unlikely(!file))
			goto out_fput;

		/*
		 * Don't allow io_uring instances to be registered. If UNIX
		 * isn't enabled, then this causes a reference cycle and this
		 * instance can never get freed. If UNIX is enabled we'll
		 * handle it just fine, but there's still no point in allowing
		 * a ring fd as it doesn't support regular read/write anyway.
		 */
		if (file->f_op == &io_uring_fops) {
			fput(file);
			goto out_fput;
		}
		io_fixed_file_set(io_fixed_file_slot(&ctx->file_table, i), file);
	}

	ret = io_sqe_files_scm(ctx);
	if (ret) {
		__io_sqe_files_unregister(ctx);
		return ret;
	}

	io_rsrc_node_switch(ctx, NULL);
	return ret;
out_fput:
	for (i = 0; i < ctx->nr_user_files; i++) {
		file = io_file_from_index(ctx, i);
		if (file)
			fput(file);
	}
	io_free_file_tables(&ctx->file_table);
	ctx->nr_user_files = 0;
out_free:
	io_rsrc_data_free(ctx->file_data);
	ctx->file_data = NULL;
	return ret;
}

static int io_sqe_file_register(struct io_ring_ctx *ctx, struct file *file,
				int index)
{
#if defined(CONFIG_UNIX)
	struct sock *sock = ctx->ring_sock->sk;
	struct sk_buff_head *head = &sock->sk_receive_queue;
	struct sk_buff *skb;

	/*
	 * See if we can merge this file into an existing skb SCM_RIGHTS
	 * file set. If there's no room, fall back to allocating a new skb
	 * and filling it in.
	 */
	spin_lock_irq(&head->lock);
	skb = skb_peek(head);
	if (skb) {
		struct scm_fp_list *fpl = UNIXCB(skb).fp;

		if (fpl->count < SCM_MAX_FD) {
			__skb_unlink(skb, head);
			spin_unlock_irq(&head->lock);
			fpl->fp[fpl->count] = get_file(file);
			unix_inflight(fpl->user, fpl->fp[fpl->count]);
			fpl->count++;
			spin_lock_irq(&head->lock);
			__skb_queue_head(head, skb);
		} else {
			skb = NULL;
		}
	}
	spin_unlock_irq(&head->lock);

	if (skb) {
		fput(file);
		return 0;
	}

	return __io_sqe_files_scm(ctx, 1, index);
#else
	return 0;
#endif
}

static int io_queue_rsrc_removal(struct io_rsrc_data *data, unsigned idx,
				 struct io_rsrc_node *node, void *rsrc)
{
	struct io_rsrc_put *prsrc;

	prsrc = kzalloc(sizeof(*prsrc), GFP_KERNEL);
	if (!prsrc)
		return -ENOMEM;

	prsrc->tag = *io_get_tag_slot(data, idx);
	prsrc->rsrc = rsrc;
	list_add(&prsrc->list, &node->rsrc_list);
	return 0;
}

static int io_install_fixed_file(struct io_kiocb *req, struct file *file,
				 unsigned int issue_flags, u32 slot_index)
{
	struct io_ring_ctx *ctx = req->ctx;
	bool needs_lock = issue_flags & IO_URING_F_UNLOCKED;
	bool needs_switch = false;
	struct io_fixed_file *file_slot;
	int ret = -EBADF;

	io_ring_submit_lock(ctx, needs_lock);
	if (file->f_op == &io_uring_fops)
		goto err;
	ret = -ENXIO;
	if (!ctx->file_data)
		goto err;
	ret = -EINVAL;
	if (slot_index >= ctx->nr_user_files)
		goto err;

	slot_index = array_index_nospec(slot_index, ctx->nr_user_files);
	file_slot = io_fixed_file_slot(&ctx->file_table, slot_index);

	if (file_slot->file_ptr) {
		struct file *old_file;

		ret = io_rsrc_node_switch_start(ctx);
		if (ret)
			goto err;

		old_file = (struct file *)(file_slot->file_ptr & FFS_MASK);
		ret = io_queue_rsrc_removal(ctx->file_data, slot_index,
					    ctx->rsrc_node, old_file);
		if (ret)
			goto err;
		file_slot->file_ptr = 0;
		needs_switch = true;
	}

	*io_get_tag_slot(ctx->file_data, slot_index) = 0;
	io_fixed_file_set(file_slot, file);
	ret = io_sqe_file_register(ctx, file, slot_index);
	if (ret) {
		file_slot->file_ptr = 0;
		goto err;
	}

	ret = 0;
err:
	if (needs_switch)
		io_rsrc_node_switch(ctx, ctx->file_data);
	io_ring_submit_unlock(ctx, needs_lock);
	if (ret)
		fput(file);
	return ret;
}

static int io_close_fixed(struct io_kiocb *req, unsigned int issue_flags)
{
	unsigned int offset = req->close.file_slot - 1;
	struct io_ring_ctx *ctx = req->ctx;
	bool needs_lock = issue_flags & IO_URING_F_UNLOCKED;
	struct io_fixed_file *file_slot;
	struct file *file;
	int ret, i;

	io_ring_submit_lock(ctx, needs_lock);
	ret = -ENXIO;
	if (unlikely(!ctx->file_data))
		goto out;
	ret = -EINVAL;
	if (offset >= ctx->nr_user_files)
		goto out;
	ret = io_rsrc_node_switch_start(ctx);
	if (ret)
		goto out;

	i = array_index_nospec(offset, ctx->nr_user_files);
	file_slot = io_fixed_file_slot(&ctx->file_table, i);
	ret = -EBADF;
	if (!file_slot->file_ptr)
		goto out;

	file = (struct file *)(file_slot->file_ptr & FFS_MASK);
	ret = io_queue_rsrc_removal(ctx->file_data, offset, ctx->rsrc_node, file);
	if (ret)
		goto out;

	file_slot->file_ptr = 0;
	io_rsrc_node_switch(ctx, ctx->file_data);
	ret = 0;
out:
	io_ring_submit_unlock(ctx, needs_lock);
	return ret;
}

static int __io_sqe_files_update(struct io_ring_ctx *ctx,
				 struct io_uring_rsrc_update2 *up,
				 unsigned nr_args)
{
	u64 __user *tags = u64_to_user_ptr(up->tags);
	__s32 __user *fds = u64_to_user_ptr(up->data);
	struct io_rsrc_data *data = ctx->file_data;
	struct io_fixed_file *file_slot;
	struct file *file;
	int fd, i, err = 0;
	unsigned int done;
	bool needs_switch = false;

	if (!ctx->file_data)
		return -ENXIO;
	if (up->offset + nr_args > ctx->nr_user_files)
		return -EINVAL;

	for (done = 0; done < nr_args; done++) {
		u64 tag = 0;

		if ((tags && copy_from_user(&tag, &tags[done], sizeof(tag))) ||
		    copy_from_user(&fd, &fds[done], sizeof(fd))) {
			err = -EFAULT;
			break;
		}
		if ((fd == IORING_REGISTER_FILES_SKIP || fd == -1) && tag) {
			err = -EINVAL;
			break;
		}
		if (fd == IORING_REGISTER_FILES_SKIP)
			continue;

		i = array_index_nospec(up->offset + done, ctx->nr_user_files);
		file_slot = io_fixed_file_slot(&ctx->file_table, i);

		if (file_slot->file_ptr) {
			file = (struct file *)(file_slot->file_ptr & FFS_MASK);
			err = io_queue_rsrc_removal(data, up->offset + done,
						    ctx->rsrc_node, file);
			if (err)
				break;
			file_slot->file_ptr = 0;
			needs_switch = true;
		}
		if (fd != -1) {
			file = fget(fd);
			if (!file) {
				err = -EBADF;
				break;
			}
			/*
			 * Don't allow io_uring instances to be registered. If
			 * UNIX isn't enabled, then this causes a reference
			 * cycle and this instance can never get freed. If UNIX
			 * is enabled we'll handle it just fine, but there's
			 * still no point in allowing a ring fd as it doesn't
			 * support regular read/write anyway.
			 */
			if (file->f_op == &io_uring_fops) {
				fput(file);
				err = -EBADF;
				break;
			}
			*io_get_tag_slot(data, up->offset + done) = tag;
			io_fixed_file_set(file_slot, file);
			err = io_sqe_file_register(ctx, file, i);
			if (err) {
				file_slot->file_ptr = 0;
				fput(file);
				break;
			}
		}
	}

	if (needs_switch)
		io_rsrc_node_switch(ctx, data);
	return done ? done : err;
}

static struct io_wq *io_init_wq_offload(struct io_ring_ctx *ctx,
					struct task_struct *task)
{
	struct io_wq_hash *hash;
	struct io_wq_data data;
	unsigned int concurrency;

	mutex_lock(&ctx->uring_lock);
	hash = ctx->hash_map;
	if (!hash) {
		hash = kzalloc(sizeof(*hash), GFP_KERNEL);
		if (!hash) {
			mutex_unlock(&ctx->uring_lock);
			return ERR_PTR(-ENOMEM);
		}
		refcount_set(&hash->refs, 1);
		init_waitqueue_head(&hash->wait);
		ctx->hash_map = hash;
	}
	mutex_unlock(&ctx->uring_lock);

	data.hash = hash;
	data.task = task;
	data.free_work = io_wq_free_work;
	data.do_work = io_wq_submit_work;

	/* Do QD, or 4 * CPUS, whatever is smallest */
	concurrency = min(ctx->sq_entries, 4 * num_online_cpus());

	return io_wq_create(concurrency, &data);
}

static __cold int io_uring_alloc_task_context(struct task_struct *task,
					      struct io_ring_ctx *ctx)
{
	struct io_uring_task *tctx;
	int ret;

	tctx = kzalloc(sizeof(*tctx), GFP_KERNEL);
	if (unlikely(!tctx))
		return -ENOMEM;

	ret = percpu_counter_init(&tctx->inflight, 0, GFP_KERNEL);
	if (unlikely(ret)) {
		kfree(tctx);
		return ret;
	}

	tctx->io_wq = io_init_wq_offload(ctx, task);
	if (IS_ERR(tctx->io_wq)) {
		ret = PTR_ERR(tctx->io_wq);
		percpu_counter_destroy(&tctx->inflight);
		kfree(tctx);
		return ret;
	}

	xa_init(&tctx->xa);
	init_waitqueue_head(&tctx->wait);
	atomic_set(&tctx->in_idle, 0);
	atomic_set(&tctx->inflight_tracked, 0);
	task->io_uring = tctx;
	spin_lock_init(&tctx->task_lock);
	INIT_WQ_LIST(&tctx->task_list);
	INIT_WQ_LIST(&tctx->prior_task_list);
	init_task_work(&tctx->task_work, tctx_task_work);
	return 0;
}

void __io_uring_free(struct task_struct *tsk)
{
	struct io_uring_task *tctx = tsk->io_uring;

	WARN_ON_ONCE(!xa_empty(&tctx->xa));
	WARN_ON_ONCE(tctx->io_wq);
	WARN_ON_ONCE(tctx->cached_refs);

	percpu_counter_destroy(&tctx->inflight);
	kfree(tctx);
	tsk->io_uring = NULL;
}

static __cold int io_sq_offload_create(struct io_ring_ctx *ctx,
				       struct io_uring_params *p)
{
	int ret;

	/* Retain compatibility with failing for an invalid attach attempt */
	if ((ctx->flags & (IORING_SETUP_ATTACH_WQ | IORING_SETUP_SQPOLL)) ==
				IORING_SETUP_ATTACH_WQ) {
		struct fd f;

		f = fdget(p->wq_fd);
		if (!f.file)
			return -ENXIO;
		if (f.file->f_op != &io_uring_fops) {
			fdput(f);
			return -EINVAL;
		}
		fdput(f);
	}
	if (ctx->flags & IORING_SETUP_SQPOLL) {
		struct task_struct *tsk;
		struct io_sq_data *sqd;
		bool attached;

		ret = security_uring_sqpoll();
		if (ret)
			return ret;

		sqd = io_get_sq_data(p, &attached);
		if (IS_ERR(sqd)) {
			ret = PTR_ERR(sqd);
			goto err;
		}

		ctx->sq_creds = get_current_cred();
		ctx->sq_data = sqd;
		ctx->sq_thread_idle = msecs_to_jiffies(p->sq_thread_idle);
		if (!ctx->sq_thread_idle)
			ctx->sq_thread_idle = HZ;

		io_sq_thread_park(sqd);
		list_add(&ctx->sqd_list, &sqd->ctx_list);
		io_sqd_update_thread_idle(sqd);
		/* don't attach to a dying SQPOLL thread, would be racy */
		ret = (attached && !sqd->thread) ? -ENXIO : 0;
		io_sq_thread_unpark(sqd);

		if (ret < 0)
			goto err;
		if (attached)
			return 0;

		if (p->flags & IORING_SETUP_SQ_AFF) {
			int cpu = p->sq_thread_cpu;

			ret = -EINVAL;
			if (cpu >= nr_cpu_ids || !cpu_online(cpu))
				goto err_sqpoll;
			sqd->sq_cpu = cpu;
		} else {
			sqd->sq_cpu = -1;
		}

		sqd->task_pid = current->pid;
		sqd->task_tgid = current->tgid;
		tsk = create_io_thread(io_sq_thread, sqd, NUMA_NO_NODE);
		if (IS_ERR(tsk)) {
			ret = PTR_ERR(tsk);
			goto err_sqpoll;
		}

		sqd->thread = tsk;
		ret = io_uring_alloc_task_context(tsk, ctx);
		wake_up_new_task(tsk);
		if (ret)
			goto err;
	} else if (p->flags & IORING_SETUP_SQ_AFF) {
		/* Can't have SQ_AFF without SQPOLL */
		ret = -EINVAL;
		goto err;
	}

	return 0;
err_sqpoll:
	complete(&ctx->sq_data->exited);
err:
	io_sq_thread_finish(ctx);
	return ret;
}

static inline void __io_unaccount_mem(struct user_struct *user,
				      unsigned long nr_pages)
{
	atomic_long_sub(nr_pages, &user->locked_vm);
}

static inline int __io_account_mem(struct user_struct *user,
				   unsigned long nr_pages)
{
	unsigned long page_limit, cur_pages, new_pages;

	/* Don't allow more pages than we can safely lock */
	page_limit = rlimit(RLIMIT_MEMLOCK) >> PAGE_SHIFT;

	do {
		cur_pages = atomic_long_read(&user->locked_vm);
		new_pages = cur_pages + nr_pages;
		if (new_pages > page_limit)
			return -ENOMEM;
	} while (atomic_long_cmpxchg(&user->locked_vm, cur_pages,
					new_pages) != cur_pages);

	return 0;
}

static void io_unaccount_mem(struct io_ring_ctx *ctx, unsigned long nr_pages)
{
	if (ctx->user)
		__io_unaccount_mem(ctx->user, nr_pages);

	if (ctx->mm_account)
		atomic64_sub(nr_pages, &ctx->mm_account->pinned_vm);
}

static int io_account_mem(struct io_ring_ctx *ctx, unsigned long nr_pages)
{
	int ret;

	if (ctx->user) {
		ret = __io_account_mem(ctx->user, nr_pages);
		if (ret)
			return ret;
	}

	if (ctx->mm_account)
		atomic64_add(nr_pages, &ctx->mm_account->pinned_vm);

	return 0;
}

static void io_mem_free(void *ptr)
{
	struct page *page;

	if (!ptr)
		return;

	page = virt_to_head_page(ptr);
	if (put_page_testzero(page))
		free_compound_page(page);
}

static void *io_mem_alloc(size_t size)
{
	gfp_t gfp = GFP_KERNEL_ACCOUNT | __GFP_ZERO | __GFP_NOWARN | __GFP_COMP;

	return (void *) __get_free_pages(gfp, get_order(size));
}

static unsigned long rings_size(unsigned sq_entries, unsigned cq_entries,
				size_t *sq_offset)
{
	struct io_rings *rings;
	size_t off, sq_array_size;

	off = struct_size(rings, cqes, cq_entries);
	if (off == SIZE_MAX)
		return SIZE_MAX;

#ifdef CONFIG_SMP
	off = ALIGN(off, SMP_CACHE_BYTES);
	if (off == 0)
		return SIZE_MAX;
#endif

	if (sq_offset)
		*sq_offset = off;

	sq_array_size = array_size(sizeof(u32), sq_entries);
	if (sq_array_size == SIZE_MAX)
		return SIZE_MAX;

	if (check_add_overflow(off, sq_array_size, &off))
		return SIZE_MAX;

	return off;
}

static void io_buffer_unmap(struct io_ring_ctx *ctx, struct io_mapped_ubuf **slot)
{
	struct io_mapped_ubuf *imu = *slot;
	unsigned int i;

	if (imu != ctx->dummy_ubuf) {
		for (i = 0; i < imu->nr_bvecs; i++)
			unpin_user_page(imu->bvec[i].bv_page);
		if (imu->acct_pages)
			io_unaccount_mem(ctx, imu->acct_pages);
		kvfree(imu);
	}
	*slot = NULL;
}

static void io_rsrc_buf_put(struct io_ring_ctx *ctx, struct io_rsrc_put *prsrc)
{
	io_buffer_unmap(ctx, &prsrc->buf);
	prsrc->buf = NULL;
}

static void __io_sqe_buffers_unregister(struct io_ring_ctx *ctx)
{
	unsigned int i;

	for (i = 0; i < ctx->nr_user_bufs; i++)
		io_buffer_unmap(ctx, &ctx->user_bufs[i]);
	kfree(ctx->user_bufs);
	io_rsrc_data_free(ctx->buf_data);
	ctx->user_bufs = NULL;
	ctx->buf_data = NULL;
	ctx->nr_user_bufs = 0;
}

static int io_sqe_buffers_unregister(struct io_ring_ctx *ctx)
{
	int ret;

	if (!ctx->buf_data)
		return -ENXIO;

	ret = io_rsrc_ref_quiesce(ctx->buf_data, ctx);
	if (!ret)
		__io_sqe_buffers_unregister(ctx);
	return ret;
}

static int io_copy_iov(struct io_ring_ctx *ctx, struct iovec *dst,
		       void __user *arg, unsigned index)
{
	struct iovec __user *src;

#ifdef CONFIG_COMPAT
	if (ctx->compat) {
		struct compat_iovec __user *ciovs;
		struct compat_iovec ciov;

		ciovs = (struct compat_iovec __user *) arg;
		if (copy_from_user(&ciov, &ciovs[index], sizeof(ciov)))
			return -EFAULT;

		dst->iov_base = u64_to_user_ptr((u64)ciov.iov_base);
		dst->iov_len = ciov.iov_len;
		return 0;
	}
#endif
	src = (struct iovec __user *) arg;
	if (copy_from_user(dst, &src[index], sizeof(*dst)))
		return -EFAULT;
	return 0;
}

/*
 * Not super efficient, but this is just a registration time. And we do cache
 * the last compound head, so generally we'll only do a full search if we don't
 * match that one.
 *
 * We check if the given compound head page has already been accounted, to
 * avoid double accounting it. This allows us to account the full size of the
 * page, not just the constituent pages of a huge page.
 */
static bool headpage_already_acct(struct io_ring_ctx *ctx, struct page **pages,
				  int nr_pages, struct page *hpage)
{
	int i, j;

	/* check current page array */
	for (i = 0; i < nr_pages; i++) {
		if (!PageCompound(pages[i]))
			continue;
		if (compound_head(pages[i]) == hpage)
			return true;
	}

	/* check previously registered pages */
	for (i = 0; i < ctx->nr_user_bufs; i++) {
		struct io_mapped_ubuf *imu = ctx->user_bufs[i];

		for (j = 0; j < imu->nr_bvecs; j++) {
			if (!PageCompound(imu->bvec[j].bv_page))
				continue;
			if (compound_head(imu->bvec[j].bv_page) == hpage)
				return true;
		}
	}

	return false;
}

static int io_buffer_account_pin(struct io_ring_ctx *ctx, struct page **pages,
				 int nr_pages, struct io_mapped_ubuf *imu,
				 struct page **last_hpage)
{
	int i, ret;

	imu->acct_pages = 0;
	for (i = 0; i < nr_pages; i++) {
		if (!PageCompound(pages[i])) {
			imu->acct_pages++;
		} else {
			struct page *hpage;

			hpage = compound_head(pages[i]);
			if (hpage == *last_hpage)
				continue;
			*last_hpage = hpage;
			if (headpage_already_acct(ctx, pages, i, hpage))
				continue;
			imu->acct_pages += page_size(hpage) >> PAGE_SHIFT;
		}
	}

	if (!imu->acct_pages)
		return 0;

	ret = io_account_mem(ctx, imu->acct_pages);
	if (ret)
		imu->acct_pages = 0;
	return ret;
}

static int io_sqe_buffer_register(struct io_ring_ctx *ctx, struct iovec *iov,
				  struct io_mapped_ubuf **pimu,
				  struct page **last_hpage)
{
	struct io_mapped_ubuf *imu = NULL;
	struct vm_area_struct **vmas = NULL;
	struct page **pages = NULL;
	unsigned long off, start, end, ubuf;
	size_t size;
	int ret, pret, nr_pages, i;

	if (!iov->iov_base) {
		*pimu = ctx->dummy_ubuf;
		return 0;
	}

	ubuf = (unsigned long) iov->iov_base;
	end = (ubuf + iov->iov_len + PAGE_SIZE - 1) >> PAGE_SHIFT;
	start = ubuf >> PAGE_SHIFT;
	nr_pages = end - start;

	*pimu = NULL;
	ret = -ENOMEM;

	pages = kvmalloc_array(nr_pages, sizeof(struct page *), GFP_KERNEL);
	if (!pages)
		goto done;

	vmas = kvmalloc_array(nr_pages, sizeof(struct vm_area_struct *),
			      GFP_KERNEL);
	if (!vmas)
		goto done;

	imu = kvmalloc(struct_size(imu, bvec, nr_pages), GFP_KERNEL);
	if (!imu)
		goto done;

	ret = 0;
	mmap_read_lock(current->mm);
	pret = pin_user_pages(ubuf, nr_pages, FOLL_WRITE | FOLL_LONGTERM,
			      pages, vmas);
	if (pret == nr_pages) {
		/* don't support file backed memory */
		for (i = 0; i < nr_pages; i++) {
			struct vm_area_struct *vma = vmas[i];

			if (vma_is_shmem(vma))
				continue;
			if (vma->vm_file &&
			    !is_file_hugepages(vma->vm_file)) {
				ret = -EOPNOTSUPP;
				break;
			}
		}
	} else {
		ret = pret < 0 ? pret : -EFAULT;
	}
	mmap_read_unlock(current->mm);
	if (ret) {
		/*
		 * if we did partial map, or found file backed vmas,
		 * release any pages we did get
		 */
		if (pret > 0)
			unpin_user_pages(pages, pret);
		goto done;
	}

	ret = io_buffer_account_pin(ctx, pages, pret, imu, last_hpage);
	if (ret) {
		unpin_user_pages(pages, pret);
		goto done;
	}

	off = ubuf & ~PAGE_MASK;
	size = iov->iov_len;
	for (i = 0; i < nr_pages; i++) {
		size_t vec_len;

		vec_len = min_t(size_t, size, PAGE_SIZE - off);
		imu->bvec[i].bv_page = pages[i];
		imu->bvec[i].bv_len = vec_len;
		imu->bvec[i].bv_offset = off;
		off = 0;
		size -= vec_len;
	}
	/* store original address for later verification */
	imu->ubuf = ubuf;
	imu->ubuf_end = ubuf + iov->iov_len;
	imu->nr_bvecs = nr_pages;
	*pimu = imu;
	ret = 0;
done:
	if (ret)
		kvfree(imu);
	kvfree(pages);
	kvfree(vmas);
	return ret;
}

static int io_buffers_map_alloc(struct io_ring_ctx *ctx, unsigned int nr_args)
{
	ctx->user_bufs = kcalloc(nr_args, sizeof(*ctx->user_bufs), GFP_KERNEL);
	return ctx->user_bufs ? 0 : -ENOMEM;
}

static int io_buffer_validate(struct iovec *iov)
{
	unsigned long tmp, acct_len = iov->iov_len + (PAGE_SIZE - 1);

	/*
	 * Don't impose further limits on the size and buffer
	 * constraints here, we'll -EINVAL later when IO is
	 * submitted if they are wrong.
	 */
	if (!iov->iov_base)
		return iov->iov_len ? -EFAULT : 0;
	if (!iov->iov_len)
		return -EFAULT;

	/* arbitrary limit, but we need something */
	if (iov->iov_len > SZ_1G)
		return -EFAULT;

	if (check_add_overflow((unsigned long)iov->iov_base, acct_len, &tmp))
		return -EOVERFLOW;

	return 0;
}

static int io_sqe_buffers_register(struct io_ring_ctx *ctx, void __user *arg,
				   unsigned int nr_args, u64 __user *tags)
{
	struct page *last_hpage = NULL;
	struct io_rsrc_data *data;
	int i, ret;
	struct iovec iov;

	if (ctx->user_bufs)
		return -EBUSY;
	if (!nr_args || nr_args > IORING_MAX_REG_BUFFERS)
		return -EINVAL;
	ret = io_rsrc_node_switch_start(ctx);
	if (ret)
		return ret;
	ret = io_rsrc_data_alloc(ctx, io_rsrc_buf_put, tags, nr_args, &data);
	if (ret)
		return ret;
	ret = io_buffers_map_alloc(ctx, nr_args);
	if (ret) {
		io_rsrc_data_free(data);
		return ret;
	}

	for (i = 0; i < nr_args; i++, ctx->nr_user_bufs++) {
		ret = io_copy_iov(ctx, &iov, arg, i);
		if (ret)
			break;
		ret = io_buffer_validate(&iov);
		if (ret)
			break;
		if (!iov.iov_base && *io_get_tag_slot(data, i)) {
			ret = -EINVAL;
			break;
		}

		ret = io_sqe_buffer_register(ctx, &iov, &ctx->user_bufs[i],
					     &last_hpage);
		if (ret)
			break;
	}

	WARN_ON_ONCE(ctx->buf_data);

	ctx->buf_data = data;
	if (ret)
		__io_sqe_buffers_unregister(ctx);
	else
		io_rsrc_node_switch(ctx, NULL);
	return ret;
}

static int __io_sqe_buffers_update(struct io_ring_ctx *ctx,
				   struct io_uring_rsrc_update2 *up,
				   unsigned int nr_args)
{
	u64 __user *tags = u64_to_user_ptr(up->tags);
	struct iovec iov, __user *iovs = u64_to_user_ptr(up->data);
	struct page *last_hpage = NULL;
	bool needs_switch = false;
	__u32 done;
	int i, err;

	if (!ctx->buf_data)
		return -ENXIO;
	if (up->offset + nr_args > ctx->nr_user_bufs)
		return -EINVAL;

	for (done = 0; done < nr_args; done++) {
		struct io_mapped_ubuf *imu;
		int offset = up->offset + done;
		u64 tag = 0;

		err = io_copy_iov(ctx, &iov, iovs, done);
		if (err)
			break;
		if (tags && copy_from_user(&tag, &tags[done], sizeof(tag))) {
			err = -EFAULT;
			break;
		}
		err = io_buffer_validate(&iov);
		if (err)
			break;
		if (!iov.iov_base && tag) {
			err = -EINVAL;
			break;
		}
		err = io_sqe_buffer_register(ctx, &iov, &imu, &last_hpage);
		if (err)
			break;

		i = array_index_nospec(offset, ctx->nr_user_bufs);
		if (ctx->user_bufs[i] != ctx->dummy_ubuf) {
			err = io_queue_rsrc_removal(ctx->buf_data, offset,
						    ctx->rsrc_node, ctx->user_bufs[i]);
			if (unlikely(err)) {
				io_buffer_unmap(ctx, &imu);
				break;
			}
			ctx->user_bufs[i] = NULL;
			needs_switch = true;
		}

		ctx->user_bufs[i] = imu;
		*io_get_tag_slot(ctx->buf_data, offset) = tag;
	}

	if (needs_switch)
		io_rsrc_node_switch(ctx, ctx->buf_data);
	return done ? done : err;
}

static int io_eventfd_register(struct io_ring_ctx *ctx, void __user *arg)
{
	__s32 __user *fds = arg;
	int fd;

	if (ctx->cq_ev_fd)
		return -EBUSY;

	if (copy_from_user(&fd, fds, sizeof(*fds)))
		return -EFAULT;

	ctx->cq_ev_fd = eventfd_ctx_fdget(fd);
	if (IS_ERR(ctx->cq_ev_fd)) {
		int ret = PTR_ERR(ctx->cq_ev_fd);

		ctx->cq_ev_fd = NULL;
		return ret;
	}

	return 0;
}

static int io_eventfd_unregister(struct io_ring_ctx *ctx)
{
	if (ctx->cq_ev_fd) {
		eventfd_ctx_put(ctx->cq_ev_fd);
		ctx->cq_ev_fd = NULL;
		return 0;
	}

	return -ENXIO;
}

static void io_destroy_buffers(struct io_ring_ctx *ctx)
{
	struct io_buffer *buf;
	unsigned long index;

	xa_for_each(&ctx->io_buffers, index, buf)
		__io_remove_buffers(ctx, buf, index, -1U);
}

static void io_req_caches_free(struct io_ring_ctx *ctx)
{
	struct io_submit_state *state = &ctx->submit_state;
	int nr = 0;

	mutex_lock(&ctx->uring_lock);
	io_flush_cached_locked_reqs(ctx, state);

	while (state->free_list.next) {
		struct io_wq_work_node *node;
		struct io_kiocb *req;

		node = wq_stack_extract(&state->free_list);
		req = container_of(node, struct io_kiocb, comp_list);
		kmem_cache_free(req_cachep, req);
		nr++;
	}
	if (nr)
		percpu_ref_put_many(&ctx->refs, nr);
	mutex_unlock(&ctx->uring_lock);
}

static void io_wait_rsrc_data(struct io_rsrc_data *data)
{
	if (data && !atomic_dec_and_test(&data->refs))
		wait_for_completion(&data->done);
}

static __cold void io_ring_ctx_free(struct io_ring_ctx *ctx)
{
	io_sq_thread_finish(ctx);

	if (ctx->mm_account) {
		mmdrop(ctx->mm_account);
		ctx->mm_account = NULL;
	}

	io_rsrc_refs_drop(ctx);
	/* __io_rsrc_put_work() may need uring_lock to progress, wait w/o it */
	io_wait_rsrc_data(ctx->buf_data);
	io_wait_rsrc_data(ctx->file_data);

	mutex_lock(&ctx->uring_lock);
	if (ctx->buf_data)
		__io_sqe_buffers_unregister(ctx);
	if (ctx->file_data)
		__io_sqe_files_unregister(ctx);
	if (ctx->rings)
		__io_cqring_overflow_flush(ctx, true);
	mutex_unlock(&ctx->uring_lock);
	io_eventfd_unregister(ctx);
	io_destroy_buffers(ctx);
	if (ctx->sq_creds)
		put_cred(ctx->sq_creds);

	/* there are no registered resources left, nobody uses it */
	if (ctx->rsrc_node)
		io_rsrc_node_destroy(ctx->rsrc_node);
	if (ctx->rsrc_backup_node)
		io_rsrc_node_destroy(ctx->rsrc_backup_node);
	flush_delayed_work(&ctx->rsrc_put_work);
	flush_delayed_work(&ctx->fallback_work);

	WARN_ON_ONCE(!list_empty(&ctx->rsrc_ref_list));
	WARN_ON_ONCE(!llist_empty(&ctx->rsrc_put_llist));

#if defined(CONFIG_UNIX)
	if (ctx->ring_sock) {
		ctx->ring_sock->file = NULL; /* so that iput() is called */
		sock_release(ctx->ring_sock);
	}
#endif
	WARN_ON_ONCE(!list_empty(&ctx->ltimeout_list));

	io_mem_free(ctx->rings);
	io_mem_free(ctx->sq_sqes);

	percpu_ref_exit(&ctx->refs);
	free_uid(ctx->user);
	io_req_caches_free(ctx);
	if (ctx->hash_map)
		io_wq_put_hash(ctx->hash_map);
	kfree(ctx->cancel_hash);
	kfree(ctx->dummy_ubuf);
	kfree(ctx);
}

static __poll_t io_uring_poll(struct file *file, poll_table *wait)
{
	struct io_ring_ctx *ctx = file->private_data;
	__poll_t mask = 0;

	poll_wait(file, &ctx->cq_wait, wait);
	/*
	 * synchronizes with barrier from wq_has_sleeper call in
	 * io_commit_cqring
	 */
	smp_rmb();
	if (!io_sqring_full(ctx))
		mask |= EPOLLOUT | EPOLLWRNORM;

	/*
	 * Don't flush cqring overflow list here, just do a simple check.
	 * Otherwise there could possible be ABBA deadlock:
	 *      CPU0                    CPU1
	 *      ----                    ----
	 * lock(&ctx->uring_lock);
	 *                              lock(&ep->mtx);
	 *                              lock(&ctx->uring_lock);
	 * lock(&ep->mtx);
	 *
	 * Users may get EPOLLIN meanwhile seeing nothing in cqring, this
	 * pushs them to do the flush.
	 */
	if (io_cqring_events(ctx) || test_bit(0, &ctx->check_cq_overflow))
		mask |= EPOLLIN | EPOLLRDNORM;

	return mask;
}

static int io_unregister_personality(struct io_ring_ctx *ctx, unsigned id)
{
	const struct cred *creds;

	creds = xa_erase(&ctx->personalities, id);
	if (creds) {
		put_cred(creds);
		return 0;
	}

	return -EINVAL;
}

struct io_tctx_exit {
	struct callback_head		task_work;
	struct completion		completion;
	struct io_ring_ctx		*ctx;
};

static __cold void io_tctx_exit_cb(struct callback_head *cb)
{
	struct io_uring_task *tctx = current->io_uring;
	struct io_tctx_exit *work;

	work = container_of(cb, struct io_tctx_exit, task_work);
	/*
	 * When @in_idle, we're in cancellation and it's racy to remove the
	 * node. It'll be removed by the end of cancellation, just ignore it.
	 */
	if (!atomic_read(&tctx->in_idle))
		io_uring_del_tctx_node((unsigned long)work->ctx);
	complete(&work->completion);
}

static __cold bool io_cancel_ctx_cb(struct io_wq_work *work, void *data)
{
	struct io_kiocb *req = container_of(work, struct io_kiocb, work);

	return req->ctx == data;
}

static __cold void io_ring_exit_work(struct work_struct *work)
{
	struct io_ring_ctx *ctx = container_of(work, struct io_ring_ctx, exit_work);
	unsigned long timeout = jiffies + HZ * 60 * 5;
	unsigned long interval = HZ / 20;
	struct io_tctx_exit exit;
	struct io_tctx_node *node;
	int ret;

	/*
	 * If we're doing polled IO and end up having requests being
	 * submitted async (out-of-line), then completions can come in while
	 * we're waiting for refs to drop. We need to reap these manually,
	 * as nobody else will be looking for them.
	 */
	do {
		io_uring_try_cancel_requests(ctx, NULL, true);
		if (ctx->sq_data) {
			struct io_sq_data *sqd = ctx->sq_data;
			struct task_struct *tsk;

			io_sq_thread_park(sqd);
			tsk = sqd->thread;
			if (tsk && tsk->io_uring && tsk->io_uring->io_wq)
				io_wq_cancel_cb(tsk->io_uring->io_wq,
						io_cancel_ctx_cb, ctx, true);
			io_sq_thread_unpark(sqd);
		}

		io_req_caches_free(ctx);

		if (WARN_ON_ONCE(time_after(jiffies, timeout))) {
			/* there is little hope left, don't run it too often */
			interval = HZ * 60;
		}
	} while (!wait_for_completion_timeout(&ctx->ref_comp, interval));

	init_completion(&exit.completion);
	init_task_work(&exit.task_work, io_tctx_exit_cb);
	exit.ctx = ctx;
	/*
	 * Some may use context even when all refs and requests have been put,
	 * and they are free to do so while still holding uring_lock or
	 * completion_lock, see io_req_task_submit(). Apart from other work,
	 * this lock/unlock section also waits them to finish.
	 */
	mutex_lock(&ctx->uring_lock);
	while (!list_empty(&ctx->tctx_list)) {
		WARN_ON_ONCE(time_after(jiffies, timeout));

		node = list_first_entry(&ctx->tctx_list, struct io_tctx_node,
					ctx_node);
		/* don't spin on a single task if cancellation failed */
		list_rotate_left(&ctx->tctx_list);
		ret = task_work_add(node->task, &exit.task_work, TWA_SIGNAL);
		if (WARN_ON_ONCE(ret))
			continue;

		mutex_unlock(&ctx->uring_lock);
		wait_for_completion(&exit.completion);
		mutex_lock(&ctx->uring_lock);
	}
	mutex_unlock(&ctx->uring_lock);
	spin_lock(&ctx->completion_lock);
	spin_unlock(&ctx->completion_lock);

	io_ring_ctx_free(ctx);
}

/* Returns true if we found and killed one or more timeouts */
static __cold bool io_kill_timeouts(struct io_ring_ctx *ctx,
				    struct task_struct *tsk, bool cancel_all)
{
	struct io_kiocb *req, *tmp;
	int canceled = 0;

	spin_lock(&ctx->completion_lock);
	spin_lock_irq(&ctx->timeout_lock);
	list_for_each_entry_safe(req, tmp, &ctx->timeout_list, timeout.list) {
		if (io_match_task(req, tsk, cancel_all)) {
			io_kill_timeout(req, -ECANCELED);
			canceled++;
		}
	}
	spin_unlock_irq(&ctx->timeout_lock);
	if (canceled != 0)
		io_commit_cqring(ctx);
	spin_unlock(&ctx->completion_lock);
	if (canceled != 0)
		io_cqring_ev_posted(ctx);
	return canceled != 0;
}

static __cold void io_ring_ctx_wait_and_kill(struct io_ring_ctx *ctx)
{
	unsigned long index;
	struct creds *creds;

	mutex_lock(&ctx->uring_lock);
	percpu_ref_kill(&ctx->refs);
	if (ctx->rings)
		__io_cqring_overflow_flush(ctx, true);
	xa_for_each(&ctx->personalities, index, creds)
		io_unregister_personality(ctx, index);
	mutex_unlock(&ctx->uring_lock);

	io_kill_timeouts(ctx, NULL, true);
	io_poll_remove_all(ctx, NULL, true);

	/* if we failed setting up the ctx, we might not have any rings */
	io_iopoll_try_reap_events(ctx);

	INIT_WORK(&ctx->exit_work, io_ring_exit_work);
	/*
	 * Use system_unbound_wq to avoid spawning tons of event kworkers
	 * if we're exiting a ton of rings at the same time. It just adds
	 * noise and overhead, there's no discernable change in runtime
	 * over using system_wq.
	 */
	queue_work(system_unbound_wq, &ctx->exit_work);
}

static int io_uring_release(struct inode *inode, struct file *file)
{
	struct io_ring_ctx *ctx = file->private_data;

	file->private_data = NULL;
	io_ring_ctx_wait_and_kill(ctx);
	return 0;
}

struct io_task_cancel {
	struct task_struct *task;
	bool all;
};

static bool io_cancel_task_cb(struct io_wq_work *work, void *data)
{
	struct io_kiocb *req = container_of(work, struct io_kiocb, work);
	struct io_task_cancel *cancel = data;

	return io_match_task_safe(req, cancel->task, cancel->all);
}

static __cold bool io_cancel_defer_files(struct io_ring_ctx *ctx,
					 struct task_struct *task,
					 bool cancel_all)
{
	struct io_defer_entry *de;
	LIST_HEAD(list);

	spin_lock(&ctx->completion_lock);
	list_for_each_entry_reverse(de, &ctx->defer_list, list) {
		if (io_match_task_safe(de->req, task, cancel_all)) {
			list_cut_position(&list, &ctx->defer_list, &de->list);
			break;
		}
	}
	spin_unlock(&ctx->completion_lock);
	if (list_empty(&list))
		return false;

	while (!list_empty(&list)) {
		de = list_first_entry(&list, struct io_defer_entry, list);
		list_del_init(&de->list);
		io_req_complete_failed(de->req, -ECANCELED);
		kfree(de);
	}
	return true;
}

static __cold bool io_uring_try_cancel_iowq(struct io_ring_ctx *ctx)
{
	struct io_tctx_node *node;
	enum io_wq_cancel cret;
	bool ret = false;

	mutex_lock(&ctx->uring_lock);
	list_for_each_entry(node, &ctx->tctx_list, ctx_node) {
		struct io_uring_task *tctx = node->task->io_uring;

		/*
		 * io_wq will stay alive while we hold uring_lock, because it's
		 * killed after ctx nodes, which requires to take the lock.
		 */
		if (!tctx || !tctx->io_wq)
			continue;
		cret = io_wq_cancel_cb(tctx->io_wq, io_cancel_ctx_cb, ctx, true);
		ret |= (cret != IO_WQ_CANCEL_NOTFOUND);
	}
	mutex_unlock(&ctx->uring_lock);

	return ret;
}

static __cold void io_uring_try_cancel_requests(struct io_ring_ctx *ctx,
						struct task_struct *task,
						bool cancel_all)
{
	struct io_task_cancel cancel = { .task = task, .all = cancel_all, };
	struct io_uring_task *tctx = task ? task->io_uring : NULL;

	while (1) {
		enum io_wq_cancel cret;
		bool ret = false;

		if (!task) {
			ret |= io_uring_try_cancel_iowq(ctx);
		} else if (tctx && tctx->io_wq) {
			/*
			 * Cancels requests of all rings, not only @ctx, but
			 * it's fine as the task is in exit/exec.
			 */
			cret = io_wq_cancel_cb(tctx->io_wq, io_cancel_task_cb,
					       &cancel, true);
			ret |= (cret != IO_WQ_CANCEL_NOTFOUND);
		}

		/* SQPOLL thread does its own polling */
		if ((!(ctx->flags & IORING_SETUP_SQPOLL) && cancel_all) ||
		    (ctx->sq_data && ctx->sq_data->thread == current)) {
			while (!wq_list_empty(&ctx->iopoll_list)) {
				io_iopoll_try_reap_events(ctx);
				ret = true;
			}
		}

		ret |= io_cancel_defer_files(ctx, task, cancel_all);
		ret |= io_poll_remove_all(ctx, task, cancel_all);
		ret |= io_kill_timeouts(ctx, task, cancel_all);
		if (task)
			ret |= io_run_task_work();
		if (!ret)
			break;
		cond_resched();
	}
}

static int __io_uring_add_tctx_node(struct io_ring_ctx *ctx)
{
	struct io_uring_task *tctx = current->io_uring;
	struct io_tctx_node *node;
	int ret;

	if (unlikely(!tctx)) {
		ret = io_uring_alloc_task_context(current, ctx);
		if (unlikely(ret))
			return ret;

		tctx = current->io_uring;
		if (ctx->iowq_limits_set) {
			unsigned int limits[2] = { ctx->iowq_limits[0],
						   ctx->iowq_limits[1], };

			ret = io_wq_max_workers(tctx->io_wq, limits);
			if (ret)
				return ret;
		}
	}
	if (!xa_load(&tctx->xa, (unsigned long)ctx)) {
		node = kmalloc(sizeof(*node), GFP_KERNEL);
		if (!node)
			return -ENOMEM;
		node->ctx = ctx;
		node->task = current;

		ret = xa_err(xa_store(&tctx->xa, (unsigned long)ctx,
					node, GFP_KERNEL));
		if (ret) {
			kfree(node);
			return ret;
		}

		mutex_lock(&ctx->uring_lock);
		list_add(&node->ctx_node, &ctx->tctx_list);
		mutex_unlock(&ctx->uring_lock);
	}
	tctx->last = ctx;
	return 0;
}

/*
 * Note that this task has used io_uring. We use it for cancelation purposes.
 */
static inline int io_uring_add_tctx_node(struct io_ring_ctx *ctx)
{
	struct io_uring_task *tctx = current->io_uring;

	if (likely(tctx && tctx->last == ctx))
		return 0;
	return __io_uring_add_tctx_node(ctx);
}

/*
 * Remove this io_uring_file -> task mapping.
 */
static __cold void io_uring_del_tctx_node(unsigned long index)
{
	struct io_uring_task *tctx = current->io_uring;
	struct io_tctx_node *node;

	if (!tctx)
		return;
	node = xa_erase(&tctx->xa, index);
	if (!node)
		return;

	WARN_ON_ONCE(current != node->task);
	WARN_ON_ONCE(list_empty(&node->ctx_node));

	mutex_lock(&node->ctx->uring_lock);
	list_del(&node->ctx_node);
	mutex_unlock(&node->ctx->uring_lock);

	if (tctx->last == node->ctx)
		tctx->last = NULL;
	kfree(node);
}

static __cold void io_uring_clean_tctx(struct io_uring_task *tctx)
{
	struct io_wq *wq = tctx->io_wq;
	struct io_tctx_node *node;
	unsigned long index;

	xa_for_each(&tctx->xa, index, node) {
		io_uring_del_tctx_node(index);
		cond_resched();
	}
	if (wq) {
		/*
		 * Must be after io_uring_del_tctx_node() (removes nodes under
		 * uring_lock) to avoid race with io_uring_try_cancel_iowq().
		 */
		io_wq_put_and_exit(wq);
		tctx->io_wq = NULL;
	}
}

static s64 tctx_inflight(struct io_uring_task *tctx, bool tracked)
{
	if (tracked)
		return atomic_read(&tctx->inflight_tracked);
	return percpu_counter_sum(&tctx->inflight);
}

<<<<<<< HEAD
static __cold void io_uring_drop_tctx_refs(struct task_struct *task)
{
	struct io_uring_task *tctx = task->io_uring;
	unsigned int refs = tctx->cached_refs;

	if (refs) {
		tctx->cached_refs = 0;
		percpu_counter_sub(&tctx->inflight, refs);
		put_task_struct_many(task, refs);
	}
}

=======
>>>>>>> 754e0b0e
/*
 * Find any io_uring ctx that this task has registered or done IO on, and cancel
 * requests. @sqd should be not-null IFF it's an SQPOLL thread cancellation.
 */
static __cold void io_uring_cancel_generic(bool cancel_all,
					   struct io_sq_data *sqd)
{
	struct io_uring_task *tctx = current->io_uring;
	struct io_ring_ctx *ctx;
	s64 inflight;
	DEFINE_WAIT(wait);

	WARN_ON_ONCE(sqd && sqd->thread != current);

	if (!current->io_uring)
		return;
	if (tctx->io_wq)
		io_wq_exit_start(tctx->io_wq);

	atomic_inc(&tctx->in_idle);
	do {
		io_uring_drop_tctx_refs(current);
		/* read completions before cancelations */
		inflight = tctx_inflight(tctx, !cancel_all);
		if (!inflight)
			break;

		if (!sqd) {
			struct io_tctx_node *node;
			unsigned long index;

			xa_for_each(&tctx->xa, index, node) {
				/* sqpoll task will cancel all its requests */
				if (node->ctx->sq_data)
					continue;
				io_uring_try_cancel_requests(node->ctx, current,
							     cancel_all);
			}
		} else {
			list_for_each_entry(ctx, &sqd->ctx_list, sqd_list)
				io_uring_try_cancel_requests(ctx, current,
							     cancel_all);
		}

		prepare_to_wait(&tctx->wait, &wait, TASK_INTERRUPTIBLE);
		io_run_task_work();
		io_uring_drop_tctx_refs(current);

		/*
		 * If we've seen completions, retry without waiting. This
		 * avoids a race where a completion comes in before we did
		 * prepare_to_wait().
		 */
		if (inflight == tctx_inflight(tctx, !cancel_all))
			schedule();
		finish_wait(&tctx->wait, &wait);
	} while (1);

	io_uring_clean_tctx(tctx);
	if (cancel_all) {
		/*
		 * We shouldn't run task_works after cancel, so just leave
		 * ->in_idle set for normal exit.
		 */
		atomic_dec(&tctx->in_idle);
		/* for exec all current's requests should be gone, kill tctx */
		__io_uring_free(current);
	}
}

void __io_uring_cancel(bool cancel_all)
{
	io_uring_cancel_generic(cancel_all, NULL);
}

static void *io_uring_validate_mmap_request(struct file *file,
					    loff_t pgoff, size_t sz)
{
	struct io_ring_ctx *ctx = file->private_data;
	loff_t offset = pgoff << PAGE_SHIFT;
	struct page *page;
	void *ptr;

	switch (offset) {
	case IORING_OFF_SQ_RING:
	case IORING_OFF_CQ_RING:
		ptr = ctx->rings;
		break;
	case IORING_OFF_SQES:
		ptr = ctx->sq_sqes;
		break;
	default:
		return ERR_PTR(-EINVAL);
	}

	page = virt_to_head_page(ptr);
	if (sz > page_size(page))
		return ERR_PTR(-EINVAL);

	return ptr;
}

#ifdef CONFIG_MMU

static __cold int io_uring_mmap(struct file *file, struct vm_area_struct *vma)
{
	size_t sz = vma->vm_end - vma->vm_start;
	unsigned long pfn;
	void *ptr;

	ptr = io_uring_validate_mmap_request(file, vma->vm_pgoff, sz);
	if (IS_ERR(ptr))
		return PTR_ERR(ptr);

	pfn = virt_to_phys(ptr) >> PAGE_SHIFT;
	return remap_pfn_range(vma, vma->vm_start, pfn, sz, vma->vm_page_prot);
}

#else /* !CONFIG_MMU */

static int io_uring_mmap(struct file *file, struct vm_area_struct *vma)
{
	return vma->vm_flags & (VM_SHARED | VM_MAYSHARE) ? 0 : -EINVAL;
}

static unsigned int io_uring_nommu_mmap_capabilities(struct file *file)
{
	return NOMMU_MAP_DIRECT | NOMMU_MAP_READ | NOMMU_MAP_WRITE;
}

static unsigned long io_uring_nommu_get_unmapped_area(struct file *file,
	unsigned long addr, unsigned long len,
	unsigned long pgoff, unsigned long flags)
{
	void *ptr;

	ptr = io_uring_validate_mmap_request(file, pgoff, len);
	if (IS_ERR(ptr))
		return PTR_ERR(ptr);

	return (unsigned long) ptr;
}

#endif /* !CONFIG_MMU */

static int io_sqpoll_wait_sq(struct io_ring_ctx *ctx)
{
	DEFINE_WAIT(wait);

	do {
		if (!io_sqring_full(ctx))
			break;
		prepare_to_wait(&ctx->sqo_sq_wait, &wait, TASK_INTERRUPTIBLE);

		if (!io_sqring_full(ctx))
			break;
		schedule();
	} while (!signal_pending(current));

	finish_wait(&ctx->sqo_sq_wait, &wait);
	return 0;
}

static int io_get_ext_arg(unsigned flags, const void __user *argp, size_t *argsz,
			  struct __kernel_timespec __user **ts,
			  const sigset_t __user **sig)
{
	struct io_uring_getevents_arg arg;

	/*
	 * If EXT_ARG isn't set, then we have no timespec and the argp pointer
	 * is just a pointer to the sigset_t.
	 */
	if (!(flags & IORING_ENTER_EXT_ARG)) {
		*sig = (const sigset_t __user *) argp;
		*ts = NULL;
		return 0;
	}

	/*
	 * EXT_ARG is set - ensure we agree on the size of it and copy in our
	 * timespec and sigset_t pointers if good.
	 */
	if (*argsz != sizeof(arg))
		return -EINVAL;
	if (copy_from_user(&arg, argp, sizeof(arg)))
		return -EFAULT;
	*sig = u64_to_user_ptr(arg.sigmask);
	*argsz = arg.sigmask_sz;
	*ts = u64_to_user_ptr(arg.ts);
	return 0;
}

SYSCALL_DEFINE6(io_uring_enter, unsigned int, fd, u32, to_submit,
		u32, min_complete, u32, flags, const void __user *, argp,
		size_t, argsz)
{
	struct io_ring_ctx *ctx;
	int submitted = 0;
	struct fd f;
	long ret;

	io_run_task_work();

	if (unlikely(flags & ~(IORING_ENTER_GETEVENTS | IORING_ENTER_SQ_WAKEUP |
			       IORING_ENTER_SQ_WAIT | IORING_ENTER_EXT_ARG)))
		return -EINVAL;

	f = fdget(fd);
	if (unlikely(!f.file))
		return -EBADF;

	ret = -EOPNOTSUPP;
	if (unlikely(f.file->f_op != &io_uring_fops))
		goto out_fput;

	ret = -ENXIO;
	ctx = f.file->private_data;
	if (unlikely(!percpu_ref_tryget(&ctx->refs)))
		goto out_fput;

	ret = -EBADFD;
	if (unlikely(ctx->flags & IORING_SETUP_R_DISABLED))
		goto out;

	/*
	 * For SQ polling, the thread will do all submissions and completions.
	 * Just return the requested submit count, and wake the thread if
	 * we were asked to.
	 */
	ret = 0;
	if (ctx->flags & IORING_SETUP_SQPOLL) {
		io_cqring_overflow_flush(ctx);

		if (unlikely(ctx->sq_data->thread == NULL)) {
			ret = -EOWNERDEAD;
			goto out;
		}
		if (flags & IORING_ENTER_SQ_WAKEUP)
			wake_up(&ctx->sq_data->wait);
		if (flags & IORING_ENTER_SQ_WAIT) {
			ret = io_sqpoll_wait_sq(ctx);
			if (ret)
				goto out;
		}
		submitted = to_submit;
	} else if (to_submit) {
		ret = io_uring_add_tctx_node(ctx);
		if (unlikely(ret))
			goto out;
		mutex_lock(&ctx->uring_lock);
		submitted = io_submit_sqes(ctx, to_submit);
		mutex_unlock(&ctx->uring_lock);

		if (submitted != to_submit)
			goto out;
	}
	if (flags & IORING_ENTER_GETEVENTS) {
		const sigset_t __user *sig;
		struct __kernel_timespec __user *ts;

		ret = io_get_ext_arg(flags, argp, &argsz, &ts, &sig);
		if (unlikely(ret))
			goto out;

		min_complete = min(min_complete, ctx->cq_entries);

		/*
		 * When SETUP_IOPOLL and SETUP_SQPOLL are both enabled, user
		 * space applications don't need to do io completion events
		 * polling again, they can rely on io_sq_thread to do polling
		 * work, which can reduce cpu usage and uring_lock contention.
		 */
		if (ctx->flags & IORING_SETUP_IOPOLL &&
		    !(ctx->flags & IORING_SETUP_SQPOLL)) {
			ret = io_iopoll_check(ctx, min_complete);
		} else {
			ret = io_cqring_wait(ctx, min_complete, sig, argsz, ts);
		}
	}

out:
	percpu_ref_put(&ctx->refs);
out_fput:
	fdput(f);
	return submitted ? submitted : ret;
}

#ifdef CONFIG_PROC_FS
static __cold int io_uring_show_cred(struct seq_file *m, unsigned int id,
		const struct cred *cred)
{
	struct user_namespace *uns = seq_user_ns(m);
	struct group_info *gi;
	kernel_cap_t cap;
	unsigned __capi;
	int g;

	seq_printf(m, "%5d\n", id);
	seq_put_decimal_ull(m, "\tUid:\t", from_kuid_munged(uns, cred->uid));
	seq_put_decimal_ull(m, "\t\t", from_kuid_munged(uns, cred->euid));
	seq_put_decimal_ull(m, "\t\t", from_kuid_munged(uns, cred->suid));
	seq_put_decimal_ull(m, "\t\t", from_kuid_munged(uns, cred->fsuid));
	seq_put_decimal_ull(m, "\n\tGid:\t", from_kgid_munged(uns, cred->gid));
	seq_put_decimal_ull(m, "\t\t", from_kgid_munged(uns, cred->egid));
	seq_put_decimal_ull(m, "\t\t", from_kgid_munged(uns, cred->sgid));
	seq_put_decimal_ull(m, "\t\t", from_kgid_munged(uns, cred->fsgid));
	seq_puts(m, "\n\tGroups:\t");
	gi = cred->group_info;
	for (g = 0; g < gi->ngroups; g++) {
		seq_put_decimal_ull(m, g ? " " : "",
					from_kgid_munged(uns, gi->gid[g]));
	}
	seq_puts(m, "\n\tCapEff:\t");
	cap = cred->cap_effective;
	CAP_FOR_EACH_U32(__capi)
		seq_put_hex_ll(m, NULL, cap.cap[CAP_LAST_U32 - __capi], 8);
	seq_putc(m, '\n');
	return 0;
}

static __cold void __io_uring_show_fdinfo(struct io_ring_ctx *ctx,
					  struct seq_file *m)
{
	struct io_sq_data *sq = NULL;
	struct io_overflow_cqe *ocqe;
	struct io_rings *r = ctx->rings;
	unsigned int sq_mask = ctx->sq_entries - 1, cq_mask = ctx->cq_entries - 1;
	unsigned int sq_head = READ_ONCE(r->sq.head);
	unsigned int sq_tail = READ_ONCE(r->sq.tail);
	unsigned int cq_head = READ_ONCE(r->cq.head);
	unsigned int cq_tail = READ_ONCE(r->cq.tail);
	unsigned int sq_entries, cq_entries;
	bool has_lock;
	unsigned int i;

	/*
	 * we may get imprecise sqe and cqe info if uring is actively running
	 * since we get cached_sq_head and cached_cq_tail without uring_lock
	 * and sq_tail and cq_head are changed by userspace. But it's ok since
	 * we usually use these info when it is stuck.
	 */
<<<<<<< HEAD
	seq_printf(m, "SqMask:\t\t0x%x\n", sq_mask);
=======
	seq_printf(m, "SqMask:\t0x%x\n", sq_mask);
>>>>>>> 754e0b0e
	seq_printf(m, "SqHead:\t%u\n", sq_head);
	seq_printf(m, "SqTail:\t%u\n", sq_tail);
	seq_printf(m, "CachedSqHead:\t%u\n", ctx->cached_sq_head);
	seq_printf(m, "CqMask:\t0x%x\n", cq_mask);
	seq_printf(m, "CqHead:\t%u\n", cq_head);
	seq_printf(m, "CqTail:\t%u\n", cq_tail);
	seq_printf(m, "CachedCqTail:\t%u\n", ctx->cached_cq_tail);
	seq_printf(m, "SQEs:\t%u\n", sq_tail - ctx->cached_sq_head);
	sq_entries = min(sq_tail - sq_head, ctx->sq_entries);
	for (i = 0; i < sq_entries; i++) {
		unsigned int entry = i + sq_head;
		unsigned int sq_idx = READ_ONCE(ctx->sq_array[entry & sq_mask]);
		struct io_uring_sqe *sqe;

		if (sq_idx > sq_mask)
			continue;
		sqe = &ctx->sq_sqes[sq_idx];
		seq_printf(m, "%5u: opcode:%d, fd:%d, flags:%x, user_data:%llu\n",
			   sq_idx, sqe->opcode, sqe->fd, sqe->flags,
			   sqe->user_data);
	}
	seq_printf(m, "CQEs:\t%u\n", cq_tail - cq_head);
	cq_entries = min(cq_tail - cq_head, ctx->cq_entries);
	for (i = 0; i < cq_entries; i++) {
		unsigned int entry = i + cq_head;
		struct io_uring_cqe *cqe = &r->cqes[entry & cq_mask];

		seq_printf(m, "%5u: user_data:%llu, res:%d, flag:%x\n",
			   entry & cq_mask, cqe->user_data, cqe->res,
			   cqe->flags);
	}

	/*
	 * Avoid ABBA deadlock between the seq lock and the io_uring mutex,
	 * since fdinfo case grabs it in the opposite direction of normal use
	 * cases. If we fail to get the lock, we just don't iterate any
	 * structures that could be going away outside the io_uring mutex.
	 */
	has_lock = mutex_trylock(&ctx->uring_lock);

	if (has_lock && (ctx->flags & IORING_SETUP_SQPOLL)) {
		sq = ctx->sq_data;
		if (!sq->thread)
			sq = NULL;
	}

	seq_printf(m, "SqThread:\t%d\n", sq ? task_pid_nr(sq->thread) : -1);
	seq_printf(m, "SqThreadCpu:\t%d\n", sq ? task_cpu(sq->thread) : -1);
	seq_printf(m, "UserFiles:\t%u\n", ctx->nr_user_files);
	for (i = 0; has_lock && i < ctx->nr_user_files; i++) {
		struct file *f = io_file_from_index(ctx, i);

		if (f)
			seq_printf(m, "%5u: %s\n", i, file_dentry(f)->d_iname);
		else
			seq_printf(m, "%5u: <none>\n", i);
	}
	seq_printf(m, "UserBufs:\t%u\n", ctx->nr_user_bufs);
	for (i = 0; has_lock && i < ctx->nr_user_bufs; i++) {
		struct io_mapped_ubuf *buf = ctx->user_bufs[i];
		unsigned int len = buf->ubuf_end - buf->ubuf;

		seq_printf(m, "%5u: 0x%llx/%u\n", i, buf->ubuf, len);
	}
	if (has_lock && !xa_empty(&ctx->personalities)) {
		unsigned long index;
		const struct cred *cred;

		seq_printf(m, "Personalities:\n");
		xa_for_each(&ctx->personalities, index, cred)
			io_uring_show_cred(m, index, cred);
	}
	if (has_lock)
		mutex_unlock(&ctx->uring_lock);

	seq_puts(m, "PollList:\n");
	spin_lock(&ctx->completion_lock);
	for (i = 0; i < (1U << ctx->cancel_hash_bits); i++) {
		struct hlist_head *list = &ctx->cancel_hash[i];
		struct io_kiocb *req;

		hlist_for_each_entry(req, list, hash_node)
			seq_printf(m, "  op=%d, task_works=%d\n", req->opcode,
					req->task->task_works != NULL);
	}

	seq_puts(m, "CqOverflowList:\n");
	list_for_each_entry(ocqe, &ctx->cq_overflow_list, list) {
		struct io_uring_cqe *cqe = &ocqe->cqe;

		seq_printf(m, "  user_data=%llu, res=%d, flags=%x\n",
			   cqe->user_data, cqe->res, cqe->flags);

	}

	spin_unlock(&ctx->completion_lock);
}

static __cold void io_uring_show_fdinfo(struct seq_file *m, struct file *f)
{
	struct io_ring_ctx *ctx = f->private_data;

	if (percpu_ref_tryget(&ctx->refs)) {
		__io_uring_show_fdinfo(ctx, m);
		percpu_ref_put(&ctx->refs);
	}
}
#endif

static const struct file_operations io_uring_fops = {
	.release	= io_uring_release,
	.mmap		= io_uring_mmap,
#ifndef CONFIG_MMU
	.get_unmapped_area = io_uring_nommu_get_unmapped_area,
	.mmap_capabilities = io_uring_nommu_mmap_capabilities,
#endif
	.poll		= io_uring_poll,
#ifdef CONFIG_PROC_FS
	.show_fdinfo	= io_uring_show_fdinfo,
#endif
};

static __cold int io_allocate_scq_urings(struct io_ring_ctx *ctx,
					 struct io_uring_params *p)
{
	struct io_rings *rings;
	size_t size, sq_array_offset;

	/* make sure these are sane, as we already accounted them */
	ctx->sq_entries = p->sq_entries;
	ctx->cq_entries = p->cq_entries;

	size = rings_size(p->sq_entries, p->cq_entries, &sq_array_offset);
	if (size == SIZE_MAX)
		return -EOVERFLOW;

	rings = io_mem_alloc(size);
	if (!rings)
		return -ENOMEM;

	ctx->rings = rings;
	ctx->sq_array = (u32 *)((char *)rings + sq_array_offset);
	rings->sq_ring_mask = p->sq_entries - 1;
	rings->cq_ring_mask = p->cq_entries - 1;
	rings->sq_ring_entries = p->sq_entries;
	rings->cq_ring_entries = p->cq_entries;

	size = array_size(sizeof(struct io_uring_sqe), p->sq_entries);
	if (size == SIZE_MAX) {
		io_mem_free(ctx->rings);
		ctx->rings = NULL;
		return -EOVERFLOW;
	}

	ctx->sq_sqes = io_mem_alloc(size);
	if (!ctx->sq_sqes) {
		io_mem_free(ctx->rings);
		ctx->rings = NULL;
		return -ENOMEM;
	}

	return 0;
}

static int io_uring_install_fd(struct io_ring_ctx *ctx, struct file *file)
{
	int ret, fd;

	fd = get_unused_fd_flags(O_RDWR | O_CLOEXEC);
	if (fd < 0)
		return fd;

	ret = io_uring_add_tctx_node(ctx);
	if (ret) {
		put_unused_fd(fd);
		return ret;
	}
	fd_install(fd, file);
	return fd;
}

/*
 * Allocate an anonymous fd, this is what constitutes the application
 * visible backing of an io_uring instance. The application mmaps this
 * fd to gain access to the SQ/CQ ring details. If UNIX sockets are enabled,
 * we have to tie this fd to a socket for file garbage collection purposes.
 */
static struct file *io_uring_get_file(struct io_ring_ctx *ctx)
{
	struct file *file;
#if defined(CONFIG_UNIX)
	int ret;

	ret = sock_create_kern(&init_net, PF_UNIX, SOCK_RAW, IPPROTO_IP,
				&ctx->ring_sock);
	if (ret)
		return ERR_PTR(ret);
#endif

	file = anon_inode_getfile_secure("[io_uring]", &io_uring_fops, ctx,
					 O_RDWR | O_CLOEXEC, NULL);
#if defined(CONFIG_UNIX)
	if (IS_ERR(file)) {
		sock_release(ctx->ring_sock);
		ctx->ring_sock = NULL;
	} else {
		ctx->ring_sock->file = file;
	}
#endif
	return file;
}

static __cold int io_uring_create(unsigned entries, struct io_uring_params *p,
				  struct io_uring_params __user *params)
{
	struct io_ring_ctx *ctx;
	struct file *file;
	int ret;

	if (!entries)
		return -EINVAL;
	if (entries > IORING_MAX_ENTRIES) {
		if (!(p->flags & IORING_SETUP_CLAMP))
			return -EINVAL;
		entries = IORING_MAX_ENTRIES;
	}

	/*
	 * Use twice as many entries for the CQ ring. It's possible for the
	 * application to drive a higher depth than the size of the SQ ring,
	 * since the sqes are only used at submission time. This allows for
	 * some flexibility in overcommitting a bit. If the application has
	 * set IORING_SETUP_CQSIZE, it will have passed in the desired number
	 * of CQ ring entries manually.
	 */
	p->sq_entries = roundup_pow_of_two(entries);
	if (p->flags & IORING_SETUP_CQSIZE) {
		/*
		 * If IORING_SETUP_CQSIZE is set, we do the same roundup
		 * to a power-of-two, if it isn't already. We do NOT impose
		 * any cq vs sq ring sizing.
		 */
		if (!p->cq_entries)
			return -EINVAL;
		if (p->cq_entries > IORING_MAX_CQ_ENTRIES) {
			if (!(p->flags & IORING_SETUP_CLAMP))
				return -EINVAL;
			p->cq_entries = IORING_MAX_CQ_ENTRIES;
		}
		p->cq_entries = roundup_pow_of_two(p->cq_entries);
		if (p->cq_entries < p->sq_entries)
			return -EINVAL;
	} else {
		p->cq_entries = 2 * p->sq_entries;
	}

	ctx = io_ring_ctx_alloc(p);
	if (!ctx)
		return -ENOMEM;
	ctx->compat = in_compat_syscall();
	if (!capable(CAP_IPC_LOCK))
		ctx->user = get_uid(current_user());

	/*
	 * This is just grabbed for accounting purposes. When a process exits,
	 * the mm is exited and dropped before the files, hence we need to hang
	 * on to this mm purely for the purposes of being able to unaccount
	 * memory (locked/pinned vm). It's not used for anything else.
	 */
	mmgrab(current->mm);
	ctx->mm_account = current->mm;

	ret = io_allocate_scq_urings(ctx, p);
	if (ret)
		goto err;

	ret = io_sq_offload_create(ctx, p);
	if (ret)
		goto err;
	/* always set a rsrc node */
	ret = io_rsrc_node_switch_start(ctx);
	if (ret)
		goto err;
	io_rsrc_node_switch(ctx, NULL);

	memset(&p->sq_off, 0, sizeof(p->sq_off));
	p->sq_off.head = offsetof(struct io_rings, sq.head);
	p->sq_off.tail = offsetof(struct io_rings, sq.tail);
	p->sq_off.ring_mask = offsetof(struct io_rings, sq_ring_mask);
	p->sq_off.ring_entries = offsetof(struct io_rings, sq_ring_entries);
	p->sq_off.flags = offsetof(struct io_rings, sq_flags);
	p->sq_off.dropped = offsetof(struct io_rings, sq_dropped);
	p->sq_off.array = (char *)ctx->sq_array - (char *)ctx->rings;

	memset(&p->cq_off, 0, sizeof(p->cq_off));
	p->cq_off.head = offsetof(struct io_rings, cq.head);
	p->cq_off.tail = offsetof(struct io_rings, cq.tail);
	p->cq_off.ring_mask = offsetof(struct io_rings, cq_ring_mask);
	p->cq_off.ring_entries = offsetof(struct io_rings, cq_ring_entries);
	p->cq_off.overflow = offsetof(struct io_rings, cq_overflow);
	p->cq_off.cqes = offsetof(struct io_rings, cqes);
	p->cq_off.flags = offsetof(struct io_rings, cq_flags);

	p->features = IORING_FEAT_SINGLE_MMAP | IORING_FEAT_NODROP |
			IORING_FEAT_SUBMIT_STABLE | IORING_FEAT_RW_CUR_POS |
			IORING_FEAT_CUR_PERSONALITY | IORING_FEAT_FAST_POLL |
			IORING_FEAT_POLL_32BITS | IORING_FEAT_SQPOLL_NONFIXED |
			IORING_FEAT_EXT_ARG | IORING_FEAT_NATIVE_WORKERS |
			IORING_FEAT_RSRC_TAGS | IORING_FEAT_CQE_SKIP;

	if (copy_to_user(params, p, sizeof(*p))) {
		ret = -EFAULT;
		goto err;
	}

	file = io_uring_get_file(ctx);
	if (IS_ERR(file)) {
		ret = PTR_ERR(file);
		goto err;
	}

	/*
	 * Install ring fd as the very last thing, so we don't risk someone
	 * having closed it before we finish setup
	 */
	ret = io_uring_install_fd(ctx, file);
	if (ret < 0) {
		/* fput will clean it up */
		fput(file);
		return ret;
	}

	trace_io_uring_create(ret, ctx, p->sq_entries, p->cq_entries, p->flags);
	return ret;
err:
	io_ring_ctx_wait_and_kill(ctx);
	return ret;
}

/*
 * Sets up an aio uring context, and returns the fd. Applications asks for a
 * ring size, we return the actual sq/cq ring sizes (among other things) in the
 * params structure passed in.
 */
static long io_uring_setup(u32 entries, struct io_uring_params __user *params)
{
	struct io_uring_params p;
	int i;

	if (copy_from_user(&p, params, sizeof(p)))
		return -EFAULT;
	for (i = 0; i < ARRAY_SIZE(p.resv); i++) {
		if (p.resv[i])
			return -EINVAL;
	}

	if (p.flags & ~(IORING_SETUP_IOPOLL | IORING_SETUP_SQPOLL |
			IORING_SETUP_SQ_AFF | IORING_SETUP_CQSIZE |
			IORING_SETUP_CLAMP | IORING_SETUP_ATTACH_WQ |
			IORING_SETUP_R_DISABLED))
		return -EINVAL;

	return  io_uring_create(entries, &p, params);
}

SYSCALL_DEFINE2(io_uring_setup, u32, entries,
		struct io_uring_params __user *, params)
{
	return io_uring_setup(entries, params);
}

static __cold int io_probe(struct io_ring_ctx *ctx, void __user *arg,
			   unsigned nr_args)
{
	struct io_uring_probe *p;
	size_t size;
	int i, ret;

	size = struct_size(p, ops, nr_args);
	if (size == SIZE_MAX)
		return -EOVERFLOW;
	p = kzalloc(size, GFP_KERNEL);
	if (!p)
		return -ENOMEM;

	ret = -EFAULT;
	if (copy_from_user(p, arg, size))
		goto out;
	ret = -EINVAL;
	if (memchr_inv(p, 0, size))
		goto out;

	p->last_op = IORING_OP_LAST - 1;
	if (nr_args > IORING_OP_LAST)
		nr_args = IORING_OP_LAST;

	for (i = 0; i < nr_args; i++) {
		p->ops[i].op = i;
		if (!io_op_defs[i].not_supported)
			p->ops[i].flags = IO_URING_OP_SUPPORTED;
	}
	p->ops_len = i;

	ret = 0;
	if (copy_to_user(arg, p, size))
		ret = -EFAULT;
out:
	kfree(p);
	return ret;
}

static int io_register_personality(struct io_ring_ctx *ctx)
{
	const struct cred *creds;
	u32 id;
	int ret;

	creds = get_current_cred();

	ret = xa_alloc_cyclic(&ctx->personalities, &id, (void *)creds,
			XA_LIMIT(0, USHRT_MAX), &ctx->pers_next, GFP_KERNEL);
	if (ret < 0) {
		put_cred(creds);
		return ret;
	}
	return id;
}

static __cold int io_register_restrictions(struct io_ring_ctx *ctx,
					   void __user *arg, unsigned int nr_args)
{
	struct io_uring_restriction *res;
	size_t size;
	int i, ret;

	/* Restrictions allowed only if rings started disabled */
	if (!(ctx->flags & IORING_SETUP_R_DISABLED))
		return -EBADFD;

	/* We allow only a single restrictions registration */
	if (ctx->restrictions.registered)
		return -EBUSY;

	if (!arg || nr_args > IORING_MAX_RESTRICTIONS)
		return -EINVAL;

	size = array_size(nr_args, sizeof(*res));
	if (size == SIZE_MAX)
		return -EOVERFLOW;

	res = memdup_user(arg, size);
	if (IS_ERR(res))
		return PTR_ERR(res);

	ret = 0;

	for (i = 0; i < nr_args; i++) {
		switch (res[i].opcode) {
		case IORING_RESTRICTION_REGISTER_OP:
			if (res[i].register_op >= IORING_REGISTER_LAST) {
				ret = -EINVAL;
				goto out;
			}

			__set_bit(res[i].register_op,
				  ctx->restrictions.register_op);
			break;
		case IORING_RESTRICTION_SQE_OP:
			if (res[i].sqe_op >= IORING_OP_LAST) {
				ret = -EINVAL;
				goto out;
			}

			__set_bit(res[i].sqe_op, ctx->restrictions.sqe_op);
			break;
		case IORING_RESTRICTION_SQE_FLAGS_ALLOWED:
			ctx->restrictions.sqe_flags_allowed = res[i].sqe_flags;
			break;
		case IORING_RESTRICTION_SQE_FLAGS_REQUIRED:
			ctx->restrictions.sqe_flags_required = res[i].sqe_flags;
			break;
		default:
			ret = -EINVAL;
			goto out;
		}
	}

out:
	/* Reset all restrictions if an error happened */
	if (ret != 0)
		memset(&ctx->restrictions, 0, sizeof(ctx->restrictions));
	else
		ctx->restrictions.registered = true;

	kfree(res);
	return ret;
}

static int io_register_enable_rings(struct io_ring_ctx *ctx)
{
	if (!(ctx->flags & IORING_SETUP_R_DISABLED))
		return -EBADFD;

	if (ctx->restrictions.registered)
		ctx->restricted = 1;

	ctx->flags &= ~IORING_SETUP_R_DISABLED;
	if (ctx->sq_data && wq_has_sleeper(&ctx->sq_data->wait))
		wake_up(&ctx->sq_data->wait);
	return 0;
}

static int __io_register_rsrc_update(struct io_ring_ctx *ctx, unsigned type,
				     struct io_uring_rsrc_update2 *up,
				     unsigned nr_args)
{
	__u32 tmp;
	int err;

	if (up->resv)
		return -EINVAL;
	if (check_add_overflow(up->offset, nr_args, &tmp))
		return -EOVERFLOW;
	err = io_rsrc_node_switch_start(ctx);
	if (err)
		return err;

	switch (type) {
	case IORING_RSRC_FILE:
		return __io_sqe_files_update(ctx, up, nr_args);
	case IORING_RSRC_BUFFER:
		return __io_sqe_buffers_update(ctx, up, nr_args);
	}
	return -EINVAL;
}

static int io_register_files_update(struct io_ring_ctx *ctx, void __user *arg,
				    unsigned nr_args)
{
	struct io_uring_rsrc_update2 up;

	if (!nr_args)
		return -EINVAL;
	memset(&up, 0, sizeof(up));
	if (copy_from_user(&up, arg, sizeof(struct io_uring_rsrc_update)))
		return -EFAULT;
	return __io_register_rsrc_update(ctx, IORING_RSRC_FILE, &up, nr_args);
}

static int io_register_rsrc_update(struct io_ring_ctx *ctx, void __user *arg,
				   unsigned size, unsigned type)
{
	struct io_uring_rsrc_update2 up;

	if (size != sizeof(up))
		return -EINVAL;
	if (copy_from_user(&up, arg, sizeof(up)))
		return -EFAULT;
	if (!up.nr || up.resv)
		return -EINVAL;
	return __io_register_rsrc_update(ctx, type, &up, up.nr);
}

static __cold int io_register_rsrc(struct io_ring_ctx *ctx, void __user *arg,
			    unsigned int size, unsigned int type)
{
	struct io_uring_rsrc_register rr;

	/* keep it extendible */
	if (size != sizeof(rr))
		return -EINVAL;

	memset(&rr, 0, sizeof(rr));
	if (copy_from_user(&rr, arg, size))
		return -EFAULT;
	if (!rr.nr || rr.resv || rr.resv2)
		return -EINVAL;

	switch (type) {
	case IORING_RSRC_FILE:
		return io_sqe_files_register(ctx, u64_to_user_ptr(rr.data),
					     rr.nr, u64_to_user_ptr(rr.tags));
	case IORING_RSRC_BUFFER:
		return io_sqe_buffers_register(ctx, u64_to_user_ptr(rr.data),
					       rr.nr, u64_to_user_ptr(rr.tags));
	}
	return -EINVAL;
}

static __cold int io_register_iowq_aff(struct io_ring_ctx *ctx,
				       void __user *arg, unsigned len)
{
	struct io_uring_task *tctx = current->io_uring;
	cpumask_var_t new_mask;
	int ret;

	if (!tctx || !tctx->io_wq)
		return -EINVAL;

	if (!alloc_cpumask_var(&new_mask, GFP_KERNEL))
		return -ENOMEM;

	cpumask_clear(new_mask);
	if (len > cpumask_size())
		len = cpumask_size();

	if (copy_from_user(new_mask, arg, len)) {
		free_cpumask_var(new_mask);
		return -EFAULT;
	}

	ret = io_wq_cpu_affinity(tctx->io_wq, new_mask);
	free_cpumask_var(new_mask);
	return ret;
}

static __cold int io_unregister_iowq_aff(struct io_ring_ctx *ctx)
{
	struct io_uring_task *tctx = current->io_uring;

	if (!tctx || !tctx->io_wq)
		return -EINVAL;

	return io_wq_cpu_affinity(tctx->io_wq, NULL);
}

static __cold int io_register_iowq_max_workers(struct io_ring_ctx *ctx,
					       void __user *arg)
	__must_hold(&ctx->uring_lock)
{
	struct io_tctx_node *node;
	struct io_uring_task *tctx = NULL;
	struct io_sq_data *sqd = NULL;
	__u32 new_count[2];
	int i, ret;

	if (copy_from_user(new_count, arg, sizeof(new_count)))
		return -EFAULT;
	for (i = 0; i < ARRAY_SIZE(new_count); i++)
		if (new_count[i] > INT_MAX)
			return -EINVAL;

	if (ctx->flags & IORING_SETUP_SQPOLL) {
		sqd = ctx->sq_data;
		if (sqd) {
			/*
			 * Observe the correct sqd->lock -> ctx->uring_lock
			 * ordering. Fine to drop uring_lock here, we hold
			 * a ref to the ctx.
			 */
			refcount_inc(&sqd->refs);
			mutex_unlock(&ctx->uring_lock);
			mutex_lock(&sqd->lock);
			mutex_lock(&ctx->uring_lock);
			if (sqd->thread)
				tctx = sqd->thread->io_uring;
		}
	} else {
		tctx = current->io_uring;
	}

	BUILD_BUG_ON(sizeof(new_count) != sizeof(ctx->iowq_limits));

	for (i = 0; i < ARRAY_SIZE(new_count); i++)
		if (new_count[i])
			ctx->iowq_limits[i] = new_count[i];
	ctx->iowq_limits_set = true;

	if (tctx && tctx->io_wq) {
		ret = io_wq_max_workers(tctx->io_wq, new_count);
		if (ret)
			goto err;
	} else {
		memset(new_count, 0, sizeof(new_count));
	}

	if (sqd) {
		mutex_unlock(&sqd->lock);
		io_put_sq_data(sqd);
	}

	if (copy_to_user(arg, new_count, sizeof(new_count)))
		return -EFAULT;

	/* that's it for SQPOLL, only the SQPOLL task creates requests */
	if (sqd)
		return 0;

	/* now propagate the restriction to all registered users */
	list_for_each_entry(node, &ctx->tctx_list, ctx_node) {
		struct io_uring_task *tctx = node->task->io_uring;

		if (WARN_ON_ONCE(!tctx->io_wq))
			continue;

		for (i = 0; i < ARRAY_SIZE(new_count); i++)
			new_count[i] = ctx->iowq_limits[i];
		/* ignore errors, it always returns zero anyway */
		(void)io_wq_max_workers(tctx->io_wq, new_count);
	}
	return 0;
err:
	if (sqd) {
		mutex_unlock(&sqd->lock);
		io_put_sq_data(sqd);
	}
	return ret;
}

static bool io_register_op_must_quiesce(int op)
{
	switch (op) {
	case IORING_REGISTER_BUFFERS:
	case IORING_UNREGISTER_BUFFERS:
	case IORING_REGISTER_FILES:
	case IORING_UNREGISTER_FILES:
	case IORING_REGISTER_FILES_UPDATE:
	case IORING_REGISTER_PROBE:
	case IORING_REGISTER_PERSONALITY:
	case IORING_UNREGISTER_PERSONALITY:
	case IORING_REGISTER_FILES2:
	case IORING_REGISTER_FILES_UPDATE2:
	case IORING_REGISTER_BUFFERS2:
	case IORING_REGISTER_BUFFERS_UPDATE:
	case IORING_REGISTER_IOWQ_AFF:
	case IORING_UNREGISTER_IOWQ_AFF:
	case IORING_REGISTER_IOWQ_MAX_WORKERS:
		return false;
	default:
		return true;
	}
}

static __cold int io_ctx_quiesce(struct io_ring_ctx *ctx)
{
	long ret;

	percpu_ref_kill(&ctx->refs);

	/*
	 * Drop uring mutex before waiting for references to exit. If another
	 * thread is currently inside io_uring_enter() it might need to grab the
	 * uring_lock to make progress. If we hold it here across the drain
	 * wait, then we can deadlock. It's safe to drop the mutex here, since
	 * no new references will come in after we've killed the percpu ref.
	 */
	mutex_unlock(&ctx->uring_lock);
	do {
		ret = wait_for_completion_interruptible_timeout(&ctx->ref_comp, HZ);
		if (ret) {
			ret = min(0L, ret);
			break;
		}

		ret = io_run_task_work_sig();
		io_req_caches_free(ctx);
	} while (ret >= 0);
	mutex_lock(&ctx->uring_lock);

	if (ret)
		io_refs_resurrect(&ctx->refs, &ctx->ref_comp);
	return ret;
}

static int __io_uring_register(struct io_ring_ctx *ctx, unsigned opcode,
			       void __user *arg, unsigned nr_args)
	__releases(ctx->uring_lock)
	__acquires(ctx->uring_lock)
{
	int ret;

	/*
	 * We're inside the ring mutex, if the ref is already dying, then
	 * someone else killed the ctx or is already going through
	 * io_uring_register().
	 */
	if (percpu_ref_is_dying(&ctx->refs))
		return -ENXIO;

	if (ctx->restricted) {
		if (opcode >= IORING_REGISTER_LAST)
			return -EINVAL;
		opcode = array_index_nospec(opcode, IORING_REGISTER_LAST);
		if (!test_bit(opcode, ctx->restrictions.register_op))
			return -EACCES;
	}

	if (io_register_op_must_quiesce(opcode)) {
		ret = io_ctx_quiesce(ctx);
		if (ret)
			return ret;
	}

	switch (opcode) {
	case IORING_REGISTER_BUFFERS:
		ret = io_sqe_buffers_register(ctx, arg, nr_args, NULL);
		break;
	case IORING_UNREGISTER_BUFFERS:
		ret = -EINVAL;
		if (arg || nr_args)
			break;
		ret = io_sqe_buffers_unregister(ctx);
		break;
	case IORING_REGISTER_FILES:
		ret = io_sqe_files_register(ctx, arg, nr_args, NULL);
		break;
	case IORING_UNREGISTER_FILES:
		ret = -EINVAL;
		if (arg || nr_args)
			break;
		ret = io_sqe_files_unregister(ctx);
		break;
	case IORING_REGISTER_FILES_UPDATE:
		ret = io_register_files_update(ctx, arg, nr_args);
		break;
	case IORING_REGISTER_EVENTFD:
	case IORING_REGISTER_EVENTFD_ASYNC:
		ret = -EINVAL;
		if (nr_args != 1)
			break;
		ret = io_eventfd_register(ctx, arg);
		if (ret)
			break;
		if (opcode == IORING_REGISTER_EVENTFD_ASYNC)
			ctx->eventfd_async = 1;
		else
			ctx->eventfd_async = 0;
		break;
	case IORING_UNREGISTER_EVENTFD:
		ret = -EINVAL;
		if (arg || nr_args)
			break;
		ret = io_eventfd_unregister(ctx);
		break;
	case IORING_REGISTER_PROBE:
		ret = -EINVAL;
		if (!arg || nr_args > 256)
			break;
		ret = io_probe(ctx, arg, nr_args);
		break;
	case IORING_REGISTER_PERSONALITY:
		ret = -EINVAL;
		if (arg || nr_args)
			break;
		ret = io_register_personality(ctx);
		break;
	case IORING_UNREGISTER_PERSONALITY:
		ret = -EINVAL;
		if (arg)
			break;
		ret = io_unregister_personality(ctx, nr_args);
		break;
	case IORING_REGISTER_ENABLE_RINGS:
		ret = -EINVAL;
		if (arg || nr_args)
			break;
		ret = io_register_enable_rings(ctx);
		break;
	case IORING_REGISTER_RESTRICTIONS:
		ret = io_register_restrictions(ctx, arg, nr_args);
		break;
	case IORING_REGISTER_FILES2:
		ret = io_register_rsrc(ctx, arg, nr_args, IORING_RSRC_FILE);
		break;
	case IORING_REGISTER_FILES_UPDATE2:
		ret = io_register_rsrc_update(ctx, arg, nr_args,
					      IORING_RSRC_FILE);
		break;
	case IORING_REGISTER_BUFFERS2:
		ret = io_register_rsrc(ctx, arg, nr_args, IORING_RSRC_BUFFER);
		break;
	case IORING_REGISTER_BUFFERS_UPDATE:
		ret = io_register_rsrc_update(ctx, arg, nr_args,
					      IORING_RSRC_BUFFER);
		break;
	case IORING_REGISTER_IOWQ_AFF:
		ret = -EINVAL;
		if (!arg || !nr_args)
			break;
		ret = io_register_iowq_aff(ctx, arg, nr_args);
		break;
	case IORING_UNREGISTER_IOWQ_AFF:
		ret = -EINVAL;
		if (arg || nr_args)
			break;
		ret = io_unregister_iowq_aff(ctx);
		break;
	case IORING_REGISTER_IOWQ_MAX_WORKERS:
		ret = -EINVAL;
		if (!arg || nr_args != 2)
			break;
		ret = io_register_iowq_max_workers(ctx, arg);
		break;
	default:
		ret = -EINVAL;
		break;
	}

	if (io_register_op_must_quiesce(opcode)) {
		/* bring the ctx back to life */
		percpu_ref_reinit(&ctx->refs);
		reinit_completion(&ctx->ref_comp);
	}
	return ret;
}

SYSCALL_DEFINE4(io_uring_register, unsigned int, fd, unsigned int, opcode,
		void __user *, arg, unsigned int, nr_args)
{
	struct io_ring_ctx *ctx;
	long ret = -EBADF;
	struct fd f;

	f = fdget(fd);
	if (!f.file)
		return -EBADF;

	ret = -EOPNOTSUPP;
	if (f.file->f_op != &io_uring_fops)
		goto out_fput;

	ctx = f.file->private_data;

	io_run_task_work();

	mutex_lock(&ctx->uring_lock);
	ret = __io_uring_register(ctx, opcode, arg, nr_args);
	mutex_unlock(&ctx->uring_lock);
	trace_io_uring_register(ctx, opcode, ctx->nr_user_files, ctx->nr_user_bufs,
							ctx->cq_ev_fd != NULL, ret);
out_fput:
	fdput(f);
	return ret;
}

static int __init io_uring_init(void)
{
#define __BUILD_BUG_VERIFY_ELEMENT(stype, eoffset, etype, ename) do { \
	BUILD_BUG_ON(offsetof(stype, ename) != eoffset); \
	BUILD_BUG_ON(sizeof(etype) != sizeof_field(stype, ename)); \
} while (0)

#define BUILD_BUG_SQE_ELEM(eoffset, etype, ename) \
	__BUILD_BUG_VERIFY_ELEMENT(struct io_uring_sqe, eoffset, etype, ename)
	BUILD_BUG_ON(sizeof(struct io_uring_sqe) != 64);
	BUILD_BUG_SQE_ELEM(0,  __u8,   opcode);
	BUILD_BUG_SQE_ELEM(1,  __u8,   flags);
	BUILD_BUG_SQE_ELEM(2,  __u16,  ioprio);
	BUILD_BUG_SQE_ELEM(4,  __s32,  fd);
	BUILD_BUG_SQE_ELEM(8,  __u64,  off);
	BUILD_BUG_SQE_ELEM(8,  __u64,  addr2);
	BUILD_BUG_SQE_ELEM(16, __u64,  addr);
	BUILD_BUG_SQE_ELEM(16, __u64,  splice_off_in);
	BUILD_BUG_SQE_ELEM(24, __u32,  len);
	BUILD_BUG_SQE_ELEM(28,     __kernel_rwf_t, rw_flags);
	BUILD_BUG_SQE_ELEM(28, /* compat */   int, rw_flags);
	BUILD_BUG_SQE_ELEM(28, /* compat */ __u32, rw_flags);
	BUILD_BUG_SQE_ELEM(28, __u32,  fsync_flags);
	BUILD_BUG_SQE_ELEM(28, /* compat */ __u16,  poll_events);
	BUILD_BUG_SQE_ELEM(28, __u32,  poll32_events);
	BUILD_BUG_SQE_ELEM(28, __u32,  sync_range_flags);
	BUILD_BUG_SQE_ELEM(28, __u32,  msg_flags);
	BUILD_BUG_SQE_ELEM(28, __u32,  timeout_flags);
	BUILD_BUG_SQE_ELEM(28, __u32,  accept_flags);
	BUILD_BUG_SQE_ELEM(28, __u32,  cancel_flags);
	BUILD_BUG_SQE_ELEM(28, __u32,  open_flags);
	BUILD_BUG_SQE_ELEM(28, __u32,  statx_flags);
	BUILD_BUG_SQE_ELEM(28, __u32,  fadvise_advice);
	BUILD_BUG_SQE_ELEM(28, __u32,  splice_flags);
	BUILD_BUG_SQE_ELEM(32, __u64,  user_data);
	BUILD_BUG_SQE_ELEM(40, __u16,  buf_index);
	BUILD_BUG_SQE_ELEM(40, __u16,  buf_group);
	BUILD_BUG_SQE_ELEM(42, __u16,  personality);
	BUILD_BUG_SQE_ELEM(44, __s32,  splice_fd_in);
	BUILD_BUG_SQE_ELEM(44, __u32,  file_index);

	BUILD_BUG_ON(sizeof(struct io_uring_files_update) !=
		     sizeof(struct io_uring_rsrc_update));
	BUILD_BUG_ON(sizeof(struct io_uring_rsrc_update) >
		     sizeof(struct io_uring_rsrc_update2));

	/* ->buf_index is u16 */
	BUILD_BUG_ON(IORING_MAX_REG_BUFFERS >= (1u << 16));

	/* should fit into one byte */
	BUILD_BUG_ON(SQE_VALID_FLAGS >= (1 << 8));
	BUILD_BUG_ON(SQE_COMMON_FLAGS >= (1 << 8));
	BUILD_BUG_ON((SQE_VALID_FLAGS | SQE_COMMON_FLAGS) != SQE_VALID_FLAGS);

	BUILD_BUG_ON(ARRAY_SIZE(io_op_defs) != IORING_OP_LAST);
	BUILD_BUG_ON(__REQ_F_LAST_BIT > 8 * sizeof(int));

	req_cachep = KMEM_CACHE(io_kiocb, SLAB_HWCACHE_ALIGN | SLAB_PANIC |
				SLAB_ACCOUNT);
	return 0;
};
__initcall(io_uring_init);<|MERGE_RESOLUTION|>--- conflicted
+++ resolved
@@ -108,12 +108,8 @@
 #define SQE_COMMON_FLAGS (IOSQE_FIXED_FILE | IOSQE_IO_LINK | \
 			  IOSQE_IO_HARDLINK | IOSQE_ASYNC)
 
-<<<<<<< HEAD
-#define SQE_VALID_FLAGS	(SQE_COMMON_FLAGS|IOSQE_BUFFER_SELECT|IOSQE_IO_DRAIN)
-=======
 #define SQE_VALID_FLAGS	(SQE_COMMON_FLAGS | IOSQE_BUFFER_SELECT | \
 			IOSQE_IO_DRAIN | IOSQE_CQE_SKIP_SUCCESS)
->>>>>>> 754e0b0e
 
 #define IO_REQ_CLEAN_FLAGS (REQ_F_BUFFER_SELECTED | REQ_F_NEED_CLEANUP | \
 				REQ_F_POLLED | REQ_F_INFLIGHT | REQ_F_CREDS | \
@@ -325,10 +321,7 @@
 
 	bool			plug_started;
 	bool			need_plug;
-<<<<<<< HEAD
-=======
 	bool			flush_cqes;
->>>>>>> 754e0b0e
 	unsigned short		submit_nr;
 	struct blk_plug		plug;
 };
@@ -747,10 +740,7 @@
 	REQ_F_REFCOUNT_BIT,
 	REQ_F_ARM_LTIMEOUT_BIT,
 	REQ_F_ASYNC_DATA_BIT,
-<<<<<<< HEAD
-=======
 	REQ_F_SKIP_LINK_CQES_BIT,
->>>>>>> 754e0b0e
 	/* keep async read/write and isreg together and in order */
 	REQ_F_SUPPORT_NOWAIT_BIT,
 	REQ_F_ISREG_BIT,
@@ -807,11 +797,8 @@
 	REQ_F_ARM_LTIMEOUT	= BIT(REQ_F_ARM_LTIMEOUT_BIT),
 	/* ->async_data allocated */
 	REQ_F_ASYNC_DATA	= BIT(REQ_F_ASYNC_DATA_BIT),
-<<<<<<< HEAD
-=======
 	/* don't post CQEs while failing linked requests */
 	REQ_F_SKIP_LINK_CQES	= BIT(REQ_F_SKIP_LINK_CQES_BIT),
->>>>>>> 754e0b0e
 };
 
 struct async_poll {
@@ -903,10 +890,7 @@
 	const struct cred		*creds;
 	/* stores selected buf, valid IFF REQ_F_BUFFER_SELECTED is set */
 	struct io_buffer		*kbuf;
-<<<<<<< HEAD
-=======
 	atomic_t			poll_refs;
->>>>>>> 754e0b0e
 };
 
 struct io_tctx_node {
@@ -1133,13 +1117,8 @@
 					 bool cancel_all);
 static void io_uring_cancel_generic(bool cancel_all, struct io_sq_data *sqd);
 
-<<<<<<< HEAD
-static bool io_cqring_fill_event(struct io_ring_ctx *ctx, u64 user_data,
-				 s32 res, u32 cflags);
-=======
 static void io_fill_cqe_req(struct io_kiocb *req, s32 res, u32 cflags);
 
->>>>>>> 754e0b0e
 static void io_put_req(struct io_kiocb *req);
 static void io_put_req_deferred(struct io_kiocb *req);
 static void io_dismantle_req(struct io_kiocb *req);
@@ -1244,7 +1223,6 @@
 static inline void io_req_put_rsrc_locked(struct io_kiocb *req,
 					  struct io_ring_ctx *ctx)
 	__must_hold(&ctx->uring_lock)
-<<<<<<< HEAD
 {
 	struct percpu_ref *ref = req->fixed_rsrc_refs;
 
@@ -1258,21 +1236,6 @@
 
 static inline void io_req_put_rsrc(struct io_kiocb *req, struct io_ring_ctx *ctx)
 {
-=======
-{
-	struct percpu_ref *ref = req->fixed_rsrc_refs;
-
-	if (ref) {
-		if (ref == &ctx->rsrc_node->refs)
-			ctx->rsrc_cached_refs++;
-		else
-			percpu_ref_put(ref);
-	}
-}
-
-static inline void io_req_put_rsrc(struct io_kiocb *req, struct io_ring_ctx *ctx)
-{
->>>>>>> 754e0b0e
 	if (req->fixed_rsrc_refs)
 		percpu_ref_put(req->fixed_rsrc_refs);
 }
@@ -1617,16 +1580,11 @@
 
 static inline void io_req_add_compl_list(struct io_kiocb *req)
 {
-<<<<<<< HEAD
-	struct io_submit_state *state = &req->ctx->submit_state;
-
-=======
 	struct io_ring_ctx *ctx = req->ctx;
 	struct io_submit_state *state = &ctx->submit_state;
 
 	if (!(req->flags & REQ_F_CQE_SKIP))
 		ctx->submit_state.flush_cqes = true;
->>>>>>> 754e0b0e
 	wq_list_add_tail(&req->comp_list, &state->compl_reqs);
 }
 
@@ -1942,13 +1900,8 @@
 	return true;
 }
 
-<<<<<<< HEAD
-static inline bool __io_cqring_fill_event(struct io_ring_ctx *ctx, u64 user_data,
-					  s32 res, u32 cflags)
-=======
 static inline bool __io_fill_cqe(struct io_ring_ctx *ctx, u64 user_data,
 				 s32 res, u32 cflags)
->>>>>>> 754e0b0e
 {
 	struct io_uring_cqe *cqe;
 
@@ -1969,22 +1922,12 @@
 	return io_cqring_event_overflow(ctx, user_data, res, cflags);
 }
 
-<<<<<<< HEAD
-/* not as hot to bloat with inlining */
-static noinline bool io_cqring_fill_event(struct io_ring_ctx *ctx, u64 user_data,
-					  s32 res, u32 cflags)
-=======
 static noinline void io_fill_cqe_req(struct io_kiocb *req, s32 res, u32 cflags)
->>>>>>> 754e0b0e
 {
 	if (!(req->flags & REQ_F_CQE_SKIP))
 		__io_fill_cqe(req->ctx, req->user_data, res, cflags);
 }
 
-<<<<<<< HEAD
-static void io_req_complete_post(struct io_kiocb *req, s32 res,
-				 u32 cflags)
-=======
 static noinline bool io_fill_cqe_aux(struct io_ring_ctx *ctx, u64 user_data,
 				     s32 res, u32 cflags)
 {
@@ -1994,7 +1937,6 @@
 
 static void __io_req_complete_post(struct io_kiocb *req, s32 res,
 				   u32 cflags)
->>>>>>> 754e0b0e
 {
 	struct io_ring_ctx *ctx = req->ctx;
 
@@ -2019,8 +1961,6 @@
 		wq_list_add_head(&req->comp_list, &ctx->locked_free_list);
 		ctx->locked_free_nr++;
 	}
-<<<<<<< HEAD
-=======
 }
 
 static void io_req_complete_post(struct io_kiocb *req, s32 res,
@@ -2030,7 +1970,6 @@
 
 	spin_lock(&ctx->completion_lock);
 	__io_req_complete_post(req, res, cflags);
->>>>>>> 754e0b0e
 	io_commit_cqring(ctx);
 	spin_unlock(&ctx->completion_lock);
 	io_cqring_ev_posted(ctx);
@@ -2293,11 +2232,7 @@
 	spin_lock(&ctx->completion_lock);
 	posted = io_disarm_next(req);
 	if (posted)
-<<<<<<< HEAD
-		io_commit_cqring(req->ctx);
-=======
 		io_commit_cqring(ctx);
->>>>>>> 754e0b0e
 	spin_unlock(&ctx->completion_lock);
 	if (posted)
 		io_cqring_ev_posted(ctx);
@@ -2347,9 +2282,6 @@
 	if (*ctx && !*uring_locked)
 		spin_lock(&(*ctx)->completion_lock);
 
-<<<<<<< HEAD
-		if (!tctx->task_list.first && locked)
-=======
 	do {
 		struct io_wq_work_node *next = node->next;
 		struct io_kiocb *req = container_of(node, struct io_kiocb,
@@ -2410,7 +2342,6 @@
 
 		if (!tctx->task_list.first &&
 		    !tctx->prior_task_list.first && uring_locked)
->>>>>>> 754e0b0e
 			io_submit_flush_completions(ctx);
 
 		spin_lock_irq(&tctx->task_lock);
@@ -2591,21 +2522,6 @@
 {
 	struct io_wq_work_node *node, *prev;
 	struct io_submit_state *state = &ctx->submit_state;
-<<<<<<< HEAD
-
-	spin_lock(&ctx->completion_lock);
-	wq_list_for_each(node, prev, &state->compl_reqs) {
-		struct io_kiocb *req = container_of(node, struct io_kiocb,
-						    comp_list);
-
-		__io_cqring_fill_event(ctx, req->user_data, req->result,
-					req->cflags);
-	}
-	io_commit_cqring(ctx);
-	spin_unlock(&ctx->completion_lock);
-	io_cqring_ev_posted(ctx);
-
-=======
 
 	if (state->flush_cqes) {
 		spin_lock(&ctx->completion_lock);
@@ -2624,7 +2540,6 @@
 		state->flush_cqes = false;
 	}
 
->>>>>>> 754e0b0e
 	io_free_batch_list(ctx, state->compl_reqs.first);
 	INIT_WQ_LIST(&state->compl_reqs);
 }
@@ -2673,27 +2588,6 @@
 	return smp_load_acquire(&rings->sq.tail) - ctx->cached_sq_head;
 }
 
-<<<<<<< HEAD
-static unsigned int io_put_kbuf(struct io_kiocb *req, struct io_buffer *kbuf)
-{
-	unsigned int cflags;
-
-	cflags = kbuf->bid << IORING_CQE_BUFFER_SHIFT;
-	cflags |= IORING_CQE_F_BUFFER;
-	req->flags &= ~REQ_F_BUFFER_SELECTED;
-	kfree(kbuf);
-	return cflags;
-}
-
-static inline unsigned int io_put_rw_kbuf(struct io_kiocb *req)
-{
-	if (likely(!(req->flags & REQ_F_BUFFER_SELECTED)))
-		return 0;
-	return io_put_kbuf(req, req->kbuf);
-}
-
-=======
->>>>>>> 754e0b0e
 static inline bool io_run_task_work(void)
 {
 	if (test_thread_flag(TIF_NOTIFY_SIGNAL) || current->task_works) {
@@ -2748,18 +2642,6 @@
 		iob.complete(&iob);
 	else if (!pos)
 		return 0;
-<<<<<<< HEAD
-
-	prev = start;
-	wq_list_for_each_resume(pos, prev) {
-		struct io_kiocb *req = container_of(pos, struct io_kiocb, comp_list);
-
-		/* order with io_complete_rw_iopoll(), e.g. ->result updates */
-		if (!smp_load_acquire(&req->iopoll_completed))
-			break;
-		__io_cqring_fill_event(ctx, req->user_data, req->result,
-					io_put_rw_kbuf(req));
-=======
 
 	prev = start;
 	wq_list_for_each_resume(pos, prev) {
@@ -2772,7 +2654,6 @@
 			continue;
 
 		__io_fill_cqe(ctx, req->user_data, req->result, io_put_kbuf(req));
->>>>>>> 754e0b0e
 		nr_events++;
 	}
 
@@ -2948,11 +2829,7 @@
 
 static inline void io_req_task_complete(struct io_kiocb *req, bool *locked)
 {
-<<<<<<< HEAD
-	unsigned int cflags = io_put_rw_kbuf(req);
-=======
 	unsigned int cflags = io_put_kbuf(req);
->>>>>>> 754e0b0e
 	int res = req->result;
 
 	if (*locked) {
@@ -3223,19 +3100,9 @@
 			io_req_task_queue_reissue(req);
 		} else {
 			req_set_fail(req);
-<<<<<<< HEAD
-			if (issue_flags & IO_URING_F_UNLOCKED) {
-				mutex_lock(&ctx->uring_lock);
-				__io_req_complete(req, issue_flags, ret, cflags);
-				mutex_unlock(&ctx->uring_lock);
-			} else {
-				__io_req_complete(req, issue_flags, ret, cflags);
-			}
-=======
 			req->result = ret;
 			req->io_task_work.func = io_req_task_complete;
 			io_req_task_work_add(req, false);
->>>>>>> 754e0b0e
 		}
 	}
 }
@@ -3463,19 +3330,12 @@
 	size_t sqe_len;
 	ssize_t ret;
 
-<<<<<<< HEAD
-	BUILD_BUG_ON(ERR_PTR(0) != NULL);
-
-	if (opcode == IORING_OP_READ_FIXED || opcode == IORING_OP_WRITE_FIXED)
-		return ERR_PTR(io_import_fixed(req, rw, iter));
-=======
 	if (opcode == IORING_OP_READ_FIXED || opcode == IORING_OP_WRITE_FIXED) {
 		ret = io_import_fixed(req, rw, iter);
 		if (ret)
 			return ERR_PTR(ret);
 		return NULL;
 	}
->>>>>>> 754e0b0e
 
 	/* buffer index only valid with fixed read/write, or buffer select  */
 	if (unlikely(req->buf_index && !(req->flags & REQ_F_BUFFER_SELECT)))
@@ -3493,28 +3353,18 @@
 		}
 
 		ret = import_single_range(rw, buf, sqe_len, s->fast_iov, iter);
-<<<<<<< HEAD
-		return ERR_PTR(ret);
-=======
 		if (ret)
 			return ERR_PTR(ret);
 		return NULL;
->>>>>>> 754e0b0e
 	}
 
 	iovec = s->fast_iov;
 	if (req->flags & REQ_F_BUFFER_SELECT) {
 		ret = io_iov_buffer_select(req, iovec, issue_flags);
-<<<<<<< HEAD
-		if (!ret)
-			iov_iter_init(iter, rw, iovec, 1, iovec->iov_len);
-		return ERR_PTR(ret);
-=======
 		if (ret)
 			return ERR_PTR(ret);
 		iov_iter_init(iter, rw, iovec, 1, iovec->iov_len);
 		return NULL;
->>>>>>> 754e0b0e
 	}
 
 	ret = __import_iovec(rw, buf, sqe_len, UIO_FASTIOV, &iovec, iter,
@@ -5244,18 +5094,8 @@
 					       unsigned int issue_flags)
 {
 	struct io_sr_msg *sr = &req->sr_msg;
-<<<<<<< HEAD
 
 	return io_buffer_select(req, &sr->len, sr->bgid, issue_flags);
-}
-
-static inline unsigned int io_put_recv_kbuf(struct io_kiocb *req)
-{
-	return io_put_kbuf(req, req->kbuf);
-=======
-
-	return io_buffer_select(req, &sr->len, sr->bgid, issue_flags);
->>>>>>> 754e0b0e
 }
 
 static int io_recvmsg_prep_async(struct io_kiocb *req)
@@ -5732,12 +5572,6 @@
 		req->result = ret;
 		req_set_fail(req);
 	}
-<<<<<<< HEAD
-	if (flags & IORING_CQE_F_MORE)
-		ctx->cq_extra++;
-
-	return !(flags & IORING_CQE_F_MORE);
-=======
 
 	io_poll_remove_entries(req);
 	spin_lock(&ctx->completion_lock);
@@ -5766,7 +5600,6 @@
 		io_req_task_submit(req, locked);
 	else
 		io_req_complete_failed(req, ret);
->>>>>>> 754e0b0e
 }
 
 static void __io_poll_execute(struct io_kiocb *req, int mask)
@@ -5871,14 +5704,7 @@
 			pt->error = -ENOMEM;
 			return;
 		}
-<<<<<<< HEAD
-		io_init_poll_iocb(poll, poll_one->events, io_poll_double_wake);
-		req_ref_get(req);
-		poll->wait.private = req;
-
-=======
 		io_init_poll_iocb(poll, first->events, first->wait.func);
->>>>>>> 754e0b0e
 		*poll_ptr = poll;
 		if (req->opcode == IORING_OP_POLL_ADD)
 			req->flags |= REQ_F_ASYNC_DATA;
@@ -5982,12 +5808,8 @@
 	struct io_ring_ctx *ctx = req->ctx;
 	struct async_poll *apoll;
 	struct io_poll_table ipt;
-<<<<<<< HEAD
-	__poll_t ret, mask = EPOLLONESHOT | POLLERR | POLLPRI;
-=======
 	__poll_t mask = EPOLLONESHOT | POLLERR | POLLPRI;
 	int ret;
->>>>>>> 754e0b0e
 
 	if (!def->pollin && !def->pollout)
 		return IO_APOLL_ABORTED;
@@ -6039,15 +5861,10 @@
 
 		list = &ctx->cancel_hash[i];
 		hlist_for_each_entry_safe(req, tmp, list, hash_node) {
-<<<<<<< HEAD
-			if (io_match_task_safe(req, tsk, cancel_all))
-				posted += io_poll_remove_one(req);
-=======
 			if (io_match_task_safe(req, tsk, cancel_all)) {
 				io_poll_cancel_req(req);
 				found = true;
 			}
->>>>>>> 754e0b0e
 		}
 	}
 	spin_unlock(&ctx->completion_lock);
@@ -6169,30 +5986,11 @@
 
 	ipt.pt._qproc = io_poll_queue_proc;
 
-<<<<<<< HEAD
-	mask = __io_arm_poll_handler(req, &req->poll, &ipt, poll->events,
-					io_poll_wake);
-
-	if (mask) { /* no async, we'd stolen it */
-		ipt.error = 0;
-		done = __io_poll_complete(req, mask);
-		io_commit_cqring(req->ctx);
-	}
-	spin_unlock(&ctx->completion_lock);
-
-	if (mask) {
-		io_cqring_ev_posted(ctx);
-		if (done)
-			io_put_req(req);
-	}
-	return ipt.error;
-=======
 	ret = __io_arm_poll_handler(req, &req->poll, &ipt, poll->events);
 	ret = ret ?: ipt.error;
 	if (ret)
 		__io_req_complete(req, issue_flags, ret, 0);
 	return 0;
->>>>>>> 754e0b0e
 }
 
 static int io_poll_update(struct io_kiocb *req, unsigned int issue_flags)
@@ -6227,15 +6025,6 @@
 			goto out;
 	}
 
-<<<<<<< HEAD
-static void io_req_task_timeout(struct io_kiocb *req, bool *locked)
-{
-	struct io_timeout_data *data = req->async_data;
-
-	if (!(data->flags & IORING_TIMEOUT_ETIME_SUCCESS))
-		req_set_fail(req);
-	io_req_complete_post(req, -ETIME, 0);
-=======
 	req_set_fail(preq);
 	preq->result = -ECANCELED;
 	locked = !(issue_flags & IO_URING_F_UNLOCKED);
@@ -6246,7 +6035,6 @@
 	/* complete update request, we're done with it */
 	__io_req_complete(req, issue_flags, ret, 0);
 	return 0;
->>>>>>> 754e0b0e
 }
 
 static enum hrtimer_restart io_timeout_fn(struct hrtimer *timer)
@@ -6830,22 +6618,15 @@
 	u32 seq = io_get_sequence(req);
 
 	/* Still need defer if there is pending req in defer list. */
-<<<<<<< HEAD
-	if (!req_need_defer(req, seq) && list_empty_careful(&ctx->defer_list)) {
-=======
 	spin_lock(&ctx->completion_lock);
 	if (!req_need_defer(req, seq) && list_empty_careful(&ctx->defer_list)) {
 		spin_unlock(&ctx->completion_lock);
->>>>>>> 754e0b0e
 queue:
 		ctx->drain_active = false;
 		io_req_task_queue(req);
 		return;
 	}
-<<<<<<< HEAD
-=======
 	spin_unlock(&ctx->completion_lock);
->>>>>>> 754e0b0e
 
 	ret = io_req_prep_async(req);
 	if (ret) {
@@ -6876,15 +6657,8 @@
 
 static void io_clean_op(struct io_kiocb *req)
 {
-<<<<<<< HEAD
-	if (req->flags & REQ_F_BUFFER_SELECTED) {
-		kfree(req->kbuf);
-		req->kbuf = NULL;
-	}
-=======
 	if (req->flags & REQ_F_BUFFER_SELECTED)
 		io_put_kbuf(req);
->>>>>>> 754e0b0e
 
 	if (req->flags & REQ_F_NEED_CLEANUP) {
 		switch (req->opcode) {
@@ -7401,17 +7175,10 @@
 		 * If we need to drain a request in the middle of a link, drain
 		 * the head request and the next request/link after the current
 		 * link. Considering sequential execution of links,
-<<<<<<< HEAD
-		 * IOSQE_IO_DRAIN will be maintained for every request of our
-		 * link.
-		 */
-		head->flags |= IOSQE_IO_DRAIN | REQ_F_FORCE_ASYNC;
-=======
 		 * REQ_F_IO_DRAIN will be maintained for every request of our
 		 * link.
 		 */
 		head->flags |= REQ_F_IO_DRAIN | REQ_F_FORCE_ASYNC;
->>>>>>> 754e0b0e
 		ctx->drain_next = true;
 	}
 }
@@ -7444,10 +7211,6 @@
 		if ((sqe_flags & IOSQE_BUFFER_SELECT) &&
 		    !io_op_defs[opcode].buffer_select)
 			return -EOPNOTSUPP;
-<<<<<<< HEAD
-		if (sqe_flags & IOSQE_IO_DRAIN)
-			io_init_req_drain(req);
-=======
 		if (sqe_flags & IOSQE_CQE_SKIP_SUCCESS)
 			ctx->drain_disabled = true;
 		if (sqe_flags & IOSQE_IO_DRAIN) {
@@ -7455,7 +7218,6 @@
 				return -EOPNOTSUPP;
 			io_init_req_drain(req);
 		}
->>>>>>> 754e0b0e
 	}
 	if (unlikely(ctx->restricted || ctx->drain_active || ctx->drain_next)) {
 		if (ctx->restricted && !io_check_restriction(ctx, req, sqe_flags))
@@ -7467,11 +7229,7 @@
 		if (unlikely(ctx->drain_next) && !ctx->submit_state.link.head) {
 			ctx->drain_next = false;
 			ctx->drain_active = true;
-<<<<<<< HEAD
-			req->flags |= IOSQE_IO_DRAIN | REQ_F_FORCE_ASYNC;
-=======
 			req->flags |= REQ_F_IO_DRAIN | REQ_F_FORCE_ASYNC;
->>>>>>> 754e0b0e
 		}
 	}
 
@@ -10140,21 +9898,6 @@
 	return percpu_counter_sum(&tctx->inflight);
 }
 
-<<<<<<< HEAD
-static __cold void io_uring_drop_tctx_refs(struct task_struct *task)
-{
-	struct io_uring_task *tctx = task->io_uring;
-	unsigned int refs = tctx->cached_refs;
-
-	if (refs) {
-		tctx->cached_refs = 0;
-		percpu_counter_sub(&tctx->inflight, refs);
-		put_task_struct_many(task, refs);
-	}
-}
-
-=======
->>>>>>> 754e0b0e
 /*
  * Find any io_uring ctx that this task has registered or done IO on, and cancel
  * requests. @sqd should be not-null IFF it's an SQPOLL thread cancellation.
@@ -10497,11 +10240,7 @@
 	 * and sq_tail and cq_head are changed by userspace. But it's ok since
 	 * we usually use these info when it is stuck.
 	 */
-<<<<<<< HEAD
-	seq_printf(m, "SqMask:\t\t0x%x\n", sq_mask);
-=======
 	seq_printf(m, "SqMask:\t0x%x\n", sq_mask);
->>>>>>> 754e0b0e
 	seq_printf(m, "SqHead:\t%u\n", sq_head);
 	seq_printf(m, "SqTail:\t%u\n", sq_tail);
 	seq_printf(m, "CachedSqHead:\t%u\n", ctx->cached_sq_head);
