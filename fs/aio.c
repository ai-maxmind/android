/*
 *	An async IO implementation for Linux
 *	Written by Benjamin LaHaise <bcrl@kvack.org>
 *
 *	Implements an efficient asynchronous io interface.
 *
 *	Copyright 2000, 2001, 2002 Red Hat, Inc.  All Rights Reserved.
 *	Copyright 2018 Christoph Hellwig.
 *
 *	See ../COPYING for licensing terms.
 */
#define pr_fmt(fmt) "%s: " fmt, __func__

#include <linux/kernel.h>
#include <linux/init.h>
#include <linux/errno.h>
#include <linux/time.h>
#include <linux/aio_abi.h>
#include <linux/export.h>
#include <linux/syscalls.h>
#include <linux/backing-dev.h>
#include <linux/refcount.h>
#include <linux/uio.h>

#include <linux/sched/signal.h>
#include <linux/fs.h>
#include <linux/file.h>
#include <linux/mm.h>
#include <linux/mman.h>
#include <linux/percpu.h>
#include <linux/slab.h>
#include <linux/timer.h>
#include <linux/aio.h>
#include <linux/highmem.h>
#include <linux/workqueue.h>
#include <linux/security.h>
#include <linux/eventfd.h>
#include <linux/blkdev.h>
#include <linux/compat.h>
#include <linux/migrate.h>
#include <linux/ramfs.h>
#include <linux/percpu-refcount.h>
#include <linux/mount.h>
#include <linux/pseudo_fs.h>

#include <linux/uaccess.h>
#include <linux/nospec.h>

#include "internal.h"

#define KIOCB_KEY		0

#define AIO_RING_MAGIC			0xa10a10a1
#define AIO_RING_COMPAT_FEATURES	1
#define AIO_RING_INCOMPAT_FEATURES	0
struct aio_ring {
	unsigned	id;	/* kernel internal index number */
	unsigned	nr;	/* number of io_events */
	unsigned	head;	/* Written to by userland or under ring_lock
				 * mutex by aio_read_events_ring(). */
	unsigned	tail;

	unsigned	magic;
	unsigned	compat_features;
	unsigned	incompat_features;
	unsigned	header_length;	/* size of aio_ring */


	struct io_event		io_events[];
}; /* 128 bytes + ring size */

/*
 * Plugging is meant to work with larger batches of IOs. If we don't
 * have more than the below, then don't bother setting up a plug.
 */
#define AIO_PLUG_THRESHOLD	2

#define AIO_RING_PAGES	8

struct kioctx_table {
	struct rcu_head		rcu;
	unsigned		nr;
	struct kioctx __rcu	*table[];
};

struct kioctx_cpu {
	unsigned		reqs_available;
};

struct ctx_rq_wait {
	struct completion comp;
	atomic_t count;
};

struct kioctx {
	struct percpu_ref	users;
	atomic_t		dead;

	struct percpu_ref	reqs;

	unsigned long		user_id;

	struct __percpu kioctx_cpu *cpu;

	/*
	 * For percpu reqs_available, number of slots we move to/from global
	 * counter at a time:
	 */
	unsigned		req_batch;
	/*
	 * This is what userspace passed to io_setup(), it's not used for
	 * anything but counting against the global max_reqs quota.
	 *
	 * The real limit is nr_events - 1, which will be larger (see
	 * aio_setup_ring())
	 */
	unsigned		max_reqs;

	/* Size of ringbuffer, in units of struct io_event */
	unsigned		nr_events;

	unsigned long		mmap_base;
	unsigned long		mmap_size;

	struct page		**ring_pages;
	long			nr_pages;

	struct rcu_work		free_rwork;	/* see free_ioctx() */

	/*
	 * signals when all in-flight requests are done
	 */
	struct ctx_rq_wait	*rq_wait;

	struct {
		/*
		 * This counts the number of available slots in the ringbuffer,
		 * so we avoid overflowing it: it's decremented (if positive)
		 * when allocating a kiocb and incremented when the resulting
		 * io_event is pulled off the ringbuffer.
		 *
		 * We batch accesses to it with a percpu version.
		 */
		atomic_t	reqs_available;
	} ____cacheline_aligned_in_smp;

	struct {
		spinlock_t	ctx_lock;
		struct list_head active_reqs;	/* used for cancellation */
	} ____cacheline_aligned_in_smp;

	struct {
		struct mutex	ring_lock;
		wait_queue_head_t wait;
	} ____cacheline_aligned_in_smp;

	struct {
		unsigned	tail;
		unsigned	completed_events;
		spinlock_t	completion_lock;
	} ____cacheline_aligned_in_smp;

	struct page		*internal_pages[AIO_RING_PAGES];
	struct file		*aio_ring_file;

	unsigned		id;
};

/*
 * First field must be the file pointer in all the
 * iocb unions! See also 'struct kiocb' in <linux/fs.h>
 */
struct fsync_iocb {
	struct file		*file;
	struct work_struct	work;
	bool			datasync;
	struct cred		*creds;
};

struct poll_iocb {
	struct file		*file;
	struct wait_queue_head	*head;
	__poll_t		events;
	bool			cancelled;
	bool			work_scheduled;
	bool			work_need_resched;
	struct wait_queue_entry	wait;
	struct work_struct	work;
};

/*
 * NOTE! Each of the iocb union members has the file pointer
 * as the first entry in their struct definition. So you can
 * access the file pointer through any of the sub-structs,
 * or directly as just 'ki_filp' in this struct.
 */
struct aio_kiocb {
	union {
		struct file		*ki_filp;
		struct kiocb		rw;
		struct fsync_iocb	fsync;
		struct poll_iocb	poll;
	};

	struct kioctx		*ki_ctx;
	kiocb_cancel_fn		*ki_cancel;

	struct io_event		ki_res;

	struct list_head	ki_list;	/* the aio core uses this
						 * for cancellation */
	refcount_t		ki_refcnt;

	/*
	 * If the aio_resfd field of the userspace iocb is not zero,
	 * this is the underlying eventfd context to deliver events to.
	 */
	struct eventfd_ctx	*ki_eventfd;
};

/*------ sysctl variables----*/
static DEFINE_SPINLOCK(aio_nr_lock);
unsigned long aio_nr;		/* current system wide number of aio requests */
unsigned long aio_max_nr = 0x10000; /* system wide maximum number of aio requests */
/*----end sysctl variables---*/

static struct kmem_cache	*kiocb_cachep;
static struct kmem_cache	*kioctx_cachep;

static struct vfsmount *aio_mnt;

static const struct file_operations aio_ring_fops;
static const struct address_space_operations aio_ctx_aops;

static struct file *aio_private_file(struct kioctx *ctx, loff_t nr_pages)
{
	struct file *file;
	struct inode *inode = alloc_anon_inode(aio_mnt->mnt_sb);
	if (IS_ERR(inode))
		return ERR_CAST(inode);

	inode->i_mapping->a_ops = &aio_ctx_aops;
	inode->i_mapping->private_data = ctx;
	inode->i_size = PAGE_SIZE * nr_pages;

	file = alloc_file_pseudo(inode, aio_mnt, "[aio]",
				O_RDWR, &aio_ring_fops);
	if (IS_ERR(file))
		iput(inode);
	return file;
}

static int aio_init_fs_context(struct fs_context *fc)
{
	if (!init_pseudo(fc, AIO_RING_MAGIC))
		return -ENOMEM;
	fc->s_iflags |= SB_I_NOEXEC;
	return 0;
}

/* aio_setup
 *	Creates the slab caches used by the aio routines, panic on
 *	failure as this is done early during the boot sequence.
 */
static int __init aio_setup(void)
{
	static struct file_system_type aio_fs = {
		.name		= "aio",
		.init_fs_context = aio_init_fs_context,
		.kill_sb	= kill_anon_super,
	};
	aio_mnt = kern_mount(&aio_fs);
	if (IS_ERR(aio_mnt))
		panic("Failed to create aio fs mount.");

	kiocb_cachep = KMEM_CACHE(aio_kiocb, SLAB_HWCACHE_ALIGN|SLAB_PANIC);
	kioctx_cachep = KMEM_CACHE(kioctx,SLAB_HWCACHE_ALIGN|SLAB_PANIC);
	return 0;
}
__initcall(aio_setup);

static void put_aio_ring_file(struct kioctx *ctx)
{
	struct file *aio_ring_file = ctx->aio_ring_file;
	struct address_space *i_mapping;

	if (aio_ring_file) {
		truncate_setsize(file_inode(aio_ring_file), 0);

		/* Prevent further access to the kioctx from migratepages */
		i_mapping = aio_ring_file->f_mapping;
		spin_lock(&i_mapping->private_lock);
		i_mapping->private_data = NULL;
		ctx->aio_ring_file = NULL;
		spin_unlock(&i_mapping->private_lock);

		fput(aio_ring_file);
	}
}

static void aio_free_ring(struct kioctx *ctx)
{
	int i;

	/* Disconnect the kiotx from the ring file.  This prevents future
	 * accesses to the kioctx from page migration.
	 */
	put_aio_ring_file(ctx);

	for (i = 0; i < ctx->nr_pages; i++) {
		struct page *page;
		pr_debug("pid(%d) [%d] page->count=%d\n", current->pid, i,
				page_count(ctx->ring_pages[i]));
		page = ctx->ring_pages[i];
		if (!page)
			continue;
		ctx->ring_pages[i] = NULL;
		put_page(page);
	}

	if (ctx->ring_pages && ctx->ring_pages != ctx->internal_pages) {
		kfree(ctx->ring_pages);
		ctx->ring_pages = NULL;
	}
}

static int aio_ring_mremap(struct vm_area_struct *vma)
{
	struct file *file = vma->vm_file;
	struct mm_struct *mm = vma->vm_mm;
	struct kioctx_table *table;
	int i, res = -EINVAL;

	spin_lock(&mm->ioctx_lock);
	rcu_read_lock();
	table = rcu_dereference(mm->ioctx_table);
	if (!table)
		goto out_unlock;

	for (i = 0; i < table->nr; i++) {
		struct kioctx *ctx;

		ctx = rcu_dereference(table->table[i]);
		if (ctx && ctx->aio_ring_file == file) {
			if (!atomic_read(&ctx->dead)) {
				ctx->user_id = ctx->mmap_base = vma->vm_start;
				res = 0;
			}
			break;
		}
	}

out_unlock:
	rcu_read_unlock();
	spin_unlock(&mm->ioctx_lock);
	return res;
}

static const struct vm_operations_struct aio_ring_vm_ops = {
	.mremap		= aio_ring_mremap,
#if IS_ENABLED(CONFIG_MMU)
	.fault		= filemap_fault,
	.map_pages	= filemap_map_pages,
	.page_mkwrite	= filemap_page_mkwrite,
#endif
};

static int aio_ring_mmap(struct file *file, struct vm_area_struct *vma)
{
	vma->vm_flags |= VM_DONTEXPAND;
	vma->vm_ops = &aio_ring_vm_ops;
	return 0;
}

static const struct file_operations aio_ring_fops = {
	.mmap = aio_ring_mmap,
};

#if IS_ENABLED(CONFIG_MIGRATION)
static int aio_migratepage(struct address_space *mapping, struct page *new,
			struct page *old, enum migrate_mode mode)
{
	struct kioctx *ctx;
	unsigned long flags;
	pgoff_t idx;
	int rc;

	/*
	 * We cannot support the _NO_COPY case here, because copy needs to
	 * happen under the ctx->completion_lock. That does not work with the
	 * migration workflow of MIGRATE_SYNC_NO_COPY.
	 */
	if (mode == MIGRATE_SYNC_NO_COPY)
		return -EINVAL;

	rc = 0;

	/* mapping->private_lock here protects against the kioctx teardown.  */
	spin_lock(&mapping->private_lock);
	ctx = mapping->private_data;
	if (!ctx) {
		rc = -EINVAL;
		goto out;
	}

	/* The ring_lock mutex.  The prevents aio_read_events() from writing
	 * to the ring's head, and prevents page migration from mucking in
	 * a partially initialized kiotx.
	 */
	if (!mutex_trylock(&ctx->ring_lock)) {
		rc = -EAGAIN;
		goto out;
	}

	idx = old->index;
	if (idx < (pgoff_t)ctx->nr_pages) {
		/* Make sure the old page hasn't already been changed */
		if (ctx->ring_pages[idx] != old)
			rc = -EAGAIN;
	} else
		rc = -EINVAL;

	if (rc != 0)
		goto out_unlock;

	/* Writeback must be complete */
	BUG_ON(PageWriteback(old));
	get_page(new);

	rc = migrate_page_move_mapping(mapping, new, old, 1);
	if (rc != MIGRATEPAGE_SUCCESS) {
		put_page(new);
		goto out_unlock;
	}

	/* Take completion_lock to prevent other writes to the ring buffer
	 * while the old page is copied to the new.  This prevents new
	 * events from being lost.
	 */
	spin_lock_irqsave(&ctx->completion_lock, flags);
	migrate_page_copy(new, old);
	BUG_ON(ctx->ring_pages[idx] != old);
	ctx->ring_pages[idx] = new;
	spin_unlock_irqrestore(&ctx->completion_lock, flags);

	/* The old page is no longer accessible. */
	put_page(old);

out_unlock:
	mutex_unlock(&ctx->ring_lock);
out:
	spin_unlock(&mapping->private_lock);
	return rc;
}
#endif

static const struct address_space_operations aio_ctx_aops = {
	.set_page_dirty = __set_page_dirty_no_writeback,
#if IS_ENABLED(CONFIG_MIGRATION)
	.migratepage	= aio_migratepage,
#endif
};

static int aio_setup_ring(struct kioctx *ctx, unsigned int nr_events)
{
	struct aio_ring *ring;
	struct mm_struct *mm = current->mm;
	unsigned long size, unused;
	int nr_pages;
	int i;
	struct file *file;

	/* Compensate for the ring buffer's head/tail overlap entry */
	nr_events += 2;	/* 1 is required, 2 for good luck */

	size = sizeof(struct aio_ring);
	size += sizeof(struct io_event) * nr_events;

	nr_pages = PFN_UP(size);
	if (nr_pages < 0)
		return -EINVAL;

	file = aio_private_file(ctx, nr_pages);
	if (IS_ERR(file)) {
		ctx->aio_ring_file = NULL;
		return -ENOMEM;
	}

	ctx->aio_ring_file = file;
	nr_events = (PAGE_SIZE * nr_pages - sizeof(struct aio_ring))
			/ sizeof(struct io_event);

	ctx->ring_pages = ctx->internal_pages;
	if (nr_pages > AIO_RING_PAGES) {
		ctx->ring_pages = kcalloc(nr_pages, sizeof(struct page *),
					  GFP_KERNEL);
		if (!ctx->ring_pages) {
			put_aio_ring_file(ctx);
			return -ENOMEM;
		}
	}

	for (i = 0; i < nr_pages; i++) {
		struct page *page;
		page = find_or_create_page(file->f_mapping,
					   i, GFP_HIGHUSER | __GFP_ZERO);
		if (!page)
			break;
		pr_debug("pid(%d) page[%d]->count=%d\n",
			 current->pid, i, page_count(page));
		SetPageUptodate(page);
		unlock_page(page);

		ctx->ring_pages[i] = page;
	}
	ctx->nr_pages = i;

	if (unlikely(i != nr_pages)) {
		aio_free_ring(ctx);
		return -ENOMEM;
	}

	ctx->mmap_size = nr_pages * PAGE_SIZE;
	pr_debug("attempting mmap of %lu bytes\n", ctx->mmap_size);

	if (mmap_write_lock_killable(mm)) {
		ctx->mmap_size = 0;
		aio_free_ring(ctx);
		return -EINTR;
	}

	ctx->mmap_base = do_mmap(ctx->aio_ring_file, 0, ctx->mmap_size,
				 PROT_READ | PROT_WRITE,
				 MAP_SHARED, 0, &unused, NULL);
	mmap_write_unlock(mm);
	if (IS_ERR((void *)ctx->mmap_base)) {
		ctx->mmap_size = 0;
		aio_free_ring(ctx);
		return -ENOMEM;
	}

	pr_debug("mmap address: 0x%08lx\n", ctx->mmap_base);

	ctx->user_id = ctx->mmap_base;
	ctx->nr_events = nr_events; /* trusted copy */

	ring = kmap_atomic(ctx->ring_pages[0]);
	ring->nr = nr_events;	/* user copy */
	ring->id = ~0U;
	ring->head = ring->tail = 0;
	ring->magic = AIO_RING_MAGIC;
	ring->compat_features = AIO_RING_COMPAT_FEATURES;
	ring->incompat_features = AIO_RING_INCOMPAT_FEATURES;
	ring->header_length = sizeof(struct aio_ring);
	kunmap_atomic(ring);
	flush_dcache_page(ctx->ring_pages[0]);

	return 0;
}

#define AIO_EVENTS_PER_PAGE	(PAGE_SIZE / sizeof(struct io_event))
#define AIO_EVENTS_FIRST_PAGE	((PAGE_SIZE - sizeof(struct aio_ring)) / sizeof(struct io_event))
#define AIO_EVENTS_OFFSET	(AIO_EVENTS_PER_PAGE - AIO_EVENTS_FIRST_PAGE)

void kiocb_set_cancel_fn(struct kiocb *iocb, kiocb_cancel_fn *cancel)
{
	struct aio_kiocb *req;
	struct kioctx *ctx;
	unsigned long flags;

	/*
	 * kiocb didn't come from aio or is neither a read nor a write, hence
	 * ignore it.
	 */
	if (!(iocb->ki_flags & IOCB_AIO_RW))
		return;

<<<<<<< HEAD
=======
	req = container_of(iocb, struct aio_kiocb, rw);

>>>>>>> 4f5ee1d4
	if (WARN_ON_ONCE(!list_empty(&req->ki_list)))
		return;

	ctx = req->ki_ctx;

	spin_lock_irqsave(&ctx->ctx_lock, flags);
	list_add_tail(&req->ki_list, &ctx->active_reqs);
	req->ki_cancel = cancel;
	spin_unlock_irqrestore(&ctx->ctx_lock, flags);
}
EXPORT_SYMBOL(kiocb_set_cancel_fn);

/*
 * free_ioctx() should be RCU delayed to synchronize against the RCU
 * protected lookup_ioctx() and also needs process context to call
 * aio_free_ring().  Use rcu_work.
 */
static void free_ioctx(struct work_struct *work)
{
	struct kioctx *ctx = container_of(to_rcu_work(work), struct kioctx,
					  free_rwork);
	pr_debug("freeing %p\n", ctx);

	aio_free_ring(ctx);
	free_percpu(ctx->cpu);
	percpu_ref_exit(&ctx->reqs);
	percpu_ref_exit(&ctx->users);
	kmem_cache_free(kioctx_cachep, ctx);
}

static void free_ioctx_reqs(struct percpu_ref *ref)
{
	struct kioctx *ctx = container_of(ref, struct kioctx, reqs);

	/* At this point we know that there are no any in-flight requests */
	if (ctx->rq_wait && atomic_dec_and_test(&ctx->rq_wait->count))
		complete(&ctx->rq_wait->comp);

	/* Synchronize against RCU protected table->table[] dereferences */
	INIT_RCU_WORK(&ctx->free_rwork, free_ioctx);
	queue_rcu_work(system_wq, &ctx->free_rwork);
}

/*
 * When this function runs, the kioctx has been removed from the "hash table"
 * and ctx->users has dropped to 0, so we know no more kiocbs can be submitted -
 * now it's safe to cancel any that need to be.
 */
static void free_ioctx_users(struct percpu_ref *ref)
{
	struct kioctx *ctx = container_of(ref, struct kioctx, users);
	struct aio_kiocb *req;

	spin_lock_irq(&ctx->ctx_lock);

	while (!list_empty(&ctx->active_reqs)) {
		req = list_first_entry(&ctx->active_reqs,
				       struct aio_kiocb, ki_list);
		req->ki_cancel(&req->rw);
		list_del_init(&req->ki_list);
	}

	spin_unlock_irq(&ctx->ctx_lock);

	percpu_ref_kill(&ctx->reqs);
	percpu_ref_put(&ctx->reqs);
}

static int ioctx_add_table(struct kioctx *ctx, struct mm_struct *mm)
{
	unsigned i, new_nr;
	struct kioctx_table *table, *old;
	struct aio_ring *ring;

	spin_lock(&mm->ioctx_lock);
	table = rcu_dereference_raw(mm->ioctx_table);

	while (1) {
		if (table)
			for (i = 0; i < table->nr; i++)
				if (!rcu_access_pointer(table->table[i])) {
					ctx->id = i;
					rcu_assign_pointer(table->table[i], ctx);
					spin_unlock(&mm->ioctx_lock);

					/* While kioctx setup is in progress,
					 * we are protected from page migration
					 * changes ring_pages by ->ring_lock.
					 */
					ring = kmap_atomic(ctx->ring_pages[0]);
					ring->id = ctx->id;
					kunmap_atomic(ring);
					return 0;
				}

		new_nr = (table ? table->nr : 1) * 4;
		spin_unlock(&mm->ioctx_lock);

		table = kzalloc(sizeof(*table) + sizeof(struct kioctx *) *
				new_nr, GFP_KERNEL);
		if (!table)
			return -ENOMEM;

		table->nr = new_nr;

		spin_lock(&mm->ioctx_lock);
		old = rcu_dereference_raw(mm->ioctx_table);

		if (!old) {
			rcu_assign_pointer(mm->ioctx_table, table);
		} else if (table->nr > old->nr) {
			memcpy(table->table, old->table,
			       old->nr * sizeof(struct kioctx *));

			rcu_assign_pointer(mm->ioctx_table, table);
			kfree_rcu(old, rcu);
		} else {
			kfree(table);
			table = old;
		}
	}
}

static void aio_nr_sub(unsigned nr)
{
	spin_lock(&aio_nr_lock);
	if (WARN_ON(aio_nr - nr > aio_nr))
		aio_nr = 0;
	else
		aio_nr -= nr;
	spin_unlock(&aio_nr_lock);
}

/* ioctx_alloc
 *	Allocates and initializes an ioctx.  Returns an ERR_PTR if it failed.
 */
static struct kioctx *ioctx_alloc(unsigned nr_events)
{
	struct mm_struct *mm = current->mm;
	struct kioctx *ctx;
	int err = -ENOMEM;

	/*
	 * Store the original nr_events -- what userspace passed to io_setup(),
	 * for counting against the global limit -- before it changes.
	 */
	unsigned int max_reqs = nr_events;

	/*
	 * We keep track of the number of available ringbuffer slots, to prevent
	 * overflow (reqs_available), and we also use percpu counters for this.
	 *
	 * So since up to half the slots might be on other cpu's percpu counters
	 * and unavailable, double nr_events so userspace sees what they
	 * expected: additionally, we move req_batch slots to/from percpu
	 * counters at a time, so make sure that isn't 0:
	 */
	nr_events = max(nr_events, num_possible_cpus() * 4);
	nr_events *= 2;

	/* Prevent overflows */
	if (nr_events > (0x10000000U / sizeof(struct io_event))) {
		pr_debug("ENOMEM: nr_events too high\n");
		return ERR_PTR(-EINVAL);
	}

	if (!nr_events || (unsigned long)max_reqs > aio_max_nr)
		return ERR_PTR(-EAGAIN);

	ctx = kmem_cache_zalloc(kioctx_cachep, GFP_KERNEL);
	if (!ctx)
		return ERR_PTR(-ENOMEM);

	ctx->max_reqs = max_reqs;

	spin_lock_init(&ctx->ctx_lock);
	spin_lock_init(&ctx->completion_lock);
	mutex_init(&ctx->ring_lock);
	/* Protect against page migration throughout kiotx setup by keeping
	 * the ring_lock mutex held until setup is complete. */
	mutex_lock(&ctx->ring_lock);
	init_waitqueue_head(&ctx->wait);

	INIT_LIST_HEAD(&ctx->active_reqs);

	if (percpu_ref_init(&ctx->users, free_ioctx_users, 0, GFP_KERNEL))
		goto err;

	if (percpu_ref_init(&ctx->reqs, free_ioctx_reqs, 0, GFP_KERNEL))
		goto err;

	ctx->cpu = alloc_percpu(struct kioctx_cpu);
	if (!ctx->cpu)
		goto err;

	err = aio_setup_ring(ctx, nr_events);
	if (err < 0)
		goto err;

	atomic_set(&ctx->reqs_available, ctx->nr_events - 1);
	ctx->req_batch = (ctx->nr_events - 1) / (num_possible_cpus() * 4);
	if (ctx->req_batch < 1)
		ctx->req_batch = 1;

	/* limit the number of system wide aios */
	spin_lock(&aio_nr_lock);
	if (aio_nr + ctx->max_reqs > aio_max_nr ||
	    aio_nr + ctx->max_reqs < aio_nr) {
		spin_unlock(&aio_nr_lock);
		err = -EAGAIN;
		goto err_ctx;
	}
	aio_nr += ctx->max_reqs;
	spin_unlock(&aio_nr_lock);

	percpu_ref_get(&ctx->users);	/* io_setup() will drop this ref */
	percpu_ref_get(&ctx->reqs);	/* free_ioctx_users() will drop this */

	err = ioctx_add_table(ctx, mm);
	if (err)
		goto err_cleanup;

	/* Release the ring_lock mutex now that all setup is complete. */
	mutex_unlock(&ctx->ring_lock);

	pr_debug("allocated ioctx %p[%ld]: mm=%p mask=0x%x\n",
		 ctx, ctx->user_id, mm, ctx->nr_events);
	return ctx;

err_cleanup:
	aio_nr_sub(ctx->max_reqs);
err_ctx:
	atomic_set(&ctx->dead, 1);
	if (ctx->mmap_size)
		vm_munmap(ctx->mmap_base, ctx->mmap_size);
	aio_free_ring(ctx);
err:
	mutex_unlock(&ctx->ring_lock);
	free_percpu(ctx->cpu);
	percpu_ref_exit(&ctx->reqs);
	percpu_ref_exit(&ctx->users);
	kmem_cache_free(kioctx_cachep, ctx);
	pr_debug("error allocating ioctx %d\n", err);
	return ERR_PTR(err);
}

/* kill_ioctx
 *	Cancels all outstanding aio requests on an aio context.  Used
 *	when the processes owning a context have all exited to encourage
 *	the rapid destruction of the kioctx.
 */
static int kill_ioctx(struct mm_struct *mm, struct kioctx *ctx,
		      struct ctx_rq_wait *wait)
{
	struct kioctx_table *table;

	spin_lock(&mm->ioctx_lock);
	if (atomic_xchg(&ctx->dead, 1)) {
		spin_unlock(&mm->ioctx_lock);
		return -EINVAL;
	}

	table = rcu_dereference_raw(mm->ioctx_table);
	WARN_ON(ctx != rcu_access_pointer(table->table[ctx->id]));
	RCU_INIT_POINTER(table->table[ctx->id], NULL);
	spin_unlock(&mm->ioctx_lock);

	/* free_ioctx_reqs() will do the necessary RCU synchronization */
	wake_up_all(&ctx->wait);

	/*
	 * It'd be more correct to do this in free_ioctx(), after all
	 * the outstanding kiocbs have finished - but by then io_destroy
	 * has already returned, so io_setup() could potentially return
	 * -EAGAIN with no ioctxs actually in use (as far as userspace
	 *  could tell).
	 */
	aio_nr_sub(ctx->max_reqs);

	if (ctx->mmap_size)
		vm_munmap(ctx->mmap_base, ctx->mmap_size);

	ctx->rq_wait = wait;
	percpu_ref_kill(&ctx->users);
	return 0;
}

/*
 * exit_aio: called when the last user of mm goes away.  At this point, there is
 * no way for any new requests to be submited or any of the io_* syscalls to be
 * called on the context.
 *
 * There may be outstanding kiocbs, but free_ioctx() will explicitly wait on
 * them.
 */
void exit_aio(struct mm_struct *mm)
{
	struct kioctx_table *table = rcu_dereference_raw(mm->ioctx_table);
	struct ctx_rq_wait wait;
	int i, skipped;

	if (!table)
		return;

	atomic_set(&wait.count, table->nr);
	init_completion(&wait.comp);

	skipped = 0;
	for (i = 0; i < table->nr; ++i) {
		struct kioctx *ctx =
			rcu_dereference_protected(table->table[i], true);

		if (!ctx) {
			skipped++;
			continue;
		}

		/*
		 * We don't need to bother with munmap() here - exit_mmap(mm)
		 * is coming and it'll unmap everything. And we simply can't,
		 * this is not necessarily our ->mm.
		 * Since kill_ioctx() uses non-zero ->mmap_size as indicator
		 * that it needs to unmap the area, just set it to 0.
		 */
		ctx->mmap_size = 0;
		kill_ioctx(mm, ctx, &wait);
	}

	if (!atomic_sub_and_test(skipped, &wait.count)) {
		/* Wait until all IO for the context are done. */
		wait_for_completion(&wait.comp);
	}

	RCU_INIT_POINTER(mm->ioctx_table, NULL);
	kfree(table);
}

static void put_reqs_available(struct kioctx *ctx, unsigned nr)
{
	struct kioctx_cpu *kcpu;
	unsigned long flags;

	local_irq_save(flags);
	kcpu = this_cpu_ptr(ctx->cpu);
	kcpu->reqs_available += nr;

	while (kcpu->reqs_available >= ctx->req_batch * 2) {
		kcpu->reqs_available -= ctx->req_batch;
		atomic_add(ctx->req_batch, &ctx->reqs_available);
	}

	local_irq_restore(flags);
}

static bool __get_reqs_available(struct kioctx *ctx)
{
	struct kioctx_cpu *kcpu;
	bool ret = false;
	unsigned long flags;

	local_irq_save(flags);
	kcpu = this_cpu_ptr(ctx->cpu);
	if (!kcpu->reqs_available) {
		int old, avail = atomic_read(&ctx->reqs_available);

		do {
			if (avail < ctx->req_batch)
				goto out;

			old = avail;
			avail = atomic_cmpxchg(&ctx->reqs_available,
					       avail, avail - ctx->req_batch);
		} while (avail != old);

		kcpu->reqs_available += ctx->req_batch;
	}

	ret = true;
	kcpu->reqs_available--;
out:
	local_irq_restore(flags);
	return ret;
}

/* refill_reqs_available
 *	Updates the reqs_available reference counts used for tracking the
 *	number of free slots in the completion ring.  This can be called
 *	from aio_complete() (to optimistically update reqs_available) or
 *	from aio_get_req() (the we're out of events case).  It must be
 *	called holding ctx->completion_lock.
 */
static void refill_reqs_available(struct kioctx *ctx, unsigned head,
                                  unsigned tail)
{
	unsigned events_in_ring, completed;

	/* Clamp head since userland can write to it. */
	head %= ctx->nr_events;
	if (head <= tail)
		events_in_ring = tail - head;
	else
		events_in_ring = ctx->nr_events - (head - tail);

	completed = ctx->completed_events;
	if (events_in_ring < completed)
		completed -= events_in_ring;
	else
		completed = 0;

	if (!completed)
		return;

	ctx->completed_events -= completed;
	put_reqs_available(ctx, completed);
}

/* user_refill_reqs_available
 *	Called to refill reqs_available when aio_get_req() encounters an
 *	out of space in the completion ring.
 */
static void user_refill_reqs_available(struct kioctx *ctx)
{
	spin_lock_irq(&ctx->completion_lock);
	if (ctx->completed_events) {
		struct aio_ring *ring;
		unsigned head;

		/* Access of ring->head may race with aio_read_events_ring()
		 * here, but that's okay since whether we read the old version
		 * or the new version, and either will be valid.  The important
		 * part is that head cannot pass tail since we prevent
		 * aio_complete() from updating tail by holding
		 * ctx->completion_lock.  Even if head is invalid, the check
		 * against ctx->completed_events below will make sure we do the
		 * safe/right thing.
		 */
		ring = kmap_atomic(ctx->ring_pages[0]);
		head = ring->head;
		kunmap_atomic(ring);

		refill_reqs_available(ctx, head, ctx->tail);
	}

	spin_unlock_irq(&ctx->completion_lock);
}

static bool get_reqs_available(struct kioctx *ctx)
{
	if (__get_reqs_available(ctx))
		return true;
	user_refill_reqs_available(ctx);
	return __get_reqs_available(ctx);
}

/* aio_get_req
 *	Allocate a slot for an aio request.
 * Returns NULL if no requests are free.
 *
 * The refcount is initialized to 2 - one for the async op completion,
 * one for the synchronous code that does this.
 */
static inline struct aio_kiocb *aio_get_req(struct kioctx *ctx)
{
	struct aio_kiocb *req;

	req = kmem_cache_alloc(kiocb_cachep, GFP_KERNEL);
	if (unlikely(!req))
		return NULL;

	if (unlikely(!get_reqs_available(ctx))) {
		kmem_cache_free(kiocb_cachep, req);
		return NULL;
	}

	percpu_ref_get(&ctx->reqs);
	req->ki_ctx = ctx;
	INIT_LIST_HEAD(&req->ki_list);
	refcount_set(&req->ki_refcnt, 2);
	req->ki_eventfd = NULL;
	return req;
}

static struct kioctx *lookup_ioctx(unsigned long ctx_id)
{
	struct aio_ring __user *ring  = (void __user *)ctx_id;
	struct mm_struct *mm = current->mm;
	struct kioctx *ctx, *ret = NULL;
	struct kioctx_table *table;
	unsigned id;

	if (get_user(id, &ring->id))
		return NULL;

	rcu_read_lock();
	table = rcu_dereference(mm->ioctx_table);

	if (!table || id >= table->nr)
		goto out;

	id = array_index_nospec(id, table->nr);
	ctx = rcu_dereference(table->table[id]);
	if (ctx && ctx->user_id == ctx_id) {
		if (percpu_ref_tryget_live(&ctx->users))
			ret = ctx;
	}
out:
	rcu_read_unlock();
	return ret;
}

static inline void iocb_destroy(struct aio_kiocb *iocb)
{
	if (iocb->ki_eventfd)
		eventfd_ctx_put(iocb->ki_eventfd);
	if (iocb->ki_filp)
		fput(iocb->ki_filp);
	percpu_ref_put(&iocb->ki_ctx->reqs);
	kmem_cache_free(kiocb_cachep, iocb);
}

/* aio_complete
 *	Called when the io request on the given iocb is complete.
 */
static void aio_complete(struct aio_kiocb *iocb)
{
	struct kioctx	*ctx = iocb->ki_ctx;
	struct aio_ring	*ring;
	struct io_event	*ev_page, *event;
	unsigned tail, pos, head;
	unsigned long	flags;

	/*
	 * Add a completion event to the ring buffer. Must be done holding
	 * ctx->completion_lock to prevent other code from messing with the tail
	 * pointer since we might be called from irq context.
	 */
	spin_lock_irqsave(&ctx->completion_lock, flags);

	tail = ctx->tail;
	pos = tail + AIO_EVENTS_OFFSET;

	if (++tail >= ctx->nr_events)
		tail = 0;

	ev_page = kmap_atomic(ctx->ring_pages[pos / AIO_EVENTS_PER_PAGE]);
	event = ev_page + pos % AIO_EVENTS_PER_PAGE;

	*event = iocb->ki_res;

	kunmap_atomic(ev_page);
	flush_dcache_page(ctx->ring_pages[pos / AIO_EVENTS_PER_PAGE]);

	pr_debug("%p[%u]: %p: %p %Lx %Lx %Lx\n", ctx, tail, iocb,
		 (void __user *)(unsigned long)iocb->ki_res.obj,
		 iocb->ki_res.data, iocb->ki_res.res, iocb->ki_res.res2);

	/* after flagging the request as done, we
	 * must never even look at it again
	 */
	smp_wmb();	/* make event visible before updating tail */

	ctx->tail = tail;

	ring = kmap_atomic(ctx->ring_pages[0]);
	head = ring->head;
	ring->tail = tail;
	kunmap_atomic(ring);
	flush_dcache_page(ctx->ring_pages[0]);

	ctx->completed_events++;
	if (ctx->completed_events > 1)
		refill_reqs_available(ctx, head, tail);
	spin_unlock_irqrestore(&ctx->completion_lock, flags);

	pr_debug("added to ring %p at [%u]\n", iocb, tail);

	/*
	 * Check if the user asked us to deliver the result through an
	 * eventfd. The eventfd_signal() function is safe to be called
	 * from IRQ context.
	 */
	if (iocb->ki_eventfd)
		eventfd_signal(iocb->ki_eventfd, 1);

	/*
	 * We have to order our ring_info tail store above and test
	 * of the wait list below outside the wait lock.  This is
	 * like in wake_up_bit() where clearing a bit has to be
	 * ordered with the unlocked test.
	 */
	smp_mb();

	if (waitqueue_active(&ctx->wait))
		wake_up(&ctx->wait);
}

static inline void iocb_put(struct aio_kiocb *iocb)
{
	if (refcount_dec_and_test(&iocb->ki_refcnt)) {
		aio_complete(iocb);
		iocb_destroy(iocb);
	}
}

/* aio_read_events_ring
 *	Pull an event off of the ioctx's event ring.  Returns the number of
 *	events fetched
 */
static long aio_read_events_ring(struct kioctx *ctx,
				 struct io_event __user *event, long nr)
{
	struct aio_ring *ring;
	unsigned head, tail, pos;
	long ret = 0;
	int copy_ret;

	/*
	 * The mutex can block and wake us up and that will cause
	 * wait_event_interruptible_hrtimeout() to schedule without sleeping
	 * and repeat. This should be rare enough that it doesn't cause
	 * peformance issues. See the comment in read_events() for more detail.
	 */
	sched_annotate_sleep();
	mutex_lock(&ctx->ring_lock);

	/* Access to ->ring_pages here is protected by ctx->ring_lock. */
	ring = kmap_atomic(ctx->ring_pages[0]);
	head = ring->head;
	tail = ring->tail;
	kunmap_atomic(ring);

	/*
	 * Ensure that once we've read the current tail pointer, that
	 * we also see the events that were stored up to the tail.
	 */
	smp_rmb();

	pr_debug("h%u t%u m%u\n", head, tail, ctx->nr_events);

	if (head == tail)
		goto out;

	head %= ctx->nr_events;
	tail %= ctx->nr_events;

	while (ret < nr) {
		long avail;
		struct io_event *ev;
		struct page *page;

		avail = (head <= tail ?  tail : ctx->nr_events) - head;
		if (head == tail)
			break;

		pos = head + AIO_EVENTS_OFFSET;
		page = ctx->ring_pages[pos / AIO_EVENTS_PER_PAGE];
		pos %= AIO_EVENTS_PER_PAGE;

		avail = min(avail, nr - ret);
		avail = min_t(long, avail, AIO_EVENTS_PER_PAGE - pos);

		ev = kmap(page);
		copy_ret = copy_to_user(event + ret, ev + pos,
					sizeof(*ev) * avail);
		kunmap(page);

		if (unlikely(copy_ret)) {
			ret = -EFAULT;
			goto out;
		}

		ret += avail;
		head += avail;
		head %= ctx->nr_events;
	}

	ring = kmap_atomic(ctx->ring_pages[0]);
	ring->head = head;
	kunmap_atomic(ring);
	flush_dcache_page(ctx->ring_pages[0]);

	pr_debug("%li  h%u t%u\n", ret, head, tail);
out:
	mutex_unlock(&ctx->ring_lock);

	return ret;
}

static bool aio_read_events(struct kioctx *ctx, long min_nr, long nr,
			    struct io_event __user *event, long *i)
{
	long ret = aio_read_events_ring(ctx, event + *i, nr - *i);

	if (ret > 0)
		*i += ret;

	if (unlikely(atomic_read(&ctx->dead)))
		ret = -EINVAL;

	if (!*i)
		*i = ret;

	return ret < 0 || *i >= min_nr;
}

static long read_events(struct kioctx *ctx, long min_nr, long nr,
			struct io_event __user *event,
			ktime_t until)
{
	long ret = 0;

	/*
	 * Note that aio_read_events() is being called as the conditional - i.e.
	 * we're calling it after prepare_to_wait() has set task state to
	 * TASK_INTERRUPTIBLE.
	 *
	 * But aio_read_events() can block, and if it blocks it's going to flip
	 * the task state back to TASK_RUNNING.
	 *
	 * This should be ok, provided it doesn't flip the state back to
	 * TASK_RUNNING and return 0 too much - that causes us to spin. That
	 * will only happen if the mutex_lock() call blocks, and we then find
	 * the ringbuffer empty. So in practice we should be ok, but it's
	 * something to be aware of when touching this code.
	 */
	if (until == 0)
		aio_read_events(ctx, min_nr, nr, event, &ret);
	else
		wait_event_interruptible_hrtimeout(ctx->wait,
				aio_read_events(ctx, min_nr, nr, event, &ret),
				until);
	return ret;
}

/* sys_io_setup:
 *	Create an aio_context capable of receiving at least nr_events.
 *	ctxp must not point to an aio_context that already exists, and
 *	must be initialized to 0 prior to the call.  On successful
 *	creation of the aio_context, *ctxp is filled in with the resulting 
 *	handle.  May fail with -EINVAL if *ctxp is not initialized,
 *	if the specified nr_events exceeds internal limits.  May fail 
 *	with -EAGAIN if the specified nr_events exceeds the user's limit 
 *	of available events.  May fail with -ENOMEM if insufficient kernel
 *	resources are available.  May fail with -EFAULT if an invalid
 *	pointer is passed for ctxp.  Will fail with -ENOSYS if not
 *	implemented.
 */
SYSCALL_DEFINE2(io_setup, unsigned, nr_events, aio_context_t __user *, ctxp)
{
	struct kioctx *ioctx = NULL;
	unsigned long ctx;
	long ret;

	ret = get_user(ctx, ctxp);
	if (unlikely(ret))
		goto out;

	ret = -EINVAL;
	if (unlikely(ctx || nr_events == 0)) {
		pr_debug("EINVAL: ctx %lu nr_events %u\n",
		         ctx, nr_events);
		goto out;
	}

	ioctx = ioctx_alloc(nr_events);
	ret = PTR_ERR(ioctx);
	if (!IS_ERR(ioctx)) {
		ret = put_user(ioctx->user_id, ctxp);
		if (ret)
			kill_ioctx(current->mm, ioctx, NULL);
		percpu_ref_put(&ioctx->users);
	}

out:
	return ret;
}

#ifdef CONFIG_COMPAT
COMPAT_SYSCALL_DEFINE2(io_setup, unsigned, nr_events, u32 __user *, ctx32p)
{
	struct kioctx *ioctx = NULL;
	unsigned long ctx;
	long ret;

	ret = get_user(ctx, ctx32p);
	if (unlikely(ret))
		goto out;

	ret = -EINVAL;
	if (unlikely(ctx || nr_events == 0)) {
		pr_debug("EINVAL: ctx %lu nr_events %u\n",
		         ctx, nr_events);
		goto out;
	}

	ioctx = ioctx_alloc(nr_events);
	ret = PTR_ERR(ioctx);
	if (!IS_ERR(ioctx)) {
		/* truncating is ok because it's a user address */
		ret = put_user((u32)ioctx->user_id, ctx32p);
		if (ret)
			kill_ioctx(current->mm, ioctx, NULL);
		percpu_ref_put(&ioctx->users);
	}

out:
	return ret;
}
#endif

/* sys_io_destroy:
 *	Destroy the aio_context specified.  May cancel any outstanding 
 *	AIOs and block on completion.  Will fail with -ENOSYS if not
 *	implemented.  May fail with -EINVAL if the context pointed to
 *	is invalid.
 */
SYSCALL_DEFINE1(io_destroy, aio_context_t, ctx)
{
	struct kioctx *ioctx = lookup_ioctx(ctx);
	if (likely(NULL != ioctx)) {
		struct ctx_rq_wait wait;
		int ret;

		init_completion(&wait.comp);
		atomic_set(&wait.count, 1);

		/* Pass requests_done to kill_ioctx() where it can be set
		 * in a thread-safe way. If we try to set it here then we have
		 * a race condition if two io_destroy() called simultaneously.
		 */
		ret = kill_ioctx(current->mm, ioctx, &wait);
		percpu_ref_put(&ioctx->users);

		/* Wait until all IO for the context are done. Otherwise kernel
		 * keep using user-space buffers even if user thinks the context
		 * is destroyed.
		 */
		if (!ret)
			wait_for_completion(&wait.comp);

		return ret;
	}
	pr_debug("EINVAL: invalid context id\n");
	return -EINVAL;
}

static void aio_remove_iocb(struct aio_kiocb *iocb)
{
	struct kioctx *ctx = iocb->ki_ctx;
	unsigned long flags;

	spin_lock_irqsave(&ctx->ctx_lock, flags);
	list_del(&iocb->ki_list);
	spin_unlock_irqrestore(&ctx->ctx_lock, flags);
}

static void aio_complete_rw(struct kiocb *kiocb, long res, long res2)
{
	struct aio_kiocb *iocb = container_of(kiocb, struct aio_kiocb, rw);

	if (!list_empty_careful(&iocb->ki_list))
		aio_remove_iocb(iocb);

	if (kiocb->ki_flags & IOCB_WRITE) {
		struct inode *inode = file_inode(kiocb->ki_filp);

		/*
		 * Tell lockdep we inherited freeze protection from submission
		 * thread.
		 */
		if (S_ISREG(inode->i_mode))
			__sb_writers_acquired(inode->i_sb, SB_FREEZE_WRITE);
		file_end_write(kiocb->ki_filp);
	}

	iocb->ki_res.res = res;
	iocb->ki_res.res2 = res2;
	iocb_put(iocb);
}

static int aio_prep_rw(struct kiocb *req, const struct iocb *iocb)
{
	int ret;

	req->ki_complete = aio_complete_rw;
	req->private = NULL;
	req->ki_pos = iocb->aio_offset;
	req->ki_flags = iocb_flags(req->ki_filp) | IOCB_AIO_RW;
	if (iocb->aio_flags & IOCB_FLAG_RESFD)
		req->ki_flags |= IOCB_EVENTFD;
	req->ki_hint = ki_hint_validate(file_write_hint(req->ki_filp));
	if (iocb->aio_flags & IOCB_FLAG_IOPRIO) {
		/*
		 * If the IOCB_FLAG_IOPRIO flag of aio_flags is set, then
		 * aio_reqprio is interpreted as an I/O scheduling
		 * class and priority.
		 */
		ret = ioprio_check_cap(iocb->aio_reqprio);
		if (ret) {
			pr_debug("aio ioprio check cap error: %d\n", ret);
			return ret;
		}

		req->ki_ioprio = iocb->aio_reqprio;
	} else
		req->ki_ioprio = get_current_ioprio();

	ret = kiocb_set_rw_flags(req, iocb->aio_rw_flags);
	if (unlikely(ret))
		return ret;

	req->ki_flags &= ~IOCB_HIPRI; /* no one is going to poll for this I/O */
	return 0;
}

static ssize_t aio_setup_rw(int rw, const struct iocb *iocb,
		struct iovec **iovec, bool vectored, bool compat,
		struct iov_iter *iter)
{
	void __user *buf = (void __user *)(uintptr_t)iocb->aio_buf;
	size_t len = iocb->aio_nbytes;

	if (!vectored) {
		ssize_t ret = import_single_range(rw, buf, len, *iovec, iter);
		*iovec = NULL;
		return ret;
	}

	return __import_iovec(rw, buf, len, UIO_FASTIOV, iovec, iter, compat);
}

static inline void aio_rw_done(struct kiocb *req, ssize_t ret)
{
	switch (ret) {
	case -EIOCBQUEUED:
		break;
	case -ERESTARTSYS:
	case -ERESTARTNOINTR:
	case -ERESTARTNOHAND:
	case -ERESTART_RESTARTBLOCK:
		/*
		 * There's no easy way to restart the syscall since other AIO's
		 * may be already running. Just fail this IO with EINTR.
		 */
		ret = -EINTR;
		fallthrough;
	default:
		req->ki_complete(req, ret, 0);
	}
}

static int aio_read(struct kiocb *req, const struct iocb *iocb,
			bool vectored, bool compat)
{
	struct iovec inline_vecs[UIO_FASTIOV], *iovec = inline_vecs;
	struct iov_iter iter;
	struct file *file;
	int ret;

	ret = aio_prep_rw(req, iocb);
	if (ret)
		return ret;
	file = req->ki_filp;
	if (unlikely(!(file->f_mode & FMODE_READ)))
		return -EBADF;
	ret = -EINVAL;
	if (unlikely(!file->f_op->read_iter))
		return -EINVAL;

	ret = aio_setup_rw(READ, iocb, &iovec, vectored, compat, &iter);
	if (ret < 0)
		return ret;
	ret = rw_verify_area(READ, file, &req->ki_pos, iov_iter_count(&iter));
	if (!ret)
		aio_rw_done(req, call_read_iter(file, req, &iter));
	kfree(iovec);
	return ret;
}

static int aio_write(struct kiocb *req, const struct iocb *iocb,
			 bool vectored, bool compat)
{
	struct iovec inline_vecs[UIO_FASTIOV], *iovec = inline_vecs;
	struct iov_iter iter;
	struct file *file;
	int ret;

	ret = aio_prep_rw(req, iocb);
	if (ret)
		return ret;
	file = req->ki_filp;

	if (unlikely(!(file->f_mode & FMODE_WRITE)))
		return -EBADF;
	if (unlikely(!file->f_op->write_iter))
		return -EINVAL;

	ret = aio_setup_rw(WRITE, iocb, &iovec, vectored, compat, &iter);
	if (ret < 0)
		return ret;
	ret = rw_verify_area(WRITE, file, &req->ki_pos, iov_iter_count(&iter));
	if (!ret) {
		/*
		 * Open-code file_start_write here to grab freeze protection,
		 * which will be released by another thread in
		 * aio_complete_rw().  Fool lockdep by telling it the lock got
		 * released so that it doesn't complain about the held lock when
		 * we return to userspace.
		 */
		if (S_ISREG(file_inode(file)->i_mode)) {
			sb_start_write(file_inode(file)->i_sb);
			__sb_writers_release(file_inode(file)->i_sb, SB_FREEZE_WRITE);
		}
		req->ki_flags |= IOCB_WRITE;
		aio_rw_done(req, call_write_iter(file, req, &iter));
	}
	kfree(iovec);
	return ret;
}

static void aio_fsync_work(struct work_struct *work)
{
	struct aio_kiocb *iocb = container_of(work, struct aio_kiocb, fsync.work);
	const struct cred *old_cred = override_creds(iocb->fsync.creds);

	iocb->ki_res.res = vfs_fsync(iocb->fsync.file, iocb->fsync.datasync);
	revert_creds(old_cred);
	put_cred(iocb->fsync.creds);
	iocb_put(iocb);
}

static int aio_fsync(struct fsync_iocb *req, const struct iocb *iocb,
		     bool datasync)
{
	if (unlikely(iocb->aio_buf || iocb->aio_offset || iocb->aio_nbytes ||
			iocb->aio_rw_flags))
		return -EINVAL;

	if (unlikely(!req->file->f_op->fsync))
		return -EINVAL;

	req->creds = prepare_creds();
	if (!req->creds)
		return -ENOMEM;

	req->datasync = datasync;
	INIT_WORK(&req->work, aio_fsync_work);
	schedule_work(&req->work);
	return 0;
}

static void aio_poll_put_work(struct work_struct *work)
{
	struct poll_iocb *req = container_of(work, struct poll_iocb, work);
	struct aio_kiocb *iocb = container_of(req, struct aio_kiocb, poll);

	iocb_put(iocb);
}

/*
 * Safely lock the waitqueue which the request is on, synchronizing with the
 * case where the ->poll() provider decides to free its waitqueue early.
 *
 * Returns true on success, meaning that req->head->lock was locked, req->wait
 * is on req->head, and an RCU read lock was taken.  Returns false if the
 * request was already removed from its waitqueue (which might no longer exist).
 */
static bool poll_iocb_lock_wq(struct poll_iocb *req)
{
	wait_queue_head_t *head;

	/*
	 * While we hold the waitqueue lock and the waitqueue is nonempty,
	 * wake_up_pollfree() will wait for us.  However, taking the waitqueue
	 * lock in the first place can race with the waitqueue being freed.
	 *
	 * We solve this as eventpoll does: by taking advantage of the fact that
	 * all users of wake_up_pollfree() will RCU-delay the actual free.  If
	 * we enter rcu_read_lock() and see that the pointer to the queue is
	 * non-NULL, we can then lock it without the memory being freed out from
	 * under us, then check whether the request is still on the queue.
	 *
	 * Keep holding rcu_read_lock() as long as we hold the queue lock, in
	 * case the caller deletes the entry from the queue, leaving it empty.
	 * In that case, only RCU prevents the queue memory from being freed.
	 */
	rcu_read_lock();
	head = smp_load_acquire(&req->head);
	if (head) {
		spin_lock(&head->lock);
		if (!list_empty(&req->wait.entry))
			return true;
		spin_unlock(&head->lock);
	}
	rcu_read_unlock();
	return false;
}

static void poll_iocb_unlock_wq(struct poll_iocb *req)
{
	spin_unlock(&req->head->lock);
	rcu_read_unlock();
}

static void aio_poll_complete_work(struct work_struct *work)
{
	struct poll_iocb *req = container_of(work, struct poll_iocb, work);
	struct aio_kiocb *iocb = container_of(req, struct aio_kiocb, poll);
	struct poll_table_struct pt = { ._key = req->events };
	struct kioctx *ctx = iocb->ki_ctx;
	__poll_t mask = 0;

	if (!READ_ONCE(req->cancelled))
		mask = vfs_poll(req->file, &pt) & req->events;

	/*
	 * Note that ->ki_cancel callers also delete iocb from active_reqs after
	 * calling ->ki_cancel.  We need the ctx_lock roundtrip here to
	 * synchronize with them.  In the cancellation case the list_del_init
	 * itself is not actually needed, but harmless so we keep it in to
	 * avoid further branches in the fast path.
	 */
	spin_lock_irq(&ctx->ctx_lock);
	if (poll_iocb_lock_wq(req)) {
		if (!mask && !READ_ONCE(req->cancelled)) {
			/*
			 * The request isn't actually ready to be completed yet.
			 * Reschedule completion if another wakeup came in.
			 */
			if (req->work_need_resched) {
				schedule_work(&req->work);
				req->work_need_resched = false;
			} else {
				req->work_scheduled = false;
			}
			poll_iocb_unlock_wq(req);
			spin_unlock_irq(&ctx->ctx_lock);
			return;
		}
		list_del_init(&req->wait.entry);
		poll_iocb_unlock_wq(req);
	} /* else, POLLFREE has freed the waitqueue, so we must complete */
	list_del_init(&iocb->ki_list);
	iocb->ki_res.res = mangle_poll(mask);
	spin_unlock_irq(&ctx->ctx_lock);

	iocb_put(iocb);
}

/* assumes we are called with irqs disabled */
static int aio_poll_cancel(struct kiocb *iocb)
{
	struct aio_kiocb *aiocb = container_of(iocb, struct aio_kiocb, rw);
	struct poll_iocb *req = &aiocb->poll;

	if (poll_iocb_lock_wq(req)) {
		WRITE_ONCE(req->cancelled, true);
		if (!req->work_scheduled) {
			schedule_work(&aiocb->poll.work);
			req->work_scheduled = true;
		}
		poll_iocb_unlock_wq(req);
	} /* else, the request was force-cancelled by POLLFREE already */

	return 0;
}

static int aio_poll_wake(struct wait_queue_entry *wait, unsigned mode, int sync,
		void *key)
{
	struct poll_iocb *req = container_of(wait, struct poll_iocb, wait);
	struct aio_kiocb *iocb = container_of(req, struct aio_kiocb, poll);
	__poll_t mask = key_to_poll(key);
	unsigned long flags;

	/* for instances that support it check for an event match first: */
	if (mask && !(mask & req->events))
		return 0;

	/*
	 * Complete the request inline if possible.  This requires that three
	 * conditions be met:
	 *   1. An event mask must have been passed.  If a plain wakeup was done
	 *	instead, then mask == 0 and we have to call vfs_poll() to get
	 *	the events, so inline completion isn't possible.
	 *   2. The completion work must not have already been scheduled.
	 *   3. ctx_lock must not be busy.  We have to use trylock because we
	 *	already hold the waitqueue lock, so this inverts the normal
	 *	locking order.  Use irqsave/irqrestore because not all
	 *	filesystems (e.g. fuse) call this function with IRQs disabled,
	 *	yet IRQs have to be disabled before ctx_lock is obtained.
	 */
	if (mask && !req->work_scheduled &&
	    spin_trylock_irqsave(&iocb->ki_ctx->ctx_lock, flags)) {
		struct kioctx *ctx = iocb->ki_ctx;

		list_del_init(&req->wait.entry);
		list_del(&iocb->ki_list);
		iocb->ki_res.res = mangle_poll(mask);
		if (iocb->ki_eventfd && !eventfd_signal_allowed()) {
			iocb = NULL;
			INIT_WORK(&req->work, aio_poll_put_work);
			schedule_work(&req->work);
		}
		spin_unlock_irqrestore(&ctx->ctx_lock, flags);
		if (iocb)
			iocb_put(iocb);
	} else {
		/*
		 * Schedule the completion work if needed.  If it was already
		 * scheduled, record that another wakeup came in.
		 *
		 * Don't remove the request from the waitqueue here, as it might
		 * not actually be complete yet (we won't know until vfs_poll()
		 * is called), and we must not miss any wakeups.  POLLFREE is an
		 * exception to this; see below.
		 */
		if (req->work_scheduled) {
			req->work_need_resched = true;
		} else {
			schedule_work(&req->work);
			req->work_scheduled = true;
		}

		/*
		 * If the waitqueue is being freed early but we can't complete
		 * the request inline, we have to tear down the request as best
		 * we can.  That means immediately removing the request from its
		 * waitqueue and preventing all further accesses to the
		 * waitqueue via the request.  We also need to schedule the
		 * completion work (done above).  Also mark the request as
		 * cancelled, to potentially skip an unneeded call to ->poll().
		 */
		if (mask & POLLFREE) {
			WRITE_ONCE(req->cancelled, true);
			list_del_init(&req->wait.entry);

			/*
			 * Careful: this *must* be the last step, since as soon
			 * as req->head is NULL'ed out, the request can be
			 * completed and freed, since aio_poll_complete_work()
			 * will no longer need to take the waitqueue lock.
			 */
			smp_store_release(&req->head, NULL);
		}
	}
	return 1;
}

struct aio_poll_table {
	struct poll_table_struct	pt;
	struct aio_kiocb		*iocb;
	bool				queued;
	int				error;
};

static void
aio_poll_queue_proc(struct file *file, struct wait_queue_head *head,
		struct poll_table_struct *p)
{
	struct aio_poll_table *pt = container_of(p, struct aio_poll_table, pt);

	/* multiple wait queues per file are not supported */
	if (unlikely(pt->queued)) {
		pt->error = -EINVAL;
		return;
	}

	pt->queued = true;
	pt->error = 0;
	pt->iocb->poll.head = head;
	add_wait_queue(head, &pt->iocb->poll.wait);
}

static int aio_poll(struct aio_kiocb *aiocb, const struct iocb *iocb)
{
	struct kioctx *ctx = aiocb->ki_ctx;
	struct poll_iocb *req = &aiocb->poll;
	struct aio_poll_table apt;
	bool cancel = false;
	__poll_t mask;

	/* reject any unknown events outside the normal event mask. */
	if ((u16)iocb->aio_buf != iocb->aio_buf)
		return -EINVAL;
	/* reject fields that are not defined for poll */
	if (iocb->aio_offset || iocb->aio_nbytes || iocb->aio_rw_flags)
		return -EINVAL;

	INIT_WORK(&req->work, aio_poll_complete_work);
	req->events = demangle_poll(iocb->aio_buf) | EPOLLERR | EPOLLHUP;

	req->head = NULL;
	req->cancelled = false;
	req->work_scheduled = false;
	req->work_need_resched = false;

	apt.pt._qproc = aio_poll_queue_proc;
	apt.pt._key = req->events;
	apt.iocb = aiocb;
	apt.queued = false;
	apt.error = -EINVAL; /* same as no support for IOCB_CMD_POLL */

	/* initialized the list so that we can do list_empty checks */
	INIT_LIST_HEAD(&req->wait.entry);
	init_waitqueue_func_entry(&req->wait, aio_poll_wake);

	mask = vfs_poll(req->file, &apt.pt) & req->events;
	spin_lock_irq(&ctx->ctx_lock);
	if (likely(apt.queued)) {
		bool on_queue = poll_iocb_lock_wq(req);

		if (!on_queue || req->work_scheduled) {
			/*
			 * aio_poll_wake() already either scheduled the async
			 * completion work, or completed the request inline.
			 */
			if (apt.error) /* unsupported case: multiple queues */
				cancel = true;
			apt.error = 0;
			mask = 0;
		}
		if (mask || apt.error) {
			/* Steal to complete synchronously. */
			list_del_init(&req->wait.entry);
		} else if (cancel) {
			/* Cancel if possible (may be too late though). */
			WRITE_ONCE(req->cancelled, true);
		} else if (on_queue) {
			/*
			 * Actually waiting for an event, so add the request to
			 * active_reqs so that it can be cancelled if needed.
			 */
			list_add_tail(&aiocb->ki_list, &ctx->active_reqs);
			aiocb->ki_cancel = aio_poll_cancel;
		}
		if (on_queue)
			poll_iocb_unlock_wq(req);
	}
	if (mask) { /* no async, we'd stolen it */
		aiocb->ki_res.res = mangle_poll(mask);
		apt.error = 0;
	}
	spin_unlock_irq(&ctx->ctx_lock);
	if (mask)
		iocb_put(aiocb);
	return apt.error;
}

static int __io_submit_one(struct kioctx *ctx, const struct iocb *iocb,
			   struct iocb __user *user_iocb, struct aio_kiocb *req,
			   bool compat)
{
	req->ki_filp = fget(iocb->aio_fildes);
	if (unlikely(!req->ki_filp))
		return -EBADF;

	if (iocb->aio_flags & IOCB_FLAG_RESFD) {
		struct eventfd_ctx *eventfd;
		/*
		 * If the IOCB_FLAG_RESFD flag of aio_flags is set, get an
		 * instance of the file* now. The file descriptor must be
		 * an eventfd() fd, and will be signaled for each completed
		 * event using the eventfd_signal() function.
		 */
		eventfd = eventfd_ctx_fdget(iocb->aio_resfd);
		if (IS_ERR(eventfd))
			return PTR_ERR(eventfd);

		req->ki_eventfd = eventfd;
	}

	if (unlikely(put_user(KIOCB_KEY, &user_iocb->aio_key))) {
		pr_debug("EFAULT: aio_key\n");
		return -EFAULT;
	}

	req->ki_res.obj = (u64)(unsigned long)user_iocb;
	req->ki_res.data = iocb->aio_data;
	req->ki_res.res = 0;
	req->ki_res.res2 = 0;

	switch (iocb->aio_lio_opcode) {
	case IOCB_CMD_PREAD:
		return aio_read(&req->rw, iocb, false, compat);
	case IOCB_CMD_PWRITE:
		return aio_write(&req->rw, iocb, false, compat);
	case IOCB_CMD_PREADV:
		return aio_read(&req->rw, iocb, true, compat);
	case IOCB_CMD_PWRITEV:
		return aio_write(&req->rw, iocb, true, compat);
	case IOCB_CMD_FSYNC:
		return aio_fsync(&req->fsync, iocb, false);
	case IOCB_CMD_FDSYNC:
		return aio_fsync(&req->fsync, iocb, true);
	case IOCB_CMD_POLL:
		return aio_poll(req, iocb);
	default:
		pr_debug("invalid aio operation %d\n", iocb->aio_lio_opcode);
		return -EINVAL;
	}
}

static int io_submit_one(struct kioctx *ctx, struct iocb __user *user_iocb,
			 bool compat)
{
	struct aio_kiocb *req;
	struct iocb iocb;
	int err;

	if (unlikely(copy_from_user(&iocb, user_iocb, sizeof(iocb))))
		return -EFAULT;

	/* enforce forwards compatibility on users */
	if (unlikely(iocb.aio_reserved2)) {
		pr_debug("EINVAL: reserve field set\n");
		return -EINVAL;
	}

	/* prevent overflows */
	if (unlikely(
	    (iocb.aio_buf != (unsigned long)iocb.aio_buf) ||
	    (iocb.aio_nbytes != (size_t)iocb.aio_nbytes) ||
	    ((ssize_t)iocb.aio_nbytes < 0)
	   )) {
		pr_debug("EINVAL: overflow check\n");
		return -EINVAL;
	}

	req = aio_get_req(ctx);
	if (unlikely(!req))
		return -EAGAIN;

	err = __io_submit_one(ctx, &iocb, user_iocb, req, compat);

	/* Done with the synchronous reference */
	iocb_put(req);

	/*
	 * If err is 0, we'd either done aio_complete() ourselves or have
	 * arranged for that to be done asynchronously.  Anything non-zero
	 * means that we need to destroy req ourselves.
	 */
	if (unlikely(err)) {
		iocb_destroy(req);
		put_reqs_available(ctx, 1);
	}
	return err;
}

/* sys_io_submit:
 *	Queue the nr iocbs pointed to by iocbpp for processing.  Returns
 *	the number of iocbs queued.  May return -EINVAL if the aio_context
 *	specified by ctx_id is invalid, if nr is < 0, if the iocb at
 *	*iocbpp[0] is not properly initialized, if the operation specified
 *	is invalid for the file descriptor in the iocb.  May fail with
 *	-EFAULT if any of the data structures point to invalid data.  May
 *	fail with -EBADF if the file descriptor specified in the first
 *	iocb is invalid.  May fail with -EAGAIN if insufficient resources
 *	are available to queue any iocbs.  Will return 0 if nr is 0.  Will
 *	fail with -ENOSYS if not implemented.
 */
SYSCALL_DEFINE3(io_submit, aio_context_t, ctx_id, long, nr,
		struct iocb __user * __user *, iocbpp)
{
	struct kioctx *ctx;
	long ret = 0;
	int i = 0;
	struct blk_plug plug;

	if (unlikely(nr < 0))
		return -EINVAL;

	ctx = lookup_ioctx(ctx_id);
	if (unlikely(!ctx)) {
		pr_debug("EINVAL: invalid context id\n");
		return -EINVAL;
	}

	if (nr > ctx->nr_events)
		nr = ctx->nr_events;

	if (nr > AIO_PLUG_THRESHOLD)
		blk_start_plug(&plug);
	for (i = 0; i < nr; i++) {
		struct iocb __user *user_iocb;

		if (unlikely(get_user(user_iocb, iocbpp + i))) {
			ret = -EFAULT;
			break;
		}

		ret = io_submit_one(ctx, user_iocb, false);
		if (ret)
			break;
	}
	if (nr > AIO_PLUG_THRESHOLD)
		blk_finish_plug(&plug);

	percpu_ref_put(&ctx->users);
	return i ? i : ret;
}

#ifdef CONFIG_COMPAT
COMPAT_SYSCALL_DEFINE3(io_submit, compat_aio_context_t, ctx_id,
		       int, nr, compat_uptr_t __user *, iocbpp)
{
	struct kioctx *ctx;
	long ret = 0;
	int i = 0;
	struct blk_plug plug;

	if (unlikely(nr < 0))
		return -EINVAL;

	ctx = lookup_ioctx(ctx_id);
	if (unlikely(!ctx)) {
		pr_debug("EINVAL: invalid context id\n");
		return -EINVAL;
	}

	if (nr > ctx->nr_events)
		nr = ctx->nr_events;

	if (nr > AIO_PLUG_THRESHOLD)
		blk_start_plug(&plug);
	for (i = 0; i < nr; i++) {
		compat_uptr_t user_iocb;

		if (unlikely(get_user(user_iocb, iocbpp + i))) {
			ret = -EFAULT;
			break;
		}

		ret = io_submit_one(ctx, compat_ptr(user_iocb), true);
		if (ret)
			break;
	}
	if (nr > AIO_PLUG_THRESHOLD)
		blk_finish_plug(&plug);

	percpu_ref_put(&ctx->users);
	return i ? i : ret;
}
#endif

/* sys_io_cancel:
 *	Attempts to cancel an iocb previously passed to io_submit.  If
 *	the operation is successfully cancelled, the resulting event is
 *	copied into the memory pointed to by result without being placed
 *	into the completion queue and 0 is returned.  May fail with
 *	-EFAULT if any of the data structures pointed to are invalid.
 *	May fail with -EINVAL if aio_context specified by ctx_id is
 *	invalid.  May fail with -EAGAIN if the iocb specified was not
 *	cancelled.  Will fail with -ENOSYS if not implemented.
 */
SYSCALL_DEFINE3(io_cancel, aio_context_t, ctx_id, struct iocb __user *, iocb,
		struct io_event __user *, result)
{
	struct kioctx *ctx;
	struct aio_kiocb *kiocb;
	int ret = -EINVAL;
	u32 key;
	u64 obj = (u64)(unsigned long)iocb;

	if (unlikely(get_user(key, &iocb->aio_key)))
		return -EFAULT;
	if (unlikely(key != KIOCB_KEY))
		return -EINVAL;

	ctx = lookup_ioctx(ctx_id);
	if (unlikely(!ctx))
		return -EINVAL;

	spin_lock_irq(&ctx->ctx_lock);
	/* TODO: use a hash or array, this sucks. */
	list_for_each_entry(kiocb, &ctx->active_reqs, ki_list) {
		if (kiocb->ki_res.obj == obj) {
			ret = kiocb->ki_cancel(&kiocb->rw);
			list_del_init(&kiocb->ki_list);
			break;
		}
	}
	spin_unlock_irq(&ctx->ctx_lock);

	if (!ret) {
		/*
		 * The result argument is no longer used - the io_event is
		 * always delivered via the ring buffer. -EINPROGRESS indicates
		 * cancellation is progress:
		 */
		ret = -EINPROGRESS;
	}

	percpu_ref_put(&ctx->users);

	return ret;
}

static long do_io_getevents(aio_context_t ctx_id,
		long min_nr,
		long nr,
		struct io_event __user *events,
		struct timespec64 *ts)
{
	ktime_t until = ts ? timespec64_to_ktime(*ts) : KTIME_MAX;
	struct kioctx *ioctx = lookup_ioctx(ctx_id);
	long ret = -EINVAL;

	if (likely(ioctx)) {
		if (likely(min_nr <= nr && min_nr >= 0))
			ret = read_events(ioctx, min_nr, nr, events, until);
		percpu_ref_put(&ioctx->users);
	}

	return ret;
}

/* io_getevents:
 *	Attempts to read at least min_nr events and up to nr events from
 *	the completion queue for the aio_context specified by ctx_id. If
 *	it succeeds, the number of read events is returned. May fail with
 *	-EINVAL if ctx_id is invalid, if min_nr is out of range, if nr is
 *	out of range, if timeout is out of range.  May fail with -EFAULT
 *	if any of the memory specified is invalid.  May return 0 or
 *	< min_nr if the timeout specified by timeout has elapsed
 *	before sufficient events are available, where timeout == NULL
 *	specifies an infinite timeout. Note that the timeout pointed to by
 *	timeout is relative.  Will fail with -ENOSYS if not implemented.
 */
#ifdef CONFIG_64BIT

SYSCALL_DEFINE5(io_getevents, aio_context_t, ctx_id,
		long, min_nr,
		long, nr,
		struct io_event __user *, events,
		struct __kernel_timespec __user *, timeout)
{
	struct timespec64	ts;
	int			ret;

	if (timeout && unlikely(get_timespec64(&ts, timeout)))
		return -EFAULT;

	ret = do_io_getevents(ctx_id, min_nr, nr, events, timeout ? &ts : NULL);
	if (!ret && signal_pending(current))
		ret = -EINTR;
	return ret;
}

#endif

struct __aio_sigset {
	const sigset_t __user	*sigmask;
	size_t		sigsetsize;
};

SYSCALL_DEFINE6(io_pgetevents,
		aio_context_t, ctx_id,
		long, min_nr,
		long, nr,
		struct io_event __user *, events,
		struct __kernel_timespec __user *, timeout,
		const struct __aio_sigset __user *, usig)
{
	struct __aio_sigset	ksig = { NULL, };
	struct timespec64	ts;
	bool interrupted;
	int ret;

	if (timeout && unlikely(get_timespec64(&ts, timeout)))
		return -EFAULT;

	if (usig && copy_from_user(&ksig, usig, sizeof(ksig)))
		return -EFAULT;

	ret = set_user_sigmask(ksig.sigmask, ksig.sigsetsize);
	if (ret)
		return ret;

	ret = do_io_getevents(ctx_id, min_nr, nr, events, timeout ? &ts : NULL);

	interrupted = signal_pending(current);
	restore_saved_sigmask_unless(interrupted);
	if (interrupted && !ret)
		ret = -ERESTARTNOHAND;

	return ret;
}

#if defined(CONFIG_COMPAT_32BIT_TIME) && !defined(CONFIG_64BIT)

SYSCALL_DEFINE6(io_pgetevents_time32,
		aio_context_t, ctx_id,
		long, min_nr,
		long, nr,
		struct io_event __user *, events,
		struct old_timespec32 __user *, timeout,
		const struct __aio_sigset __user *, usig)
{
	struct __aio_sigset	ksig = { NULL, };
	struct timespec64	ts;
	bool interrupted;
	int ret;

	if (timeout && unlikely(get_old_timespec32(&ts, timeout)))
		return -EFAULT;

	if (usig && copy_from_user(&ksig, usig, sizeof(ksig)))
		return -EFAULT;


	ret = set_user_sigmask(ksig.sigmask, ksig.sigsetsize);
	if (ret)
		return ret;

	ret = do_io_getevents(ctx_id, min_nr, nr, events, timeout ? &ts : NULL);

	interrupted = signal_pending(current);
	restore_saved_sigmask_unless(interrupted);
	if (interrupted && !ret)
		ret = -ERESTARTNOHAND;

	return ret;
}

#endif

#if defined(CONFIG_COMPAT_32BIT_TIME)

SYSCALL_DEFINE5(io_getevents_time32, __u32, ctx_id,
		__s32, min_nr,
		__s32, nr,
		struct io_event __user *, events,
		struct old_timespec32 __user *, timeout)
{
	struct timespec64 t;
	int ret;

	if (timeout && get_old_timespec32(&t, timeout))
		return -EFAULT;

	ret = do_io_getevents(ctx_id, min_nr, nr, events, timeout ? &t : NULL);
	if (!ret && signal_pending(current))
		ret = -EINTR;
	return ret;
}

#endif

#ifdef CONFIG_COMPAT

struct __compat_aio_sigset {
	compat_uptr_t		sigmask;
	compat_size_t		sigsetsize;
};

#if defined(CONFIG_COMPAT_32BIT_TIME)

COMPAT_SYSCALL_DEFINE6(io_pgetevents,
		compat_aio_context_t, ctx_id,
		compat_long_t, min_nr,
		compat_long_t, nr,
		struct io_event __user *, events,
		struct old_timespec32 __user *, timeout,
		const struct __compat_aio_sigset __user *, usig)
{
	struct __compat_aio_sigset ksig = { 0, };
	struct timespec64 t;
	bool interrupted;
	int ret;

	if (timeout && get_old_timespec32(&t, timeout))
		return -EFAULT;

	if (usig && copy_from_user(&ksig, usig, sizeof(ksig)))
		return -EFAULT;

	ret = set_compat_user_sigmask(compat_ptr(ksig.sigmask), ksig.sigsetsize);
	if (ret)
		return ret;

	ret = do_io_getevents(ctx_id, min_nr, nr, events, timeout ? &t : NULL);

	interrupted = signal_pending(current);
	restore_saved_sigmask_unless(interrupted);
	if (interrupted && !ret)
		ret = -ERESTARTNOHAND;

	return ret;
}

#endif

COMPAT_SYSCALL_DEFINE6(io_pgetevents_time64,
		compat_aio_context_t, ctx_id,
		compat_long_t, min_nr,
		compat_long_t, nr,
		struct io_event __user *, events,
		struct __kernel_timespec __user *, timeout,
		const struct __compat_aio_sigset __user *, usig)
{
	struct __compat_aio_sigset ksig = { 0, };
	struct timespec64 t;
	bool interrupted;
	int ret;

	if (timeout && get_timespec64(&t, timeout))
		return -EFAULT;

	if (usig && copy_from_user(&ksig, usig, sizeof(ksig)))
		return -EFAULT;

	ret = set_compat_user_sigmask(compat_ptr(ksig.sigmask), ksig.sigsetsize);
	if (ret)
		return ret;

	ret = do_io_getevents(ctx_id, min_nr, nr, events, timeout ? &t : NULL);

	interrupted = signal_pending(current);
	restore_saved_sigmask_unless(interrupted);
	if (interrupted && !ret)
		ret = -ERESTARTNOHAND;

	return ret;
}
#endif<|MERGE_RESOLUTION|>--- conflicted
+++ resolved
@@ -575,11 +575,8 @@
 	if (!(iocb->ki_flags & IOCB_AIO_RW))
 		return;
 
-<<<<<<< HEAD
-=======
 	req = container_of(iocb, struct aio_kiocb, rw);
 
->>>>>>> 4f5ee1d4
 	if (WARN_ON_ONCE(!list_empty(&req->ki_list)))
 		return;
 
