// SPDX-License-Identifier: GPL-2.0
/*
 * fs/f2fs/data.c
 *
 * Copyright (c) 2012 Samsung Electronics Co., Ltd.
 *             http://www.samsung.com/
 */
#include <linux/fs.h>
#include <linux/f2fs_fs.h>
#include <linux/sched/mm.h>
#include <linux/mpage.h>
#include <linux/writeback.h>
#include <linux/pagevec.h>
#include <linux/blkdev.h>
#include <linux/bio.h>
#include <linux/blk-crypto.h>
#include <linux/swap.h>
#include <linux/prefetch.h>
#include <linux/uio.h>
#include <linux/cleancache.h>
#include <linux/sched/signal.h>
#include <linux/fiemap.h>
#include <linux/iomap.h>

#include "f2fs.h"
#include "node.h"
#include "segment.h"
#include "iostat.h"
#include <trace/events/f2fs.h>
#include <trace/hooks/blk.h>

#define NUM_PREALLOC_POST_READ_CTXS	128

static struct kmem_cache *bio_post_read_ctx_cache;
static struct kmem_cache *bio_entry_slab;
static mempool_t *bio_post_read_ctx_pool;
static struct bio_set f2fs_bioset;

#define	F2FS_BIO_POOL_SIZE	NR_CURSEG_TYPE

int __init f2fs_init_bioset(void)
{
	return bioset_init(&f2fs_bioset, F2FS_BIO_POOL_SIZE,
					0, BIOSET_NEED_BVECS);
}

void f2fs_destroy_bioset(void)
{
	bioset_exit(&f2fs_bioset);
}

bool f2fs_is_cp_guaranteed(struct page *page)
{
	struct address_space *mapping = page->mapping;
	struct inode *inode;
	struct f2fs_sb_info *sbi;

	if (!mapping)
		return false;

	inode = mapping->host;
	sbi = F2FS_I_SB(inode);

	if (inode->i_ino == F2FS_META_INO(sbi) ||
			inode->i_ino == F2FS_NODE_INO(sbi) ||
			S_ISDIR(inode->i_mode))
		return true;

	if ((S_ISREG(inode->i_mode) && IS_NOQUOTA(inode)) ||
			page_private_gcing(page))
		return true;
	return false;
}

static enum count_type __read_io_type(struct page *page)
{
	struct address_space *mapping = page_file_mapping(page);

	if (mapping) {
		struct inode *inode = mapping->host;
		struct f2fs_sb_info *sbi = F2FS_I_SB(inode);

		if (inode->i_ino == F2FS_META_INO(sbi))
			return F2FS_RD_META;

		if (inode->i_ino == F2FS_NODE_INO(sbi))
			return F2FS_RD_NODE;
	}
	return F2FS_RD_DATA;
}

/* postprocessing steps for read bios */
enum bio_post_read_step {
#ifdef CONFIG_FS_ENCRYPTION
	STEP_DECRYPT	= BIT(0),
#else
	STEP_DECRYPT	= 0,	/* compile out the decryption-related code */
#endif
#ifdef CONFIG_F2FS_FS_COMPRESSION
	STEP_DECOMPRESS	= BIT(1),
#else
	STEP_DECOMPRESS	= 0,	/* compile out the decompression-related code */
#endif
#ifdef CONFIG_FS_VERITY
	STEP_VERITY	= BIT(2),
#else
	STEP_VERITY	= 0,	/* compile out the verity-related code */
#endif
};

struct bio_post_read_ctx {
	struct bio *bio;
	struct f2fs_sb_info *sbi;
	struct work_struct work;
	unsigned int enabled_steps;
	/*
	 * decompression_attempted keeps track of whether
	 * f2fs_end_read_compressed_page() has been called on the pages in the
	 * bio that belong to a compressed cluster yet.
	 */
	bool decompression_attempted;
	block_t fs_blkaddr;
};

/*
 * Update and unlock a bio's pages, and free the bio.
 *
 * This marks pages up-to-date only if there was no error in the bio (I/O error,
 * decryption error, or verity error), as indicated by bio->bi_status.
 *
 * "Compressed pages" (pagecache pages backed by a compressed cluster on-disk)
 * aren't marked up-to-date here, as decompression is done on a per-compression-
 * cluster basis rather than a per-bio basis.  Instead, we only must do two
 * things for each compressed page here: call f2fs_end_read_compressed_page()
 * with failed=true if an error occurred before it would have normally gotten
 * called (i.e., I/O error or decryption error, but *not* verity error), and
 * release the bio's reference to the decompress_io_ctx of the page's cluster.
 */
static void f2fs_finish_read_bio(struct bio *bio, bool in_task)
{
	struct bio_vec *bv;
	struct bvec_iter_all iter_all;
	struct bio_post_read_ctx *ctx = bio->bi_private;

	bio_for_each_segment_all(bv, bio, iter_all) {
		struct page *page = bv->bv_page;

		if (f2fs_is_compressed_page(page)) {
			if (ctx && !ctx->decompression_attempted)
				f2fs_end_read_compressed_page(page, true, 0,
							in_task);
			f2fs_put_page_dic(page, in_task);
			continue;
		}

		if (bio->bi_status)
			ClearPageUptodate(page);
		else
			SetPageUptodate(page);
		dec_page_count(F2FS_P_SB(page), __read_io_type(page));
		unlock_page(page);
	}

	if (ctx)
		mempool_free(ctx, bio_post_read_ctx_pool);
	bio_put(bio);
}

static void f2fs_verify_bio(struct work_struct *work)
{
	struct bio_post_read_ctx *ctx =
		container_of(work, struct bio_post_read_ctx, work);
	struct bio *bio = ctx->bio;
	bool may_have_compressed_pages = (ctx->enabled_steps & STEP_DECOMPRESS);

	/*
	 * fsverity_verify_bio() may call readahead() again, and while verity
	 * will be disabled for this, decryption and/or decompression may still
	 * be needed, resulting in another bio_post_read_ctx being allocated.
	 * So to prevent deadlocks we need to release the current ctx to the
	 * mempool first.  This assumes that verity is the last post-read step.
	 */
	mempool_free(ctx, bio_post_read_ctx_pool);
	bio->bi_private = NULL;

	/*
	 * Verify the bio's pages with fs-verity.  Exclude compressed pages,
	 * as those were handled separately by f2fs_end_read_compressed_page().
	 */
	if (may_have_compressed_pages) {
		struct bio_vec *bv;
		struct bvec_iter_all iter_all;

		bio_for_each_segment_all(bv, bio, iter_all) {
			struct page *page = bv->bv_page;

			if (!f2fs_is_compressed_page(page) &&
			    !fsverity_verify_page(page)) {
				bio->bi_status = BLK_STS_IOERR;
				break;
			}
		}
	} else {
		fsverity_verify_bio(bio);
	}

	f2fs_finish_read_bio(bio, true);
}

/*
 * If the bio's data needs to be verified with fs-verity, then enqueue the
 * verity work for the bio.  Otherwise finish the bio now.
 *
 * Note that to avoid deadlocks, the verity work can't be done on the
 * decryption/decompression workqueue.  This is because verifying the data pages
 * can involve reading verity metadata pages from the file, and these verity
 * metadata pages may be encrypted and/or compressed.
 */
static void f2fs_verify_and_finish_bio(struct bio *bio, bool in_task)
{
	struct bio_post_read_ctx *ctx = bio->bi_private;

	if (ctx && (ctx->enabled_steps & STEP_VERITY)) {
		INIT_WORK(&ctx->work, f2fs_verify_bio);
		fsverity_enqueue_verify_work(&ctx->work);
	} else {
		f2fs_finish_read_bio(bio, in_task);
	}
}

/*
 * Handle STEP_DECOMPRESS by decompressing any compressed clusters whose last
 * remaining page was read by @ctx->bio.
 *
 * Note that a bio may span clusters (even a mix of compressed and uncompressed
 * clusters) or be for just part of a cluster.  STEP_DECOMPRESS just indicates
 * that the bio includes at least one compressed page.  The actual decompression
 * is done on a per-cluster basis, not a per-bio basis.
 */
static void f2fs_handle_step_decompress(struct bio_post_read_ctx *ctx,
		bool in_task)
{
	struct bio_vec *bv;
	struct bvec_iter_all iter_all;
	bool all_compressed = true;
	block_t blkaddr = ctx->fs_blkaddr;

	bio_for_each_segment_all(bv, ctx->bio, iter_all) {
		struct page *page = bv->bv_page;

		if (f2fs_is_compressed_page(page))
			f2fs_end_read_compressed_page(page, false, blkaddr,
						      in_task);
		else
			all_compressed = false;

		blkaddr++;
	}

	ctx->decompression_attempted = true;

	/*
	 * Optimization: if all the bio's pages are compressed, then scheduling
	 * the per-bio verity work is unnecessary, as verity will be fully
	 * handled at the compression cluster level.
	 */
	if (all_compressed)
		ctx->enabled_steps &= ~STEP_VERITY;
}

static void f2fs_post_read_work(struct work_struct *work)
{
	struct bio_post_read_ctx *ctx =
		container_of(work, struct bio_post_read_ctx, work);
	struct bio *bio = ctx->bio;

	if ((ctx->enabled_steps & STEP_DECRYPT) && !fscrypt_decrypt_bio(bio)) {
		f2fs_finish_read_bio(bio, true);
		return;
	}

	if (ctx->enabled_steps & STEP_DECOMPRESS)
		f2fs_handle_step_decompress(ctx, true);

	f2fs_verify_and_finish_bio(bio, true);
}

static void f2fs_read_end_io(struct bio *bio)
{
	struct f2fs_sb_info *sbi = F2FS_P_SB(bio_first_page_all(bio));
	struct bio_post_read_ctx *ctx;
	bool intask = in_task();

	iostat_update_and_unbind_ctx(bio);
	ctx = bio->bi_private;

	if (time_to_inject(sbi, FAULT_READ_IO))
		bio->bi_status = BLK_STS_IOERR;

	if (bio->bi_status) {
		f2fs_finish_read_bio(bio, intask);
		return;
	}

	if (ctx) {
		unsigned int enabled_steps = ctx->enabled_steps &
					(STEP_DECRYPT | STEP_DECOMPRESS);

		/*
		 * If we have only decompression step between decompression and
		 * decrypt, we don't need post processing for this.
		 */
		if (enabled_steps == STEP_DECOMPRESS &&
				!f2fs_low_mem_mode(sbi)) {
			f2fs_handle_step_decompress(ctx, intask);
		} else if (enabled_steps) {
			INIT_WORK(&ctx->work, f2fs_post_read_work);
			queue_work(ctx->sbi->post_read_wq, &ctx->work);
			return;
		}
	}

	f2fs_verify_and_finish_bio(bio, intask);
}

static void f2fs_write_end_io(struct bio *bio)
{
	struct f2fs_sb_info *sbi;
	struct bio_vec *bvec;
	struct bvec_iter_all iter_all;

	iostat_update_and_unbind_ctx(bio);
	sbi = bio->bi_private;

	if (time_to_inject(sbi, FAULT_WRITE_IO))
		bio->bi_status = BLK_STS_IOERR;

	bio_for_each_segment_all(bvec, bio, iter_all) {
		struct page *page = bvec->bv_page;
		enum count_type type = WB_DATA_TYPE(page, false);

		fscrypt_finalize_bounce_page(&page);

#ifdef CONFIG_F2FS_FS_COMPRESSION
		if (f2fs_is_compressed_page(page)) {
			f2fs_compress_write_end_io(bio, page);
			continue;
		}
#endif

		if (unlikely(bio->bi_status)) {
			mapping_set_error(page->mapping, -EIO);
			if (type == F2FS_WB_CP_DATA)
				f2fs_stop_checkpoint(sbi, true,
						STOP_CP_REASON_WRITE_FAIL);
		}

		f2fs_bug_on(sbi, page->mapping == NODE_MAPPING(sbi) &&
				page_folio(page)->index != nid_of_node(page));

		dec_page_count(sbi, type);
		if (f2fs_in_warm_node_list(sbi, page))
			f2fs_del_fsync_node_entry(sbi, page);
		clear_page_private_gcing(page);
		end_page_writeback(page);
	}
	if (!get_pages(sbi, F2FS_WB_CP_DATA) &&
				wq_has_sleeper(&sbi->cp_wait))
		wake_up(&sbi->cp_wait);

	bio_put(bio);
}

#ifdef CONFIG_BLK_DEV_ZONED
static void f2fs_zone_write_end_io(struct bio *bio)
{
	struct f2fs_bio_info *io = (struct f2fs_bio_info *)bio->bi_private;

	bio->bi_private = io->bi_private;
	complete(&io->zone_wait);
	f2fs_write_end_io(bio);
}
#endif

struct block_device *f2fs_target_device(struct f2fs_sb_info *sbi,
		block_t blk_addr, sector_t *sector)
{
	struct block_device *bdev = sbi->sb->s_bdev;
	int i;

	if (f2fs_is_multi_device(sbi)) {
		for (i = 0; i < sbi->s_ndevs; i++) {
			if (FDEV(i).start_blk <= blk_addr &&
			    FDEV(i).end_blk >= blk_addr) {
				blk_addr -= FDEV(i).start_blk;
				bdev = FDEV(i).bdev;
				break;
			}
		}
	}

	if (sector)
		*sector = SECTOR_FROM_BLOCK(blk_addr);
	return bdev;
}

int f2fs_target_device_index(struct f2fs_sb_info *sbi, block_t blkaddr)
{
	int i;

	if (!f2fs_is_multi_device(sbi))
		return 0;

	for (i = 0; i < sbi->s_ndevs; i++)
		if (FDEV(i).start_blk <= blkaddr && FDEV(i).end_blk >= blkaddr)
			return i;
	return 0;
}

static blk_opf_t f2fs_io_flags(struct f2fs_io_info *fio)
{
	unsigned int temp_mask = GENMASK(NR_TEMP_TYPE - 1, 0);
	unsigned int fua_flag, meta_flag, io_flag;
	blk_opf_t op_flags = 0;

	if (fio->op != REQ_OP_WRITE)
		return 0;
	if (fio->type == DATA)
		io_flag = fio->sbi->data_io_flag;
	else if (fio->type == NODE)
		io_flag = fio->sbi->node_io_flag;
	else
		return 0;

	fua_flag = io_flag & temp_mask;
	meta_flag = (io_flag >> NR_TEMP_TYPE) & temp_mask;

	/*
	 * data/node io flag bits per temp:
	 *      REQ_META     |      REQ_FUA      |
	 *    5 |    4 |   3 |    2 |    1 |   0 |
	 * Cold | Warm | Hot | Cold | Warm | Hot |
	 */
	if (BIT(fio->temp) & meta_flag)
		op_flags |= REQ_META;
	if (BIT(fio->temp) & fua_flag)
		op_flags |= REQ_FUA;
	return op_flags;
}

static struct bio *__bio_alloc(struct f2fs_io_info *fio, int npages)
{
	struct f2fs_sb_info *sbi = fio->sbi;
	struct block_device *bdev;
	sector_t sector;
	struct bio *bio;

	bdev = f2fs_target_device(sbi, fio->new_blkaddr, &sector);
	bio = bio_alloc_bioset(bdev, npages,
				fio->op | fio->op_flags | f2fs_io_flags(fio),
				GFP_NOIO, &f2fs_bioset);
	bio->bi_iter.bi_sector = sector;
	if (is_read_io(fio->op)) {
		bio->bi_end_io = f2fs_read_end_io;
		bio->bi_private = NULL;
	} else {
		bio->bi_end_io = f2fs_write_end_io;
		bio->bi_private = sbi;
		bio->bi_write_hint = f2fs_io_type_to_rw_hint(sbi,
						fio->type, fio->temp);
	}
	iostat_alloc_and_bind_ctx(sbi, bio, NULL);

	if (fio->io_wbc)
		wbc_init_bio(fio->io_wbc, bio);

	return bio;
}

static void f2fs_set_bio_crypt_ctx(struct bio *bio, const struct inode *inode,
				  pgoff_t first_idx,
				  const struct f2fs_io_info *fio,
				  gfp_t gfp_mask)
{
	/*
	 * The f2fs garbage collector sets ->encrypted_page when it wants to
	 * read/write raw data without encryption.
	 */
	if (!fio || !fio->encrypted_page)
		fscrypt_set_bio_crypt_ctx(bio, inode, first_idx, gfp_mask);
	else if (fscrypt_inode_should_skip_dm_default_key(inode))
		bio_set_skip_dm_default_key(bio);
}

static bool f2fs_crypt_mergeable_bio(struct bio *bio, const struct inode *inode,
				     pgoff_t next_idx,
				     const struct f2fs_io_info *fio)
{
	/*
	 * The f2fs garbage collector sets ->encrypted_page when it wants to
	 * read/write raw data without encryption.
	 */
	if (fio && fio->encrypted_page)
		return !bio_has_crypt_ctx(bio) &&
			(bio_should_skip_dm_default_key(bio) ==
			 fscrypt_inode_should_skip_dm_default_key(inode));

	return fscrypt_mergeable_bio(bio, inode, next_idx);
}

void f2fs_submit_read_bio(struct f2fs_sb_info *sbi, struct bio *bio,
				 enum page_type type)
{
	WARN_ON_ONCE(!is_read_io(bio_op(bio)));
	trace_f2fs_submit_read_bio(sbi->sb, type, bio);

	iostat_update_submit_ctx(bio, type);
	submit_bio(bio);
}

static void f2fs_submit_write_bio(struct f2fs_sb_info *sbi, struct bio *bio,
				  enum page_type type)
{
	WARN_ON_ONCE(is_read_io(bio_op(bio)));

	if (f2fs_lfs_mode(sbi) && current->plug && PAGE_TYPE_ON_MAIN(type))
		blk_finish_plug(current->plug);

	trace_f2fs_submit_write_bio(sbi->sb, type, bio);
	iostat_update_submit_ctx(bio, type);
	submit_bio(bio);
}

static void __submit_merged_bio(struct f2fs_bio_info *io)
{
	struct f2fs_io_info *fio = &io->fio;

	if (!io->bio)
		return;

	if (is_read_io(fio->op)) {
		trace_f2fs_prepare_read_bio(io->sbi->sb, fio->type, io->bio);
		f2fs_submit_read_bio(io->sbi, io->bio, fio->type);
	} else {
		trace_f2fs_prepare_write_bio(io->sbi->sb, fio->type, io->bio);
		f2fs_submit_write_bio(io->sbi, io->bio, fio->type);
	}
	io->bio = NULL;
}

static bool __has_merged_page(struct bio *bio, struct inode *inode,
						struct page *page, nid_t ino)
{
	struct bio_vec *bvec;
	struct bvec_iter_all iter_all;

	if (!bio)
		return false;

	if (!inode && !page && !ino)
		return true;

	bio_for_each_segment_all(bvec, bio, iter_all) {
		struct page *target = bvec->bv_page;

		if (fscrypt_is_bounce_page(target)) {
			target = fscrypt_pagecache_page(target);
			if (IS_ERR(target))
				continue;
		}
		if (f2fs_is_compressed_page(target)) {
			target = f2fs_compress_control_page(target);
			if (IS_ERR(target))
				continue;
		}

		if (inode && inode == target->mapping->host)
			return true;
		if (page && page == target)
			return true;
		if (ino && ino == ino_of_node(target))
			return true;
	}

	return false;
}

int f2fs_init_write_merge_io(struct f2fs_sb_info *sbi)
{
	int i;

	for (i = 0; i < NR_PAGE_TYPE; i++) {
		int n = (i == META) ? 1 : NR_TEMP_TYPE;
		int j;

		sbi->write_io[i] = f2fs_kmalloc(sbi,
				array_size(n, sizeof(struct f2fs_bio_info)),
				GFP_KERNEL);
		if (!sbi->write_io[i])
			return -ENOMEM;

		for (j = HOT; j < n; j++) {
			struct f2fs_bio_info *io = &sbi->write_io[i][j];

			init_f2fs_rwsem(&io->io_rwsem);
			io->sbi = sbi;
			io->bio = NULL;
			io->last_block_in_bio = 0;
			spin_lock_init(&io->io_lock);
			INIT_LIST_HEAD(&io->io_list);
			INIT_LIST_HEAD(&io->bio_list);
			init_f2fs_rwsem(&io->bio_list_lock);
#ifdef CONFIG_BLK_DEV_ZONED
			init_completion(&io->zone_wait);
			io->zone_pending_bio = NULL;
			io->bi_private = NULL;
#endif
		}
	}

	return 0;
}

static void __f2fs_submit_merged_write(struct f2fs_sb_info *sbi,
				enum page_type type, enum temp_type temp)
{
	enum page_type btype = PAGE_TYPE_OF_BIO(type);
	struct f2fs_bio_info *io = sbi->write_io[btype] + temp;

	f2fs_down_write(&io->io_rwsem);

	if (!io->bio)
		goto unlock_out;

	/* change META to META_FLUSH in the checkpoint procedure */
	if (type >= META_FLUSH) {
		io->fio.type = META_FLUSH;
		io->bio->bi_opf |= REQ_META | REQ_PRIO | REQ_SYNC;
		if (!test_opt(sbi, NOBARRIER))
			io->bio->bi_opf |= REQ_PREFLUSH | REQ_FUA;
	}
	__submit_merged_bio(io);
unlock_out:
	f2fs_up_write(&io->io_rwsem);
}

static void __submit_merged_write_cond(struct f2fs_sb_info *sbi,
				struct inode *inode, struct page *page,
				nid_t ino, enum page_type type, bool force)
{
	enum temp_type temp;
	bool ret = true;

	for (temp = HOT; temp < NR_TEMP_TYPE; temp++) {
		if (!force)	{
			enum page_type btype = PAGE_TYPE_OF_BIO(type);
			struct f2fs_bio_info *io = sbi->write_io[btype] + temp;

			f2fs_down_read(&io->io_rwsem);
			ret = __has_merged_page(io->bio, inode, page, ino);
			f2fs_up_read(&io->io_rwsem);
		}
		if (ret)
			__f2fs_submit_merged_write(sbi, type, temp);

		/* TODO: use HOT temp only for meta pages now. */
		if (type >= META)
			break;
	}
}

void f2fs_submit_merged_write(struct f2fs_sb_info *sbi, enum page_type type)
{
	__submit_merged_write_cond(sbi, NULL, NULL, 0, type, true);
}

void f2fs_submit_merged_write_cond(struct f2fs_sb_info *sbi,
				struct inode *inode, struct page *page,
				nid_t ino, enum page_type type)
{
	__submit_merged_write_cond(sbi, inode, page, ino, type, false);
}

void f2fs_flush_merged_writes(struct f2fs_sb_info *sbi)
{
	f2fs_submit_merged_write(sbi, DATA);
	f2fs_submit_merged_write(sbi, NODE);
	f2fs_submit_merged_write(sbi, META);
}

/*
 * Fill the locked page with data located in the block address.
 * A caller needs to unlock the page on failure.
 */
int f2fs_submit_page_bio(struct f2fs_io_info *fio)
{
	struct bio *bio;
	struct page *page = fio->encrypted_page ?
			fio->encrypted_page : fio->page;

	if (!f2fs_is_valid_blkaddr(fio->sbi, fio->new_blkaddr,
			fio->is_por ? META_POR : (__is_meta_io(fio) ?
			META_GENERIC : DATA_GENERIC_ENHANCE)))
		return -EFSCORRUPTED;

	trace_f2fs_submit_page_bio(page, fio);

	/* Allocate a new bio */
	bio = __bio_alloc(fio, 1);

	f2fs_set_bio_crypt_ctx(bio, fio->page->mapping->host,
			page_folio(fio->page)->index, fio, GFP_NOIO);

	if (bio_add_page(bio, page, PAGE_SIZE, 0) < PAGE_SIZE) {
		bio_put(bio);
		return -EFAULT;
	}

	if (fio->io_wbc && !is_read_io(fio->op))
		wbc_account_cgroup_owner(fio->io_wbc, fio->page, PAGE_SIZE);

	inc_page_count(fio->sbi, is_read_io(fio->op) ?
			__read_io_type(page) : WB_DATA_TYPE(fio->page, false));

	if (is_read_io(bio_op(bio)))
		f2fs_submit_read_bio(fio->sbi, bio, fio->type);
	else
		f2fs_submit_write_bio(fio->sbi, bio, fio->type);
	return 0;
}

static bool page_is_mergeable(struct f2fs_sb_info *sbi, struct bio *bio,
				block_t last_blkaddr, block_t cur_blkaddr)
{
	if (unlikely(sbi->max_io_bytes &&
			bio->bi_iter.bi_size >= sbi->max_io_bytes))
		return false;
	if (last_blkaddr + 1 != cur_blkaddr)
		return false;
	return bio->bi_bdev == f2fs_target_device(sbi, cur_blkaddr, NULL);
}

static bool io_type_is_mergeable(struct f2fs_bio_info *io,
						struct f2fs_io_info *fio)
{
	if (io->fio.op != fio->op)
		return false;
	return io->fio.op_flags == fio->op_flags;
}

static bool io_is_mergeable(struct f2fs_sb_info *sbi, struct bio *bio,
					struct f2fs_bio_info *io,
					struct f2fs_io_info *fio,
					block_t last_blkaddr,
					block_t cur_blkaddr)
{
	if (!page_is_mergeable(sbi, bio, last_blkaddr, cur_blkaddr))
		return false;
	return io_type_is_mergeable(io, fio);
}

static void add_bio_entry(struct f2fs_sb_info *sbi, struct bio *bio,
				struct page *page, enum temp_type temp)
{
	struct f2fs_bio_info *io = sbi->write_io[DATA] + temp;
	struct bio_entry *be;

	be = f2fs_kmem_cache_alloc(bio_entry_slab, GFP_NOFS, true, NULL);
	be->bio = bio;
	bio_get(bio);

	if (bio_add_page(bio, page, PAGE_SIZE, 0) != PAGE_SIZE)
		f2fs_bug_on(sbi, 1);

	f2fs_down_write(&io->bio_list_lock);
	list_add_tail(&be->list, &io->bio_list);
	f2fs_up_write(&io->bio_list_lock);
}

static void del_bio_entry(struct bio_entry *be)
{
	list_del(&be->list);
	kmem_cache_free(bio_entry_slab, be);
}

static int add_ipu_page(struct f2fs_io_info *fio, struct bio **bio,
							struct page *page)
{
	struct f2fs_sb_info *sbi = fio->sbi;
	enum temp_type temp;
	bool found = false;
	int ret = -EAGAIN;

	for (temp = HOT; temp < NR_TEMP_TYPE && !found; temp++) {
		struct f2fs_bio_info *io = sbi->write_io[DATA] + temp;
		struct list_head *head = &io->bio_list;
		struct bio_entry *be;

		f2fs_down_write(&io->bio_list_lock);
		list_for_each_entry(be, head, list) {
			if (be->bio != *bio)
				continue;

			found = true;

			f2fs_bug_on(sbi, !page_is_mergeable(sbi, *bio,
							    *fio->last_block,
							    fio->new_blkaddr));
			if (f2fs_crypt_mergeable_bio(*bio,
					fio->page->mapping->host,
					page_folio(fio->page)->index, fio) &&
			    bio_add_page(*bio, page, PAGE_SIZE, 0) ==
					PAGE_SIZE) {
				ret = 0;
				break;
			}

			/* page can't be merged into bio; submit the bio */
			del_bio_entry(be);
			f2fs_submit_write_bio(sbi, *bio, DATA);
			break;
		}
		f2fs_up_write(&io->bio_list_lock);
	}

	if (ret) {
		bio_put(*bio);
		*bio = NULL;
	}

	return ret;
}

void f2fs_submit_merged_ipu_write(struct f2fs_sb_info *sbi,
					struct bio **bio, struct page *page)
{
	enum temp_type temp;
	bool found = false;
	struct bio *target = bio ? *bio : NULL;

	f2fs_bug_on(sbi, !target && !page);

	for (temp = HOT; temp < NR_TEMP_TYPE && !found; temp++) {
		struct f2fs_bio_info *io = sbi->write_io[DATA] + temp;
		struct list_head *head = &io->bio_list;
		struct bio_entry *be;

		if (list_empty(head))
			continue;

		f2fs_down_read(&io->bio_list_lock);
		list_for_each_entry(be, head, list) {
			if (target)
				found = (target == be->bio);
			else
				found = __has_merged_page(be->bio, NULL,
								page, 0);
			if (found)
				break;
		}
		f2fs_up_read(&io->bio_list_lock);

		if (!found)
			continue;

		found = false;

		f2fs_down_write(&io->bio_list_lock);
		list_for_each_entry(be, head, list) {
			if (target)
				found = (target == be->bio);
			else
				found = __has_merged_page(be->bio, NULL,
								page, 0);
			if (found) {
				target = be->bio;
				del_bio_entry(be);
				break;
			}
		}
		f2fs_up_write(&io->bio_list_lock);
	}

	if (found)
		f2fs_submit_write_bio(sbi, target, DATA);
	if (bio && *bio) {
		bio_put(*bio);
		*bio = NULL;
	}
}

int f2fs_merge_page_bio(struct f2fs_io_info *fio)
{
	struct bio *bio = *fio->bio;
	struct page *page = fio->encrypted_page ?
			fio->encrypted_page : fio->page;

	if (!f2fs_is_valid_blkaddr(fio->sbi, fio->new_blkaddr,
			__is_meta_io(fio) ? META_GENERIC : DATA_GENERIC))
		return -EFSCORRUPTED;

	trace_f2fs_submit_page_bio(page, fio);

	if (bio && !page_is_mergeable(fio->sbi, bio, *fio->last_block,
						fio->new_blkaddr))
		f2fs_submit_merged_ipu_write(fio->sbi, &bio, NULL);
alloc_new:
	if (!bio) {
		bio = __bio_alloc(fio, BIO_MAX_VECS);
		f2fs_set_bio_crypt_ctx(bio, fio->page->mapping->host,
				page_folio(fio->page)->index, fio, GFP_NOIO);

		add_bio_entry(fio->sbi, bio, page, fio->temp);
	} else {
		if (add_ipu_page(fio, &bio, page))
			goto alloc_new;
	}

	if (fio->io_wbc)
		wbc_account_cgroup_owner(fio->io_wbc, fio->page, PAGE_SIZE);

	inc_page_count(fio->sbi, WB_DATA_TYPE(page, false));

	*fio->last_block = fio->new_blkaddr;
	*fio->bio = bio;

	return 0;
}

#ifdef CONFIG_BLK_DEV_ZONED
static bool is_end_zone_blkaddr(struct f2fs_sb_info *sbi, block_t blkaddr)
{
	struct block_device *bdev = sbi->sb->s_bdev;
	int devi = 0;

	if (f2fs_is_multi_device(sbi)) {
		devi = f2fs_target_device_index(sbi, blkaddr);
		if (blkaddr < FDEV(devi).start_blk ||
		    blkaddr > FDEV(devi).end_blk) {
			f2fs_err(sbi, "Invalid block %x", blkaddr);
			return false;
		}
		blkaddr -= FDEV(devi).start_blk;
		bdev = FDEV(devi).bdev;
	}
	return bdev_zoned_model(bdev) == BLK_ZONED_HM &&
		f2fs_blkz_is_seq(sbi, devi, blkaddr) &&
		(blkaddr % sbi->blocks_per_blkz == sbi->blocks_per_blkz - 1);
}
#endif

void f2fs_submit_page_write(struct f2fs_io_info *fio)
{
	struct f2fs_sb_info *sbi = fio->sbi;
	enum page_type btype = PAGE_TYPE_OF_BIO(fio->type);
	struct f2fs_bio_info *io = sbi->write_io[btype] + fio->temp;
	struct page *bio_page;
	enum count_type type;

	f2fs_bug_on(sbi, is_read_io(fio->op));

	f2fs_down_write(&io->io_rwsem);
next:
#ifdef CONFIG_BLK_DEV_ZONED
	if (f2fs_sb_has_blkzoned(sbi) && btype < META && io->zone_pending_bio) {
		wait_for_completion_io(&io->zone_wait);
		bio_put(io->zone_pending_bio);
		io->zone_pending_bio = NULL;
		io->bi_private = NULL;
	}
#endif

	if (fio->in_list) {
		spin_lock(&io->io_lock);
		if (list_empty(&io->io_list)) {
			spin_unlock(&io->io_lock);
			goto out;
		}
		fio = list_first_entry(&io->io_list,
						struct f2fs_io_info, list);
		list_del(&fio->list);
		spin_unlock(&io->io_lock);
	}

	verify_fio_blkaddr(fio);

	if (fio->encrypted_page)
		bio_page = fio->encrypted_page;
	else if (fio->compressed_page)
		bio_page = fio->compressed_page;
	else
		bio_page = fio->page;

	/* set submitted = true as a return value */
	fio->submitted = 1;

	type = WB_DATA_TYPE(bio_page, fio->compressed_page);
	inc_page_count(sbi, type);

	if (io->bio &&
	    (!io_is_mergeable(sbi, io->bio, io, fio, io->last_block_in_bio,
			      fio->new_blkaddr) ||
	     !f2fs_crypt_mergeable_bio(io->bio, fio->page->mapping->host,
				page_folio(bio_page)->index, fio)))
		__submit_merged_bio(io);
alloc_new:
	if (io->bio == NULL) {
		io->bio = __bio_alloc(fio, BIO_MAX_VECS);
		f2fs_set_bio_crypt_ctx(io->bio, fio->page->mapping->host,
				page_folio(bio_page)->index, fio, GFP_NOIO);
		io->fio = *fio;
	}

	if (bio_add_page(io->bio, bio_page, PAGE_SIZE, 0) < PAGE_SIZE) {
		__submit_merged_bio(io);
		goto alloc_new;
	}

	if (fio->io_wbc)
		wbc_account_cgroup_owner(fio->io_wbc, fio->page, PAGE_SIZE);

	io->last_block_in_bio = fio->new_blkaddr;

	trace_f2fs_submit_page_write(fio->page, fio);
#ifdef CONFIG_BLK_DEV_ZONED
	if (f2fs_sb_has_blkzoned(sbi) && btype < META &&
			is_end_zone_blkaddr(sbi, fio->new_blkaddr)) {
		bio_get(io->bio);
		reinit_completion(&io->zone_wait);
		io->bi_private = io->bio->bi_private;
		io->bio->bi_private = io;
		io->bio->bi_end_io = f2fs_zone_write_end_io;
		io->zone_pending_bio = io->bio;
		__submit_merged_bio(io);
	}
#endif
	if (fio->in_list)
		goto next;
out:
	if (is_sbi_flag_set(sbi, SBI_IS_SHUTDOWN) ||
				!f2fs_is_checkpoint_ready(sbi))
		__submit_merged_bio(io);
	f2fs_up_write(&io->io_rwsem);
}

static struct bio *f2fs_grab_read_bio(struct inode *inode, block_t blkaddr,
				      unsigned nr_pages, blk_opf_t op_flag,
				      pgoff_t first_idx, bool for_write)
{
	struct f2fs_sb_info *sbi = F2FS_I_SB(inode);
	struct bio *bio;
	struct bio_post_read_ctx *ctx = NULL;
	unsigned int post_read_steps = 0;
	sector_t sector;
	struct block_device *bdev = f2fs_target_device(sbi, blkaddr, &sector);

	bio = bio_alloc_bioset(bdev, bio_max_segs(nr_pages),
			       REQ_OP_READ | op_flag,
			       for_write ? GFP_NOIO : GFP_KERNEL, &f2fs_bioset);
	if (!bio)
		return ERR_PTR(-ENOMEM);
	bio->bi_iter.bi_sector = sector;
	f2fs_set_bio_crypt_ctx(bio, inode, first_idx, NULL, GFP_NOFS);
	bio->bi_end_io = f2fs_read_end_io;

	if (fscrypt_inode_uses_fs_layer_crypto(inode))
		post_read_steps |= STEP_DECRYPT;

	if (f2fs_need_verity(inode, first_idx))
		post_read_steps |= STEP_VERITY;

	/*
	 * STEP_DECOMPRESS is handled specially, since a compressed file might
	 * contain both compressed and uncompressed clusters.  We'll allocate a
	 * bio_post_read_ctx if the file is compressed, but the caller is
	 * responsible for enabling STEP_DECOMPRESS if it's actually needed.
	 */

	if (post_read_steps || f2fs_compressed_file(inode)) {
		/* Due to the mempool, this never fails. */
		ctx = mempool_alloc(bio_post_read_ctx_pool, GFP_NOFS);
		ctx->bio = bio;
		ctx->sbi = sbi;
		ctx->enabled_steps = post_read_steps;
		ctx->fs_blkaddr = blkaddr;
		ctx->decompression_attempted = false;
		bio->bi_private = ctx;
	}
	iostat_alloc_and_bind_ctx(sbi, bio, ctx);

	return bio;
}

/* This can handle encryption stuffs */
static int f2fs_submit_page_read(struct inode *inode, struct folio *folio,
				 block_t blkaddr, blk_opf_t op_flags,
				 bool for_write)
{
	struct f2fs_sb_info *sbi = F2FS_I_SB(inode);
	struct bio *bio;

	bio = f2fs_grab_read_bio(inode, blkaddr, 1, op_flags,
					folio->index, for_write);
	if (IS_ERR(bio))
		return PTR_ERR(bio);

	/* wait for GCed page writeback via META_MAPPING */
	f2fs_wait_on_block_writeback(inode, blkaddr);

	if (!bio_add_folio(bio, folio, PAGE_SIZE, 0)) {
		iostat_update_and_unbind_ctx(bio);
		if (bio->bi_private)
			mempool_free(bio->bi_private, bio_post_read_ctx_pool);
		bio_put(bio);
		return -EFAULT;
	}
	inc_page_count(sbi, F2FS_RD_DATA);
	f2fs_update_iostat(sbi, NULL, FS_DATA_READ_IO, F2FS_BLKSIZE);
	f2fs_submit_read_bio(sbi, bio, DATA);
	return 0;
}

static void __set_data_blkaddr(struct dnode_of_data *dn, block_t blkaddr)
{
	__le32 *addr = get_dnode_addr(dn->inode, dn->node_page);

	dn->data_blkaddr = blkaddr;
	addr[dn->ofs_in_node] = cpu_to_le32(dn->data_blkaddr);
}

/*
 * Lock ordering for the change of data block address:
 * ->data_page
 *  ->node_page
 *    update block addresses in the node page
 */
void f2fs_set_data_blkaddr(struct dnode_of_data *dn, block_t blkaddr)
{
	f2fs_wait_on_page_writeback(dn->node_page, NODE, true, true);
	__set_data_blkaddr(dn, blkaddr);
	if (set_page_dirty(dn->node_page))
		dn->node_changed = true;
}

void f2fs_update_data_blkaddr(struct dnode_of_data *dn, block_t blkaddr)
{
	f2fs_set_data_blkaddr(dn, blkaddr);
	f2fs_update_read_extent_cache(dn);
}

/* dn->ofs_in_node will be returned with up-to-date last block pointer */
int f2fs_reserve_new_blocks(struct dnode_of_data *dn, blkcnt_t count)
{
	struct f2fs_sb_info *sbi = F2FS_I_SB(dn->inode);
	int err;

	if (!count)
		return 0;

	if (unlikely(is_inode_flag_set(dn->inode, FI_NO_ALLOC)))
		return -EPERM;
	err = inc_valid_block_count(sbi, dn->inode, &count, true);
	if (unlikely(err))
		return err;

	trace_f2fs_reserve_new_blocks(dn->inode, dn->nid,
						dn->ofs_in_node, count);

	f2fs_wait_on_page_writeback(dn->node_page, NODE, true, true);

	for (; count > 0; dn->ofs_in_node++) {
		block_t blkaddr = f2fs_data_blkaddr(dn);

		if (blkaddr == NULL_ADDR) {
			__set_data_blkaddr(dn, NEW_ADDR);
			count--;
		}
	}

	if (set_page_dirty(dn->node_page))
		dn->node_changed = true;
	return 0;
}

/* Should keep dn->ofs_in_node unchanged */
int f2fs_reserve_new_block(struct dnode_of_data *dn)
{
	unsigned int ofs_in_node = dn->ofs_in_node;
	int ret;

	ret = f2fs_reserve_new_blocks(dn, 1);
	dn->ofs_in_node = ofs_in_node;
	return ret;
}

int f2fs_reserve_block(struct dnode_of_data *dn, pgoff_t index)
{
	bool need_put = dn->inode_page ? false : true;
	int err;

	err = f2fs_get_dnode_of_data(dn, index, ALLOC_NODE);
	if (err)
		return err;

	if (dn->data_blkaddr == NULL_ADDR)
		err = f2fs_reserve_new_block(dn);
	if (err || need_put)
		f2fs_put_dnode(dn);
	return err;
}

struct page *f2fs_get_read_data_page(struct inode *inode, pgoff_t index,
				     blk_opf_t op_flags, bool for_write,
				     pgoff_t *next_pgofs)
{
	struct address_space *mapping = inode->i_mapping;
	struct dnode_of_data dn;
	struct page *page;
	int err;

	page = f2fs_grab_cache_page(mapping, index, for_write);
	if (!page)
		return ERR_PTR(-ENOMEM);

	if (f2fs_lookup_read_extent_cache_block(inode, index,
						&dn.data_blkaddr)) {
		if (!f2fs_is_valid_blkaddr(F2FS_I_SB(inode), dn.data_blkaddr,
						DATA_GENERIC_ENHANCE_READ)) {
			err = -EFSCORRUPTED;
			goto put_err;
		}
		goto got_it;
	}

	set_new_dnode(&dn, inode, NULL, NULL, 0);
	err = f2fs_get_dnode_of_data(&dn, index, LOOKUP_NODE);
	if (err) {
		if (err == -ENOENT && next_pgofs)
			*next_pgofs = f2fs_get_next_page_offset(&dn, index);
		goto put_err;
	}
	f2fs_put_dnode(&dn);

	if (unlikely(dn.data_blkaddr == NULL_ADDR)) {
		err = -ENOENT;
		if (next_pgofs)
			*next_pgofs = index + 1;
		goto put_err;
	}
	if (dn.data_blkaddr != NEW_ADDR &&
			!f2fs_is_valid_blkaddr(F2FS_I_SB(inode),
						dn.data_blkaddr,
						DATA_GENERIC_ENHANCE)) {
		err = -EFSCORRUPTED;
		goto put_err;
	}
got_it:
	if (PageUptodate(page)) {
		unlock_page(page);
		return page;
	}

	/*
	 * A new dentry page is allocated but not able to be written, since its
	 * new inode page couldn't be allocated due to -ENOSPC.
	 * In such the case, its blkaddr can be remained as NEW_ADDR.
	 * see, f2fs_add_link -> f2fs_get_new_data_page ->
	 * f2fs_init_inode_metadata.
	 */
	if (dn.data_blkaddr == NEW_ADDR) {
		zero_user_segment(page, 0, PAGE_SIZE);
		if (!PageUptodate(page))
			SetPageUptodate(page);
		unlock_page(page);
		return page;
	}

	err = f2fs_submit_page_read(inode, page_folio(page), dn.data_blkaddr,
						op_flags, for_write);
	if (err)
		goto put_err;
	return page;

put_err:
	f2fs_put_page(page, 1);
	return ERR_PTR(err);
}

struct page *f2fs_find_data_page(struct inode *inode, pgoff_t index,
					pgoff_t *next_pgofs)
{
	struct address_space *mapping = inode->i_mapping;
	struct page *page;

	page = find_get_page(mapping, index);
	if (page && PageUptodate(page))
		return page;
	f2fs_put_page(page, 0);

	page = f2fs_get_read_data_page(inode, index, 0, false, next_pgofs);
	if (IS_ERR(page))
		return page;

	if (PageUptodate(page))
		return page;

	wait_on_page_locked(page);
	if (unlikely(!PageUptodate(page))) {
		f2fs_put_page(page, 0);
		return ERR_PTR(-EIO);
	}
	return page;
}

/*
 * If it tries to access a hole, return an error.
 * Because, the callers, functions in dir.c and GC, should be able to know
 * whether this page exists or not.
 */
struct page *f2fs_get_lock_data_page(struct inode *inode, pgoff_t index,
							bool for_write)
{
	struct address_space *mapping = inode->i_mapping;
	struct page *page;

	page = f2fs_get_read_data_page(inode, index, 0, for_write, NULL);
	if (IS_ERR(page))
		return page;

	/* wait for read completion */
	lock_page(page);
	if (unlikely(page->mapping != mapping || !PageUptodate(page))) {
		f2fs_put_page(page, 1);
		return ERR_PTR(-EIO);
	}
	return page;
}

/*
 * Caller ensures that this data page is never allocated.
 * A new zero-filled data page is allocated in the page cache.
 *
 * Also, caller should grab and release a rwsem by calling f2fs_lock_op() and
 * f2fs_unlock_op().
 * Note that, ipage is set only by make_empty_dir, and if any error occur,
 * ipage should be released by this function.
 */
struct page *f2fs_get_new_data_page(struct inode *inode,
		struct page *ipage, pgoff_t index, bool new_i_size)
{
	struct address_space *mapping = inode->i_mapping;
	struct page *page;
	struct dnode_of_data dn;
	int err;

	page = f2fs_grab_cache_page(mapping, index, true);
	if (!page) {
		/*
		 * before exiting, we should make sure ipage will be released
		 * if any error occur.
		 */
		f2fs_put_page(ipage, 1);
		return ERR_PTR(-ENOMEM);
	}

	set_new_dnode(&dn, inode, ipage, NULL, 0);
	err = f2fs_reserve_block(&dn, index);
	if (err) {
		f2fs_put_page(page, 1);
		return ERR_PTR(err);
	}
	if (!ipage)
		f2fs_put_dnode(&dn);

	if (PageUptodate(page))
		goto got_it;

	if (dn.data_blkaddr == NEW_ADDR) {
		zero_user_segment(page, 0, PAGE_SIZE);
		if (!PageUptodate(page))
			SetPageUptodate(page);
	} else {
		f2fs_put_page(page, 1);

		/* if ipage exists, blkaddr should be NEW_ADDR */
		f2fs_bug_on(F2FS_I_SB(inode), ipage);
		page = f2fs_get_lock_data_page(inode, index, true);
		if (IS_ERR(page))
			return page;
	}
got_it:
	if (new_i_size && i_size_read(inode) <
				((loff_t)(index + 1) << PAGE_SHIFT))
		f2fs_i_size_write(inode, ((loff_t)(index + 1) << PAGE_SHIFT));
	return page;
}

static int __allocate_data_block(struct dnode_of_data *dn, int seg_type)
{
	struct f2fs_sb_info *sbi = F2FS_I_SB(dn->inode);
	struct f2fs_summary sum;
	struct node_info ni;
	block_t old_blkaddr;
	blkcnt_t count = 1;
	int err;

	if (unlikely(is_inode_flag_set(dn->inode, FI_NO_ALLOC)))
		return -EPERM;

	err = f2fs_get_node_info(sbi, dn->nid, &ni, false);
	if (err)
		return err;

	dn->data_blkaddr = f2fs_data_blkaddr(dn);
	if (dn->data_blkaddr == NULL_ADDR) {
		err = inc_valid_block_count(sbi, dn->inode, &count, true);
		if (unlikely(err))
			return err;
	}

	set_summary(&sum, dn->nid, dn->ofs_in_node, ni.version);
	old_blkaddr = dn->data_blkaddr;
	err = f2fs_allocate_data_block(sbi, NULL, old_blkaddr,
				&dn->data_blkaddr, &sum, seg_type, NULL);
	if (err)
		return err;

	if (GET_SEGNO(sbi, old_blkaddr) != NULL_SEGNO)
		f2fs_invalidate_internal_cache(sbi, old_blkaddr);

	f2fs_update_data_blkaddr(dn, dn->data_blkaddr);
	return 0;
}

static void f2fs_map_lock(struct f2fs_sb_info *sbi, int flag)
{
	if (flag == F2FS_GET_BLOCK_PRE_AIO)
		f2fs_down_read(&sbi->node_change);
	else
		f2fs_lock_op(sbi);
}

static void f2fs_map_unlock(struct f2fs_sb_info *sbi, int flag)
{
	if (flag == F2FS_GET_BLOCK_PRE_AIO)
		f2fs_up_read(&sbi->node_change);
	else
		f2fs_unlock_op(sbi);
}

int f2fs_get_block_locked(struct dnode_of_data *dn, pgoff_t index)
{
	struct f2fs_sb_info *sbi = F2FS_I_SB(dn->inode);
	int err = 0;

	f2fs_map_lock(sbi, F2FS_GET_BLOCK_PRE_AIO);
	if (!f2fs_lookup_read_extent_cache_block(dn->inode, index,
						&dn->data_blkaddr))
		err = f2fs_reserve_block(dn, index);
	f2fs_map_unlock(sbi, F2FS_GET_BLOCK_PRE_AIO);

	return err;
}

static int f2fs_map_no_dnode(struct inode *inode,
		struct f2fs_map_blocks *map, struct dnode_of_data *dn,
		pgoff_t pgoff)
{
	struct f2fs_sb_info *sbi = F2FS_I_SB(inode);

	/*
	 * There is one exceptional case that read_node_page() may return
	 * -ENOENT due to filesystem has been shutdown or cp_error, return
	 * -EIO in that case.
	 */
	if (map->m_may_create &&
	    (is_sbi_flag_set(sbi, SBI_IS_SHUTDOWN) || f2fs_cp_error(sbi)))
		return -EIO;

	if (map->m_next_pgofs)
		*map->m_next_pgofs = f2fs_get_next_page_offset(dn, pgoff);
	if (map->m_next_extent)
		*map->m_next_extent = f2fs_get_next_page_offset(dn, pgoff);
	return 0;
}

static bool f2fs_map_blocks_cached(struct inode *inode,
		struct f2fs_map_blocks *map, int flag)
{
	struct f2fs_sb_info *sbi = F2FS_I_SB(inode);
	unsigned int maxblocks = map->m_len;
	pgoff_t pgoff = (pgoff_t)map->m_lblk;
	struct extent_info ei = {};

	if (!f2fs_lookup_read_extent_cache(inode, pgoff, &ei))
		return false;

	map->m_pblk = ei.blk + pgoff - ei.fofs;
	map->m_len = min((pgoff_t)maxblocks, ei.fofs + ei.len - pgoff);
	map->m_flags = F2FS_MAP_MAPPED;
	if (map->m_next_extent)
		*map->m_next_extent = pgoff + map->m_len;

	/* for hardware encryption, but to avoid potential issue in future */
	if (flag == F2FS_GET_BLOCK_DIO)
		f2fs_wait_on_block_writeback_range(inode,
					map->m_pblk, map->m_len);

	if (f2fs_allow_multi_device_dio(sbi, flag)) {
		int bidx = f2fs_target_device_index(sbi, map->m_pblk);
		struct f2fs_dev_info *dev = &sbi->devs[bidx];

		map->m_bdev = dev->bdev;
		map->m_pblk -= dev->start_blk;
		map->m_len = min(map->m_len, dev->end_blk + 1 - map->m_pblk);
	} else {
		map->m_bdev = inode->i_sb->s_bdev;
	}
	return true;
}

static bool map_is_mergeable(struct f2fs_sb_info *sbi,
				struct f2fs_map_blocks *map,
				block_t blkaddr, int flag, int bidx,
				int ofs)
{
	if (map->m_multidev_dio && map->m_bdev != FDEV(bidx).bdev)
		return false;
	if (map->m_pblk != NEW_ADDR && blkaddr == (map->m_pblk + ofs))
		return true;
	if (map->m_pblk == NEW_ADDR && blkaddr == NEW_ADDR)
		return true;
	if (flag == F2FS_GET_BLOCK_PRE_DIO)
		return true;
	if (flag == F2FS_GET_BLOCK_DIO &&
		map->m_pblk == NULL_ADDR && blkaddr == NULL_ADDR)
		return true;
	return false;
}

/*
 * f2fs_map_blocks() tries to find or build mapping relationship which
 * maps continuous logical blocks to physical blocks, and return such
 * info via f2fs_map_blocks structure.
 */
int f2fs_map_blocks(struct inode *inode, struct f2fs_map_blocks *map, int flag)
{
	unsigned int maxblocks = map->m_len;
	struct dnode_of_data dn;
	struct f2fs_sb_info *sbi = F2FS_I_SB(inode);
	int mode = map->m_may_create ? ALLOC_NODE : LOOKUP_NODE;
	pgoff_t pgofs, end_offset, end;
	int err = 0, ofs = 1;
	unsigned int ofs_in_node, last_ofs_in_node;
	blkcnt_t prealloc;
	block_t blkaddr;
	unsigned int start_pgofs;
	int bidx = 0;
	bool is_hole;

	if (!maxblocks)
		return 0;

	if (!map->m_may_create && f2fs_map_blocks_cached(inode, map, flag))
		goto out;

	map->m_bdev = inode->i_sb->s_bdev;
	map->m_multidev_dio =
		f2fs_allow_multi_device_dio(F2FS_I_SB(inode), flag);

	map->m_len = 0;
	map->m_flags = 0;

	/* it only supports block size == page size */
	pgofs =	(pgoff_t)map->m_lblk;
	end = pgofs + maxblocks;

next_dnode:
	if (map->m_may_create)
		f2fs_map_lock(sbi, flag);

	/* When reading holes, we need its node page */
	set_new_dnode(&dn, inode, NULL, NULL, 0);
	err = f2fs_get_dnode_of_data(&dn, pgofs, mode);
	if (err) {
		if (flag == F2FS_GET_BLOCK_BMAP)
			map->m_pblk = 0;
		if (err == -ENOENT)
			err = f2fs_map_no_dnode(inode, map, &dn, pgofs);
		goto unlock_out;
	}

	start_pgofs = pgofs;
	prealloc = 0;
	last_ofs_in_node = ofs_in_node = dn.ofs_in_node;
	end_offset = ADDRS_PER_PAGE(dn.node_page, inode);

next_block:
	blkaddr = f2fs_data_blkaddr(&dn);
	is_hole = !__is_valid_data_blkaddr(blkaddr);
	if (!is_hole &&
	    !f2fs_is_valid_blkaddr(sbi, blkaddr, DATA_GENERIC_ENHANCE)) {
		err = -EFSCORRUPTED;
		goto sync_out;
	}

	/* use out-place-update for direct IO under LFS mode */
	if (map->m_may_create && (is_hole ||
		(flag == F2FS_GET_BLOCK_DIO && f2fs_lfs_mode(sbi) &&
		!f2fs_is_pinned_file(inode)))) {
		if (unlikely(f2fs_cp_error(sbi))) {
			err = -EIO;
			goto sync_out;
		}

		switch (flag) {
		case F2FS_GET_BLOCK_PRE_AIO:
			if (blkaddr == NULL_ADDR) {
				prealloc++;
				last_ofs_in_node = dn.ofs_in_node;
			}
			break;
		case F2FS_GET_BLOCK_PRE_DIO:
		case F2FS_GET_BLOCK_DIO:
			err = __allocate_data_block(&dn, map->m_seg_type);
			if (err)
				goto sync_out;
			if (flag == F2FS_GET_BLOCK_PRE_DIO)
				file_need_truncate(inode);
			set_inode_flag(inode, FI_APPEND_WRITE);
			break;
		default:
			WARN_ON_ONCE(1);
			err = -EIO;
			goto sync_out;
		}

		blkaddr = dn.data_blkaddr;
		if (is_hole)
			map->m_flags |= F2FS_MAP_NEW;
	} else if (is_hole) {
		if (f2fs_compressed_file(inode) &&
		    f2fs_sanity_check_cluster(&dn)) {
			err = -EFSCORRUPTED;
			f2fs_handle_error(sbi,
					ERROR_CORRUPTED_CLUSTER);
			goto sync_out;
		}

		switch (flag) {
		case F2FS_GET_BLOCK_PRECACHE:
			goto sync_out;
		case F2FS_GET_BLOCK_BMAP:
			map->m_pblk = 0;
			goto sync_out;
		case F2FS_GET_BLOCK_FIEMAP:
			if (blkaddr == NULL_ADDR) {
				if (map->m_next_pgofs)
					*map->m_next_pgofs = pgofs + 1;
				goto sync_out;
			}
			break;
		case F2FS_GET_BLOCK_DIO:
			if (map->m_next_pgofs)
				*map->m_next_pgofs = pgofs + 1;
			break;
		default:
			/* for defragment case */
			if (map->m_next_pgofs)
				*map->m_next_pgofs = pgofs + 1;
			goto sync_out;
		}
	}

	if (flag == F2FS_GET_BLOCK_PRE_AIO)
		goto skip;

	if (map->m_multidev_dio)
		bidx = f2fs_target_device_index(sbi, blkaddr);

	if (map->m_len == 0) {
		/* reserved delalloc block should be mapped for fiemap. */
		if (blkaddr == NEW_ADDR)
			map->m_flags |= F2FS_MAP_DELALLOC;
		if (flag != F2FS_GET_BLOCK_DIO || !is_hole)
			map->m_flags |= F2FS_MAP_MAPPED;

		map->m_pblk = blkaddr;
		map->m_len = 1;

		if (map->m_multidev_dio)
			map->m_bdev = FDEV(bidx).bdev;
	} else if (map_is_mergeable(sbi, map, blkaddr, flag, bidx, ofs)) {
		ofs++;
		map->m_len++;
	} else {
		goto sync_out;
	}

skip:
	dn.ofs_in_node++;
	pgofs++;

	/* preallocate blocks in batch for one dnode page */
	if (flag == F2FS_GET_BLOCK_PRE_AIO &&
			(pgofs == end || dn.ofs_in_node == end_offset)) {

		dn.ofs_in_node = ofs_in_node;
		err = f2fs_reserve_new_blocks(&dn, prealloc);
		if (err)
			goto sync_out;

		map->m_len += dn.ofs_in_node - ofs_in_node;
		if (prealloc && dn.ofs_in_node != last_ofs_in_node + 1) {
			err = -ENOSPC;
			goto sync_out;
		}
		dn.ofs_in_node = end_offset;
	}

	if (flag == F2FS_GET_BLOCK_DIO && f2fs_lfs_mode(sbi) &&
	    map->m_may_create) {
		/* the next block to be allocated may not be contiguous. */
		if (GET_SEGOFF_FROM_SEG0(sbi, blkaddr) % BLKS_PER_SEC(sbi) ==
		    CAP_BLKS_PER_SEC(sbi) - 1)
			goto sync_out;
	}

	if (pgofs >= end)
		goto sync_out;
	else if (dn.ofs_in_node < end_offset)
		goto next_block;

	if (flag == F2FS_GET_BLOCK_PRECACHE) {
		if (map->m_flags & F2FS_MAP_MAPPED) {
			unsigned int ofs = start_pgofs - map->m_lblk;

			f2fs_update_read_extent_cache_range(&dn,
				start_pgofs, map->m_pblk + ofs,
				map->m_len - ofs);
		}
	}

	f2fs_put_dnode(&dn);

	if (map->m_may_create) {
		f2fs_map_unlock(sbi, flag);
		f2fs_balance_fs(sbi, dn.node_changed);
	}
	goto next_dnode;

sync_out:

	if (flag == F2FS_GET_BLOCK_DIO && map->m_flags & F2FS_MAP_MAPPED) {
		/*
		 * for hardware encryption, but to avoid potential issue
		 * in future
		 */
		f2fs_wait_on_block_writeback_range(inode,
						map->m_pblk, map->m_len);

		if (map->m_multidev_dio) {
			block_t blk_addr = map->m_pblk;

			bidx = f2fs_target_device_index(sbi, map->m_pblk);

			map->m_bdev = FDEV(bidx).bdev;
			map->m_pblk -= FDEV(bidx).start_blk;

			if (map->m_may_create)
				f2fs_update_device_state(sbi, inode->i_ino,
							blk_addr, map->m_len);

			f2fs_bug_on(sbi, blk_addr + map->m_len >
						FDEV(bidx).end_blk + 1);
		}
	}

	if (flag == F2FS_GET_BLOCK_PRECACHE) {
		if (map->m_flags & F2FS_MAP_MAPPED) {
			unsigned int ofs = start_pgofs - map->m_lblk;

			f2fs_update_read_extent_cache_range(&dn,
				start_pgofs, map->m_pblk + ofs,
				map->m_len - ofs);
		}
		if (map->m_next_extent)
			*map->m_next_extent = pgofs + 1;
	}
	f2fs_put_dnode(&dn);
unlock_out:
	if (map->m_may_create) {
		f2fs_map_unlock(sbi, flag);
		f2fs_balance_fs(sbi, dn.node_changed);
	}
out:
	trace_f2fs_map_blocks(inode, map, flag, err);
	return err;
}

bool f2fs_overwrite_io(struct inode *inode, loff_t pos, size_t len)
{
	struct f2fs_map_blocks map;
	block_t last_lblk;
	int err;

	if (pos + len > i_size_read(inode))
		return false;

	map.m_lblk = F2FS_BYTES_TO_BLK(pos);
	map.m_next_pgofs = NULL;
	map.m_next_extent = NULL;
	map.m_seg_type = NO_CHECK_TYPE;
	map.m_may_create = false;
	last_lblk = F2FS_BLK_ALIGN(pos + len);

	while (map.m_lblk < last_lblk) {
		map.m_len = last_lblk - map.m_lblk;
		err = f2fs_map_blocks(inode, &map, F2FS_GET_BLOCK_DEFAULT);
		if (err || map.m_len == 0)
			return false;
		map.m_lblk += map.m_len;
	}
	return true;
}

static inline u64 bytes_to_blks(struct inode *inode, u64 bytes)
{
	return (bytes >> inode->i_blkbits);
}

static inline u64 blks_to_bytes(struct inode *inode, u64 blks)
{
	return (blks << inode->i_blkbits);
}

static int f2fs_xattr_fiemap(struct inode *inode,
				struct fiemap_extent_info *fieinfo)
{
	struct f2fs_sb_info *sbi = F2FS_I_SB(inode);
	struct page *page;
	struct node_info ni;
	__u64 phys = 0, len;
	__u32 flags;
	nid_t xnid = F2FS_I(inode)->i_xattr_nid;
	int err = 0;

	if (f2fs_has_inline_xattr(inode)) {
		int offset;

		page = f2fs_grab_cache_page(NODE_MAPPING(sbi),
						inode->i_ino, false);
		if (!page)
			return -ENOMEM;

		err = f2fs_get_node_info(sbi, inode->i_ino, &ni, false);
		if (err) {
			f2fs_put_page(page, 1);
			return err;
		}

		phys = blks_to_bytes(inode, ni.blk_addr);
		offset = offsetof(struct f2fs_inode, i_addr) +
					sizeof(__le32) * (DEF_ADDRS_PER_INODE -
					get_inline_xattr_addrs(inode));

		phys += offset;
		len = inline_xattr_size(inode);

		f2fs_put_page(page, 1);

		flags = FIEMAP_EXTENT_DATA_INLINE | FIEMAP_EXTENT_NOT_ALIGNED;

		if (!xnid)
			flags |= FIEMAP_EXTENT_LAST;

		err = fiemap_fill_next_extent(fieinfo, 0, phys, len, flags);
		trace_f2fs_fiemap(inode, 0, phys, len, flags, err);
		if (err)
			return err;
	}

	if (xnid) {
		page = f2fs_grab_cache_page(NODE_MAPPING(sbi), xnid, false);
		if (!page)
			return -ENOMEM;

		err = f2fs_get_node_info(sbi, xnid, &ni, false);
		if (err) {
			f2fs_put_page(page, 1);
			return err;
		}

		phys = blks_to_bytes(inode, ni.blk_addr);
		len = inode->i_sb->s_blocksize;

		f2fs_put_page(page, 1);

		flags = FIEMAP_EXTENT_LAST;
	}

	if (phys) {
		err = fiemap_fill_next_extent(fieinfo, 0, phys, len, flags);
		trace_f2fs_fiemap(inode, 0, phys, len, flags, err);
	}

	return (err < 0 ? err : 0);
}

static loff_t max_inode_blocks(struct inode *inode)
{
	loff_t result = ADDRS_PER_INODE(inode);
	loff_t leaf_count = ADDRS_PER_BLOCK(inode);

	/* two direct node blocks */
	result += (leaf_count * 2);

	/* two indirect node blocks */
	leaf_count *= NIDS_PER_BLOCK;
	result += (leaf_count * 2);

	/* one double indirect node block */
	leaf_count *= NIDS_PER_BLOCK;
	result += leaf_count;

	return result;
}

int f2fs_fiemap(struct inode *inode, struct fiemap_extent_info *fieinfo,
		u64 start, u64 len)
{
	struct f2fs_map_blocks map;
	sector_t start_blk, last_blk;
	pgoff_t next_pgofs;
	u64 logical = 0, phys = 0, size = 0;
	u32 flags = 0;
	int ret = 0;
	bool compr_cluster = false, compr_appended;
	unsigned int cluster_size = F2FS_I(inode)->i_cluster_size;
	unsigned int count_in_cluster = 0;
	loff_t maxbytes;

	if (fieinfo->fi_flags & FIEMAP_FLAG_CACHE) {
		ret = f2fs_precache_extents(inode);
		if (ret)
			return ret;
	}

	ret = fiemap_prep(inode, fieinfo, start, &len, FIEMAP_FLAG_XATTR);
	if (ret)
		return ret;

	inode_lock_shared(inode);

	maxbytes = F2FS_BLK_TO_BYTES(max_file_blocks(inode));
	if (start > maxbytes) {
		ret = -EFBIG;
		goto out;
	}

	if (len > maxbytes || (maxbytes - len) < start)
		len = maxbytes - start;

	if (fieinfo->fi_flags & FIEMAP_FLAG_XATTR) {
		ret = f2fs_xattr_fiemap(inode, fieinfo);
		goto out;
	}

	if (f2fs_has_inline_data(inode) || f2fs_has_inline_dentry(inode)) {
		ret = f2fs_inline_data_fiemap(inode, fieinfo, start, len);
		if (ret != -EAGAIN)
			goto out;
	}

	if (bytes_to_blks(inode, len) == 0)
		len = blks_to_bytes(inode, 1);

	start_blk = bytes_to_blks(inode, start);
	last_blk = bytes_to_blks(inode, start + len - 1);

next:
	memset(&map, 0, sizeof(map));
	map.m_lblk = start_blk;
	map.m_len = bytes_to_blks(inode, len);
	map.m_next_pgofs = &next_pgofs;
	map.m_seg_type = NO_CHECK_TYPE;

	if (compr_cluster) {
		map.m_lblk += 1;
		map.m_len = cluster_size - count_in_cluster;
	}

	ret = f2fs_map_blocks(inode, &map, F2FS_GET_BLOCK_FIEMAP);
	if (ret)
		goto out;

	/* HOLE */
	if (!compr_cluster && !(map.m_flags & F2FS_MAP_FLAGS)) {
		start_blk = next_pgofs;

		if (blks_to_bytes(inode, start_blk) < blks_to_bytes(inode,
						max_inode_blocks(inode)))
			goto prep_next;

		flags |= FIEMAP_EXTENT_LAST;
	}

	compr_appended = false;
	/* In a case of compressed cluster, append this to the last extent */
	if (compr_cluster && ((map.m_flags & F2FS_MAP_DELALLOC) ||
			!(map.m_flags & F2FS_MAP_FLAGS))) {
		compr_appended = true;
		goto skip_fill;
	}

	if (size) {
		flags |= FIEMAP_EXTENT_MERGED;
		if (IS_ENCRYPTED(inode))
			flags |= FIEMAP_EXTENT_DATA_ENCRYPTED;

		ret = fiemap_fill_next_extent(fieinfo, logical,
				phys, size, flags);
		trace_f2fs_fiemap(inode, logical, phys, size, flags, ret);
		if (ret)
			goto out;
		size = 0;
	}

	if (start_blk > last_blk)
		goto out;

skip_fill:
	if (map.m_pblk == COMPRESS_ADDR) {
		compr_cluster = true;
		count_in_cluster = 1;
	} else if (compr_appended) {
		unsigned int appended_blks = cluster_size -
						count_in_cluster + 1;
		size += blks_to_bytes(inode, appended_blks);
		start_blk += appended_blks;
		compr_cluster = false;
	} else {
		logical = blks_to_bytes(inode, start_blk);
		phys = __is_valid_data_blkaddr(map.m_pblk) ?
			blks_to_bytes(inode, map.m_pblk) : 0;
		size = blks_to_bytes(inode, map.m_len);
		flags = 0;

		if (compr_cluster) {
			flags = FIEMAP_EXTENT_ENCODED;
			count_in_cluster += map.m_len;
			if (count_in_cluster == cluster_size) {
				compr_cluster = false;
				size += blks_to_bytes(inode, 1);
			}
		} else if (map.m_flags & F2FS_MAP_DELALLOC) {
			flags = FIEMAP_EXTENT_UNWRITTEN;
		}

		start_blk += bytes_to_blks(inode, size);
	}

prep_next:
	cond_resched();
	if (fatal_signal_pending(current))
		ret = -EINTR;
	else
		goto next;
out:
	if (ret == 1)
		ret = 0;

	inode_unlock_shared(inode);
	return ret;
}

static inline loff_t f2fs_readpage_limit(struct inode *inode)
{
	if (IS_ENABLED(CONFIG_FS_VERITY) && IS_VERITY(inode))
		return F2FS_BLK_TO_BYTES(max_file_blocks(inode));

	return i_size_read(inode);
}

static inline blk_opf_t f2fs_ra_op_flags(struct readahead_control *rac)
{
	blk_opf_t op_flag = rac ? REQ_RAHEAD : 0;

	trace_android_vh_f2fs_ra_op_flags(&op_flag, rac);
	return op_flag;
}

static int f2fs_read_single_page(struct inode *inode, struct folio *folio,
					unsigned nr_pages,
					struct f2fs_map_blocks *map,
					struct bio **bio_ret,
					sector_t *last_block_in_bio,
					struct readahead_control *rac)
{
	struct bio *bio = *bio_ret;
	const unsigned blocksize = blks_to_bytes(inode, 1);
	sector_t block_in_file;
	sector_t last_block;
	sector_t last_block_in_file;
	sector_t block_nr;
	pgoff_t index = folio_index(folio);
	int ret = 0;

	block_in_file = (sector_t)index;
	last_block = block_in_file + nr_pages;
	last_block_in_file = bytes_to_blks(inode,
			f2fs_readpage_limit(inode) + blocksize - 1);
	if (last_block > last_block_in_file)
		last_block = last_block_in_file;

	/* just zeroing out page which is beyond EOF */
	if (block_in_file >= last_block)
		goto zero_out;
	/*
	 * Map blocks using the previous result first.
	 */
	if ((map->m_flags & F2FS_MAP_MAPPED) &&
			block_in_file > map->m_lblk &&
			block_in_file < (map->m_lblk + map->m_len))
		goto got_it;

	/*
	 * Then do more f2fs_map_blocks() calls until we are
	 * done with this page.
	 */
	map->m_lblk = block_in_file;
	map->m_len = last_block - block_in_file;

	ret = f2fs_map_blocks(inode, map, F2FS_GET_BLOCK_DEFAULT);
	if (ret)
		goto out;
got_it:
	if ((map->m_flags & F2FS_MAP_MAPPED)) {
		block_nr = map->m_pblk + block_in_file - map->m_lblk;
		folio_set_mappedtodisk(folio);

		if (!folio_test_uptodate(folio) && (!folio_test_swapcache(folio) &&
					!cleancache_get_page(&folio->page))) {
			folio_mark_uptodate(folio);
			goto confused;
		}

		if (!f2fs_is_valid_blkaddr(F2FS_I_SB(inode), block_nr,
						DATA_GENERIC_ENHANCE_READ)) {
			ret = -EFSCORRUPTED;
			goto out;
		}
	} else {
zero_out:
		folio_zero_segment(folio, 0, folio_size(folio));
		if (f2fs_need_verity(inode, index) &&
		    !fsverity_verify_folio(folio)) {
			ret = -EIO;
			goto out;
		}
		if (!folio_test_uptodate(folio))
			folio_mark_uptodate(folio);
		folio_unlock(folio);
		goto out;
	}

	/*
	 * This page will go to BIO.  Do we need to send this
	 * BIO off first?
	 */
	if (bio && (!page_is_mergeable(F2FS_I_SB(inode), bio,
				       *last_block_in_bio, block_nr) ||
		    !f2fs_crypt_mergeable_bio(bio, inode, index, NULL))) {
submit_and_realloc:
		f2fs_submit_read_bio(F2FS_I_SB(inode), bio, DATA);
		bio = NULL;
	}
	if (bio == NULL) {
		bio = f2fs_grab_read_bio(inode, block_nr, nr_pages,
				f2fs_ra_op_flags(rac), index,
				false);
		if (IS_ERR(bio)) {
			ret = PTR_ERR(bio);
			bio = NULL;
			goto out;
		}
	}

	/*
	 * If the page is under writeback, we need to wait for
	 * its completion to see the correct decrypted data.
	 */
	f2fs_wait_on_block_writeback(inode, block_nr);

	if (!bio_add_folio(bio, folio, blocksize, 0))
		goto submit_and_realloc;

	inc_page_count(F2FS_I_SB(inode), F2FS_RD_DATA);
	f2fs_update_iostat(F2FS_I_SB(inode), NULL, FS_DATA_READ_IO,
							F2FS_BLKSIZE);
	*last_block_in_bio = block_nr;
	goto out;
confused:
	if (bio) {
		f2fs_submit_read_bio(F2FS_I_SB(inode), bio, DATA);
		bio = NULL;
	}
	folio_unlock(folio);
out:
	*bio_ret = bio;
	return ret;
}

#ifdef CONFIG_F2FS_FS_COMPRESSION
int f2fs_read_multi_pages(struct compress_ctx *cc, struct bio **bio_ret,
				unsigned nr_pages, sector_t *last_block_in_bio,
				struct readahead_control *rac, bool for_write)
{
	struct dnode_of_data dn;
	struct inode *inode = cc->inode;
	struct f2fs_sb_info *sbi = F2FS_I_SB(inode);
	struct bio *bio = *bio_ret;
	unsigned int start_idx = cc->cluster_idx << cc->log_cluster_size;
	sector_t last_block_in_file;
	const unsigned blocksize = blks_to_bytes(inode, 1);
	struct decompress_io_ctx *dic = NULL;
	struct extent_info ei = {};
	bool from_dnode = true;
	int i;
	int ret = 0;

	f2fs_bug_on(sbi, f2fs_cluster_is_empty(cc));

	last_block_in_file = bytes_to_blks(inode,
			f2fs_readpage_limit(inode) + blocksize - 1);

	/* get rid of pages beyond EOF */
	for (i = 0; i < cc->cluster_size; i++) {
		struct page *page = cc->rpages[i];
		struct folio *folio;

		if (!page)
			continue;

		folio = page_folio(page);
		if ((sector_t)folio->index >= last_block_in_file) {
			folio_zero_segment(folio, 0, folio_size(folio));
			if (!folio_test_uptodate(folio))
				folio_mark_uptodate(folio);
		} else if (!folio_test_uptodate(folio)) {
			continue;
		}
		folio_unlock(folio);
		if (for_write)
			folio_put(folio);
		cc->rpages[i] = NULL;
		cc->nr_rpages--;
	}

	/* we are done since all pages are beyond EOF */
	if (f2fs_cluster_is_empty(cc))
		goto out;

	if (f2fs_lookup_read_extent_cache(inode, start_idx, &ei))
		from_dnode = false;

	if (!from_dnode)
		goto skip_reading_dnode;

	set_new_dnode(&dn, inode, NULL, NULL, 0);
	ret = f2fs_get_dnode_of_data(&dn, start_idx, LOOKUP_NODE);
	if (ret)
		goto out;

	if (unlikely(f2fs_cp_error(sbi))) {
		ret = -EIO;
		goto out_put_dnode;
	}
	f2fs_bug_on(sbi, dn.data_blkaddr != COMPRESS_ADDR);

skip_reading_dnode:
	for (i = 1; i < cc->cluster_size; i++) {
		block_t blkaddr;

		blkaddr = from_dnode ? data_blkaddr(dn.inode, dn.node_page,
					dn.ofs_in_node + i) :
					ei.blk + i - 1;

		if (!__is_valid_data_blkaddr(blkaddr))
			break;

		if (!f2fs_is_valid_blkaddr(sbi, blkaddr, DATA_GENERIC)) {
			ret = -EFAULT;
			goto out_put_dnode;
		}
		cc->nr_cpages++;

		if (!from_dnode && i >= ei.c_len)
			break;
	}

	/* nothing to decompress */
	if (cc->nr_cpages == 0) {
		ret = 0;
		goto out_put_dnode;
	}

	dic = f2fs_alloc_dic(cc);
	if (IS_ERR(dic)) {
		ret = PTR_ERR(dic);
		goto out_put_dnode;
	}

	for (i = 0; i < cc->nr_cpages; i++) {
		struct folio *folio = page_folio(dic->cpages[i]);
		block_t blkaddr;
		struct bio_post_read_ctx *ctx;

		blkaddr = from_dnode ? data_blkaddr(dn.inode, dn.node_page,
					dn.ofs_in_node + i + 1) :
					ei.blk + i;

		f2fs_wait_on_block_writeback(inode, blkaddr);

		if (f2fs_load_compressed_page(sbi, folio_page(folio, 0),
								blkaddr)) {
			if (atomic_dec_and_test(&dic->remaining_pages)) {
				f2fs_decompress_cluster(dic, true);
				break;
			}
			continue;
		}

		if (bio && (!page_is_mergeable(sbi, bio,
					*last_block_in_bio, blkaddr) ||
		    !f2fs_crypt_mergeable_bio(bio, inode, folio->index, NULL))) {
submit_and_realloc:
			f2fs_submit_read_bio(sbi, bio, DATA);
			bio = NULL;
		}

		if (!bio) {
			bio = f2fs_grab_read_bio(inode, blkaddr, nr_pages,
					f2fs_ra_op_flags(rac),
					folio->index, for_write);
			if (IS_ERR(bio)) {
				ret = PTR_ERR(bio);
				f2fs_decompress_end_io(dic, ret, true);
				f2fs_put_dnode(&dn);
				*bio_ret = NULL;
				return ret;
			}
		}

		if (!bio_add_folio(bio, folio, blocksize, 0))
			goto submit_and_realloc;

		ctx = get_post_read_ctx(bio);
		ctx->enabled_steps |= STEP_DECOMPRESS;
		refcount_inc(&dic->refcnt);

		inc_page_count(sbi, F2FS_RD_DATA);
		f2fs_update_iostat(sbi, inode, FS_DATA_READ_IO, F2FS_BLKSIZE);
		*last_block_in_bio = blkaddr;
	}

	if (from_dnode)
		f2fs_put_dnode(&dn);

	*bio_ret = bio;
	return 0;

out_put_dnode:
	if (from_dnode)
		f2fs_put_dnode(&dn);
out:
	for (i = 0; i < cc->cluster_size; i++) {
		if (cc->rpages[i]) {
			ClearPageUptodate(cc->rpages[i]);
			unlock_page(cc->rpages[i]);
		}
	}
	*bio_ret = bio;
	return ret;
}
#endif

/*
 * This function was originally taken from fs/mpage.c, and customized for f2fs.
 * Major change was from block_size == page_size in f2fs by default.
 */
static int f2fs_mpage_readpages(struct inode *inode,
		struct readahead_control *rac, struct folio *folio)
{
	struct bio *bio = NULL;
	sector_t last_block_in_bio = 0;
	struct f2fs_map_blocks map;
#ifdef CONFIG_F2FS_FS_COMPRESSION
	struct compress_ctx cc = {
		.inode = inode,
		.log_cluster_size = F2FS_I(inode)->i_log_cluster_size,
		.cluster_size = F2FS_I(inode)->i_cluster_size,
		.cluster_idx = NULL_CLUSTER,
		.rpages = NULL,
		.cpages = NULL,
		.nr_rpages = 0,
		.nr_cpages = 0,
	};
	pgoff_t nc_cluster_idx = NULL_CLUSTER;
#endif
	unsigned nr_pages = rac ? readahead_count(rac) : 1;
	unsigned max_nr_pages = nr_pages;
	pgoff_t index;
	int ret = 0;

	map.m_pblk = 0;
	map.m_lblk = 0;
	map.m_len = 0;
	map.m_flags = 0;
	map.m_next_pgofs = NULL;
	map.m_next_extent = NULL;
	map.m_seg_type = NO_CHECK_TYPE;
	map.m_may_create = false;

	for (; nr_pages; nr_pages--) {
		if (rac) {
			folio = readahead_folio(rac);
			prefetchw(&folio->flags);
		}

		index = folio_index(folio);

#ifdef CONFIG_F2FS_FS_COMPRESSION
		if (!f2fs_compressed_file(inode))
			goto read_single_page;

		/* there are remained compressed pages, submit them */
		if (!f2fs_cluster_can_merge_page(&cc, index)) {
			ret = f2fs_read_multi_pages(&cc, &bio,
						max_nr_pages,
						&last_block_in_bio,
						rac, false);
			f2fs_destroy_compress_ctx(&cc, false);
			if (ret)
				goto set_error_page;
		}
		if (cc.cluster_idx == NULL_CLUSTER) {
			if (nc_cluster_idx == index >> cc.log_cluster_size)
				goto read_single_page;

			ret = f2fs_is_compressed_cluster(inode, index);
			if (ret < 0)
				goto set_error_page;
			else if (!ret) {
				nc_cluster_idx =
					index >> cc.log_cluster_size;
				goto read_single_page;
			}

			nc_cluster_idx = NULL_CLUSTER;
		}
		ret = f2fs_init_compress_ctx(&cc);
		if (ret)
			goto set_error_page;

		f2fs_compress_ctx_add_page(&cc, folio);

		goto next_page;
read_single_page:
#endif

		ret = f2fs_read_single_page(inode, folio, max_nr_pages, &map,
					&bio, &last_block_in_bio, rac);
		if (ret) {
#ifdef CONFIG_F2FS_FS_COMPRESSION
set_error_page:
#endif
			folio_zero_segment(folio, 0, folio_size(folio));
			folio_unlock(folio);
		}
#ifdef CONFIG_F2FS_FS_COMPRESSION
next_page:
#endif

#ifdef CONFIG_F2FS_FS_COMPRESSION
		if (f2fs_compressed_file(inode)) {
			/* last page */
			if (nr_pages == 1 && !f2fs_cluster_is_empty(&cc)) {
				ret = f2fs_read_multi_pages(&cc, &bio,
							max_nr_pages,
							&last_block_in_bio,
							rac, false);
				f2fs_destroy_compress_ctx(&cc, false);
			}
		}
#endif
	}
	if (bio)
		f2fs_submit_read_bio(F2FS_I_SB(inode), bio, DATA);
	return ret;
}

static int f2fs_read_data_folio(struct file *file, struct folio *folio)
{
	struct inode *inode = folio_file_mapping(folio)->host;
	int ret = -EAGAIN;

	trace_f2fs_readpage(folio, DATA);

	if (!f2fs_is_compress_backend_ready(inode)) {
		folio_unlock(folio);
		return -EOPNOTSUPP;
	}

	/* If the file has inline data, try to read it directly */
	if (f2fs_has_inline_data(inode))
		ret = f2fs_read_inline_data(inode, folio);
	if (ret == -EAGAIN)
		ret = f2fs_mpage_readpages(inode, NULL, folio);
	return ret;
}

static void f2fs_readahead(struct readahead_control *rac)
{
	struct inode *inode = rac->mapping->host;

	trace_f2fs_readpages(inode, readahead_index(rac), readahead_count(rac));

	if (!f2fs_is_compress_backend_ready(inode))
		return;

	/* If the file has inline data, skip readahead */
	if (f2fs_has_inline_data(inode))
		return;

	f2fs_mpage_readpages(inode, rac, NULL);
}

int f2fs_encrypt_one_page(struct f2fs_io_info *fio)
{
	struct inode *inode = fio->page->mapping->host;
	struct page *mpage, *page;
	gfp_t gfp_flags = GFP_NOFS;

	if (!f2fs_encrypted_file(inode))
		return 0;

	page = fio->compressed_page ? fio->compressed_page : fio->page;

	if (fscrypt_inode_uses_inline_crypto(inode))
		return 0;

retry_encrypt:
	fio->encrypted_page = fscrypt_encrypt_pagecache_blocks(page,
					PAGE_SIZE, 0, gfp_flags);
	if (IS_ERR(fio->encrypted_page)) {
		/* flush pending IOs and wait for a while in the ENOMEM case */
		if (PTR_ERR(fio->encrypted_page) == -ENOMEM) {
			f2fs_flush_merged_writes(fio->sbi);
			memalloc_retry_wait(GFP_NOFS);
			gfp_flags |= __GFP_NOFAIL;
			goto retry_encrypt;
		}
		return PTR_ERR(fio->encrypted_page);
	}

	mpage = find_lock_page(META_MAPPING(fio->sbi), fio->old_blkaddr);
	if (mpage) {
		if (PageUptodate(mpage))
			memcpy(page_address(mpage),
				page_address(fio->encrypted_page), PAGE_SIZE);
		f2fs_put_page(mpage, 1);
	}
	return 0;
}

static inline bool check_inplace_update_policy(struct inode *inode,
				struct f2fs_io_info *fio)
{
	struct f2fs_sb_info *sbi = F2FS_I_SB(inode);

	if (IS_F2FS_IPU_HONOR_OPU_WRITE(sbi) &&
	    is_inode_flag_set(inode, FI_OPU_WRITE))
		return false;
	if (IS_F2FS_IPU_FORCE(sbi))
		return true;
	if (IS_F2FS_IPU_SSR(sbi) && f2fs_need_SSR(sbi))
		return true;
	if (IS_F2FS_IPU_UTIL(sbi) && utilization(sbi) > SM_I(sbi)->min_ipu_util)
		return true;
	if (IS_F2FS_IPU_SSR_UTIL(sbi) && f2fs_need_SSR(sbi) &&
	    utilization(sbi) > SM_I(sbi)->min_ipu_util)
		return true;

	/*
	 * IPU for rewrite async pages
	 */
	if (IS_F2FS_IPU_ASYNC(sbi) && fio && fio->op == REQ_OP_WRITE &&
	    !(fio->op_flags & REQ_SYNC) && !IS_ENCRYPTED(inode))
		return true;

	/* this is only set during fdatasync */
	if (IS_F2FS_IPU_FSYNC(sbi) && is_inode_flag_set(inode, FI_NEED_IPU))
		return true;

	if (unlikely(fio && is_sbi_flag_set(sbi, SBI_CP_DISABLED) &&
			!f2fs_is_checkpointed_data(sbi, fio->old_blkaddr)))
		return true;

	return false;
}

bool f2fs_should_update_inplace(struct inode *inode, struct f2fs_io_info *fio)
{
	/* swap file is migrating in aligned write mode */
	if (is_inode_flag_set(inode, FI_ALIGNED_WRITE))
		return false;

	if (f2fs_is_pinned_file(inode))
		return true;

	/* if this is cold file, we should overwrite to avoid fragmentation */
	if (file_is_cold(inode) && !is_inode_flag_set(inode, FI_OPU_WRITE))
		return true;

	return check_inplace_update_policy(inode, fio);
}

bool f2fs_should_update_outplace(struct inode *inode, struct f2fs_io_info *fio)
{
	struct f2fs_sb_info *sbi = F2FS_I_SB(inode);

	/* The below cases were checked when setting it. */
	if (f2fs_is_pinned_file(inode))
		return false;
	if (fio && is_sbi_flag_set(sbi, SBI_NEED_FSCK))
		return true;
	if (f2fs_lfs_mode(sbi))
		return true;
	if (S_ISDIR(inode->i_mode))
		return true;
	if (IS_NOQUOTA(inode))
		return true;
	if (f2fs_used_in_atomic_write(inode))
		return true;
	/* rewrite low ratio compress data w/ OPU mode to avoid fragmentation */
	if (f2fs_compressed_file(inode) &&
		F2FS_OPTION(sbi).compress_mode == COMPR_MODE_USER &&
		is_inode_flag_set(inode, FI_ENABLE_COMPRESS))
		return true;

	/* swap file is migrating in aligned write mode */
	if (is_inode_flag_set(inode, FI_ALIGNED_WRITE))
		return true;

	if (is_inode_flag_set(inode, FI_OPU_WRITE))
		return true;

	if (fio) {
		if (page_private_gcing(fio->page))
			return true;
		if (unlikely(is_sbi_flag_set(sbi, SBI_CP_DISABLED) &&
			f2fs_is_checkpointed_data(sbi, fio->old_blkaddr)))
			return true;
	}
	return false;
}

static inline bool need_inplace_update(struct f2fs_io_info *fio)
{
	struct inode *inode = fio->page->mapping->host;

	if (f2fs_should_update_outplace(inode, fio))
		return false;

	return f2fs_should_update_inplace(inode, fio);
}

int f2fs_do_write_data_page(struct f2fs_io_info *fio)
{
	struct folio *folio = page_folio(fio->page);
	struct inode *inode = folio->mapping->host;
	struct dnode_of_data dn;
	struct node_info ni;
	bool ipu_force = false;
	bool atomic_commit;
	int err = 0;

	/* Use COW inode to make dnode_of_data for atomic write */
	atomic_commit = f2fs_is_atomic_file(inode) &&
<<<<<<< HEAD
				page_private_atomic(folio_page(folio, 0));
=======
				page_private_atomic(fio->page);
>>>>>>> 63a57420
	if (atomic_commit)
		set_new_dnode(&dn, F2FS_I(inode)->cow_inode, NULL, NULL, 0);
	else
		set_new_dnode(&dn, inode, NULL, NULL, 0);

	if (need_inplace_update(fio) &&
	    f2fs_lookup_read_extent_cache_block(inode, folio->index,
						&fio->old_blkaddr)) {
		if (!f2fs_is_valid_blkaddr(fio->sbi, fio->old_blkaddr,
						DATA_GENERIC_ENHANCE))
			return -EFSCORRUPTED;

		ipu_force = true;
		fio->need_lock = LOCK_DONE;
		goto got_it;
	}

	/* Deadlock due to between page->lock and f2fs_lock_op */
	if (fio->need_lock == LOCK_REQ && !f2fs_trylock_op(fio->sbi))
		return -EAGAIN;

	err = f2fs_get_dnode_of_data(&dn, folio->index, LOOKUP_NODE);
	if (err)
		goto out;

	fio->old_blkaddr = dn.data_blkaddr;

	/* This page is already truncated */
	if (fio->old_blkaddr == NULL_ADDR) {
		folio_clear_uptodate(folio);
		clear_page_private_gcing(folio_page(folio, 0));
		goto out_writepage;
	}
got_it:
	if (__is_valid_data_blkaddr(fio->old_blkaddr) &&
		!f2fs_is_valid_blkaddr(fio->sbi, fio->old_blkaddr,
						DATA_GENERIC_ENHANCE)) {
		err = -EFSCORRUPTED;
		goto out_writepage;
	}

	/* wait for GCed page writeback via META_MAPPING */
	if (fio->meta_gc)
		f2fs_wait_on_block_writeback(inode, fio->old_blkaddr);

	/*
	 * If current allocation needs SSR,
	 * it had better in-place writes for updated data.
	 */
	if (ipu_force ||
		(__is_valid_data_blkaddr(fio->old_blkaddr) &&
					need_inplace_update(fio))) {
		err = f2fs_encrypt_one_page(fio);
		if (err)
			goto out_writepage;

		folio_start_writeback(folio);
		f2fs_put_dnode(&dn);
		if (fio->need_lock == LOCK_REQ)
			f2fs_unlock_op(fio->sbi);
		err = f2fs_inplace_write_data(fio);
		if (err) {
			if (fscrypt_inode_uses_fs_layer_crypto(inode))
				fscrypt_finalize_bounce_page(&fio->encrypted_page);
			folio_end_writeback(folio);
		} else {
			set_inode_flag(inode, FI_UPDATE_WRITE);
		}
		trace_f2fs_do_write_data_page(folio, IPU);
		return err;
	}

	if (fio->need_lock == LOCK_RETRY) {
		if (!f2fs_trylock_op(fio->sbi)) {
			err = -EAGAIN;
			goto out_writepage;
		}
		fio->need_lock = LOCK_REQ;
	}

	err = f2fs_get_node_info(fio->sbi, dn.nid, &ni, false);
	if (err)
		goto out_writepage;

	fio->version = ni.version;

	err = f2fs_encrypt_one_page(fio);
	if (err)
		goto out_writepage;

	folio_start_writeback(folio);

	if (fio->compr_blocks && fio->old_blkaddr == COMPRESS_ADDR)
		f2fs_i_compr_blocks_update(inode, fio->compr_blocks - 1, false);

	/* LFS mode write path */
	f2fs_outplace_write_data(&dn, fio);
	trace_f2fs_do_write_data_page(folio, OPU);
	set_inode_flag(inode, FI_APPEND_WRITE);
	if (atomic_commit)
<<<<<<< HEAD
		clear_page_private_atomic(folio_page(folio, 0));
=======
		clear_page_private_atomic(page);
>>>>>>> 63a57420
out_writepage:
	f2fs_put_dnode(&dn);
out:
	if (fio->need_lock == LOCK_REQ)
		f2fs_unlock_op(fio->sbi);
	return err;
}

int f2fs_write_single_data_page(struct folio *folio, int *submitted,
				struct bio **bio,
				sector_t *last_block,
				struct writeback_control *wbc,
				enum iostat_type io_type,
				int compr_blocks,
				bool allow_balance)
{
	struct inode *inode = folio->mapping->host;
	struct page *page = folio_page(folio, 0);
	struct f2fs_sb_info *sbi = F2FS_I_SB(inode);
	loff_t i_size = i_size_read(inode);
	const pgoff_t end_index = ((unsigned long long)i_size)
							>> PAGE_SHIFT;
	loff_t psize = (loff_t)(folio->index + 1) << PAGE_SHIFT;
	unsigned offset = 0;
	bool need_balance_fs = false;
	bool quota_inode = IS_NOQUOTA(inode);
	int err = 0;
	struct f2fs_io_info fio = {
		.sbi = sbi,
		.ino = inode->i_ino,
		.type = DATA,
		.op = REQ_OP_WRITE,
		.op_flags = wbc_to_write_flags(wbc),
		.old_blkaddr = NULL_ADDR,
		.page = page,
		.encrypted_page = NULL,
		.submitted = 0,
		.compr_blocks = compr_blocks,
		.need_lock = compr_blocks ? LOCK_DONE : LOCK_RETRY,
		.meta_gc = f2fs_meta_inode_gc_required(inode) ? 1 : 0,
		.io_type = io_type,
		.io_wbc = wbc,
		.bio = bio,
		.last_block = last_block,
	};

	trace_f2fs_writepage(folio, DATA);

	/* we should bypass data pages to proceed the kworker jobs */
	if (unlikely(f2fs_cp_error(sbi))) {
		mapping_set_error(folio->mapping, -EIO);
		/*
		 * don't drop any dirty dentry pages for keeping lastest
		 * directory structure.
		 */
		if (S_ISDIR(inode->i_mode) &&
				!is_sbi_flag_set(sbi, SBI_IS_CLOSE))
			goto redirty_out;

		/* keep data pages in remount-ro mode */
		if (F2FS_OPTION(sbi).errors == MOUNT_ERRORS_READONLY)
			goto redirty_out;
		goto out;
	}

	if (unlikely(is_sbi_flag_set(sbi, SBI_POR_DOING)))
		goto redirty_out;

	if (folio->index < end_index ||
			f2fs_verity_in_progress(inode) ||
			compr_blocks)
		goto write;

	/*
	 * If the offset is out-of-range of file size,
	 * this page does not have to be written to disk.
	 */
	offset = i_size & (PAGE_SIZE - 1);
	if ((folio->index >= end_index + 1) || !offset)
		goto out;

	folio_zero_segment(folio, offset, folio_size(folio));
write:
	/* Dentry/quota blocks are controlled by checkpoint */
	if (S_ISDIR(inode->i_mode) || quota_inode) {
		/*
		 * We need to wait for node_write to avoid block allocation during
		 * checkpoint. This can only happen to quota writes which can cause
		 * the below discard race condition.
		 */
		if (quota_inode)
			f2fs_down_read(&sbi->node_write);

		fio.need_lock = LOCK_DONE;
		err = f2fs_do_write_data_page(&fio);

		if (quota_inode)
			f2fs_up_read(&sbi->node_write);

		goto done;
	}

	if (!wbc->for_reclaim)
		need_balance_fs = true;
	else if (has_not_enough_free_secs(sbi, 0, 0))
		goto redirty_out;
	else
		set_inode_flag(inode, FI_HOT_DATA);

	err = -EAGAIN;
	if (f2fs_has_inline_data(inode)) {
		err = f2fs_write_inline_data(inode, folio);
		if (!err)
			goto out;
	}

	if (err == -EAGAIN) {
		err = f2fs_do_write_data_page(&fio);
		if (err == -EAGAIN) {
			f2fs_bug_on(sbi, compr_blocks);
			fio.need_lock = LOCK_REQ;
			err = f2fs_do_write_data_page(&fio);
		}
	}

	if (err) {
		file_set_keep_isize(inode);
	} else {
		spin_lock(&F2FS_I(inode)->i_size_lock);
		if (F2FS_I(inode)->last_disk_size < psize)
			F2FS_I(inode)->last_disk_size = psize;
		spin_unlock(&F2FS_I(inode)->i_size_lock);
	}

done:
	if (err && err != -ENOENT)
		goto redirty_out;

out:
	inode_dec_dirty_pages(inode);
	if (err) {
		folio_clear_uptodate(folio);
		clear_page_private_gcing(page);
	}

	if (wbc->for_reclaim) {
		f2fs_submit_merged_write_cond(sbi, NULL, page, 0, DATA);
		clear_inode_flag(inode, FI_HOT_DATA);
		f2fs_remove_dirty_inode(inode);
		submitted = NULL;
	}
	folio_unlock(folio);
	if (!S_ISDIR(inode->i_mode) && !IS_NOQUOTA(inode) &&
			!F2FS_I(inode)->wb_task && allow_balance)
		f2fs_balance_fs(sbi, need_balance_fs);

	if (unlikely(f2fs_cp_error(sbi))) {
		f2fs_submit_merged_write(sbi, DATA);
		if (bio && *bio)
			f2fs_submit_merged_ipu_write(sbi, bio, NULL);
		submitted = NULL;
	}

	if (submitted)
		*submitted = fio.submitted;

	return 0;

redirty_out:
	folio_redirty_for_writepage(wbc, folio);
	/*
	 * pageout() in MM translates EAGAIN, so calls handle_write_error()
	 * -> mapping_set_error() -> set_bit(AS_EIO, ...).
	 * file_write_and_wait_range() will see EIO error, which is critical
	 * to return value of fsync() followed by atomic_write failure to user.
	 */
	if (!err || wbc->for_reclaim)
		return AOP_WRITEPAGE_ACTIVATE;
	folio_unlock(folio);
	return err;
}

static int f2fs_write_data_page(struct page *page,
					struct writeback_control *wbc)
{
	struct folio *folio = page_folio(page);
#ifdef CONFIG_F2FS_FS_COMPRESSION
	struct inode *inode = folio->mapping->host;

	if (unlikely(f2fs_cp_error(F2FS_I_SB(inode))))
		goto out;

	if (f2fs_compressed_file(inode)) {
		if (f2fs_is_compressed_cluster(inode, folio->index)) {
			folio_redirty_for_writepage(wbc, folio);
			return AOP_WRITEPAGE_ACTIVATE;
		}
	}
out:
#endif

	return f2fs_write_single_data_page(folio, NULL, NULL, NULL,
						wbc, FS_DATA_IO, 0, true);
}

/*
 * This function was copied from write_cache_pages from mm/page-writeback.c.
 * The major change is making write step of cold data page separately from
 * warm/hot data page.
 */
static int f2fs_write_cache_pages(struct address_space *mapping,
					struct writeback_control *wbc,
					enum iostat_type io_type)
{
	int ret = 0;
	int done = 0, retry = 0;
	struct page *pages_local[F2FS_ONSTACK_PAGES];
	struct page **pages = pages_local;
	struct folio_batch fbatch;
	struct f2fs_sb_info *sbi = F2FS_M_SB(mapping);
	struct bio *bio = NULL;
	sector_t last_block;
#ifdef CONFIG_F2FS_FS_COMPRESSION
	struct inode *inode = mapping->host;
	struct compress_ctx cc = {
		.inode = inode,
		.log_cluster_size = F2FS_I(inode)->i_log_cluster_size,
		.cluster_size = F2FS_I(inode)->i_cluster_size,
		.cluster_idx = NULL_CLUSTER,
		.rpages = NULL,
		.nr_rpages = 0,
		.cpages = NULL,
		.valid_nr_cpages = 0,
		.rbuf = NULL,
		.cbuf = NULL,
		.rlen = PAGE_SIZE * F2FS_I(inode)->i_cluster_size,
		.private = NULL,
	};
#endif
	int nr_folios, p, idx;
	int nr_pages;
	unsigned int max_pages = F2FS_ONSTACK_PAGES;
	pgoff_t index;
	pgoff_t end;		/* Inclusive */
	pgoff_t done_index;
	int range_whole = 0;
	xa_mark_t tag;
	int nwritten = 0;
	int submitted = 0;
	int i;

#ifdef CONFIG_F2FS_FS_COMPRESSION
	if (f2fs_compressed_file(inode) &&
		1 << cc.log_cluster_size > F2FS_ONSTACK_PAGES) {
		pages = f2fs_kzalloc(sbi, sizeof(struct page *) <<
				cc.log_cluster_size, GFP_NOFS | __GFP_NOFAIL);
		max_pages = 1 << cc.log_cluster_size;
	}
#endif

	folio_batch_init(&fbatch);

	if (get_dirty_pages(mapping->host) <=
				SM_I(F2FS_M_SB(mapping))->min_hot_blocks)
		set_inode_flag(mapping->host, FI_HOT_DATA);
	else
		clear_inode_flag(mapping->host, FI_HOT_DATA);

	if (wbc->range_cyclic) {
		index = mapping->writeback_index; /* prev offset */
		end = -1;
	} else {
		index = wbc->range_start >> PAGE_SHIFT;
		end = wbc->range_end >> PAGE_SHIFT;
		if (wbc->range_start == 0 && wbc->range_end == LLONG_MAX)
			range_whole = 1;
	}
	if (wbc->sync_mode == WB_SYNC_ALL || wbc->tagged_writepages)
		tag = PAGECACHE_TAG_TOWRITE;
	else
		tag = PAGECACHE_TAG_DIRTY;
retry:
	retry = 0;
	if (wbc->sync_mode == WB_SYNC_ALL || wbc->tagged_writepages)
		tag_pages_for_writeback(mapping, index, end);
	done_index = index;
	while (!done && !retry && (index <= end)) {
		nr_pages = 0;
again:
		nr_folios = filemap_get_folios_tag(mapping, &index, end,
				tag, &fbatch);
		if (nr_folios == 0) {
			if (nr_pages)
				goto write;
			break;
		}

		for (i = 0; i < nr_folios; i++) {
			struct folio *folio = fbatch.folios[i];

			idx = 0;
			p = folio_nr_pages(folio);
add_more:
			pages[nr_pages] = folio_page(folio, idx);
			folio_get(folio);
			if (++nr_pages == max_pages) {
				index = folio->index + idx + 1;
				folio_batch_release(&fbatch);
				goto write;
			}
			if (++idx < p)
				goto add_more;
		}
		folio_batch_release(&fbatch);
		goto again;
write:
		for (i = 0; i < nr_pages; i++) {
			struct page *page = pages[i];
			struct folio *folio = page_folio(page);
			bool need_readd;
readd:
			need_readd = false;
#ifdef CONFIG_F2FS_FS_COMPRESSION
			if (f2fs_compressed_file(inode)) {
				void *fsdata = NULL;
				struct page *pagep;
				int ret2;

				ret = f2fs_init_compress_ctx(&cc);
				if (ret) {
					done = 1;
					break;
				}

				if (!f2fs_cluster_can_merge_page(&cc,
								folio->index)) {
					ret = f2fs_write_multi_pages(&cc,
						&submitted, wbc, io_type);
					if (!ret)
						need_readd = true;
					goto result;
				}

				if (unlikely(f2fs_cp_error(sbi)))
					goto lock_folio;

				if (!f2fs_cluster_is_empty(&cc))
					goto lock_folio;

				if (f2fs_all_cluster_page_ready(&cc,
					pages, i, nr_pages, true))
					goto lock_folio;

				ret2 = f2fs_prepare_compress_overwrite(
							inode, &pagep,
							folio->index, &fsdata);
				if (ret2 < 0) {
					ret = ret2;
					done = 1;
					break;
				} else if (ret2 &&
					(!f2fs_compress_write_end(inode,
						fsdata, folio->index, 1) ||
					 !f2fs_all_cluster_page_ready(&cc,
						pages, i, nr_pages,
						false))) {
					retry = 1;
					break;
				}
			}
#endif
			/* give a priority to WB_SYNC threads */
			if (atomic_read(&sbi->wb_sync_req[DATA]) &&
					wbc->sync_mode == WB_SYNC_NONE) {
				done = 1;
				break;
			}
#ifdef CONFIG_F2FS_FS_COMPRESSION
lock_folio:
#endif
			done_index = folio->index;
retry_write:
			folio_lock(folio);

			if (unlikely(folio->mapping != mapping)) {
continue_unlock:
				folio_unlock(folio);
				continue;
			}

			if (!folio_test_dirty(folio)) {
				/* someone wrote it for us */
				goto continue_unlock;
			}

			if (folio_test_writeback(folio)) {
				if (wbc->sync_mode == WB_SYNC_NONE)
					goto continue_unlock;
				f2fs_wait_on_page_writeback(&folio->page, DATA, true, true);
			}

			if (!folio_clear_dirty_for_io(folio))
				goto continue_unlock;

#ifdef CONFIG_F2FS_FS_COMPRESSION
			if (f2fs_compressed_file(inode)) {
				folio_get(folio);
				f2fs_compress_ctx_add_page(&cc, folio);
				continue;
			}
#endif
			ret = f2fs_write_single_data_page(folio,
					&submitted, &bio, &last_block,
					wbc, io_type, 0, true);
			if (ret == AOP_WRITEPAGE_ACTIVATE)
				folio_unlock(folio);
#ifdef CONFIG_F2FS_FS_COMPRESSION
result:
#endif
			nwritten += submitted;
			wbc->nr_to_write -= submitted;

			if (unlikely(ret)) {
				/*
				 * keep nr_to_write, since vfs uses this to
				 * get # of written pages.
				 */
				if (ret == AOP_WRITEPAGE_ACTIVATE) {
					ret = 0;
					goto next;
				} else if (ret == -EAGAIN) {
					ret = 0;
					if (wbc->sync_mode == WB_SYNC_ALL) {
						f2fs_io_schedule_timeout(
							DEFAULT_IO_TIMEOUT);
						goto retry_write;
					}
					goto next;
				}
				done_index = folio_next_index(folio);
				done = 1;
				break;
			}

			if (wbc->nr_to_write <= 0 &&
					wbc->sync_mode == WB_SYNC_NONE) {
				done = 1;
				break;
			}
next:
			if (need_readd)
				goto readd;
		}
		release_pages(pages, nr_pages);
		cond_resched();
	}
#ifdef CONFIG_F2FS_FS_COMPRESSION
	/* flush remained pages in compress cluster */
	if (f2fs_compressed_file(inode) && !f2fs_cluster_is_empty(&cc)) {
		ret = f2fs_write_multi_pages(&cc, &submitted, wbc, io_type);
		nwritten += submitted;
		wbc->nr_to_write -= submitted;
		if (ret) {
			done = 1;
			retry = 0;
		}
	}
	if (f2fs_compressed_file(inode))
		f2fs_destroy_compress_ctx(&cc, false);
#endif
	if (retry) {
		index = 0;
		end = -1;
		goto retry;
	}
	if (wbc->range_cyclic && !done)
		done_index = 0;
	if (wbc->range_cyclic || (range_whole && wbc->nr_to_write > 0))
		mapping->writeback_index = done_index;

	if (nwritten)
		f2fs_submit_merged_write_cond(F2FS_M_SB(mapping), mapping->host,
								NULL, 0, DATA);
	/* submit cached bio of IPU write */
	if (bio)
		f2fs_submit_merged_ipu_write(sbi, &bio, NULL);

#ifdef CONFIG_F2FS_FS_COMPRESSION
	if (pages != pages_local)
		kfree(pages);
#endif

	return ret;
}

static inline bool __should_serialize_io(struct inode *inode,
					struct writeback_control *wbc)
{
	/* to avoid deadlock in path of data flush */
	if (F2FS_I(inode)->wb_task)
		return false;

	if (!S_ISREG(inode->i_mode))
		return false;
	if (IS_NOQUOTA(inode))
		return false;

	if (f2fs_need_compress_data(inode))
		return true;
	if (wbc->sync_mode != WB_SYNC_ALL)
		return true;
	if (get_dirty_pages(inode) >= SM_I(F2FS_I_SB(inode))->min_seq_blocks)
		return true;
	return false;
}

static int __f2fs_write_data_pages(struct address_space *mapping,
						struct writeback_control *wbc,
						enum iostat_type io_type)
{
	struct inode *inode = mapping->host;
	struct f2fs_sb_info *sbi = F2FS_I_SB(inode);
	struct blk_plug plug;
	int ret;
	bool locked = false;

	/* deal with chardevs and other special file */
	if (!mapping->a_ops->writepage)
		return 0;

	/* skip writing if there is no dirty page in this inode */
	if (!get_dirty_pages(inode) && wbc->sync_mode == WB_SYNC_NONE)
		return 0;

	/* during POR, we don't need to trigger writepage at all. */
	if (unlikely(is_sbi_flag_set(sbi, SBI_POR_DOING)))
		goto skip_write;

	if ((S_ISDIR(inode->i_mode) || IS_NOQUOTA(inode)) &&
			wbc->sync_mode == WB_SYNC_NONE &&
			get_dirty_pages(inode) < nr_pages_to_skip(sbi, DATA) &&
			f2fs_available_free_memory(sbi, DIRTY_DENTS))
		goto skip_write;

	/* skip writing in file defragment preparing stage */
	if (is_inode_flag_set(inode, FI_SKIP_WRITES))
		goto skip_write;

	trace_f2fs_writepages(mapping->host, wbc, DATA);

	/* to avoid spliting IOs due to mixed WB_SYNC_ALL and WB_SYNC_NONE */
	if (wbc->sync_mode == WB_SYNC_ALL)
		atomic_inc(&sbi->wb_sync_req[DATA]);
	else if (atomic_read(&sbi->wb_sync_req[DATA])) {
		/* to avoid potential deadlock */
		if (current->plug)
			blk_finish_plug(current->plug);
		goto skip_write;
	}

	if (__should_serialize_io(inode, wbc)) {
		mutex_lock(&sbi->writepages);
		locked = true;
	}

	blk_start_plug(&plug);
	ret = f2fs_write_cache_pages(mapping, wbc, io_type);
	blk_finish_plug(&plug);

	if (locked)
		mutex_unlock(&sbi->writepages);

	if (wbc->sync_mode == WB_SYNC_ALL)
		atomic_dec(&sbi->wb_sync_req[DATA]);
	/*
	 * if some pages were truncated, we cannot guarantee its mapping->host
	 * to detect pending bios.
	 */

	f2fs_remove_dirty_inode(inode);
	return ret;

skip_write:
	wbc->pages_skipped += get_dirty_pages(inode);
	trace_f2fs_writepages(mapping->host, wbc, DATA);
	return 0;
}

static int f2fs_write_data_pages(struct address_space *mapping,
			    struct writeback_control *wbc)
{
	struct inode *inode = mapping->host;

	return __f2fs_write_data_pages(mapping, wbc,
			F2FS_I(inode)->cp_task == current ?
			FS_CP_DATA_IO : FS_DATA_IO);
}

void f2fs_write_failed(struct inode *inode, loff_t to)
{
	loff_t i_size = i_size_read(inode);

	if (IS_NOQUOTA(inode))
		return;

	/* In the fs-verity case, f2fs_end_enable_verity() does the truncate */
	if (to > i_size && !f2fs_verity_in_progress(inode)) {
		f2fs_down_write(&F2FS_I(inode)->i_gc_rwsem[WRITE]);
		filemap_invalidate_lock(inode->i_mapping);

		truncate_pagecache(inode, i_size);
		f2fs_truncate_blocks(inode, i_size, true);

		filemap_invalidate_unlock(inode->i_mapping);
		f2fs_up_write(&F2FS_I(inode)->i_gc_rwsem[WRITE]);
	}
}

static int prepare_write_begin(struct f2fs_sb_info *sbi,
			struct folio *folio, loff_t pos, unsigned int len,
			block_t *blk_addr, bool *node_changed)
{
	struct inode *inode = folio->mapping->host;
	pgoff_t index = folio->index;
	struct dnode_of_data dn;
	struct page *ipage;
	bool locked = false;
	int flag = F2FS_GET_BLOCK_PRE_AIO;
	int err = 0;

	/*
	 * If a whole page is being written and we already preallocated all the
	 * blocks, then there is no need to get a block address now.
	 */
	if (len == PAGE_SIZE && is_inode_flag_set(inode, FI_PREALLOCATED_ALL))
		return 0;

	/* f2fs_lock_op avoids race between write CP and convert_inline_page */
	if (f2fs_has_inline_data(inode)) {
		if (pos + len > MAX_INLINE_DATA(inode))
			flag = F2FS_GET_BLOCK_DEFAULT;
		f2fs_map_lock(sbi, flag);
		locked = true;
	} else if ((pos & PAGE_MASK) >= i_size_read(inode)) {
		f2fs_map_lock(sbi, flag);
		locked = true;
	}

restart:
	/* check inline_data */
	ipage = f2fs_get_node_page(sbi, inode->i_ino);
	if (IS_ERR(ipage)) {
		err = PTR_ERR(ipage);
		goto unlock_out;
	}

	set_new_dnode(&dn, inode, ipage, ipage, 0);

	if (f2fs_has_inline_data(inode)) {
		if (pos + len <= MAX_INLINE_DATA(inode)) {
			f2fs_do_read_inline_data(folio, ipage);
			set_inode_flag(inode, FI_DATA_EXIST);
			if (inode->i_nlink)
				set_page_private_inline(ipage);
			goto out;
		}
		err = f2fs_convert_inline_page(&dn, folio_page(folio, 0));
		if (err || dn.data_blkaddr != NULL_ADDR)
			goto out;
	}

	if (!f2fs_lookup_read_extent_cache_block(inode, index,
						 &dn.data_blkaddr)) {
		if (locked) {
			err = f2fs_reserve_block(&dn, index);
			goto out;
		}

		/* hole case */
		err = f2fs_get_dnode_of_data(&dn, index, LOOKUP_NODE);
		if (!err && dn.data_blkaddr != NULL_ADDR)
			goto out;
		f2fs_put_dnode(&dn);
		f2fs_map_lock(sbi, F2FS_GET_BLOCK_PRE_AIO);
		WARN_ON(flag != F2FS_GET_BLOCK_PRE_AIO);
		locked = true;
		goto restart;
	}
out:
	if (!err) {
		/* convert_inline_page can make node_changed */
		*blk_addr = dn.data_blkaddr;
		*node_changed = dn.node_changed;
	}
	f2fs_put_dnode(&dn);
unlock_out:
	if (locked)
		f2fs_map_unlock(sbi, flag);
	return err;
}

static int __find_data_block(struct inode *inode, pgoff_t index,
				block_t *blk_addr)
{
	struct dnode_of_data dn;
	struct page *ipage;
	int err = 0;

	ipage = f2fs_get_node_page(F2FS_I_SB(inode), inode->i_ino);
	if (IS_ERR(ipage))
		return PTR_ERR(ipage);

	set_new_dnode(&dn, inode, ipage, ipage, 0);

	if (!f2fs_lookup_read_extent_cache_block(inode, index,
						 &dn.data_blkaddr)) {
		/* hole case */
		err = f2fs_get_dnode_of_data(&dn, index, LOOKUP_NODE);
		if (err) {
			dn.data_blkaddr = NULL_ADDR;
			err = 0;
		}
	}
	*blk_addr = dn.data_blkaddr;
	f2fs_put_dnode(&dn);
	return err;
}

static int __reserve_data_block(struct inode *inode, pgoff_t index,
				block_t *blk_addr, bool *node_changed)
{
	struct f2fs_sb_info *sbi = F2FS_I_SB(inode);
	struct dnode_of_data dn;
	struct page *ipage;
	int err = 0;

	f2fs_map_lock(sbi, F2FS_GET_BLOCK_PRE_AIO);

	ipage = f2fs_get_node_page(sbi, inode->i_ino);
	if (IS_ERR(ipage)) {
		err = PTR_ERR(ipage);
		goto unlock_out;
	}
	set_new_dnode(&dn, inode, ipage, ipage, 0);

	if (!f2fs_lookup_read_extent_cache_block(dn.inode, index,
						&dn.data_blkaddr))
		err = f2fs_reserve_block(&dn, index);

	*blk_addr = dn.data_blkaddr;
	*node_changed = dn.node_changed;
	f2fs_put_dnode(&dn);

unlock_out:
	f2fs_map_unlock(sbi, F2FS_GET_BLOCK_PRE_AIO);
	return err;
}

static int prepare_atomic_write_begin(struct f2fs_sb_info *sbi,
			struct folio *folio, loff_t pos, unsigned int len,
			block_t *blk_addr, bool *node_changed, bool *use_cow)
{
	struct inode *inode = folio->mapping->host;
	struct inode *cow_inode = F2FS_I(inode)->cow_inode;
	pgoff_t index = folio->index;
	int err = 0;
	block_t ori_blk_addr = NULL_ADDR;

	/* If pos is beyond the end of file, reserve a new block in COW inode */
	if ((pos & PAGE_MASK) >= i_size_read(inode))
		goto reserve_block;

	/* Look for the block in COW inode first */
	err = __find_data_block(cow_inode, index, blk_addr);
	if (err) {
		return err;
	} else if (*blk_addr != NULL_ADDR) {
		*use_cow = true;
		return 0;
	}

	if (is_inode_flag_set(inode, FI_ATOMIC_REPLACE))
		goto reserve_block;

	/* Look for the block in the original inode */
	err = __find_data_block(inode, index, &ori_blk_addr);
	if (err)
		return err;

reserve_block:
	/* Finally, we should reserve a new block in COW inode for the update */
	err = __reserve_data_block(cow_inode, index, blk_addr, node_changed);
	if (err)
		return err;
	inc_atomic_write_cnt(inode);

	if (ori_blk_addr != NULL_ADDR)
		*blk_addr = ori_blk_addr;
	return 0;
}

static int f2fs_write_begin(struct file *file, struct address_space *mapping,
		loff_t pos, unsigned len, struct page **pagep, void **fsdata)
{
	struct inode *inode = mapping->host;
	struct f2fs_sb_info *sbi = F2FS_I_SB(inode);
	struct page *page = NULL;
	struct folio *folio;
	pgoff_t index = ((unsigned long long) pos) >> PAGE_SHIFT;
	bool need_balance = false;
	bool use_cow = false;
	block_t blkaddr = NULL_ADDR;
	int err = 0;

	trace_f2fs_write_begin(inode, pos, len);

	if (!f2fs_is_checkpoint_ready(sbi)) {
		err = -ENOSPC;
		goto fail;
	}

	/*
	 * We should check this at this moment to avoid deadlock on inode page
	 * and #0 page. The locking rule for inline_data conversion should be:
	 * lock_page(page #0) -> lock_page(inode_page)
	 */
	if (index != 0) {
		err = f2fs_convert_inline_inode(inode);
		if (err)
			goto fail;
	}

#ifdef CONFIG_F2FS_FS_COMPRESSION
	if (f2fs_compressed_file(inode)) {
		int ret;

		*fsdata = NULL;

		if (len == PAGE_SIZE && !(f2fs_is_atomic_file(inode)))
			goto repeat;

		ret = f2fs_prepare_compress_overwrite(inode, pagep,
							index, fsdata);
		if (ret < 0) {
			err = ret;
			goto fail;
		} else if (ret) {
			return 0;
		}
	}
#endif

repeat:
	/*
	 * Do not use grab_cache_page_write_begin() to avoid deadlock due to
	 * wait_for_stable_page. Will wait that below with our IO control.
	 */
	page = f2fs_pagecache_get_page(mapping, index,
				FGP_LOCK | FGP_WRITE | FGP_CREAT, GFP_NOFS);
	if (!page) {
		err = -ENOMEM;
		goto fail;
	}

	/* TODO: cluster can be compressed due to race with .writepage */

	*pagep = page;
	folio = page_folio(page);

	if (f2fs_is_atomic_file(inode))
		err = prepare_atomic_write_begin(sbi, folio, pos, len,
					&blkaddr, &need_balance, &use_cow);
	else
		err = prepare_write_begin(sbi, folio, pos, len,
					&blkaddr, &need_balance);
	if (err)
		goto fail;

	if (need_balance && !IS_NOQUOTA(inode) &&
			has_not_enough_free_secs(sbi, 0, 0)) {
		folio_unlock(folio);
		f2fs_balance_fs(sbi, true);
		folio_lock(folio);
		if (folio->mapping != mapping) {
			/* The page got truncated from under us */
			f2fs_put_page(page, 1);
			goto repeat;
		}
	}

	f2fs_wait_on_page_writeback(page, DATA, false, true);

	if (len == PAGE_SIZE || folio_test_uptodate(folio))
		return 0;

	if (!(pos & (PAGE_SIZE - 1)) && (pos + len) >= i_size_read(inode) &&
	    !f2fs_verity_in_progress(inode)) {
		folio_zero_segment(folio, len, folio_size(folio));
		return 0;
	}

	if (blkaddr == NEW_ADDR) {
		folio_zero_segment(folio, 0, folio_size(folio));
		folio_mark_uptodate(folio);
	} else {
		if (!f2fs_is_valid_blkaddr(sbi, blkaddr,
				DATA_GENERIC_ENHANCE_READ)) {
			err = -EFSCORRUPTED;
			goto fail;
		}
		err = f2fs_submit_page_read(use_cow ?
				F2FS_I(inode)->cow_inode : inode,
				folio, blkaddr, 0, true);
		if (err)
			goto fail;

		folio_lock(folio);
		if (unlikely(folio->mapping != mapping)) {
			f2fs_put_page(page, 1);
			goto repeat;
		}
		if (unlikely(!folio_test_uptodate(folio))) {
			err = -EIO;
			goto fail;
		}
	}
	return 0;

fail:
	f2fs_put_page(page, 1);
	f2fs_write_failed(inode, pos + len);
	return err;
}

static int f2fs_write_end(struct file *file,
			struct address_space *mapping,
			loff_t pos, unsigned len, unsigned copied,
			struct page *page, void *fsdata)
{
	struct folio *folio = page_folio(page);
	struct inode *inode = folio->mapping->host;

	trace_f2fs_write_end(inode, pos, len, copied);

	/*
	 * This should be come from len == PAGE_SIZE, and we expect copied
	 * should be PAGE_SIZE. Otherwise, we treat it with zero copied and
	 * let generic_perform_write() try to copy data again through copied=0.
	 */
	if (!folio_test_uptodate(folio)) {
		if (unlikely(copied != len))
			copied = 0;
		else
			folio_mark_uptodate(folio);
	}

#ifdef CONFIG_F2FS_FS_COMPRESSION
	/* overwrite compressed file */
	if (f2fs_compressed_file(inode) && fsdata) {
		f2fs_compress_write_end(inode, fsdata, folio->index, copied);
		f2fs_update_time(F2FS_I_SB(inode), REQ_TIME);

		if (pos + copied > i_size_read(inode) &&
				!f2fs_verity_in_progress(inode))
			f2fs_i_size_write(inode, pos + copied);
		return copied;
	}
#endif

	if (!copied)
		goto unlock_out;

	folio_mark_dirty(folio);

	if (f2fs_is_atomic_file(inode))
		set_page_private_atomic(folio_page(folio, 0));

	if (f2fs_is_atomic_file(inode))
		set_page_private_atomic(page);

	if (pos + copied > i_size_read(inode) &&
	    !f2fs_verity_in_progress(inode)) {
		f2fs_i_size_write(inode, pos + copied);
		if (f2fs_is_atomic_file(inode))
			f2fs_i_size_write(F2FS_I(inode)->cow_inode,
					pos + copied);
	}
unlock_out:
	f2fs_put_page(page, 1);
	f2fs_update_time(F2FS_I_SB(inode), REQ_TIME);
	return copied;
}

void f2fs_invalidate_folio(struct folio *folio, size_t offset, size_t length)
{
	struct inode *inode = folio->mapping->host;
	struct f2fs_sb_info *sbi = F2FS_I_SB(inode);

	if (inode->i_ino >= F2FS_ROOT_INO(sbi) &&
				(offset || length != folio_size(folio)))
		return;

	if (folio_test_dirty(folio)) {
		if (inode->i_ino == F2FS_META_INO(sbi)) {
			dec_page_count(sbi, F2FS_DIRTY_META);
		} else if (inode->i_ino == F2FS_NODE_INO(sbi)) {
			dec_page_count(sbi, F2FS_DIRTY_NODES);
		} else {
			inode_dec_dirty_pages(inode);
			f2fs_remove_dirty_inode(inode);
		}
	}
	clear_page_private_all(&folio->page);
}

bool f2fs_release_folio(struct folio *folio, gfp_t wait)
{
	/* If this is dirty folio, keep private data */
	if (folio_test_dirty(folio))
		return false;

	clear_page_private_all(&folio->page);
	return true;
}

static bool f2fs_dirty_data_folio(struct address_space *mapping,
		struct folio *folio)
{
	struct inode *inode = mapping->host;

	trace_f2fs_set_page_dirty(folio, DATA);

	if (!folio_test_uptodate(folio))
		folio_mark_uptodate(folio);
	BUG_ON(folio_test_swapcache(folio));

	if (filemap_dirty_folio(mapping, folio)) {
		f2fs_update_dirty_folio(inode, folio);
		return true;
	}
	return false;
}


static sector_t f2fs_bmap_compress(struct inode *inode, sector_t block)
{
#ifdef CONFIG_F2FS_FS_COMPRESSION
	struct dnode_of_data dn;
	sector_t start_idx, blknr = 0;
	int ret;

	start_idx = round_down(block, F2FS_I(inode)->i_cluster_size);

	set_new_dnode(&dn, inode, NULL, NULL, 0);
	ret = f2fs_get_dnode_of_data(&dn, start_idx, LOOKUP_NODE);
	if (ret)
		return 0;

	if (dn.data_blkaddr != COMPRESS_ADDR) {
		dn.ofs_in_node += block - start_idx;
		blknr = f2fs_data_blkaddr(&dn);
		if (!__is_valid_data_blkaddr(blknr))
			blknr = 0;
	}

	f2fs_put_dnode(&dn);
	return blknr;
#else
	return 0;
#endif
}


static sector_t f2fs_bmap(struct address_space *mapping, sector_t block)
{
	struct inode *inode = mapping->host;
	sector_t blknr = 0;

	if (f2fs_has_inline_data(inode))
		goto out;

	/* make sure allocating whole blocks */
	if (mapping_tagged(mapping, PAGECACHE_TAG_DIRTY))
		filemap_write_and_wait(mapping);

	/* Block number less than F2FS MAX BLOCKS */
	if (unlikely(block >= max_file_blocks(inode)))
		goto out;

	if (f2fs_compressed_file(inode)) {
		blknr = f2fs_bmap_compress(inode, block);
	} else {
		struct f2fs_map_blocks map;

		memset(&map, 0, sizeof(map));
		map.m_lblk = block;
		map.m_len = 1;
		map.m_next_pgofs = NULL;
		map.m_seg_type = NO_CHECK_TYPE;

		if (!f2fs_map_blocks(inode, &map, F2FS_GET_BLOCK_BMAP))
			blknr = map.m_pblk;
	}
out:
	trace_f2fs_bmap(inode, block, blknr);
	return blknr;
}

#ifdef CONFIG_SWAP
static int f2fs_migrate_blocks(struct inode *inode, block_t start_blk,
							unsigned int blkcnt)
{
	struct f2fs_sb_info *sbi = F2FS_I_SB(inode);
	unsigned int blkofs;
	unsigned int blk_per_sec = BLKS_PER_SEC(sbi);
	unsigned int end_blk = start_blk + blkcnt - 1;
	unsigned int secidx = start_blk / blk_per_sec;
	unsigned int end_sec;
	int ret = 0;

	if (!blkcnt)
		return 0;
	end_sec = end_blk / blk_per_sec;

	f2fs_down_write(&F2FS_I(inode)->i_gc_rwsem[WRITE]);
	filemap_invalidate_lock(inode->i_mapping);

	set_inode_flag(inode, FI_ALIGNED_WRITE);
	set_inode_flag(inode, FI_OPU_WRITE);

	for (; secidx <= end_sec; secidx++) {
		unsigned int blkofs_end = secidx == end_sec ?
				end_blk % blk_per_sec : blk_per_sec - 1;

		f2fs_down_write(&sbi->pin_sem);

		ret = f2fs_allocate_pinning_section(sbi);
		if (ret) {
			f2fs_up_write(&sbi->pin_sem);
			break;
		}

		set_inode_flag(inode, FI_SKIP_WRITES);

		for (blkofs = 0; blkofs <= blkofs_end; blkofs++) {
			struct page *page;
			unsigned int blkidx = secidx * blk_per_sec + blkofs;

			page = f2fs_get_lock_data_page(inode, blkidx, true);
			if (IS_ERR(page)) {
				f2fs_up_write(&sbi->pin_sem);
				ret = PTR_ERR(page);
				goto done;
			}

			set_page_dirty(page);
			f2fs_put_page(page, 1);
		}

		clear_inode_flag(inode, FI_SKIP_WRITES);

		ret = filemap_fdatawrite(inode->i_mapping);

		f2fs_up_write(&sbi->pin_sem);

		if (ret)
			break;
	}

done:
	clear_inode_flag(inode, FI_SKIP_WRITES);
	clear_inode_flag(inode, FI_OPU_WRITE);
	clear_inode_flag(inode, FI_ALIGNED_WRITE);

	filemap_invalidate_unlock(inode->i_mapping);
	f2fs_up_write(&F2FS_I(inode)->i_gc_rwsem[WRITE]);

	return ret;
}

static int check_swap_activate(struct swap_info_struct *sis,
				struct file *swap_file, sector_t *span)
{
	struct address_space *mapping = swap_file->f_mapping;
	struct inode *inode = mapping->host;
	struct f2fs_sb_info *sbi = F2FS_I_SB(inode);
	block_t cur_lblock;
	block_t last_lblock;
	block_t pblock;
	block_t lowest_pblock = -1;
	block_t highest_pblock = 0;
	int nr_extents = 0;
	unsigned int nr_pblocks;
	unsigned int blks_per_sec = BLKS_PER_SEC(sbi);
	unsigned int not_aligned = 0;
	int ret = 0;

	/*
	 * Map all the blocks into the extent list.  This code doesn't try
	 * to be very smart.
	 */
	cur_lblock = 0;
	last_lblock = bytes_to_blks(inode, i_size_read(inode));

	while (cur_lblock < last_lblock && cur_lblock < sis->max) {
		struct f2fs_map_blocks map;
retry:
		cond_resched();

		memset(&map, 0, sizeof(map));
		map.m_lblk = cur_lblock;
		map.m_len = last_lblock - cur_lblock;
		map.m_next_pgofs = NULL;
		map.m_next_extent = NULL;
		map.m_seg_type = NO_CHECK_TYPE;
		map.m_may_create = false;

		ret = f2fs_map_blocks(inode, &map, F2FS_GET_BLOCK_FIEMAP);
		if (ret)
			goto out;

		/* hole */
		if (!(map.m_flags & F2FS_MAP_FLAGS)) {
			f2fs_err(sbi, "Swapfile has holes");
			ret = -EINVAL;
			goto out;
		}

		pblock = map.m_pblk;
		nr_pblocks = map.m_len;

		if ((pblock - SM_I(sbi)->main_blkaddr) % blks_per_sec ||
				nr_pblocks % blks_per_sec ||
				!f2fs_valid_pinned_area(sbi, pblock)) {
			bool last_extent = false;

			not_aligned++;

			nr_pblocks = roundup(nr_pblocks, blks_per_sec);
			if (cur_lblock + nr_pblocks > sis->max)
				nr_pblocks -= blks_per_sec;

			/* this extent is last one */
			if (!nr_pblocks) {
				nr_pblocks = last_lblock - cur_lblock;
				last_extent = true;
			}

			ret = f2fs_migrate_blocks(inode, cur_lblock,
							nr_pblocks);
			if (ret) {
				if (ret == -ENOENT)
					ret = -EINVAL;
				goto out;
			}

			if (!last_extent)
				goto retry;
		}

		if (cur_lblock + nr_pblocks >= sis->max)
			nr_pblocks = sis->max - cur_lblock;

		if (cur_lblock) {	/* exclude the header page */
			if (pblock < lowest_pblock)
				lowest_pblock = pblock;
			if (pblock + nr_pblocks - 1 > highest_pblock)
				highest_pblock = pblock + nr_pblocks - 1;
		}

		/*
		 * We found a PAGE_SIZE-length, PAGE_SIZE-aligned run of blocks
		 */
		ret = add_swap_extent(sis, cur_lblock, nr_pblocks, pblock);
		if (ret < 0)
			goto out;
		nr_extents += ret;
		cur_lblock += nr_pblocks;
	}
	ret = nr_extents;
	*span = 1 + highest_pblock - lowest_pblock;
	if (cur_lblock == 0)
		cur_lblock = 1;	/* force Empty message */
	sis->max = cur_lblock;
	sis->pages = cur_lblock - 1;
	sis->highest_bit = cur_lblock - 1;
out:
	if (not_aligned)
		f2fs_warn(sbi, "Swapfile (%u) is not align to section: 1) creat(), 2) ioctl(F2FS_IOC_SET_PIN_FILE), 3) fallocate(%lu * N)",
			  not_aligned, blks_per_sec * F2FS_BLKSIZE);
	return ret;
}

static int f2fs_swap_activate(struct swap_info_struct *sis, struct file *file,
				sector_t *span)
{
	struct inode *inode = file_inode(file);
	struct f2fs_sb_info *sbi = F2FS_I_SB(inode);
	int ret;

	if (!S_ISREG(inode->i_mode))
		return -EINVAL;

	if (f2fs_readonly(sbi->sb))
		return -EROFS;

	if (f2fs_lfs_mode(sbi) && !f2fs_sb_has_blkzoned(sbi)) {
		f2fs_err(sbi, "Swapfile not supported in LFS mode");
		return -EINVAL;
	}

	ret = f2fs_convert_inline_inode(inode);
	if (ret)
		return ret;

	if (!f2fs_disable_compressed_file(inode))
		return -EINVAL;

	ret = filemap_fdatawrite(inode->i_mapping);
	if (ret < 0)
		return ret;

	f2fs_precache_extents(inode);

	ret = check_swap_activate(sis, file, span);
	if (ret < 0)
		return ret;

	stat_inc_swapfile_inode(inode);
	set_inode_flag(inode, FI_PIN_FILE);
	f2fs_update_time(sbi, REQ_TIME);
	return ret;
}

static void f2fs_swap_deactivate(struct file *file)
{
	struct inode *inode = file_inode(file);

	stat_dec_swapfile_inode(inode);
	clear_inode_flag(inode, FI_PIN_FILE);
}
#else
static int f2fs_swap_activate(struct swap_info_struct *sis, struct file *file,
				sector_t *span)
{
	return -EOPNOTSUPP;
}

static void f2fs_swap_deactivate(struct file *file)
{
}
#endif

const struct address_space_operations f2fs_dblock_aops = {
	.read_folio	= f2fs_read_data_folio,
	.readahead	= f2fs_readahead,
	.writepage	= f2fs_write_data_page,
	.writepages	= f2fs_write_data_pages,
	.write_begin	= f2fs_write_begin,
	.write_end	= f2fs_write_end,
	.dirty_folio	= f2fs_dirty_data_folio,
	.migrate_folio	= filemap_migrate_folio,
	.invalidate_folio = f2fs_invalidate_folio,
	.release_folio	= f2fs_release_folio,
	.bmap		= f2fs_bmap,
	.swap_activate  = f2fs_swap_activate,
	.swap_deactivate = f2fs_swap_deactivate,
};

void f2fs_clear_page_cache_dirty_tag(struct folio *folio)
{
	struct address_space *mapping = folio->mapping;
	unsigned long flags;

	xa_lock_irqsave(&mapping->i_pages, flags);
	__xa_clear_mark(&mapping->i_pages, folio->index,
						PAGECACHE_TAG_DIRTY);
	xa_unlock_irqrestore(&mapping->i_pages, flags);
}

int __init f2fs_init_post_read_processing(void)
{
	bio_post_read_ctx_cache =
		kmem_cache_create("f2fs_bio_post_read_ctx",
				  sizeof(struct bio_post_read_ctx), 0, 0, NULL);
	if (!bio_post_read_ctx_cache)
		goto fail;
	bio_post_read_ctx_pool =
		mempool_create_slab_pool(NUM_PREALLOC_POST_READ_CTXS,
					 bio_post_read_ctx_cache);
	if (!bio_post_read_ctx_pool)
		goto fail_free_cache;
	return 0;

fail_free_cache:
	kmem_cache_destroy(bio_post_read_ctx_cache);
fail:
	return -ENOMEM;
}

void f2fs_destroy_post_read_processing(void)
{
	mempool_destroy(bio_post_read_ctx_pool);
	kmem_cache_destroy(bio_post_read_ctx_cache);
}

int f2fs_init_post_read_wq(struct f2fs_sb_info *sbi)
{
	if (!f2fs_sb_has_encrypt(sbi) &&
		!f2fs_sb_has_verity(sbi) &&
		!f2fs_sb_has_compression(sbi))
		return 0;

	sbi->post_read_wq = alloc_workqueue("f2fs_post_read_wq",
						 WQ_UNBOUND | WQ_HIGHPRI,
						 num_online_cpus());
	return sbi->post_read_wq ? 0 : -ENOMEM;
}

void f2fs_destroy_post_read_wq(struct f2fs_sb_info *sbi)
{
	if (sbi->post_read_wq)
		destroy_workqueue(sbi->post_read_wq);
}

int __init f2fs_init_bio_entry_cache(void)
{
	bio_entry_slab = f2fs_kmem_cache_create("f2fs_bio_entry_slab",
			sizeof(struct bio_entry));
	return bio_entry_slab ? 0 : -ENOMEM;
}

void f2fs_destroy_bio_entry_cache(void)
{
	kmem_cache_destroy(bio_entry_slab);
}

static int f2fs_iomap_begin(struct inode *inode, loff_t offset, loff_t length,
			    unsigned int flags, struct iomap *iomap,
			    struct iomap *srcmap)
{
	struct f2fs_map_blocks map = {};
	pgoff_t next_pgofs = 0;
	int err;

	map.m_lblk = bytes_to_blks(inode, offset);
	map.m_len = bytes_to_blks(inode, offset + length - 1) - map.m_lblk + 1;
	map.m_next_pgofs = &next_pgofs;
	map.m_seg_type = f2fs_rw_hint_to_seg_type(F2FS_I_SB(inode),
						inode->i_write_hint);
	if (flags & IOMAP_WRITE)
		map.m_may_create = true;

	err = f2fs_map_blocks(inode, &map, F2FS_GET_BLOCK_DIO);
	if (err)
		return err;

	iomap->offset = blks_to_bytes(inode, map.m_lblk);

	/*
	 * When inline encryption is enabled, sometimes I/O to an encrypted file
	 * has to be broken up to guarantee DUN contiguity.  Handle this by
	 * limiting the length of the mapping returned.
	 */
	map.m_len = fscrypt_limit_io_blocks(inode, map.m_lblk, map.m_len);

	/*
	 * We should never see delalloc or compressed extents here based on
	 * prior flushing and checks.
	 */
	if (WARN_ON_ONCE(map.m_pblk == COMPRESS_ADDR))
		return -EINVAL;

	if (map.m_flags & F2FS_MAP_MAPPED) {
		if (WARN_ON_ONCE(map.m_pblk == NEW_ADDR))
			return -EINVAL;

		iomap->length = blks_to_bytes(inode, map.m_len);
		iomap->type = IOMAP_MAPPED;
		iomap->flags |= IOMAP_F_MERGED;
		iomap->bdev = map.m_bdev;
		iomap->addr = blks_to_bytes(inode, map.m_pblk);
	} else {
		if (flags & IOMAP_WRITE)
			return -ENOTBLK;

		if (map.m_pblk == NULL_ADDR) {
			iomap->length = blks_to_bytes(inode, next_pgofs) -
								iomap->offset;
			iomap->type = IOMAP_HOLE;
		} else if (map.m_pblk == NEW_ADDR) {
			iomap->length = blks_to_bytes(inode, map.m_len);
			iomap->type = IOMAP_UNWRITTEN;
		} else {
			f2fs_bug_on(F2FS_I_SB(inode), 1);
		}
		iomap->addr = IOMAP_NULL_ADDR;
	}

	if (map.m_flags & F2FS_MAP_NEW)
		iomap->flags |= IOMAP_F_NEW;
	if ((inode->i_state & I_DIRTY_DATASYNC) ||
	    offset + length > i_size_read(inode))
		iomap->flags |= IOMAP_F_DIRTY;

	return 0;
}

const struct iomap_ops f2fs_iomap_ops = {
	.iomap_begin	= f2fs_iomap_begin,
};<|MERGE_RESOLUTION|>--- conflicted
+++ resolved
@@ -2688,11 +2688,7 @@
 
 	/* Use COW inode to make dnode_of_data for atomic write */
 	atomic_commit = f2fs_is_atomic_file(inode) &&
-<<<<<<< HEAD
 				page_private_atomic(folio_page(folio, 0));
-=======
-				page_private_atomic(fio->page);
->>>>>>> 63a57420
 	if (atomic_commit)
 		set_new_dnode(&dn, F2FS_I(inode)->cow_inode, NULL, NULL, 0);
 	else
@@ -2793,11 +2789,7 @@
 	trace_f2fs_do_write_data_page(folio, OPU);
 	set_inode_flag(inode, FI_APPEND_WRITE);
 	if (atomic_commit)
-<<<<<<< HEAD
 		clear_page_private_atomic(folio_page(folio, 0));
-=======
-		clear_page_private_atomic(page);
->>>>>>> 63a57420
 out_writepage:
 	f2fs_put_dnode(&dn);
 out:
