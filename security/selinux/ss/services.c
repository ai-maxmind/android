--- conflicted
+++ resolved
@@ -2381,21 +2381,11 @@
 	}
 
 	if (c) {
-<<<<<<< HEAD
-		if (!c->sid[0]) {
-			rc = context_struct_to_sid(state, &c->context[0],
-						   &c->sid[0]);
-			if (rc)
-				goto out;
-		}
-		*out_sid = c->sid[0];
-=======
 		rc = ocontext_to_sid(sidtab, c, 0, out_sid);
 		if (rc == -ESTALE)
 			goto retry;
 		if (rc)
 			goto out;
->>>>>>> e8ef9403
 	} else {
 		*out_sid = SECINITSID_PORT;
 	}
@@ -2415,6 +2405,7 @@
 			 u64 subnet_prefix, u16 pkey_num, u32 *out_sid)
 {
 	struct policydb *policydb;
+	struct sidtab *sidtab;
 	struct ocontext *c;
 	int rc;
 
@@ -2423,6 +2414,7 @@
 retry:
 	rc = 0;
 	policydb = &state->ss->policydb;
+	sidtab = state->ss->sidtab;
 
 	c = policydb->ocontexts[OCON_IBPKEY];
 	while (c) {
@@ -2435,22 +2427,11 @@
 	}
 
 	if (c) {
-<<<<<<< HEAD
-		if (!c->sid[0]) {
-			rc = context_struct_to_sid(state,
-						   &c->context[0],
-						   &c->sid[0]);
-			if (rc)
-				goto out;
-		}
-		*out_sid = c->sid[0];
-=======
 		rc = ocontext_to_sid(sidtab, c, 0, out_sid);
 		if (rc == -ESTALE)
 			goto retry;
 		if (rc)
 			goto out;
->>>>>>> e8ef9403
 	} else
 		*out_sid = SECINITSID_UNLABELED;
 
@@ -2492,21 +2473,11 @@
 	}
 
 	if (c) {
-<<<<<<< HEAD
-		if (!c->sid[0]) {
-			rc = context_struct_to_sid(state, &c->context[0],
-						   &c->sid[0]);
-			if (rc)
-				goto out;
-		}
-		*out_sid = c->sid[0];
-=======
 		rc = ocontext_to_sid(sidtab, c, 0, out_sid);
 		if (rc == -ESTALE)
 			goto retry;
 		if (rc)
 			goto out;
->>>>>>> e8ef9403
 	} else
 		*out_sid = SECINITSID_UNLABELED;
 
@@ -2543,25 +2514,11 @@
 	}
 
 	if (c) {
-<<<<<<< HEAD
-		if (!c->sid[0] || !c->sid[1]) {
-			rc = context_struct_to_sid(state, &c->context[0],
-						   &c->sid[0]);
-			if (rc)
-				goto out;
-			rc = context_struct_to_sid(state, &c->context[1],
-						   &c->sid[1]);
-			if (rc)
-				goto out;
-		}
-		*if_sid = c->sid[0];
-=======
 		rc = ocontext_to_sid(sidtab, c, 0, if_sid);
 		if (rc == -ESTALE)
 			goto retry;
 		if (rc)
 			goto out;
->>>>>>> e8ef9403
 	} else
 		*if_sid = SECINITSID_NETIF;
 
@@ -2597,6 +2554,7 @@
 		      u32 *out_sid)
 {
 	struct policydb *policydb;
+	struct sidtab *sidtab;
 	int rc;
 	struct ocontext *c;
 
@@ -2604,6 +2562,7 @@
 
 retry:
 	policydb = &state->ss->policydb;
+	sidtab = state->ss->sidtab;
 
 	switch (domain) {
 	case AF_INET: {
@@ -2644,22 +2603,11 @@
 	}
 
 	if (c) {
-<<<<<<< HEAD
-		if (!c->sid[0]) {
-			rc = context_struct_to_sid(state,
-						   &c->context[0],
-						   &c->sid[0]);
-			if (rc)
-				goto out;
-		}
-		*out_sid = c->sid[0];
-=======
 		rc = ocontext_to_sid(sidtab, c, 0, out_sid);
 		if (rc == -ESTALE)
 			goto retry;
 		if (rc)
 			goto out;
->>>>>>> e8ef9403
 	} else {
 		*out_sid = SECINITSID_NODE;
 	}
@@ -2818,6 +2766,7 @@
 				       u32 *sid)
 {
 	struct policydb *policydb = &state->ss->policydb;
+	struct sidtab *sidtab = state->ss->sidtab;
 	int len;
 	u16 sclass;
 	struct genfs *genfs;
@@ -2847,17 +2796,7 @@
 	}
 
 	if (!c)
-<<<<<<< HEAD
-		goto out;
-
-	if (!c->sid[0]) {
-		rc = context_struct_to_sid(state, &c->context[0], &c->sid[0]);
-		if (rc)
-			goto out;
-	}
-=======
 		return -ENOENT;
->>>>>>> e8ef9403
 
 	return ocontext_to_sid(sidtab, c, 0, sid);
 }
@@ -2915,21 +2854,11 @@
 
 	if (c) {
 		sbsec->behavior = c->v.behavior;
-<<<<<<< HEAD
-		if (!c->sid[0]) {
-			rc = context_struct_to_sid(state, &c->context[0],
-						   &c->sid[0]);
-			if (rc)
-				goto out;
-		}
-		sbsec->sid = c->sid[0];
-=======
 		rc = ocontext_to_sid(sidtab, c, 0, &sbsec->sid);
 		if (rc == -ESTALE)
 			goto retry;
 		if (rc)
 			goto out;
->>>>>>> e8ef9403
 	} else {
 		rc = __security_genfs_sid(state, fstype, "/", SECCLASS_DIR,
 					  &sbsec->sid);
