--- conflicted
+++ resolved
@@ -4650,11 +4650,7 @@
 
 /* Functions used for device addresses handling */
 static inline void
-<<<<<<< HEAD
-__dev_addr_set(struct net_device *dev, const u8 *addr, size_t len)
-=======
 __dev_addr_set(struct net_device *dev, const void *addr, size_t len)
->>>>>>> df0cc57e
 {
 	memcpy(dev->dev_addr, addr, len);
 }
@@ -4666,11 +4662,7 @@
 
 static inline void
 dev_addr_mod(struct net_device *dev, unsigned int offset,
-<<<<<<< HEAD
-	     const u8 *addr, size_t len)
-=======
 	     const void *addr, size_t len)
->>>>>>> df0cc57e
 {
 	memcpy(&dev->dev_addr[offset], addr, len);
 }
