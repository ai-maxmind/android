--- conflicted
+++ resolved
@@ -274,8 +274,6 @@
       ]
     },
     {
-<<<<<<< HEAD
-=======
       "name": "CtsIncrementalInstallHostTestCases",
       "options": [
         {
@@ -287,7 +285,6 @@
       ]
     },
     {
->>>>>>> f4053f5b
       "name": "CtsLibcoreLegacy22TestCases",
       "options": [
         {
