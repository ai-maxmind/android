--- conflicted
+++ resolved
@@ -11,22 +11,15 @@
 #include <linux/bug.h>
 #include <linux/restart_block.h>
 
-<<<<<<< HEAD
-#ifdef CONFIG_THREAD_INFO_IN_TASK
-=======
 struct timespec;
 struct compat_timespec;
 
-#ifdef CONFIG_THREAD_INFO_IN_TASK
-#define current_thread_info() ((struct thread_info *)current)
-#endif
-
->>>>>>> 45c34766
 /*
  * For CONFIG_THREAD_INFO_IN_TASK kernels we need <asm/current.h> for the
  * definition of current, but for !CONFIG_THREAD_INFO_IN_TASK kernels,
  * including <asm/current.h> can cause a circular dependency on some platforms.
  */
+#ifdef CONFIG_THREAD_INFO_IN_TASK
 #include <asm/current.h>
 #define current_thread_info() ((struct thread_info *)current)
 #endif
