/* SPDX-License-Identifier: GPL-2.0 */
#ifndef _LINUX_RMAP_H
#define _LINUX_RMAP_H
/*
 * Declarations for Reverse Mapping functions in mm/rmap.c
 */

#include <linux/list.h>
#include <linux/slab.h>
#include <linux/mm.h>
#include <linux/rwsem.h>
#include <linux/memcontrol.h>
#include <linux/highmem.h>
#include <linux/pagemap.h>
#include <linux/memremap.h>

<<<<<<< HEAD
extern bool isolate_lru_page(struct page *page);
extern void putback_lru_page(struct page *page);
=======
#undef CREATE_TRACE_POINTS
#include <trace/hooks/mm.h>
>>>>>>> 071d0e62

/*
 * The anon_vma heads a list of private "related" vmas, to scan if
 * an anonymous page pointing to this anon_vma needs to be unmapped:
 * the vmas on the list will be related by forking, or by splitting.
 *
 * Since vmas come and go as they are split and merged (particularly
 * in mprotect), the mapping field of an anonymous page cannot point
 * directly to a vma: instead it points to an anon_vma, on whose list
 * the related vmas can be easily linked or unlinked.
 *
 * After unlinking the last vma on the list, we must garbage collect
 * the anon_vma object itself: we're guaranteed no page can be
 * pointing to this anon_vma once its vma list is empty.
 */
struct anon_vma {
	struct anon_vma *root;		/* Root of this anon_vma tree */
	struct rw_semaphore rwsem;	/* W: modification, R: walking the list */
	/*
	 * The refcount is taken on an anon_vma when there is no
	 * guarantee that the vma of page tables will exist for
	 * the duration of the operation. A caller that takes
	 * the reference is responsible for clearing up the
	 * anon_vma if they are the last user on release
	 */
	atomic_t refcount;

	/*
	 * Count of child anon_vmas. Equals to the count of all anon_vmas that
	 * have ->parent pointing to this one, including itself.
	 *
	 * This counter is used for making decision about reusing anon_vma
	 * instead of forking new one. See comments in function anon_vma_clone.
	 */
	unsigned long num_children;
	/* Count of VMAs whose ->anon_vma pointer points to this object. */
	unsigned long num_active_vmas;

	struct anon_vma *parent;	/* Parent of this anon_vma */

	/*
	 * NOTE: the LSB of the rb_root.rb_node is set by
	 * mm_take_all_locks() _after_ taking the above lock. So the
	 * rb_root must only be read/written after taking the above lock
	 * to be sure to see a valid next pointer. The LSB bit itself
	 * is serialized by a system wide lock only visible to
	 * mm_take_all_locks() (mm_all_locks_mutex).
	 */

	/* Interval tree of private "related" vmas */
	struct rb_root_cached rb_root;
};

/*
 * The copy-on-write semantics of fork mean that an anon_vma
 * can become associated with multiple processes. Furthermore,
 * each child process will have its own anon_vma, where new
 * pages for that process are instantiated.
 *
 * This structure allows us to find the anon_vmas associated
 * with a VMA, or the VMAs associated with an anon_vma.
 * The "same_vma" list contains the anon_vma_chains linking
 * all the anon_vmas associated with this VMA.
 * The "rb" field indexes on an interval tree the anon_vma_chains
 * which link all the VMAs associated with this anon_vma.
 */
struct anon_vma_chain {
	struct vm_area_struct *vma;
	struct anon_vma *anon_vma;
	struct list_head same_vma;   /* locked by mmap_lock & page_table_lock */
	struct rb_node rb;			/* locked by anon_vma->rwsem */
	unsigned long rb_subtree_last;
#ifdef CONFIG_DEBUG_VM_RB
	unsigned long cached_vma_start, cached_vma_last;
#endif
};

enum ttu_flags {
	TTU_SPLIT_HUGE_PMD	= 0x4,	/* split huge PMD if any */
	TTU_IGNORE_MLOCK	= 0x8,	/* ignore mlock */
	TTU_SYNC		= 0x10,	/* avoid racy checks with PVMW_SYNC */
	TTU_HWPOISON		= 0x20,	/* do convert pte to hwpoison entry */
	TTU_BATCH_FLUSH		= 0x40,	/* Batch TLB flushes where possible
					 * and caller guarantees they will
					 * do a final flush if necessary */
	TTU_RMAP_LOCKED		= 0x80,	/* do not grab rmap lock:
					 * caller holds it */
};

#ifdef CONFIG_MMU
static inline void get_anon_vma(struct anon_vma *anon_vma)
{
	atomic_inc(&anon_vma->refcount);
}

void __put_anon_vma(struct anon_vma *anon_vma);

static inline void put_anon_vma(struct anon_vma *anon_vma)
{
	if (atomic_dec_and_test(&anon_vma->refcount))
		__put_anon_vma(anon_vma);
}

static inline void anon_vma_lock_write(struct anon_vma *anon_vma)
{
	down_write(&anon_vma->root->rwsem);
}

static inline int anon_vma_trylock_write(struct anon_vma *anon_vma)
{
	return down_write_trylock(&anon_vma->root->rwsem);
}

static inline void anon_vma_unlock_write(struct anon_vma *anon_vma)
{
	up_write(&anon_vma->root->rwsem);
}

static inline void anon_vma_lock_read(struct anon_vma *anon_vma)
{
	down_read(&anon_vma->root->rwsem);
}

static inline int anon_vma_trylock_read(struct anon_vma *anon_vma)
{
	return down_read_trylock(&anon_vma->root->rwsem);
}

static inline void anon_vma_unlock_read(struct anon_vma *anon_vma)
{
	up_read(&anon_vma->root->rwsem);
}


/*
 * anon_vma helper functions.
 */
void anon_vma_init(void);	/* create anon_vma_cachep */
int  __anon_vma_prepare(struct vm_area_struct *);
void unlink_anon_vmas(struct vm_area_struct *);
int anon_vma_clone(struct vm_area_struct *, struct vm_area_struct *);
int anon_vma_fork(struct vm_area_struct *, struct vm_area_struct *);

static inline int anon_vma_prepare(struct vm_area_struct *vma)
{
	if (likely(vma->anon_vma))
		return 0;

	return __anon_vma_prepare(vma);
}

static inline void anon_vma_merge(struct vm_area_struct *vma,
				  struct vm_area_struct *next)
{
	VM_BUG_ON_VMA(vma->anon_vma != next->anon_vma, vma);
	unlink_anon_vmas(next);
}

struct anon_vma *folio_get_anon_vma(struct folio *folio);

/* RMAP flags, currently only relevant for some anon rmap operations. */
typedef int __bitwise rmap_t;

/*
 * No special request: A mapped anonymous (sub)page is possibly shared between
 * processes.
 */
#define RMAP_NONE		((__force rmap_t)0)

/* The anonymous (sub)page is exclusive to a single process. */
#define RMAP_EXCLUSIVE		((__force rmap_t)BIT(0))

/*
 * Internally, we're using an enum to specify the granularity. We make the
 * compiler emit specialized code for each granularity.
 */
enum rmap_level {
	RMAP_LEVEL_PTE = 0,
	RMAP_LEVEL_PMD,
};

static inline void __folio_rmap_sanity_checks(struct folio *folio,
		struct page *page, int nr_pages, enum rmap_level level)
{
	/* hugetlb folios are handled separately. */
	VM_WARN_ON_FOLIO(folio_test_hugetlb(folio), folio);

	/*
	 * TODO: we get driver-allocated folios that have nothing to do with
	 * the rmap using vm_insert_page(); therefore, we cannot assume that
	 * folio_test_large_rmappable() holds for large folios. We should
	 * handle any desired mapcount+stats accounting for these folios in
	 * VM_MIXEDMAP VMAs separately, and then sanity-check here that
	 * we really only get rmappable folios.
	 */

	VM_WARN_ON_ONCE(nr_pages <= 0);
	VM_WARN_ON_FOLIO(page_folio(page) != folio, folio);
	VM_WARN_ON_FOLIO(page_folio(page + nr_pages - 1) != folio, folio);

	switch (level) {
	case RMAP_LEVEL_PTE:
		break;
	case RMAP_LEVEL_PMD:
		/*
		 * We don't support folios larger than a single PMD yet. So
		 * when RMAP_LEVEL_PMD is set, we assume that we are creating
		 * a single "entire" mapping of the folio.
		 */
		VM_WARN_ON_FOLIO(folio_nr_pages(folio) != HPAGE_PMD_NR, folio);
		VM_WARN_ON_FOLIO(nr_pages != HPAGE_PMD_NR, folio);
		break;
	default:
		VM_WARN_ON_ONCE(true);
	}
}

/*
 * rmap interfaces called when adding or removing pte of page
 */
void folio_move_anon_rmap(struct folio *, struct vm_area_struct *);
void folio_add_anon_rmap_ptes(struct folio *, struct page *, int nr_pages,
		struct vm_area_struct *, unsigned long address, rmap_t flags);
#define folio_add_anon_rmap_pte(folio, page, vma, address, flags) \
	folio_add_anon_rmap_ptes(folio, page, 1, vma, address, flags)
void folio_add_anon_rmap_pmd(struct folio *, struct page *,
		struct vm_area_struct *, unsigned long address, rmap_t flags);
void folio_add_new_anon_rmap(struct folio *, struct vm_area_struct *,
		unsigned long address, rmap_t flags);
void folio_add_file_rmap_ptes(struct folio *, struct page *, int nr_pages,
		struct vm_area_struct *);
#define folio_add_file_rmap_pte(folio, page, vma) \
	folio_add_file_rmap_ptes(folio, page, 1, vma)
void folio_add_file_rmap_pmd(struct folio *, struct page *,
		struct vm_area_struct *);
void folio_remove_rmap_ptes(struct folio *, struct page *, int nr_pages,
		struct vm_area_struct *);
#define folio_remove_rmap_pte(folio, page, vma) \
	folio_remove_rmap_ptes(folio, page, 1, vma)
void folio_remove_rmap_pmd(struct folio *, struct page *,
		struct vm_area_struct *);

void hugetlb_add_anon_rmap(struct folio *, struct vm_area_struct *,
		unsigned long address, rmap_t flags);
void hugetlb_add_new_anon_rmap(struct folio *, struct vm_area_struct *,
		unsigned long address);

/* See folio_try_dup_anon_rmap_*() */
static inline int hugetlb_try_dup_anon_rmap(struct folio *folio,
		struct vm_area_struct *vma)
{
	VM_WARN_ON_FOLIO(!folio_test_hugetlb(folio), folio);
	VM_WARN_ON_FOLIO(!folio_test_anon(folio), folio);

	if (PageAnonExclusive(&folio->page)) {
		if (unlikely(folio_needs_cow_for_dma(vma, folio)))
			return -EBUSY;
		ClearPageAnonExclusive(&folio->page);
	}
	atomic_inc(&folio->_entire_mapcount);
	return 0;
}

/* See folio_try_share_anon_rmap_*() */
static inline int hugetlb_try_share_anon_rmap(struct folio *folio)
{
	VM_WARN_ON_FOLIO(!folio_test_hugetlb(folio), folio);
	VM_WARN_ON_FOLIO(!folio_test_anon(folio), folio);
	VM_WARN_ON_FOLIO(!PageAnonExclusive(&folio->page), folio);

	/* Paired with the memory barrier in try_grab_folio(). */
	if (IS_ENABLED(CONFIG_HAVE_FAST_GUP))
		smp_mb();

	if (unlikely(folio_maybe_dma_pinned(folio)))
		return -EBUSY;
	ClearPageAnonExclusive(&folio->page);

	/*
	 * This is conceptually a smp_wmb() paired with the smp_rmb() in
	 * gup_must_unshare().
	 */
	if (IS_ENABLED(CONFIG_HAVE_FAST_GUP))
		smp_mb__after_atomic();
	return 0;
}

static inline void hugetlb_add_file_rmap(struct folio *folio)
{
	VM_WARN_ON_FOLIO(!folio_test_hugetlb(folio), folio);
	VM_WARN_ON_FOLIO(folio_test_anon(folio), folio);

	atomic_inc(&folio->_entire_mapcount);
}

static inline void hugetlb_remove_rmap(struct folio *folio)
{
	VM_WARN_ON_FOLIO(!folio_test_hugetlb(folio), folio);

	atomic_dec(&folio->_entire_mapcount);
}

static __always_inline void __folio_dup_file_rmap(struct folio *folio,
		struct page *page, int nr_pages, enum rmap_level level)
{
	bool success = false;
	__folio_rmap_sanity_checks(folio, page, nr_pages, level);

	switch (level) {
	case RMAP_LEVEL_PTE:
		do {
			trace_android_vh_update_page_mapcount(page, true, false, NULL, &success);
			if (!success)
				atomic_inc(&page->_mapcount);
		} while (page++, --nr_pages > 0);
		break;
	case RMAP_LEVEL_PMD:
		atomic_inc(&folio->_entire_mapcount);
		break;
	}
}

/**
 * folio_dup_file_rmap_ptes - duplicate PTE mappings of a page range of a folio
 * @folio:	The folio to duplicate the mappings of
 * @page:	The first page to duplicate the mappings of
 * @nr_pages:	The number of pages of which the mapping will be duplicated
 *
 * The page range of the folio is defined by [page, page + nr_pages)
 *
 * The caller needs to hold the page table lock.
 */
static inline void folio_dup_file_rmap_ptes(struct folio *folio,
		struct page *page, int nr_pages)
{
	__folio_dup_file_rmap(folio, page, nr_pages, RMAP_LEVEL_PTE);
}
#define folio_dup_file_rmap_pte(folio, page) \
	folio_dup_file_rmap_ptes(folio, page, 1)

/**
 * folio_dup_file_rmap_pmd - duplicate a PMD mapping of a page range of a folio
 * @folio:	The folio to duplicate the mapping of
 * @page:	The first page to duplicate the mapping of
 *
 * The page range of the folio is defined by [page, page + HPAGE_PMD_NR)
 *
 * The caller needs to hold the page table lock.
 */
static inline void folio_dup_file_rmap_pmd(struct folio *folio,
		struct page *page)
{
#ifdef CONFIG_TRANSPARENT_HUGEPAGE
	__folio_dup_file_rmap(folio, page, HPAGE_PMD_NR, RMAP_LEVEL_PTE);
#else
	WARN_ON_ONCE(true);
#endif
}

static __always_inline int __folio_try_dup_anon_rmap(struct folio *folio,
		struct page *page, int nr_pages, struct vm_area_struct *src_vma,
		enum rmap_level level)
{
	bool maybe_pinned;
	int i;
	bool success = false;

	VM_WARN_ON_FOLIO(!folio_test_anon(folio), folio);
	__folio_rmap_sanity_checks(folio, page, nr_pages, level);

	/*
	 * If this folio may have been pinned by the parent process,
	 * don't allow to duplicate the mappings but instead require to e.g.,
	 * copy the subpage immediately for the child so that we'll always
	 * guarantee the pinned folio won't be randomly replaced in the
	 * future on write faults.
	 */
	maybe_pinned = likely(!folio_is_device_private(folio)) &&
		       unlikely(folio_needs_cow_for_dma(src_vma, folio));

	/*
	 * No need to check+clear for already shared PTEs/PMDs of the
	 * folio. But if any page is PageAnonExclusive, we must fallback to
	 * copying if the folio maybe pinned.
	 */
	switch (level) {
	case RMAP_LEVEL_PTE:
		if (unlikely(maybe_pinned)) {
			for (i = 0; i < nr_pages; i++)
				if (PageAnonExclusive(page + i))
					return -EBUSY;
		}
		do {
			if (PageAnonExclusive(page))
				ClearPageAnonExclusive(page);
			trace_android_vh_update_page_mapcount(page, true, false, NULL, &success);
			if (!success)
				atomic_inc(&page->_mapcount);
		} while (page++, --nr_pages > 0);
		break;
	case RMAP_LEVEL_PMD:
		if (PageAnonExclusive(page)) {
			if (unlikely(maybe_pinned))
				return -EBUSY;
			ClearPageAnonExclusive(page);
		}
		atomic_inc(&folio->_entire_mapcount);
		break;
	}
	return 0;
}

/**
 * folio_try_dup_anon_rmap_ptes - try duplicating PTE mappings of a page range
 *				  of a folio
 * @folio:	The folio to duplicate the mappings of
 * @page:	The first page to duplicate the mappings of
 * @nr_pages:	The number of pages of which the mapping will be duplicated
 * @src_vma:	The vm area from which the mappings are duplicated
 *
 * The page range of the folio is defined by [page, page + nr_pages)
 *
 * The caller needs to hold the page table lock and the
 * vma->vma_mm->write_protect_seq.
 *
 * Duplicating the mappings can only fail if the folio may be pinned; device
 * private folios cannot get pinned and consequently this function cannot fail
 * for them.
 *
 * If duplicating the mappings succeeded, the duplicated PTEs have to be R/O in
 * the parent and the child. They must *not* be writable after this call
 * succeeded.
 *
 * Returns 0 if duplicating the mappings succeeded. Returns -EBUSY otherwise.
 */
static inline int folio_try_dup_anon_rmap_ptes(struct folio *folio,
		struct page *page, int nr_pages, struct vm_area_struct *src_vma)
{
	return __folio_try_dup_anon_rmap(folio, page, nr_pages, src_vma,
					 RMAP_LEVEL_PTE);
}
#define folio_try_dup_anon_rmap_pte(folio, page, vma) \
	folio_try_dup_anon_rmap_ptes(folio, page, 1, vma)

/**
 * folio_try_dup_anon_rmap_pmd - try duplicating a PMD mapping of a page range
 *				 of a folio
 * @folio:	The folio to duplicate the mapping of
 * @page:	The first page to duplicate the mapping of
 * @src_vma:	The vm area from which the mapping is duplicated
 *
 * The page range of the folio is defined by [page, page + HPAGE_PMD_NR)
 *
 * The caller needs to hold the page table lock and the
 * vma->vma_mm->write_protect_seq.
 *
 * Duplicating the mapping can only fail if the folio may be pinned; device
 * private folios cannot get pinned and consequently this function cannot fail
 * for them.
 *
 * If duplicating the mapping succeeds, the duplicated PMD has to be R/O in
 * the parent and the child. They must *not* be writable after this call
 * succeeded.
 *
 * Returns 0 if duplicating the mapping succeeded. Returns -EBUSY otherwise.
 */
static inline int folio_try_dup_anon_rmap_pmd(struct folio *folio,
		struct page *page, struct vm_area_struct *src_vma)
{
#ifdef CONFIG_TRANSPARENT_HUGEPAGE
	return __folio_try_dup_anon_rmap(folio, page, HPAGE_PMD_NR, src_vma,
					 RMAP_LEVEL_PMD);
#else
	WARN_ON_ONCE(true);
	return -EBUSY;
#endif
}

static __always_inline int __folio_try_share_anon_rmap(struct folio *folio,
		struct page *page, int nr_pages, enum rmap_level level)
{
	VM_WARN_ON_FOLIO(!folio_test_anon(folio), folio);
	VM_WARN_ON_FOLIO(!PageAnonExclusive(page), folio);
	__folio_rmap_sanity_checks(folio, page, nr_pages, level);

	/* device private folios cannot get pinned via GUP. */
	if (unlikely(folio_is_device_private(folio))) {
		ClearPageAnonExclusive(page);
		return 0;
	}

	/*
	 * We have to make sure that when we clear PageAnonExclusive, that
	 * the page is not pinned and that concurrent GUP-fast won't succeed in
	 * concurrently pinning the page.
	 *
	 * Conceptually, PageAnonExclusive clearing consists of:
	 * (A1) Clear PTE
	 * (A2) Check if the page is pinned; back off if so.
	 * (A3) Clear PageAnonExclusive
	 * (A4) Restore PTE (optional, but certainly not writable)
	 *
	 * When clearing PageAnonExclusive, we cannot possibly map the page
	 * writable again, because anon pages that may be shared must never
	 * be writable. So in any case, if the PTE was writable it cannot
	 * be writable anymore afterwards and there would be a PTE change. Only
	 * if the PTE wasn't writable, there might not be a PTE change.
	 *
	 * Conceptually, GUP-fast pinning of an anon page consists of:
	 * (B1) Read the PTE
	 * (B2) FOLL_WRITE: check if the PTE is not writable; back off if so.
	 * (B3) Pin the mapped page
	 * (B4) Check if the PTE changed by re-reading it; back off if so.
	 * (B5) If the original PTE is not writable, check if
	 *	PageAnonExclusive is not set; back off if so.
	 *
	 * If the PTE was writable, we only have to make sure that GUP-fast
	 * observes a PTE change and properly backs off.
	 *
	 * If the PTE was not writable, we have to make sure that GUP-fast either
	 * detects a (temporary) PTE change or that PageAnonExclusive is cleared
	 * and properly backs off.
	 *
	 * Consequently, when clearing PageAnonExclusive(), we have to make
	 * sure that (A1), (A2)/(A3) and (A4) happen in the right memory
	 * order. In GUP-fast pinning code, we have to make sure that (B3),(B4)
	 * and (B5) happen in the right memory order.
	 *
	 * We assume that there might not be a memory barrier after
	 * clearing/invalidating the PTE (A1) and before restoring the PTE (A4),
	 * so we use explicit ones here.
	 */

	/* Paired with the memory barrier in try_grab_folio(). */
	if (IS_ENABLED(CONFIG_HAVE_FAST_GUP))
		smp_mb();

	if (unlikely(folio_maybe_dma_pinned(folio)))
		return -EBUSY;
	ClearPageAnonExclusive(page);

	/*
	 * This is conceptually a smp_wmb() paired with the smp_rmb() in
	 * gup_must_unshare().
	 */
	if (IS_ENABLED(CONFIG_HAVE_FAST_GUP))
		smp_mb__after_atomic();
	return 0;
}

/**
 * folio_try_share_anon_rmap_pte - try marking an exclusive anonymous page
 *				   mapped by a PTE possibly shared to prepare
 *				   for KSM or temporary unmapping
 * @folio:	The folio to share a mapping of
 * @page:	The mapped exclusive page
 *
 * The caller needs to hold the page table lock and has to have the page table
 * entries cleared/invalidated.
 *
 * This is similar to folio_try_dup_anon_rmap_pte(), however, not used during
 * fork() to duplicate mappings, but instead to prepare for KSM or temporarily
 * unmapping parts of a folio (swap, migration) via folio_remove_rmap_pte().
 *
 * Marking the mapped page shared can only fail if the folio maybe pinned;
 * device private folios cannot get pinned and consequently this function cannot
 * fail.
 *
 * Returns 0 if marking the mapped page possibly shared succeeded. Returns
 * -EBUSY otherwise.
 */
static inline int folio_try_share_anon_rmap_pte(struct folio *folio,
		struct page *page)
{
	return __folio_try_share_anon_rmap(folio, page, 1, RMAP_LEVEL_PTE);
}

/**
 * folio_try_share_anon_rmap_pmd - try marking an exclusive anonymous page
 *				   range mapped by a PMD possibly shared to
 *				   prepare for temporary unmapping
 * @folio:	The folio to share the mapping of
 * @page:	The first page to share the mapping of
 *
 * The page range of the folio is defined by [page, page + HPAGE_PMD_NR)
 *
 * The caller needs to hold the page table lock and has to have the page table
 * entries cleared/invalidated.
 *
 * This is similar to folio_try_dup_anon_rmap_pmd(), however, not used during
 * fork() to duplicate a mapping, but instead to prepare for temporarily
 * unmapping parts of a folio (swap, migration) via folio_remove_rmap_pmd().
 *
 * Marking the mapped pages shared can only fail if the folio maybe pinned;
 * device private folios cannot get pinned and consequently this function cannot
 * fail.
 *
 * Returns 0 if marking the mapped pages possibly shared succeeded. Returns
 * -EBUSY otherwise.
 */
static inline int folio_try_share_anon_rmap_pmd(struct folio *folio,
		struct page *page)
{
#ifdef CONFIG_TRANSPARENT_HUGEPAGE
	return __folio_try_share_anon_rmap(folio, page, HPAGE_PMD_NR,
					   RMAP_LEVEL_PMD);
#else
	WARN_ON_ONCE(true);
	return -EBUSY;
#endif
}

/*
 * Called from mm/vmscan.c to handle paging out
 */
int folio_referenced(struct folio *, int is_locked,
			struct mem_cgroup *memcg, unsigned long *vm_flags);

void try_to_migrate(struct folio *folio, enum ttu_flags flags);
void try_to_unmap(struct folio *, enum ttu_flags flags);

int make_device_exclusive_range(struct mm_struct *mm, unsigned long start,
				unsigned long end, struct page **pages,
				void *arg);

/* Avoid racy checks */
#define PVMW_SYNC		(1 << 0)
/* Look for migration entries rather than present PTEs */
#define PVMW_MIGRATION		(1 << 1)

struct page_vma_mapped_walk {
	unsigned long pfn;
	unsigned long nr_pages;
	pgoff_t pgoff;
	struct vm_area_struct *vma;
	unsigned long address;
	pmd_t *pmd;
	pte_t *pte;
	spinlock_t *ptl;
	unsigned int flags;
};

#define DEFINE_PAGE_VMA_WALK(name, _page, _vma, _address, _flags)	\
	struct page_vma_mapped_walk name = {				\
		.pfn = page_to_pfn(_page),				\
		.nr_pages = compound_nr(_page),				\
		.pgoff = page_to_pgoff(_page),				\
		.vma = _vma,						\
		.address = _address,					\
		.flags = _flags,					\
	}

#define DEFINE_FOLIO_VMA_WALK(name, _folio, _vma, _address, _flags)	\
	struct page_vma_mapped_walk name = {				\
		.pfn = folio_pfn(_folio),				\
		.nr_pages = folio_nr_pages(_folio),			\
		.pgoff = folio_pgoff(_folio),				\
		.vma = _vma,						\
		.address = _address,					\
		.flags = _flags,					\
	}

static inline void page_vma_mapped_walk_done(struct page_vma_mapped_walk *pvmw)
{
	/* HugeTLB pte is set to the relevant page table entry without pte_mapped. */
	if (pvmw->pte && !is_vm_hugetlb_page(pvmw->vma))
		pte_unmap(pvmw->pte);
	if (pvmw->ptl)
		spin_unlock(pvmw->ptl);
}

bool page_vma_mapped_walk(struct page_vma_mapped_walk *pvmw);

/*
 * Used by swapoff to help locate where page is expected in vma.
 */
unsigned long page_address_in_vma(struct page *, struct vm_area_struct *);

/*
 * Cleans the PTEs of shared mappings.
 * (and since clean PTEs should also be readonly, write protects them too)
 *
 * returns the number of cleaned PTEs.
 */
int folio_mkclean(struct folio *);

int pfn_mkclean_range(unsigned long pfn, unsigned long nr_pages, pgoff_t pgoff,
		      struct vm_area_struct *vma);

void remove_migration_ptes(struct folio *src, struct folio *dst, bool locked);

int page_mapped_in_vma(struct page *page, struct vm_area_struct *vma);

/*
 * rmap_walk_control: To control rmap traversing for specific needs
 *
 * arg: passed to rmap_one() and invalid_vma()
 * try_lock: bail out if the rmap lock is contended
 * contended: indicate the rmap traversal bailed out due to lock contention
 * rmap_one: executed on each vma where page is mapped
 * done: for checking traversing termination condition
 * anon_lock: for getting anon_lock by optimized way rather than default
 * invalid_vma: for skipping uninterested vma
 */
struct rmap_walk_control {
	void *arg;
	bool try_lock;
	bool contended;
	/*
	 * Return false if page table scanning in rmap_walk should be stopped.
	 * Otherwise, return true.
	 */
	bool (*rmap_one)(struct folio *folio, struct vm_area_struct *vma,
					unsigned long addr, void *arg);
	int (*done)(struct folio *folio);
	struct anon_vma *(*anon_lock)(struct folio *folio,
				      struct rmap_walk_control *rwc);
	bool (*invalid_vma)(struct vm_area_struct *vma, void *arg);
};

void rmap_walk(struct folio *folio, struct rmap_walk_control *rwc);
void rmap_walk_locked(struct folio *folio, struct rmap_walk_control *rwc);
struct anon_vma *folio_lock_anon_vma_read(struct folio *folio,
					  struct rmap_walk_control *rwc);

#else	/* !CONFIG_MMU */

#define anon_vma_init()		do {} while (0)
#define anon_vma_prepare(vma)	(0)

static inline int folio_referenced(struct folio *folio, int is_locked,
				  struct mem_cgroup *memcg,
				  unsigned long *vm_flags)
{
	*vm_flags = 0;
	return 0;
}

static inline void try_to_unmap(struct folio *folio, enum ttu_flags flags)
{
}

static inline int folio_mkclean(struct folio *folio)
{
	return 0;
}
#endif	/* CONFIG_MMU */

static inline int page_mkclean(struct page *page)
{
	return folio_mkclean(page_folio(page));
}
#endif	/* _LINUX_RMAP_H */<|MERGE_RESOLUTION|>--- conflicted
+++ resolved
@@ -14,13 +14,11 @@
 #include <linux/pagemap.h>
 #include <linux/memremap.h>
 
-<<<<<<< HEAD
+#undef CREATE_TRACE_POINTS
+#include <trace/hooks/mm.h>
+
 extern bool isolate_lru_page(struct page *page);
 extern void putback_lru_page(struct page *page);
-=======
-#undef CREATE_TRACE_POINTS
-#include <trace/hooks/mm.h>
->>>>>>> 071d0e62
 
 /*
  * The anon_vma heads a list of private "related" vmas, to scan if
