/* SPDX-License-Identifier: ((GPL-2.0 WITH Linux-syscall-note) OR BSD-2-Clause) */
/*
    This file defines the kernel interface of FUSE
    Copyright (C) 2001-2008  Miklos Szeredi <miklos@szeredi.hu>

    This program can be distributed under the terms of the GNU GPL.
    See the file COPYING.

    This -- and only this -- header file may also be distributed under
    the terms of the BSD Licence as follows:

    Copyright (C) 2001-2007 Miklos Szeredi. All rights reserved.

    Redistribution and use in source and binary forms, with or without
    modification, are permitted provided that the following conditions
    are met:
    1. Redistributions of source code must retain the above copyright
       notice, this list of conditions and the following disclaimer.
    2. Redistributions in binary form must reproduce the above copyright
       notice, this list of conditions and the following disclaimer in the
       documentation and/or other materials provided with the distribution.

    THIS SOFTWARE IS PROVIDED BY AUTHOR AND CONTRIBUTORS ``AS IS'' AND
    ANY EXPRESS OR IMPLIED WARRANTIES, INCLUDING, BUT NOT LIMITED TO, THE
    IMPLIED WARRANTIES OF MERCHANTABILITY AND FITNESS FOR A PARTICULAR PURPOSE
    ARE DISCLAIMED.  IN NO EVENT SHALL AUTHOR OR CONTRIBUTORS BE LIABLE
    FOR ANY DIRECT, INDIRECT, INCIDENTAL, SPECIAL, EXEMPLARY, OR CONSEQUENTIAL
    DAMAGES (INCLUDING, BUT NOT LIMITED TO, PROCUREMENT OF SUBSTITUTE GOODS
    OR SERVICES; LOSS OF USE, DATA, OR PROFITS; OR BUSINESS INTERRUPTION)
    HOWEVER CAUSED AND ON ANY THEORY OF LIABILITY, WHETHER IN CONTRACT, STRICT
    LIABILITY, OR TORT (INCLUDING NEGLIGENCE OR OTHERWISE) ARISING IN ANY WAY
    OUT OF THE USE OF THIS SOFTWARE, EVEN IF ADVISED OF THE POSSIBILITY OF
    SUCH DAMAGE.
*/

/*
 * This file defines the kernel interface of FUSE
 *
 * Protocol changelog:
 *
 * 7.1:
 *  - add the following messages:
 *      FUSE_SETATTR, FUSE_SYMLINK, FUSE_MKNOD, FUSE_MKDIR, FUSE_UNLINK,
 *      FUSE_RMDIR, FUSE_RENAME, FUSE_LINK, FUSE_OPEN, FUSE_READ, FUSE_WRITE,
 *      FUSE_RELEASE, FUSE_FSYNC, FUSE_FLUSH, FUSE_SETXATTR, FUSE_GETXATTR,
 *      FUSE_LISTXATTR, FUSE_REMOVEXATTR, FUSE_OPENDIR, FUSE_READDIR,
 *      FUSE_RELEASEDIR
 *  - add padding to messages to accommodate 32-bit servers on 64-bit kernels
 *
 * 7.2:
 *  - add FOPEN_DIRECT_IO and FOPEN_KEEP_CACHE flags
 *  - add FUSE_FSYNCDIR message
 *
 * 7.3:
 *  - add FUSE_ACCESS message
 *  - add FUSE_CREATE message
 *  - add filehandle to fuse_setattr_in
 *
 * 7.4:
 *  - add frsize to fuse_kstatfs
 *  - clean up request size limit checking
 *
 * 7.5:
 *  - add flags and max_write to fuse_init_out
 *
 * 7.6:
 *  - add max_readahead to fuse_init_in and fuse_init_out
 *
 * 7.7:
 *  - add FUSE_INTERRUPT message
 *  - add POSIX file lock support
 *
 * 7.8:
 *  - add lock_owner and flags fields to fuse_release_in
 *  - add FUSE_BMAP message
 *  - add FUSE_DESTROY message
 *
 * 7.9:
 *  - new fuse_getattr_in input argument of GETATTR
 *  - add lk_flags in fuse_lk_in
 *  - add lock_owner field to fuse_setattr_in, fuse_read_in and fuse_write_in
 *  - add blksize field to fuse_attr
 *  - add file flags field to fuse_read_in and fuse_write_in
 *  - Add ATIME_NOW and MTIME_NOW flags to fuse_setattr_in
 *
 * 7.10
 *  - add nonseekable open flag
 *
 * 7.11
 *  - add IOCTL message
 *  - add unsolicited notification support
 *  - add POLL message and NOTIFY_POLL notification
 *
 * 7.12
 *  - add umask flag to input argument of create, mknod and mkdir
 *  - add notification messages for invalidation of inodes and
 *    directory entries
 *
 * 7.13
 *  - make max number of background requests and congestion threshold
 *    tunables
 *
 * 7.14
 *  - add splice support to fuse device
 *
 * 7.15
 *  - add store notify
 *  - add retrieve notify
 *
 * 7.16
 *  - add BATCH_FORGET request
 *  - FUSE_IOCTL_UNRESTRICTED shall now return with array of 'struct
 *    fuse_ioctl_iovec' instead of ambiguous 'struct iovec'
 *  - add FUSE_IOCTL_32BIT flag
 *
 * 7.17
 *  - add FUSE_FLOCK_LOCKS and FUSE_RELEASE_FLOCK_UNLOCK
 *
 * 7.18
 *  - add FUSE_IOCTL_DIR flag
 *  - add FUSE_NOTIFY_DELETE
 *
 * 7.19
 *  - add FUSE_FALLOCATE
 *
 * 7.20
 *  - add FUSE_AUTO_INVAL_DATA
 *
 * 7.21
 *  - add FUSE_READDIRPLUS
 *  - send the requested events in POLL request
 *
 * 7.22
 *  - add FUSE_ASYNC_DIO
 *
 * 7.23
 *  - add FUSE_WRITEBACK_CACHE
 *  - add time_gran to fuse_init_out
 *  - add reserved space to fuse_init_out
 *  - add FATTR_CTIME
 *  - add ctime and ctimensec to fuse_setattr_in
 *  - add FUSE_RENAME2 request
 *  - add FUSE_NO_OPEN_SUPPORT flag
 *
 *  7.24
 *  - add FUSE_LSEEK for SEEK_HOLE and SEEK_DATA support
 *
 *  7.25
 *  - add FUSE_PARALLEL_DIROPS
 *
 *  7.26
 *  - add FUSE_HANDLE_KILLPRIV
 *  - add FUSE_POSIX_ACL
 *
 *  7.27
 *  - add FUSE_ABORT_ERROR
 *
 *  7.28
 *  - add FUSE_COPY_FILE_RANGE
 *  - add FOPEN_CACHE_DIR
 *  - add FUSE_MAX_PAGES, add max_pages to init_out
 *  - add FUSE_CACHE_SYMLINKS
 *
 *  7.29
 *  - add FUSE_NO_OPENDIR_SUPPORT flag
 *
 *  7.30
 *  - add FUSE_EXPLICIT_INVAL_DATA
 *  - add FUSE_IOCTL_COMPAT_X32
 *
 *  7.31
 *  - add FUSE_WRITE_KILL_PRIV flag
 *  - add FUSE_SETUPMAPPING and FUSE_REMOVEMAPPING
 *  - add map_alignment to fuse_init_out, add FUSE_MAP_ALIGNMENT flag
 *
 *  7.32
 *  - add flags to fuse_attr, add FUSE_ATTR_SUBMOUNT, add FUSE_SUBMOUNTS
 *
 *  7.33
 *  - add FUSE_HANDLE_KILLPRIV_V2, FUSE_WRITE_KILL_SUIDGID, FATTR_KILL_SUIDGID
 *  - add FUSE_OPEN_KILL_SUIDGID
 *  - extend fuse_setxattr_in, add FUSE_SETXATTR_EXT
 *  - add FUSE_SETXATTR_ACL_KILL_SGID
 *
 *  7.34
 *  - add FUSE_SYNCFS
 */

#ifndef _LINUX_FUSE_H
#define _LINUX_FUSE_H

#ifdef __KERNEL__
#include <linux/types.h>
#else
#include <stdint.h>
#endif

/*
 * Version negotiation:
 *
 * Both the kernel and userspace send the version they support in the
 * INIT request and reply respectively.
 *
 * If the major versions match then both shall use the smallest
 * of the two minor versions for communication.
 *
 * If the kernel supports a larger major version, then userspace shall
 * reply with the major version it supports, ignore the rest of the
 * INIT message and expect a new INIT message from the kernel with a
 * matching major version.
 *
 * If the library supports a larger major version, then it shall fall
 * back to the major protocol version sent by the kernel for
 * communication and reply with that major version (and an arbitrary
 * supported minor version).
 */

/** Version number of this interface */
#define FUSE_KERNEL_VERSION 7

/** Minor version number of this interface */
#define FUSE_KERNEL_MINOR_VERSION 34

/** The node ID of the root inode */
#define FUSE_ROOT_ID 1

/* Make sure all structures are padded to 64bit boundary, so 32bit
   userspace works under 64bit kernels */

struct fuse_attr {
	uint64_t	ino;
	uint64_t	size;
	uint64_t	blocks;
	uint64_t	atime;
	uint64_t	mtime;
	uint64_t	ctime;
	uint32_t	atimensec;
	uint32_t	mtimensec;
	uint32_t	ctimensec;
	uint32_t	mode;
	uint32_t	nlink;
	uint32_t	uid;
	uint32_t	gid;
	uint32_t	rdev;
	uint32_t	blksize;
	uint32_t	flags;
};

struct fuse_kstatfs {
	uint64_t	blocks;
	uint64_t	bfree;
	uint64_t	bavail;
	uint64_t	files;
	uint64_t	ffree;
	uint32_t	bsize;
	uint32_t	namelen;
	uint32_t	frsize;
	uint32_t	padding;
	uint32_t	spare[6];
};

struct fuse_file_lock {
	uint64_t	start;
	uint64_t	end;
	uint32_t	type;
	uint32_t	pid; /* tgid */
};

/**
 * Bitmasks for fuse_setattr_in.valid
 */
#define FATTR_MODE	(1 << 0)
#define FATTR_UID	(1 << 1)
#define FATTR_GID	(1 << 2)
#define FATTR_SIZE	(1 << 3)
#define FATTR_ATIME	(1 << 4)
#define FATTR_MTIME	(1 << 5)
#define FATTR_FH	(1 << 6)
#define FATTR_ATIME_NOW	(1 << 7)
#define FATTR_MTIME_NOW	(1 << 8)
#define FATTR_LOCKOWNER	(1 << 9)
#define FATTR_CTIME	(1 << 10)
#define FATTR_KILL_SUIDGID	(1 << 11)

/**
 * Flags returned by the OPEN request
 *
 * FOPEN_DIRECT_IO: bypass page cache for this open file
 * FOPEN_KEEP_CACHE: don't invalidate the data cache on open
 * FOPEN_NONSEEKABLE: the file is not seekable
 * FOPEN_CACHE_DIR: allow caching this directory
 * FOPEN_STREAM: the file is stream-like (no file position at all)
 */
#define FOPEN_DIRECT_IO		(1 << 0)
#define FOPEN_KEEP_CACHE	(1 << 1)
#define FOPEN_NONSEEKABLE	(1 << 2)
#define FOPEN_CACHE_DIR		(1 << 3)
#define FOPEN_STREAM		(1 << 4)

/**
 * INIT request/reply flags
 *
 * FUSE_ASYNC_READ: asynchronous read requests
 * FUSE_POSIX_LOCKS: remote locking for POSIX file locks
 * FUSE_FILE_OPS: kernel sends file handle for fstat, etc... (not yet supported)
 * FUSE_ATOMIC_O_TRUNC: handles the O_TRUNC open flag in the filesystem
 * FUSE_EXPORT_SUPPORT: filesystem handles lookups of "." and ".."
 * FUSE_BIG_WRITES: filesystem can handle write size larger than 4kB
 * FUSE_DONT_MASK: don't apply umask to file mode on create operations
 * FUSE_SPLICE_WRITE: kernel supports splice write on the device
 * FUSE_SPLICE_MOVE: kernel supports splice move on the device
 * FUSE_SPLICE_READ: kernel supports splice read on the device
 * FUSE_FLOCK_LOCKS: remote locking for BSD style file locks
 * FUSE_HAS_IOCTL_DIR: kernel supports ioctl on directories
 * FUSE_AUTO_INVAL_DATA: automatically invalidate cached pages
 * FUSE_DO_READDIRPLUS: do READDIRPLUS (READDIR+LOOKUP in one)
 * FUSE_READDIRPLUS_AUTO: adaptive readdirplus
 * FUSE_ASYNC_DIO: asynchronous direct I/O submission
 * FUSE_WRITEBACK_CACHE: use writeback cache for buffered writes
 * FUSE_NO_OPEN_SUPPORT: kernel supports zero-message opens
 * FUSE_PARALLEL_DIROPS: allow parallel lookups and readdir
 * FUSE_HANDLE_KILLPRIV: fs handles killing suid/sgid/cap on write/chown/trunc
 * FUSE_POSIX_ACL: filesystem supports posix acls
 * FUSE_ABORT_ERROR: reading the device after abort returns ECONNABORTED
 * FUSE_MAX_PAGES: init_out.max_pages contains the max number of req pages
 * FUSE_CACHE_SYMLINKS: cache READLINK responses
 * FUSE_NO_OPENDIR_SUPPORT: kernel supports zero-message opendir
 * FUSE_EXPLICIT_INVAL_DATA: only invalidate cached pages on explicit request
 * FUSE_MAP_ALIGNMENT: init_out.map_alignment contains log2(byte alignment) for
 *		       foffset and moffset fields in struct
 *		       fuse_setupmapping_out and fuse_removemapping_one.
 * FUSE_SUBMOUNTS: kernel supports auto-mounting directory submounts
 * FUSE_HANDLE_KILLPRIV_V2: fs kills suid/sgid/cap on write/chown/trunc.
 *			Upon write/truncate suid/sgid is only killed if caller
 *			does not have CAP_FSETID. Additionally upon
 *			write/truncate sgid is killed only if file has group
 *			execute permission. (Same as Linux VFS behavior).
 * FUSE_SETXATTR_EXT:	Server supports extended struct fuse_setxattr_in
 */
#define FUSE_ASYNC_READ		(1 << 0)
#define FUSE_POSIX_LOCKS	(1 << 1)
#define FUSE_FILE_OPS		(1 << 2)
#define FUSE_ATOMIC_O_TRUNC	(1 << 3)
#define FUSE_EXPORT_SUPPORT	(1 << 4)
#define FUSE_BIG_WRITES		(1 << 5)
#define FUSE_DONT_MASK		(1 << 6)
#define FUSE_SPLICE_WRITE	(1 << 7)
#define FUSE_SPLICE_MOVE	(1 << 8)
#define FUSE_SPLICE_READ	(1 << 9)
#define FUSE_FLOCK_LOCKS	(1 << 10)
#define FUSE_HAS_IOCTL_DIR	(1 << 11)
#define FUSE_AUTO_INVAL_DATA	(1 << 12)
#define FUSE_DO_READDIRPLUS	(1 << 13)
#define FUSE_READDIRPLUS_AUTO	(1 << 14)
#define FUSE_ASYNC_DIO		(1 << 15)
#define FUSE_WRITEBACK_CACHE	(1 << 16)
#define FUSE_NO_OPEN_SUPPORT	(1 << 17)
#define FUSE_PARALLEL_DIROPS    (1 << 18)
#define FUSE_HANDLE_KILLPRIV	(1 << 19)
#define FUSE_POSIX_ACL		(1 << 20)
#define FUSE_ABORT_ERROR	(1 << 21)
#define FUSE_MAX_PAGES		(1 << 22)
#define FUSE_CACHE_SYMLINKS	(1 << 23)
#define FUSE_NO_OPENDIR_SUPPORT (1 << 24)
#define FUSE_EXPLICIT_INVAL_DATA (1 << 25)
#define FUSE_MAP_ALIGNMENT	(1 << 26)
#define FUSE_SUBMOUNTS		(1 << 27)
#define FUSE_HANDLE_KILLPRIV_V2	(1 << 28)
#define FUSE_SETXATTR_EXT	(1 << 29)
#define FUSE_PASSTHROUGH	(1 << 31)

/**
 * CUSE INIT request/reply flags
 *
 * CUSE_UNRESTRICTED_IOCTL:  use unrestricted ioctl
 */
#define CUSE_UNRESTRICTED_IOCTL	(1 << 0)

/**
 * Release flags
 */
#define FUSE_RELEASE_FLUSH	(1 << 0)
#define FUSE_RELEASE_FLOCK_UNLOCK	(1 << 1)

/**
 * Getattr flags
 */
#define FUSE_GETATTR_FH		(1 << 0)

/**
 * Lock flags
 */
#define FUSE_LK_FLOCK		(1 << 0)

/**
 * WRITE flags
 *
 * FUSE_WRITE_CACHE: delayed write from page cache, file handle is guessed
 * FUSE_WRITE_LOCKOWNER: lock_owner field is valid
 * FUSE_WRITE_KILL_SUIDGID: kill suid and sgid bits
 */
#define FUSE_WRITE_CACHE	(1 << 0)
#define FUSE_WRITE_LOCKOWNER	(1 << 1)
#define FUSE_WRITE_KILL_SUIDGID (1 << 2)

/* Obsolete alias; this flag implies killing suid/sgid only. */
#define FUSE_WRITE_KILL_PRIV	FUSE_WRITE_KILL_SUIDGID

/**
 * Read flags
 */
#define FUSE_READ_LOCKOWNER	(1 << 1)

/**
 * Ioctl flags
 *
 * FUSE_IOCTL_COMPAT: 32bit compat ioctl on 64bit machine
 * FUSE_IOCTL_UNRESTRICTED: not restricted to well-formed ioctls, retry allowed
 * FUSE_IOCTL_RETRY: retry with new iovecs
 * FUSE_IOCTL_32BIT: 32bit ioctl
 * FUSE_IOCTL_DIR: is a directory
 * FUSE_IOCTL_COMPAT_X32: x32 compat ioctl on 64bit machine (64bit time_t)
 *
 * FUSE_IOCTL_MAX_IOV: maximum of in_iovecs + out_iovecs
 */
#define FUSE_IOCTL_COMPAT	(1 << 0)
#define FUSE_IOCTL_UNRESTRICTED	(1 << 1)
#define FUSE_IOCTL_RETRY	(1 << 2)
#define FUSE_IOCTL_32BIT	(1 << 3)
#define FUSE_IOCTL_DIR		(1 << 4)
#define FUSE_IOCTL_COMPAT_X32	(1 << 5)

#define FUSE_IOCTL_MAX_IOV	256

/**
 * Poll flags
 *
 * FUSE_POLL_SCHEDULE_NOTIFY: request poll notify
 */
#define FUSE_POLL_SCHEDULE_NOTIFY (1 << 0)

/**
 * Fsync flags
 *
 * FUSE_FSYNC_FDATASYNC: Sync data only, not metadata
 */
#define FUSE_FSYNC_FDATASYNC	(1 << 0)

/**
 * fuse_attr flags
 *
 * FUSE_ATTR_SUBMOUNT: Object is a submount root
 */
#define FUSE_ATTR_SUBMOUNT      (1 << 0)

/**
 * Open flags
 * FUSE_OPEN_KILL_SUIDGID: Kill suid and sgid if executable
 */
#define FUSE_OPEN_KILL_SUIDGID	(1 << 0)

/**
 * setxattr flags
 * FUSE_SETXATTR_ACL_KILL_SGID: Clear SGID when system.posix_acl_access is set
 */
#define FUSE_SETXATTR_ACL_KILL_SGID	(1 << 0)

enum fuse_opcode {
	FUSE_LOOKUP		= 1,
	FUSE_FORGET		= 2,  /* no reply */
	FUSE_GETATTR		= 3,
	FUSE_SETATTR		= 4,
	FUSE_READLINK		= 5,
	FUSE_SYMLINK		= 6,
	FUSE_MKNOD		= 8,
	FUSE_MKDIR		= 9,
	FUSE_UNLINK		= 10,
	FUSE_RMDIR		= 11,
	FUSE_RENAME		= 12,
	FUSE_LINK		= 13,
	FUSE_OPEN		= 14,
	FUSE_READ		= 15,
	FUSE_WRITE		= 16,
	FUSE_STATFS		= 17,
	FUSE_RELEASE		= 18,
	FUSE_FSYNC		= 20,
	FUSE_SETXATTR		= 21,
	FUSE_GETXATTR		= 22,
	FUSE_LISTXATTR		= 23,
	FUSE_REMOVEXATTR	= 24,
	FUSE_FLUSH		= 25,
	FUSE_INIT		= 26,
	FUSE_OPENDIR		= 27,
	FUSE_READDIR		= 28,
	FUSE_RELEASEDIR		= 29,
	FUSE_FSYNCDIR		= 30,
	FUSE_GETLK		= 31,
	FUSE_SETLK		= 32,
	FUSE_SETLKW		= 33,
	FUSE_ACCESS		= 34,
	FUSE_CREATE		= 35,
	FUSE_INTERRUPT		= 36,
	FUSE_BMAP		= 37,
	FUSE_DESTROY		= 38,
	FUSE_IOCTL		= 39,
	FUSE_POLL		= 40,
	FUSE_NOTIFY_REPLY	= 41,
	FUSE_BATCH_FORGET	= 42,
	FUSE_FALLOCATE		= 43,
	FUSE_READDIRPLUS	= 44,
	FUSE_RENAME2		= 45,
	FUSE_LSEEK		= 46,
	FUSE_COPY_FILE_RANGE	= 47,
	FUSE_SETUPMAPPING	= 48,
	FUSE_REMOVEMAPPING	= 49,
<<<<<<< HEAD
	FUSE_CANONICAL_PATH	= 2016,
=======
	FUSE_SYNCFS		= 50,
>>>>>>> df8ba5f1

	/* CUSE specific operations */
	CUSE_INIT		= 4096,

	/* Reserved opcodes: helpful to detect structure endian-ness */
	CUSE_INIT_BSWAP_RESERVED	= 1048576,	/* CUSE_INIT << 8 */
	FUSE_INIT_BSWAP_RESERVED	= 436207616,	/* FUSE_INIT << 24 */
};

enum fuse_notify_code {
	FUSE_NOTIFY_POLL   = 1,
	FUSE_NOTIFY_INVAL_INODE = 2,
	FUSE_NOTIFY_INVAL_ENTRY = 3,
	FUSE_NOTIFY_STORE = 4,
	FUSE_NOTIFY_RETRIEVE = 5,
	FUSE_NOTIFY_DELETE = 6,
	FUSE_NOTIFY_CODE_MAX,
};

/* The read buffer is required to be at least 8k, but may be much larger */
#define FUSE_MIN_READ_BUFFER 8192

#define FUSE_COMPAT_ENTRY_OUT_SIZE 120

struct fuse_entry_out {
	uint64_t	nodeid;		/* Inode ID */
	uint64_t	generation;	/* Inode generation: nodeid:gen must
					   be unique for the fs's lifetime */
	uint64_t	entry_valid;	/* Cache timeout for the name */
	uint64_t	attr_valid;	/* Cache timeout for the attributes */
	uint32_t	entry_valid_nsec;
	uint32_t	attr_valid_nsec;
	struct fuse_attr attr;
};

struct fuse_forget_in {
	uint64_t	nlookup;
};

struct fuse_forget_one {
	uint64_t	nodeid;
	uint64_t	nlookup;
};

struct fuse_batch_forget_in {
	uint32_t	count;
	uint32_t	dummy;
};

struct fuse_getattr_in {
	uint32_t	getattr_flags;
	uint32_t	dummy;
	uint64_t	fh;
};

#define FUSE_COMPAT_ATTR_OUT_SIZE 96

struct fuse_attr_out {
	uint64_t	attr_valid;	/* Cache timeout for the attributes */
	uint32_t	attr_valid_nsec;
	uint32_t	dummy;
	struct fuse_attr attr;
};

#define FUSE_COMPAT_MKNOD_IN_SIZE 8

struct fuse_mknod_in {
	uint32_t	mode;
	uint32_t	rdev;
	uint32_t	umask;
	uint32_t	padding;
};

struct fuse_mkdir_in {
	uint32_t	mode;
	uint32_t	umask;
};

struct fuse_rename_in {
	uint64_t	newdir;
};

struct fuse_rename2_in {
	uint64_t	newdir;
	uint32_t	flags;
	uint32_t	padding;
};

struct fuse_link_in {
	uint64_t	oldnodeid;
};

struct fuse_setattr_in {
	uint32_t	valid;
	uint32_t	padding;
	uint64_t	fh;
	uint64_t	size;
	uint64_t	lock_owner;
	uint64_t	atime;
	uint64_t	mtime;
	uint64_t	ctime;
	uint32_t	atimensec;
	uint32_t	mtimensec;
	uint32_t	ctimensec;
	uint32_t	mode;
	uint32_t	unused4;
	uint32_t	uid;
	uint32_t	gid;
	uint32_t	unused5;
};

struct fuse_open_in {
	uint32_t	flags;
	uint32_t	open_flags;	/* FUSE_OPEN_... */
};

struct fuse_create_in {
	uint32_t	flags;
	uint32_t	mode;
	uint32_t	umask;
	uint32_t	open_flags;	/* FUSE_OPEN_... */
};

struct fuse_open_out {
	uint64_t	fh;
	uint32_t	open_flags;
	uint32_t	passthrough_fh;
};

struct fuse_release_in {
	uint64_t	fh;
	uint32_t	flags;
	uint32_t	release_flags;
	uint64_t	lock_owner;
};

struct fuse_flush_in {
	uint64_t	fh;
	uint32_t	unused;
	uint32_t	padding;
	uint64_t	lock_owner;
};

struct fuse_read_in {
	uint64_t	fh;
	uint64_t	offset;
	uint32_t	size;
	uint32_t	read_flags;
	uint64_t	lock_owner;
	uint32_t	flags;
	uint32_t	padding;
};

#define FUSE_COMPAT_WRITE_IN_SIZE 24

struct fuse_write_in {
	uint64_t	fh;
	uint64_t	offset;
	uint32_t	size;
	uint32_t	write_flags;
	uint64_t	lock_owner;
	uint32_t	flags;
	uint32_t	padding;
};

struct fuse_write_out {
	uint32_t	size;
	uint32_t	padding;
};

#define FUSE_COMPAT_STATFS_SIZE 48

struct fuse_statfs_out {
	struct fuse_kstatfs st;
};

struct fuse_fsync_in {
	uint64_t	fh;
	uint32_t	fsync_flags;
	uint32_t	padding;
};

#define FUSE_COMPAT_SETXATTR_IN_SIZE 8

struct fuse_setxattr_in {
	uint32_t	size;
	uint32_t	flags;
	uint32_t	setxattr_flags;
	uint32_t	padding;
};

struct fuse_getxattr_in {
	uint32_t	size;
	uint32_t	padding;
};

struct fuse_getxattr_out {
	uint32_t	size;
	uint32_t	padding;
};

struct fuse_lk_in {
	uint64_t	fh;
	uint64_t	owner;
	struct fuse_file_lock lk;
	uint32_t	lk_flags;
	uint32_t	padding;
};

struct fuse_lk_out {
	struct fuse_file_lock lk;
};

struct fuse_access_in {
	uint32_t	mask;
	uint32_t	padding;
};

struct fuse_init_in {
	uint32_t	major;
	uint32_t	minor;
	uint32_t	max_readahead;
	uint32_t	flags;
};

#define FUSE_COMPAT_INIT_OUT_SIZE 8
#define FUSE_COMPAT_22_INIT_OUT_SIZE 24

struct fuse_init_out {
	uint32_t	major;
	uint32_t	minor;
	uint32_t	max_readahead;
	uint32_t	flags;
	uint16_t	max_background;
	uint16_t	congestion_threshold;
	uint32_t	max_write;
	uint32_t	time_gran;
	uint16_t	max_pages;
	uint16_t	map_alignment;
	uint32_t	unused[8];
};

#define CUSE_INIT_INFO_MAX 4096

struct cuse_init_in {
	uint32_t	major;
	uint32_t	minor;
	uint32_t	unused;
	uint32_t	flags;
};

struct cuse_init_out {
	uint32_t	major;
	uint32_t	minor;
	uint32_t	unused;
	uint32_t	flags;
	uint32_t	max_read;
	uint32_t	max_write;
	uint32_t	dev_major;		/* chardev major */
	uint32_t	dev_minor;		/* chardev minor */
	uint32_t	spare[10];
};

struct fuse_interrupt_in {
	uint64_t	unique;
};

struct fuse_bmap_in {
	uint64_t	block;
	uint32_t	blocksize;
	uint32_t	padding;
};

struct fuse_bmap_out {
	uint64_t	block;
};

struct fuse_ioctl_in {
	uint64_t	fh;
	uint32_t	flags;
	uint32_t	cmd;
	uint64_t	arg;
	uint32_t	in_size;
	uint32_t	out_size;
};

struct fuse_ioctl_iovec {
	uint64_t	base;
	uint64_t	len;
};

struct fuse_ioctl_out {
	int32_t		result;
	uint32_t	flags;
	uint32_t	in_iovs;
	uint32_t	out_iovs;
};

struct fuse_poll_in {
	uint64_t	fh;
	uint64_t	kh;
	uint32_t	flags;
	uint32_t	events;
};

struct fuse_poll_out {
	uint32_t	revents;
	uint32_t	padding;
};

struct fuse_notify_poll_wakeup_out {
	uint64_t	kh;
};

struct fuse_fallocate_in {
	uint64_t	fh;
	uint64_t	offset;
	uint64_t	length;
	uint32_t	mode;
	uint32_t	padding;
};

struct fuse_in_header {
	uint32_t	len;
	uint32_t	opcode;
	uint64_t	unique;
	uint64_t	nodeid;
	uint32_t	uid;
	uint32_t	gid;
	uint32_t	pid;
	uint32_t	padding;
};

struct fuse_out_header {
	uint32_t	len;
	int32_t		error;
	uint64_t	unique;
};

struct fuse_dirent {
	uint64_t	ino;
	uint64_t	off;
	uint32_t	namelen;
	uint32_t	type;
	char name[];
};

#define FUSE_NAME_OFFSET offsetof(struct fuse_dirent, name)
#define FUSE_DIRENT_ALIGN(x) \
	(((x) + sizeof(uint64_t) - 1) & ~(sizeof(uint64_t) - 1))
#define FUSE_DIRENT_SIZE(d) \
	FUSE_DIRENT_ALIGN(FUSE_NAME_OFFSET + (d)->namelen)

struct fuse_direntplus {
	struct fuse_entry_out entry_out;
	struct fuse_dirent dirent;
};

#define FUSE_NAME_OFFSET_DIRENTPLUS \
	offsetof(struct fuse_direntplus, dirent.name)
#define FUSE_DIRENTPLUS_SIZE(d) \
	FUSE_DIRENT_ALIGN(FUSE_NAME_OFFSET_DIRENTPLUS + (d)->dirent.namelen)

struct fuse_notify_inval_inode_out {
	uint64_t	ino;
	int64_t		off;
	int64_t		len;
};

struct fuse_notify_inval_entry_out {
	uint64_t	parent;
	uint32_t	namelen;
	uint32_t	padding;
};

struct fuse_notify_delete_out {
	uint64_t	parent;
	uint64_t	child;
	uint32_t	namelen;
	uint32_t	padding;
};

struct fuse_notify_store_out {
	uint64_t	nodeid;
	uint64_t	offset;
	uint32_t	size;
	uint32_t	padding;
};

struct fuse_notify_retrieve_out {
	uint64_t	notify_unique;
	uint64_t	nodeid;
	uint64_t	offset;
	uint32_t	size;
	uint32_t	padding;
};

/* Matches the size of fuse_write_in */
struct fuse_notify_retrieve_in {
	uint64_t	dummy1;
	uint64_t	offset;
	uint32_t	size;
	uint32_t	dummy2;
	uint64_t	dummy3;
	uint64_t	dummy4;
};

/* Device ioctls: */
#define FUSE_DEV_IOC_MAGIC		229
#define FUSE_DEV_IOC_CLONE		_IOR(FUSE_DEV_IOC_MAGIC, 0, uint32_t)
/* 127 is reserved for the V1 interface implementation in Android (deprecated) */
/* 126 is reserved for the V2 interface implementation in Android */
#define FUSE_DEV_IOC_PASSTHROUGH_OPEN	_IOW(FUSE_DEV_IOC_MAGIC, 126, __u32)

struct fuse_lseek_in {
	uint64_t	fh;
	uint64_t	offset;
	uint32_t	whence;
	uint32_t	padding;
};

struct fuse_lseek_out {
	uint64_t	offset;
};

struct fuse_copy_file_range_in {
	uint64_t	fh_in;
	uint64_t	off_in;
	uint64_t	nodeid_out;
	uint64_t	fh_out;
	uint64_t	off_out;
	uint64_t	len;
	uint64_t	flags;
};

#define FUSE_SETUPMAPPING_FLAG_WRITE (1ull << 0)
#define FUSE_SETUPMAPPING_FLAG_READ (1ull << 1)
struct fuse_setupmapping_in {
	/* An already open handle */
	uint64_t	fh;
	/* Offset into the file to start the mapping */
	uint64_t	foffset;
	/* Length of mapping required */
	uint64_t	len;
	/* Flags, FUSE_SETUPMAPPING_FLAG_* */
	uint64_t	flags;
	/* Offset in Memory Window */
	uint64_t	moffset;
};

struct fuse_removemapping_in {
	/* number of fuse_removemapping_one follows */
	uint32_t        count;
};

struct fuse_removemapping_one {
	/* Offset into the dax window start the unmapping */
	uint64_t        moffset;
	/* Length of mapping required */
	uint64_t	len;
};

#define FUSE_REMOVEMAPPING_MAX_ENTRY   \
		(PAGE_SIZE / sizeof(struct fuse_removemapping_one))

struct fuse_syncfs_in {
	uint64_t	padding;
};

#endif /* _LINUX_FUSE_H */<|MERGE_RESOLUTION|>--- conflicted
+++ resolved
@@ -513,11 +513,8 @@
 	FUSE_COPY_FILE_RANGE	= 47,
 	FUSE_SETUPMAPPING	= 48,
 	FUSE_REMOVEMAPPING	= 49,
-<<<<<<< HEAD
+	FUSE_SYNCFS		= 50,
 	FUSE_CANONICAL_PATH	= 2016,
-=======
-	FUSE_SYNCFS		= 50,
->>>>>>> df8ba5f1
 
 	/* CUSE specific operations */
 	CUSE_INIT		= 4096,
