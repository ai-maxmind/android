--- conflicted
+++ resolved
@@ -402,11 +402,7 @@
 				 struct kvm_kernel_irq_routing_entry *irq_entry);
 
 int vgic_v4_load(struct kvm_vcpu *vcpu);
-<<<<<<< HEAD
 void vgic_v4_commit(struct kvm_vcpu *vcpu);
-int vgic_v4_put(struct kvm_vcpu *vcpu, bool need_db);
-=======
 int vgic_v4_put(struct kvm_vcpu *vcpu);
->>>>>>> 6ab8b697
 
 #endif /* __KVM_ARM_VGIC_H */