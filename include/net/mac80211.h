--- conflicted
+++ resolved
@@ -1728,12 +1728,7 @@
  * @sta: station table entry, %NULL for per-vif queue
  * @tid: the TID for this queue (unused for per-vif queue)
  * @ac: the AC for this queue
-<<<<<<< HEAD
- * @drv_priv: data area for driver use, will always be aligned to
- *	sizeof(void *).
-=======
  * @drv_priv: driver private area, sized by hw->txq_data_size
->>>>>>> f7959e9c
  *
  * The driver can obtain packets from this queue by calling
  * ieee80211_tx_dequeue().
