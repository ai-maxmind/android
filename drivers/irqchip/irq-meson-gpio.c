--- conflicted
+++ resolved
@@ -140,16 +140,10 @@
 struct meson_gpio_irq_controller {
 	const struct meson_gpio_irq_params *params;
 	void __iomem *base;
-<<<<<<< HEAD
 	struct irq_domain *domain;
-	u32 channel_irqs[NUM_CHANNEL];
-	DECLARE_BITMAP(channel_map, NUM_CHANNEL);
-	spinlock_t lock;
-=======
 	u32 channel_irqs[MAX_NUM_CHANNEL];
 	DECLARE_BITMAP(channel_map, MAX_NUM_CHANNEL);
 	raw_spinlock_t lock;
->>>>>>> fa93fa65
 };
 
 static void meson_gpio_irq_update_bits(struct meson_gpio_irq_controller *ctl,
@@ -519,15 +513,10 @@
 		return -ENODEV;
 	}
 
-<<<<<<< HEAD
 	platform_set_drvdata(pdev, ctl);
 
 	dev_info(&pdev->dev, "%d to %d gpio interrupt mux initialized\n",
-		 ctl->params->nr_hwirq, NUM_CHANNEL);
-=======
-	pr_info("%d to %d gpio interrupt mux initialized\n",
-		ctl->params->nr_hwirq, ctl->params->nr_channels);
->>>>>>> fa93fa65
+		 ctl->params->nr_hwirq, ctl->params->nr_channels);
 
 	return 0;
 }
