// SPDX-License-Identifier: GPL-2.0-or-later
/*
 *  HID driver for multitouch panels
 *
 *  Copyright (c) 2010-2012 Stephane Chatty <chatty@enac.fr>
 *  Copyright (c) 2010-2013 Benjamin Tissoires <benjamin.tissoires@gmail.com>
 *  Copyright (c) 2010-2012 Ecole Nationale de l'Aviation Civile, France
 *  Copyright (c) 2012-2013 Red Hat, Inc
 *
 *  This code is partly based on hid-egalax.c:
 *
 *  Copyright (c) 2010 Stephane Chatty <chatty@enac.fr>
 *  Copyright (c) 2010 Henrik Rydberg <rydberg@euromail.se>
 *  Copyright (c) 2010 Canonical, Ltd.
 *
 *  This code is partly based on hid-3m-pct.c:
 *
 *  Copyright (c) 2009-2010 Stephane Chatty <chatty@enac.fr>
 *  Copyright (c) 2010      Henrik Rydberg <rydberg@euromail.se>
 *  Copyright (c) 2010      Canonical, Ltd.
 */

/*
 */

/*
 * This driver is regularly tested thanks to the test suite in hid-tools[1].
 * Please run these regression tests before patching this module so that
 * your patch won't break existing known devices.
 *
 * [1] https://gitlab.freedesktop.org/libevdev/hid-tools
 */

#include <linux/device.h>
#include <linux/hid.h>
#include <linux/module.h>
#include <linux/slab.h>
#include <linux/input/mt.h>
#include <linux/jiffies.h>
#include <linux/string.h>
#include <linux/timer.h>


MODULE_AUTHOR("Stephane Chatty <chatty@enac.fr>");
MODULE_AUTHOR("Benjamin Tissoires <benjamin.tissoires@gmail.com>");
MODULE_DESCRIPTION("HID multitouch panels");
MODULE_LICENSE("GPL");

#include "hid-ids.h"

/* quirks to control the device */
#define MT_QUIRK_NOT_SEEN_MEANS_UP	BIT(0)
#define MT_QUIRK_SLOT_IS_CONTACTID	BIT(1)
#define MT_QUIRK_CYPRESS		BIT(2)
#define MT_QUIRK_SLOT_IS_CONTACTNUMBER	BIT(3)
#define MT_QUIRK_ALWAYS_VALID		BIT(4)
#define MT_QUIRK_VALID_IS_INRANGE	BIT(5)
#define MT_QUIRK_VALID_IS_CONFIDENCE	BIT(6)
#define MT_QUIRK_CONFIDENCE		BIT(7)
#define MT_QUIRK_SLOT_IS_CONTACTID_MINUS_ONE	BIT(8)
#define MT_QUIRK_NO_AREA		BIT(9)
#define MT_QUIRK_IGNORE_DUPLICATES	BIT(10)
#define MT_QUIRK_HOVERING		BIT(11)
#define MT_QUIRK_CONTACT_CNT_ACCURATE	BIT(12)
#define MT_QUIRK_FORCE_GET_FEATURE	BIT(13)
#define MT_QUIRK_FIX_CONST_CONTACT_ID	BIT(14)
#define MT_QUIRK_TOUCH_SIZE_SCALING	BIT(15)
#define MT_QUIRK_STICKY_FINGERS		BIT(16)
#define MT_QUIRK_ASUS_CUSTOM_UP		BIT(17)
#define MT_QUIRK_WIN8_PTP_BUTTONS	BIT(18)
#define MT_QUIRK_SEPARATE_APP_REPORT	BIT(19)
#define MT_QUIRK_FORCE_MULTI_INPUT	BIT(20)
#define MT_QUIRK_DISABLE_WAKEUP		BIT(21)
#define MT_QUIRK_ORIENTATION_INVERT	BIT(22)

#define MT_INPUTMODE_TOUCHSCREEN	0x02
#define MT_INPUTMODE_TOUCHPAD		0x03

#define MT_BUTTONTYPE_CLICKPAD		0

enum latency_mode {
	HID_LATENCY_NORMAL = 0,
	HID_LATENCY_HIGH = 1,
};

#define MT_IO_FLAGS_RUNNING		0
#define MT_IO_FLAGS_ACTIVE_SLOTS	1
#define MT_IO_FLAGS_PENDING_SLOTS	2

static const bool mtrue = true;		/* default for true */
static const bool mfalse;		/* default for false */
static const __s32 mzero;		/* default for 0 */

#define DEFAULT_TRUE	((void *)&mtrue)
#define DEFAULT_FALSE	((void *)&mfalse)
#define DEFAULT_ZERO	((void *)&mzero)

struct mt_usages {
	struct list_head list;
	__s32 *x, *y, *cx, *cy, *p, *w, *h, *a;
	__s32 *contactid;	/* the device ContactID assigned to this slot */
	bool *tip_state;	/* is the touch valid? */
	bool *inrange_state;	/* is the finger in proximity of the sensor? */
	bool *confidence_state;	/* is the touch made by a finger? */
};

struct mt_application {
	struct list_head list;
	unsigned int application;
	unsigned int report_id;
	struct list_head mt_usages;	/* mt usages list */

	__s32 quirks;

	__s32 *scantime;		/* scantime reported */
	__s32 scantime_logical_max;	/* max value for raw scantime */

	__s32 *raw_cc;			/* contact count in the report */
	int left_button_state;		/* left button state */
	unsigned int mt_flags;		/* flags to pass to input-mt */

	unsigned long *pending_palm_slots;	/* slots where we reported palm
						 * and need to release */

	__u8 num_received;	/* how many contacts we received */
	__u8 num_expected;	/* expected last contact index */
	__u8 buttons_count;	/* number of physical buttons per touchpad */
	__u8 touches_by_report;	/* how many touches are present in one report:
				 * 1 means we should use a serial protocol
				 * > 1 means hybrid (multitouch) protocol
				 */

	__s32 dev_time;		/* the scan time provided by the device */
	unsigned long jiffies;	/* the frame's jiffies */
	int timestamp;		/* the timestamp to be sent */
	int prev_scantime;		/* scantime reported previously */

	bool have_contact_count;
};

struct mt_class {
	__s32 name;	/* MT_CLS */
	__s32 quirks;
	__s32 sn_move;	/* Signal/noise ratio for move events */
	__s32 sn_width;	/* Signal/noise ratio for width events */
	__s32 sn_height;	/* Signal/noise ratio for height events */
	__s32 sn_pressure;	/* Signal/noise ratio for pressure events */
	__u8 maxcontacts;
	bool is_indirect;	/* true for touchpads */
	bool export_all_inputs;	/* do not ignore mouse, keyboards, etc... */
};

struct mt_report_data {
	struct list_head list;
	struct hid_report *report;
	struct mt_application *application;
	bool is_mt_collection;
};

struct mt_device {
	struct mt_class mtclass;	/* our mt device class */
	struct timer_list release_timer;	/* to release sticky fingers */
	struct hid_device *hdev;	/* hid_device we're attached to */
	unsigned long mt_io_flags;	/* mt flags (MT_IO_FLAGS_*) */
	__u8 inputmode_value;	/* InputMode HID feature value */
	__u8 maxcontacts;
	bool is_buttonpad;	/* is this device a button pad? */
	bool serial_maybe;	/* need to check for serial protocol */

	struct list_head applications;
	struct list_head reports;
};

static void mt_post_parse_default_settings(struct mt_device *td,
					   struct mt_application *app);
static void mt_post_parse(struct mt_device *td, struct mt_application *app);

/* classes of device behavior */
#define MT_CLS_DEFAULT				0x0001

#define MT_CLS_SERIAL				0x0002
#define MT_CLS_CONFIDENCE			0x0003
#define MT_CLS_CONFIDENCE_CONTACT_ID		0x0004
#define MT_CLS_CONFIDENCE_MINUS_ONE		0x0005
#define MT_CLS_DUAL_INRANGE_CONTACTID		0x0006
#define MT_CLS_DUAL_INRANGE_CONTACTNUMBER	0x0007
/* reserved					0x0008 */
#define MT_CLS_INRANGE_CONTACTNUMBER		0x0009
#define MT_CLS_NSMU				0x000a
/* reserved					0x0010 */
/* reserved					0x0011 */
#define MT_CLS_WIN_8				0x0012
#define MT_CLS_EXPORT_ALL_INPUTS		0x0013
/* reserved					0x0014 */
#define MT_CLS_WIN_8_FORCE_MULTI_INPUT		0x0015
#define MT_CLS_WIN_8_DISABLE_WAKEUP		0x0016
#define MT_CLS_WIN_8_NO_STICKY_FINGERS		0x0017
#define MT_CLS_WIN_8_FORCE_MULTI_INPUT_NSMU	0x0018

/* vendor specific classes */
#define MT_CLS_3M				0x0101
/* reserved					0x0102 */
#define MT_CLS_EGALAX				0x0103
#define MT_CLS_EGALAX_SERIAL			0x0104
#define MT_CLS_TOPSEED				0x0105
#define MT_CLS_PANASONIC			0x0106
#define MT_CLS_FLATFROG				0x0107
#define MT_CLS_GENERALTOUCH_TWOFINGERS		0x0108
#define MT_CLS_GENERALTOUCH_PWT_TENFINGERS	0x0109
#define MT_CLS_LG				0x010a
#define MT_CLS_ASUS				0x010b
#define MT_CLS_VTL				0x0110
#define MT_CLS_GOOGLE				0x0111
#define MT_CLS_RAZER_BLADE_STEALTH		0x0112
#define MT_CLS_SMART_TECH			0x0113

#define MT_DEFAULT_MAXCONTACT	10
#define MT_MAX_MAXCONTACT	250

/*
 * Resync device and local timestamps after that many microseconds without
 * receiving data.
 */
#define MAX_TIMESTAMP_INTERVAL	1000000

#define MT_USB_DEVICE(v, p)	HID_DEVICE(BUS_USB, HID_GROUP_MULTITOUCH, v, p)
#define MT_BT_DEVICE(v, p)	HID_DEVICE(BUS_BLUETOOTH, HID_GROUP_MULTITOUCH, v, p)

/*
 * these device-dependent functions determine what slot corresponds
 * to a valid contact that was just read.
 */

static int cypress_compute_slot(struct mt_application *application,
				struct mt_usages *slot)
{
	if (*slot->contactid != 0 || application->num_received == 0)
		return *slot->contactid;
	else
		return -1;
}

static const struct mt_class mt_classes[] = {
	{ .name = MT_CLS_DEFAULT,
		.quirks = MT_QUIRK_ALWAYS_VALID |
			MT_QUIRK_CONTACT_CNT_ACCURATE },
	{ .name = MT_CLS_NSMU,
		.quirks = MT_QUIRK_NOT_SEEN_MEANS_UP },
	{ .name = MT_CLS_SERIAL,
		.quirks = MT_QUIRK_ALWAYS_VALID},
	{ .name = MT_CLS_CONFIDENCE,
		.quirks = MT_QUIRK_VALID_IS_CONFIDENCE },
	{ .name = MT_CLS_CONFIDENCE_CONTACT_ID,
		.quirks = MT_QUIRK_VALID_IS_CONFIDENCE |
			MT_QUIRK_SLOT_IS_CONTACTID },
	{ .name = MT_CLS_CONFIDENCE_MINUS_ONE,
		.quirks = MT_QUIRK_VALID_IS_CONFIDENCE |
			MT_QUIRK_SLOT_IS_CONTACTID_MINUS_ONE },
	{ .name = MT_CLS_DUAL_INRANGE_CONTACTID,
		.quirks = MT_QUIRK_VALID_IS_INRANGE |
			MT_QUIRK_SLOT_IS_CONTACTID,
		.maxcontacts = 2 },
	{ .name = MT_CLS_DUAL_INRANGE_CONTACTNUMBER,
		.quirks = MT_QUIRK_VALID_IS_INRANGE |
			MT_QUIRK_SLOT_IS_CONTACTNUMBER,
		.maxcontacts = 2 },
	{ .name = MT_CLS_INRANGE_CONTACTNUMBER,
		.quirks = MT_QUIRK_VALID_IS_INRANGE |
			MT_QUIRK_SLOT_IS_CONTACTNUMBER },
	{ .name = MT_CLS_WIN_8,
		.quirks = MT_QUIRK_ALWAYS_VALID |
			MT_QUIRK_IGNORE_DUPLICATES |
			MT_QUIRK_HOVERING |
			MT_QUIRK_CONTACT_CNT_ACCURATE |
			MT_QUIRK_STICKY_FINGERS |
			MT_QUIRK_WIN8_PTP_BUTTONS,
		.export_all_inputs = true },
	{ .name = MT_CLS_EXPORT_ALL_INPUTS,
		.quirks = MT_QUIRK_ALWAYS_VALID |
			MT_QUIRK_CONTACT_CNT_ACCURATE,
		.export_all_inputs = true },
	{ .name = MT_CLS_WIN_8_FORCE_MULTI_INPUT,
		.quirks = MT_QUIRK_ALWAYS_VALID |
			MT_QUIRK_IGNORE_DUPLICATES |
			MT_QUIRK_HOVERING |
			MT_QUIRK_CONTACT_CNT_ACCURATE |
			MT_QUIRK_STICKY_FINGERS |
			MT_QUIRK_WIN8_PTP_BUTTONS |
			MT_QUIRK_FORCE_MULTI_INPUT,
		.export_all_inputs = true },
	{ .name = MT_CLS_WIN_8_FORCE_MULTI_INPUT_NSMU,
		.quirks = MT_QUIRK_IGNORE_DUPLICATES |
			MT_QUIRK_HOVERING |
			MT_QUIRK_CONTACT_CNT_ACCURATE |
			MT_QUIRK_STICKY_FINGERS |
			MT_QUIRK_WIN8_PTP_BUTTONS |
			MT_QUIRK_FORCE_MULTI_INPUT |
			MT_QUIRK_NOT_SEEN_MEANS_UP,
		.export_all_inputs = true },
	{ .name = MT_CLS_WIN_8_DISABLE_WAKEUP,
		.quirks = MT_QUIRK_ALWAYS_VALID |
			MT_QUIRK_IGNORE_DUPLICATES |
			MT_QUIRK_HOVERING |
			MT_QUIRK_CONTACT_CNT_ACCURATE |
			MT_QUIRK_STICKY_FINGERS |
			MT_QUIRK_WIN8_PTP_BUTTONS |
			MT_QUIRK_DISABLE_WAKEUP,
		.export_all_inputs = true },
	{ .name = MT_CLS_WIN_8_NO_STICKY_FINGERS,
		.quirks = MT_QUIRK_ALWAYS_VALID |
			MT_QUIRK_IGNORE_DUPLICATES |
			MT_QUIRK_HOVERING |
			MT_QUIRK_CONTACT_CNT_ACCURATE |
			MT_QUIRK_WIN8_PTP_BUTTONS,
		.export_all_inputs = true },

	/*
	 * vendor specific classes
	 */
	{ .name = MT_CLS_3M,
		.quirks = MT_QUIRK_VALID_IS_CONFIDENCE |
			MT_QUIRK_SLOT_IS_CONTACTID |
			MT_QUIRK_TOUCH_SIZE_SCALING,
		.sn_move = 2048,
		.sn_width = 128,
		.sn_height = 128,
		.maxcontacts = 60,
	},
	{ .name = MT_CLS_EGALAX,
		.quirks =  MT_QUIRK_SLOT_IS_CONTACTID |
			MT_QUIRK_VALID_IS_INRANGE,
		.sn_move = 4096,
		.sn_pressure = 32,
	},
	{ .name = MT_CLS_EGALAX_SERIAL,
		.quirks =  MT_QUIRK_SLOT_IS_CONTACTID |
			MT_QUIRK_ALWAYS_VALID,
		.sn_move = 4096,
		.sn_pressure = 32,
	},
	{ .name = MT_CLS_TOPSEED,
		.quirks = MT_QUIRK_ALWAYS_VALID,
		.is_indirect = true,
		.maxcontacts = 2,
	},
	{ .name = MT_CLS_PANASONIC,
		.quirks = MT_QUIRK_NOT_SEEN_MEANS_UP,
		.maxcontacts = 4 },
	{ .name	= MT_CLS_GENERALTOUCH_TWOFINGERS,
		.quirks	= MT_QUIRK_NOT_SEEN_MEANS_UP |
			MT_QUIRK_VALID_IS_INRANGE |
			MT_QUIRK_SLOT_IS_CONTACTID,
		.maxcontacts = 2
	},
	{ .name	= MT_CLS_GENERALTOUCH_PWT_TENFINGERS,
		.quirks	= MT_QUIRK_NOT_SEEN_MEANS_UP |
			MT_QUIRK_SLOT_IS_CONTACTID
	},

	{ .name = MT_CLS_FLATFROG,
		.quirks = MT_QUIRK_NOT_SEEN_MEANS_UP |
			MT_QUIRK_NO_AREA,
		.sn_move = 2048,
		.maxcontacts = 40,
	},
	{ .name = MT_CLS_LG,
		.quirks = MT_QUIRK_ALWAYS_VALID |
			MT_QUIRK_FIX_CONST_CONTACT_ID |
			MT_QUIRK_IGNORE_DUPLICATES |
			MT_QUIRK_HOVERING |
			MT_QUIRK_CONTACT_CNT_ACCURATE },
	{ .name = MT_CLS_ASUS,
		.quirks = MT_QUIRK_ALWAYS_VALID |
			MT_QUIRK_CONTACT_CNT_ACCURATE |
			MT_QUIRK_ASUS_CUSTOM_UP },
	{ .name = MT_CLS_VTL,
		.quirks = MT_QUIRK_ALWAYS_VALID |
			MT_QUIRK_CONTACT_CNT_ACCURATE |
			MT_QUIRK_FORCE_GET_FEATURE,
	},
	{ .name = MT_CLS_GOOGLE,
		.quirks = MT_QUIRK_ALWAYS_VALID |
			MT_QUIRK_CONTACT_CNT_ACCURATE |
			MT_QUIRK_SLOT_IS_CONTACTID |
			MT_QUIRK_HOVERING
	},
	{ .name = MT_CLS_RAZER_BLADE_STEALTH,
		.quirks = MT_QUIRK_ALWAYS_VALID |
			MT_QUIRK_IGNORE_DUPLICATES |
			MT_QUIRK_HOVERING |
			MT_QUIRK_CONTACT_CNT_ACCURATE |
			MT_QUIRK_WIN8_PTP_BUTTONS,
	},
	{ .name = MT_CLS_SMART_TECH,
		.quirks = MT_QUIRK_ALWAYS_VALID |
			MT_QUIRK_IGNORE_DUPLICATES |
			MT_QUIRK_CONTACT_CNT_ACCURATE |
			MT_QUIRK_SEPARATE_APP_REPORT,
	},
	{ }
};

static ssize_t mt_show_quirks(struct device *dev,
			   struct device_attribute *attr,
			   char *buf)
{
	struct hid_device *hdev = to_hid_device(dev);
	struct mt_device *td = hid_get_drvdata(hdev);

	return sprintf(buf, "%u\n", td->mtclass.quirks);
}

static ssize_t mt_set_quirks(struct device *dev,
			  struct device_attribute *attr,
			  const char *buf, size_t count)
{
	struct hid_device *hdev = to_hid_device(dev);
	struct mt_device *td = hid_get_drvdata(hdev);
	struct mt_application *application;

	unsigned long val;

	if (kstrtoul(buf, 0, &val))
		return -EINVAL;

	td->mtclass.quirks = val;

	list_for_each_entry(application, &td->applications, list) {
		application->quirks = val;
		if (!application->have_contact_count)
			application->quirks &= ~MT_QUIRK_CONTACT_CNT_ACCURATE;
	}

	return count;
}

static DEVICE_ATTR(quirks, S_IWUSR | S_IRUGO, mt_show_quirks, mt_set_quirks);

static struct attribute *sysfs_attrs[] = {
	&dev_attr_quirks.attr,
	NULL
};

static const struct attribute_group mt_attribute_group = {
	.attrs = sysfs_attrs
};

static void mt_get_feature(struct hid_device *hdev, struct hid_report *report)
{
	int ret;
	u32 size = hid_report_len(report);
	u8 *buf;

	/*
	 * Do not fetch the feature report if the device has been explicitly
	 * marked as non-capable.
	 */
	if (hdev->quirks & HID_QUIRK_NO_INIT_REPORTS)
		return;

	buf = hid_alloc_report_buf(report, GFP_KERNEL);
	if (!buf)
		return;

	ret = hid_hw_raw_request(hdev, report->id, buf, size,
				 HID_FEATURE_REPORT, HID_REQ_GET_REPORT);
	if (ret < 0) {
		dev_warn(&hdev->dev, "failed to fetch feature %d\n",
			 report->id);
	} else {
		ret = hid_report_raw_event(hdev, HID_FEATURE_REPORT, buf,
					   size, 0);
		if (ret)
			dev_warn(&hdev->dev, "failed to report feature\n");
	}

	kfree(buf);
}

static void mt_feature_mapping(struct hid_device *hdev,
		struct hid_field *field, struct hid_usage *usage)
{
	struct mt_device *td = hid_get_drvdata(hdev);

	switch (usage->hid) {
	case HID_DG_CONTACTMAX:
		mt_get_feature(hdev, field->report);

		td->maxcontacts = field->value[0];
		if (!td->maxcontacts &&
		    field->logical_maximum <= MT_MAX_MAXCONTACT)
			td->maxcontacts = field->logical_maximum;
		if (td->mtclass.maxcontacts)
			/* check if the maxcontacts is given by the class */
			td->maxcontacts = td->mtclass.maxcontacts;

		break;
	case HID_DG_BUTTONTYPE:
		if (usage->usage_index >= field->report_count) {
			dev_err(&hdev->dev, "HID_DG_BUTTONTYPE out of range\n");
			break;
		}

		mt_get_feature(hdev, field->report);
		if (field->value[usage->usage_index] == MT_BUTTONTYPE_CLICKPAD)
			td->is_buttonpad = true;

		break;
	case 0xff0000c5:
		/* Retrieve the Win8 blob once to enable some devices */
		if (usage->usage_index == 0)
			mt_get_feature(hdev, field->report);
		break;
	}
}

static void set_abs(struct input_dev *input, unsigned int code,
		struct hid_field *field, int snratio)
{
	int fmin = field->logical_minimum;
	int fmax = field->logical_maximum;
	int fuzz = snratio ? (fmax - fmin) / snratio : 0;
	input_set_abs_params(input, code, fmin, fmax, fuzz, 0);
	input_abs_set_res(input, code, hidinput_calc_abs_res(field, code));
}

static struct mt_usages *mt_allocate_usage(struct hid_device *hdev,
					   struct mt_application *application)
{
	struct mt_usages *usage;

	usage = devm_kzalloc(&hdev->dev, sizeof(*usage), GFP_KERNEL);
	if (!usage)
		return NULL;

	/* set some defaults so we do not need to check for null pointers */
	usage->x = DEFAULT_ZERO;
	usage->y = DEFAULT_ZERO;
	usage->cx = DEFAULT_ZERO;
	usage->cy = DEFAULT_ZERO;
	usage->p = DEFAULT_ZERO;
	usage->w = DEFAULT_ZERO;
	usage->h = DEFAULT_ZERO;
	usage->a = DEFAULT_ZERO;
	usage->contactid = DEFAULT_ZERO;
	usage->tip_state = DEFAULT_FALSE;
	usage->inrange_state = DEFAULT_FALSE;
	usage->confidence_state = DEFAULT_TRUE;

	list_add_tail(&usage->list, &application->mt_usages);

	return usage;
}

static struct mt_application *mt_allocate_application(struct mt_device *td,
						      struct hid_report *report)
{
	unsigned int application = report->application;
	struct mt_application *mt_application;

	mt_application = devm_kzalloc(&td->hdev->dev, sizeof(*mt_application),
				      GFP_KERNEL);
	if (!mt_application)
		return NULL;

	mt_application->application = application;
	INIT_LIST_HEAD(&mt_application->mt_usages);

	if (application == HID_DG_TOUCHSCREEN)
		mt_application->mt_flags |= INPUT_MT_DIRECT;

	/*
	 * Model touchscreens providing buttons as touchpads.
	 */
	if (application == HID_DG_TOUCHPAD) {
		mt_application->mt_flags |= INPUT_MT_POINTER;
		td->inputmode_value = MT_INPUTMODE_TOUCHPAD;
	}

	mt_application->scantime = DEFAULT_ZERO;
	mt_application->raw_cc = DEFAULT_ZERO;
	mt_application->quirks = td->mtclass.quirks;
	mt_application->report_id = report->id;

	list_add_tail(&mt_application->list, &td->applications);

	return mt_application;
}

static struct mt_application *mt_find_application(struct mt_device *td,
						  struct hid_report *report)
{
	unsigned int application = report->application;
	struct mt_application *tmp, *mt_application = NULL;

	list_for_each_entry(tmp, &td->applications, list) {
		if (application == tmp->application) {
			if (!(td->mtclass.quirks & MT_QUIRK_SEPARATE_APP_REPORT) ||
			    tmp->report_id == report->id) {
				mt_application = tmp;
				break;
			}
		}
	}

	if (!mt_application)
		mt_application = mt_allocate_application(td, report);

	return mt_application;
}

static struct mt_report_data *mt_allocate_report_data(struct mt_device *td,
						      struct hid_report *report)
{
	struct mt_report_data *rdata;
	struct hid_field *field;
	int r, n;

	rdata = devm_kzalloc(&td->hdev->dev, sizeof(*rdata), GFP_KERNEL);
	if (!rdata)
		return NULL;

	rdata->report = report;
	rdata->application = mt_find_application(td, report);

	if (!rdata->application) {
		devm_kfree(&td->hdev->dev, rdata);
		return NULL;
	}

	for (r = 0; r < report->maxfield; r++) {
		field = report->field[r];

		if (!(HID_MAIN_ITEM_VARIABLE & field->flags))
			continue;

		if (field->logical == HID_DG_FINGER || td->hdev->group != HID_GROUP_MULTITOUCH_WIN_8) {
			for (n = 0; n < field->report_count; n++) {
				if (field->usage[n].hid == HID_DG_CONTACTID) {
					rdata->is_mt_collection = true;
					break;
				}
			}
		}
	}

	list_add_tail(&rdata->list, &td->reports);

	return rdata;
}

static struct mt_report_data *mt_find_report_data(struct mt_device *td,
						  struct hid_report *report)
{
	struct mt_report_data *tmp, *rdata = NULL;

	list_for_each_entry(tmp, &td->reports, list) {
		if (report == tmp->report) {
			rdata = tmp;
			break;
		}
	}

	if (!rdata)
		rdata = mt_allocate_report_data(td, report);

	return rdata;
}

static void mt_store_field(struct hid_device *hdev,
			   struct mt_application *application,
			   __s32 *value,
			   size_t offset)
{
	struct mt_usages *usage;
	__s32 **target;

	if (list_empty(&application->mt_usages))
		usage = mt_allocate_usage(hdev, application);
	else
		usage = list_last_entry(&application->mt_usages,
					struct mt_usages,
					list);

	if (!usage)
		return;

	target = (__s32 **)((char *)usage + offset);

	/* the value has already been filled, create a new slot */
	if (*target != DEFAULT_TRUE &&
	    *target != DEFAULT_FALSE &&
	    *target != DEFAULT_ZERO) {
		if (usage->contactid == DEFAULT_ZERO ||
		    usage->x == DEFAULT_ZERO ||
		    usage->y == DEFAULT_ZERO) {
			hid_dbg(hdev,
				"ignoring duplicate usage on incomplete");
			return;
		}
		usage = mt_allocate_usage(hdev, application);
		if (!usage)
			return;

		target = (__s32 **)((char *)usage + offset);
	}

	*target = value;
}

#define MT_STORE_FIELD(__name)						\
	mt_store_field(hdev, app,					\
		       &field->value[usage->usage_index],		\
		       offsetof(struct mt_usages, __name))

static int mt_touch_input_mapping(struct hid_device *hdev, struct hid_input *hi,
		struct hid_field *field, struct hid_usage *usage,
		unsigned long **bit, int *max, struct mt_application *app)
{
	struct mt_device *td = hid_get_drvdata(hdev);
	struct mt_class *cls = &td->mtclass;
	int code;
	struct hid_usage *prev_usage = NULL;

	/*
	 * Model touchscreens providing buttons as touchpads.
	 */
	if (field->application == HID_DG_TOUCHSCREEN &&
	    (usage->hid & HID_USAGE_PAGE) == HID_UP_BUTTON) {
		app->mt_flags |= INPUT_MT_POINTER;
		td->inputmode_value = MT_INPUTMODE_TOUCHPAD;
	}

	/* count the buttons on touchpads */
	if ((usage->hid & HID_USAGE_PAGE) == HID_UP_BUTTON)
		app->buttons_count++;

	if (usage->usage_index)
		prev_usage = &field->usage[usage->usage_index - 1];

	switch (usage->hid & HID_USAGE_PAGE) {

	case HID_UP_GENDESK:
		switch (usage->hid) {
		case HID_GD_X:
			if (prev_usage && (prev_usage->hid == usage->hid)) {
				code = ABS_MT_TOOL_X;
				MT_STORE_FIELD(cx);
			} else {
				code = ABS_MT_POSITION_X;
				MT_STORE_FIELD(x);
			}

			set_abs(hi->input, code, field, cls->sn_move);

			/*
			 * A system multi-axis that exports X and Y has a high
			 * chance of being used directly on a surface
			 */
			if (field->application == HID_GD_SYSTEM_MULTIAXIS) {
				__set_bit(INPUT_PROP_DIRECT,
					  hi->input->propbit);
				input_set_abs_params(hi->input,
						     ABS_MT_TOOL_TYPE,
						     MT_TOOL_DIAL,
						     MT_TOOL_DIAL, 0, 0);
			}

			return 1;
		case HID_GD_Y:
			if (prev_usage && (prev_usage->hid == usage->hid)) {
				code = ABS_MT_TOOL_Y;
				MT_STORE_FIELD(cy);
			} else {
				code = ABS_MT_POSITION_Y;
				MT_STORE_FIELD(y);
			}

			set_abs(hi->input, code, field, cls->sn_move);

			return 1;
		}
		return 0;

	case HID_UP_DIGITIZER:
		switch (usage->hid) {
		case HID_DG_INRANGE:
			if (app->quirks & MT_QUIRK_HOVERING) {
				input_set_abs_params(hi->input,
					ABS_MT_DISTANCE, 0, 1, 0, 0);
			}
			MT_STORE_FIELD(inrange_state);
			return 1;
		case HID_DG_CONFIDENCE:
			if ((cls->name == MT_CLS_WIN_8 ||
			     cls->name == MT_CLS_WIN_8_FORCE_MULTI_INPUT ||
			     cls->name == MT_CLS_WIN_8_FORCE_MULTI_INPUT_NSMU ||
			     cls->name == MT_CLS_WIN_8_DISABLE_WAKEUP) &&
				(field->application == HID_DG_TOUCHPAD ||
				 field->application == HID_DG_TOUCHSCREEN))
				app->quirks |= MT_QUIRK_CONFIDENCE;

			if (app->quirks & MT_QUIRK_CONFIDENCE)
				input_set_abs_params(hi->input,
						     ABS_MT_TOOL_TYPE,
						     MT_TOOL_FINGER,
						     MT_TOOL_PALM, 0, 0);

			MT_STORE_FIELD(confidence_state);
			return 1;
		case HID_DG_TIPSWITCH:
			if (field->application != HID_GD_SYSTEM_MULTIAXIS)
				input_set_capability(hi->input,
						     EV_KEY, BTN_TOUCH);
			MT_STORE_FIELD(tip_state);
			return 1;
		case HID_DG_CONTACTID:
			MT_STORE_FIELD(contactid);
			app->touches_by_report++;
			return 1;
		case HID_DG_WIDTH:
			if (!(app->quirks & MT_QUIRK_NO_AREA))
				set_abs(hi->input, ABS_MT_TOUCH_MAJOR, field,
					cls->sn_width);
			MT_STORE_FIELD(w);
			return 1;
		case HID_DG_HEIGHT:
			if (!(app->quirks & MT_QUIRK_NO_AREA)) {
				set_abs(hi->input, ABS_MT_TOUCH_MINOR, field,
					cls->sn_height);

				/*
				 * Only set ABS_MT_ORIENTATION if it is not
				 * already set by the HID_DG_AZIMUTH usage.
				 */
				if (!test_bit(ABS_MT_ORIENTATION,
						hi->input->absbit))
					input_set_abs_params(hi->input,
						ABS_MT_ORIENTATION, 0, 1, 0, 0);
			}
			MT_STORE_FIELD(h);
			return 1;
		case HID_DG_TIPPRESSURE:
			set_abs(hi->input, ABS_MT_PRESSURE, field,
				cls->sn_pressure);
			MT_STORE_FIELD(p);
			return 1;
		case HID_DG_SCANTIME:
			input_set_capability(hi->input, EV_MSC, MSC_TIMESTAMP);
			app->scantime = &field->value[usage->usage_index];
			app->scantime_logical_max = field->logical_maximum;
			return 1;
		case HID_DG_CONTACTCOUNT:
			app->have_contact_count = true;
			app->raw_cc = &field->value[usage->usage_index];
			return 1;
		case HID_DG_AZIMUTH:
			/*
			 * Azimuth has the range of [0, MAX) representing a full
			 * revolution. Set ABS_MT_ORIENTATION to a quarter of
			 * MAX according the definition of ABS_MT_ORIENTATION
			 */
			input_set_abs_params(hi->input, ABS_MT_ORIENTATION,
				-field->logical_maximum / 4,
				field->logical_maximum / 4,
				cls->sn_move ?
				field->logical_maximum / cls->sn_move : 0, 0);
			MT_STORE_FIELD(a);
			return 1;
		case HID_DG_CONTACTMAX:
			/* contact max are global to the report */
			return -1;
		case HID_DG_TOUCH:
			/* Legacy devices use TIPSWITCH and not TOUCH.
			 * Let's just ignore this field. */
			return -1;
		}
		/* let hid-input decide for the others */
		return 0;

	case HID_UP_BUTTON:
		code = BTN_MOUSE + ((usage->hid - 1) & HID_USAGE);
		/*
		 * MS PTP spec says that external buttons left and right have
		 * usages 2 and 3.
		 */
		if ((app->quirks & MT_QUIRK_WIN8_PTP_BUTTONS) &&
		    field->application == HID_DG_TOUCHPAD &&
		    (usage->hid & HID_USAGE) > 1)
			code--;

		if (field->application == HID_GD_SYSTEM_MULTIAXIS)
			code = BTN_0  + ((usage->hid - 1) & HID_USAGE);

		hid_map_usage(hi, usage, bit, max, EV_KEY, code);
		if (!*bit)
			return -1;
		input_set_capability(hi->input, EV_KEY, code);
		return 1;

	case 0xff000000:
		/* we do not want to map these: no input-oriented meaning */
		return -1;
	}

	return 0;
}

static int mt_compute_slot(struct mt_device *td, struct mt_application *app,
			   struct mt_usages *slot,
			   struct input_dev *input)
{
	__s32 quirks = app->quirks;

	if (quirks & MT_QUIRK_SLOT_IS_CONTACTID)
		return *slot->contactid;

	if (quirks & MT_QUIRK_CYPRESS)
		return cypress_compute_slot(app, slot);

	if (quirks & MT_QUIRK_SLOT_IS_CONTACTNUMBER)
		return app->num_received;

	if (quirks & MT_QUIRK_SLOT_IS_CONTACTID_MINUS_ONE)
		return *slot->contactid - 1;

	return input_mt_get_slot_by_key(input, *slot->contactid);
}

static void mt_release_pending_palms(struct mt_device *td,
				     struct mt_application *app,
				     struct input_dev *input)
{
	int slotnum;
	bool need_sync = false;

	for_each_set_bit(slotnum, app->pending_palm_slots, td->maxcontacts) {
		clear_bit(slotnum, app->pending_palm_slots);

		input_mt_slot(input, slotnum);
		input_mt_report_slot_inactive(input);

		need_sync = true;
	}

	if (need_sync) {
		input_mt_sync_frame(input);
		input_sync(input);
	}
}

/*
 * this function is called when a whole packet has been received and processed,
 * so that it can decide what to send to the input layer.
 */
static void mt_sync_frame(struct mt_device *td, struct mt_application *app,
			  struct input_dev *input)
{
	if (app->quirks & MT_QUIRK_WIN8_PTP_BUTTONS)
		input_event(input, EV_KEY, BTN_LEFT, app->left_button_state);

	input_mt_sync_frame(input);
	input_event(input, EV_MSC, MSC_TIMESTAMP, app->timestamp);
	input_sync(input);

	mt_release_pending_palms(td, app, input);

	app->num_received = 0;
	app->left_button_state = 0;

	if (test_bit(MT_IO_FLAGS_ACTIVE_SLOTS, &td->mt_io_flags))
		set_bit(MT_IO_FLAGS_PENDING_SLOTS, &td->mt_io_flags);
	else
		clear_bit(MT_IO_FLAGS_PENDING_SLOTS, &td->mt_io_flags);
	clear_bit(MT_IO_FLAGS_ACTIVE_SLOTS, &td->mt_io_flags);
}

static int mt_compute_timestamp(struct mt_application *app, __s32 value)
{
	long delta = value - app->prev_scantime;
	unsigned long jdelta = jiffies_to_usecs(jiffies - app->jiffies);

	app->jiffies = jiffies;

	if (delta < 0)
		delta += app->scantime_logical_max;

	/* HID_DG_SCANTIME is expressed in 100us, we want it in us. */
	delta *= 100;

	if (jdelta > MAX_TIMESTAMP_INTERVAL)
		/* No data received for a while, resync the timestamp. */
		return 0;
	else
		return app->timestamp + delta;
}

static int mt_touch_event(struct hid_device *hid, struct hid_field *field,
				struct hid_usage *usage, __s32 value)
{
	/* we will handle the hidinput part later, now remains hiddev */
	if (hid->claimed & HID_CLAIMED_HIDDEV && hid->hiddev_hid_event)
		hid->hiddev_hid_event(hid, field, usage, value);

	return 1;
}

static int mt_process_slot(struct mt_device *td, struct input_dev *input,
			    struct mt_application *app,
			    struct mt_usages *slot)
{
	struct input_mt *mt = input->mt;
	struct hid_device *hdev = td->hdev;
	__s32 quirks = app->quirks;
	bool valid = true;
	bool confidence_state = true;
	bool inrange_state = false;
	int active;
	int slotnum;
	int tool = MT_TOOL_FINGER;

	if (!slot)
		return -EINVAL;

	if ((quirks & MT_QUIRK_CONTACT_CNT_ACCURATE) &&
	    app->num_received >= app->num_expected)
		return -EAGAIN;

	if (!(quirks & MT_QUIRK_ALWAYS_VALID)) {
		if (quirks & MT_QUIRK_VALID_IS_INRANGE)
			valid = *slot->inrange_state;
		if (quirks & MT_QUIRK_NOT_SEEN_MEANS_UP)
			valid = *slot->tip_state;
		if (quirks & MT_QUIRK_VALID_IS_CONFIDENCE)
			valid = *slot->confidence_state;

		if (!valid)
			return 0;
	}

	slotnum = mt_compute_slot(td, app, slot, input);
	if (slotnum < 0 || slotnum >= td->maxcontacts)
		return 0;

	if ((quirks & MT_QUIRK_IGNORE_DUPLICATES) && mt) {
		struct input_mt_slot *i_slot = &mt->slots[slotnum];

		if (input_mt_is_active(i_slot) &&
		    input_mt_is_used(mt, i_slot))
			return -EAGAIN;
	}

	if (quirks & MT_QUIRK_CONFIDENCE)
		confidence_state = *slot->confidence_state;

	if (quirks & MT_QUIRK_HOVERING)
		inrange_state = *slot->inrange_state;

	active = *slot->tip_state || inrange_state;

	if (app->application == HID_GD_SYSTEM_MULTIAXIS)
		tool = MT_TOOL_DIAL;
	else if (unlikely(!confidence_state)) {
		tool = MT_TOOL_PALM;
		if (!active && mt &&
		    input_mt_is_active(&mt->slots[slotnum])) {
			/*
			 * The non-confidence was reported for
			 * previously valid contact that is also no
			 * longer valid. We can't simply report
			 * lift-off as userspace will not be aware
			 * of non-confidence, so we need to split
			 * it into 2 events: active MT_TOOL_PALM
			 * and a separate liftoff.
			 */
			active = true;
			set_bit(slotnum, app->pending_palm_slots);
		}
	}

	input_mt_slot(input, slotnum);
	input_mt_report_slot_state(input, tool, active);
	if (active) {
		/* this finger is in proximity of the sensor */
		int wide = (*slot->w > *slot->h);
		int major = max(*slot->w, *slot->h);
		int minor = min(*slot->w, *slot->h);
		int orientation = wide;
		int max_azimuth;
		int azimuth;
		int x;
		int y;
		int cx;
		int cy;

		if (slot->a != DEFAULT_ZERO) {
			/*
			 * Azimuth is counter-clockwise and ranges from [0, MAX)
			 * (a full revolution). Convert it to clockwise ranging
			 * [-MAX/2, MAX/2].
			 *
			 * Note that ABS_MT_ORIENTATION require us to report
			 * the limit of [-MAX/4, MAX/4], but the value can go
			 * out of range to [-MAX/2, MAX/2] to report an upside
			 * down ellipsis.
			 */
			azimuth = *slot->a;
			max_azimuth = input_abs_get_max(input,
							ABS_MT_ORIENTATION);
			if (azimuth > max_azimuth * 2)
				azimuth -= max_azimuth * 4;
			orientation = -azimuth;
			if (quirks & MT_QUIRK_ORIENTATION_INVERT)
				orientation = -orientation;

		}

		if (quirks & MT_QUIRK_TOUCH_SIZE_SCALING) {
			/*
			 * divided by two to match visual scale of touch
			 * for devices with this quirk
			 */
			major = major >> 1;
			minor = minor >> 1;
		}

		x = hdev->quirks & HID_QUIRK_X_INVERT ?
			input_abs_get_max(input, ABS_MT_POSITION_X) - *slot->x :
			*slot->x;
		y = hdev->quirks & HID_QUIRK_Y_INVERT ?
			input_abs_get_max(input, ABS_MT_POSITION_Y) - *slot->y :
			*slot->y;
		cx = hdev->quirks & HID_QUIRK_X_INVERT ?
			input_abs_get_max(input, ABS_MT_POSITION_X) - *slot->cx :
			*slot->cx;
		cy = hdev->quirks & HID_QUIRK_Y_INVERT ?
			input_abs_get_max(input, ABS_MT_POSITION_Y) - *slot->cy :
			*slot->cy;

		input_event(input, EV_ABS, ABS_MT_POSITION_X, x);
		input_event(input, EV_ABS, ABS_MT_POSITION_Y, y);
		input_event(input, EV_ABS, ABS_MT_TOOL_X, cx);
		input_event(input, EV_ABS, ABS_MT_TOOL_Y, cy);
		input_event(input, EV_ABS, ABS_MT_DISTANCE, !*slot->tip_state);
		input_event(input, EV_ABS, ABS_MT_ORIENTATION, orientation);
		input_event(input, EV_ABS, ABS_MT_PRESSURE, *slot->p);
		input_event(input, EV_ABS, ABS_MT_TOUCH_MAJOR, major);
		input_event(input, EV_ABS, ABS_MT_TOUCH_MINOR, minor);

		set_bit(MT_IO_FLAGS_ACTIVE_SLOTS, &td->mt_io_flags);
	}

	return 0;
}

static void mt_process_mt_event(struct hid_device *hid,
				struct mt_application *app,
				struct hid_field *field,
				struct hid_usage *usage,
				__s32 value,
				bool first_packet)
{
	__s32 quirks = app->quirks;
	struct input_dev *input = field->hidinput->input;

	if (!usage->type || !(hid->claimed & HID_CLAIMED_INPUT))
		return;

	if (quirks & MT_QUIRK_WIN8_PTP_BUTTONS) {

		/*
		 * For Win8 PTP touchpads we should only look at
		 * non finger/touch events in the first_packet of a
		 * (possible) multi-packet frame.
		 */
		if (!first_packet)
			return;

		/*
		 * For Win8 PTP touchpads we map both the clickpad click
		 * and any "external" left buttons to BTN_LEFT if a
		 * device claims to have both we need to report 1 for
		 * BTN_LEFT if either is pressed, so we or all values
		 * together and report the result in mt_sync_frame().
		 */
		if (usage->type == EV_KEY && usage->code == BTN_LEFT) {
			app->left_button_state |= value;
			return;
		}
	}

	input_event(input, usage->type, usage->code, value);
}

static void mt_touch_report(struct hid_device *hid,
			    struct mt_report_data *rdata)
{
	struct mt_device *td = hid_get_drvdata(hid);
	struct hid_report *report = rdata->report;
	struct mt_application *app = rdata->application;
	struct hid_field *field;
	struct input_dev *input;
	struct mt_usages *slot;
	bool first_packet;
	unsigned count;
	int r, n;
	int scantime = 0;
	int contact_count = -1;

	/* sticky fingers release in progress, abort */
	if (test_and_set_bit_lock(MT_IO_FLAGS_RUNNING, &td->mt_io_flags))
		return;

	scantime = *app->scantime;
	app->timestamp = mt_compute_timestamp(app, scantime);
	if (app->raw_cc != DEFAULT_ZERO)
		contact_count = *app->raw_cc;

	/*
	 * Includes multi-packet support where subsequent
	 * packets are sent with zero contactcount.
	 */
	if (contact_count >= 0) {
		/*
		 * For Win8 PTPs the first packet (td->num_received == 0) may
		 * have a contactcount of 0 if there only is a button event.
		 * We double check that this is not a continuation packet
		 * of a possible multi-packet frame be checking that the
		 * timestamp has changed.
		 */
		if ((app->quirks & MT_QUIRK_WIN8_PTP_BUTTONS) &&
		    app->num_received == 0 &&
		    app->prev_scantime != scantime)
			app->num_expected = contact_count;
		/* A non 0 contact count always indicates a first packet */
		else if (contact_count)
			app->num_expected = contact_count;
	}
	app->prev_scantime = scantime;

	first_packet = app->num_received == 0;

	input = report->field[0]->hidinput->input;

	list_for_each_entry(slot, &app->mt_usages, list) {
		if (!mt_process_slot(td, input, app, slot))
			app->num_received++;
	}

	for (r = 0; r < report->maxfield; r++) {
		field = report->field[r];
		count = field->report_count;

		if (!(HID_MAIN_ITEM_VARIABLE & field->flags))
			continue;

		for (n = 0; n < count; n++)
			mt_process_mt_event(hid, app, field,
					    &field->usage[n], field->value[n],
					    first_packet);
	}

	if (app->num_received >= app->num_expected)
		mt_sync_frame(td, app, input);

	/*
	 * Windows 8 specs says 2 things:
	 * - once a contact has been reported, it has to be reported in each
	 *   subsequent report
	 * - the report rate when fingers are present has to be at least
	 *   the refresh rate of the screen, 60 or 120 Hz
	 *
	 * I interprete this that the specification forces a report rate of
	 * at least 60 Hz for a touchscreen to be certified.
	 * Which means that if we do not get a report whithin 16 ms, either
	 * something wrong happens, either the touchscreen forgets to send
	 * a release. Taking a reasonable margin allows to remove issues
	 * with USB communication or the load of the machine.
	 *
	 * Given that Win 8 devices are forced to send a release, this will
	 * only affect laggish machines and the ones that have a firmware
	 * defect.
	 */
	if (app->quirks & MT_QUIRK_STICKY_FINGERS) {
		if (test_bit(MT_IO_FLAGS_PENDING_SLOTS, &td->mt_io_flags))
			mod_timer(&td->release_timer,
				  jiffies + msecs_to_jiffies(100));
		else
			del_timer(&td->release_timer);
	}

	clear_bit_unlock(MT_IO_FLAGS_RUNNING, &td->mt_io_flags);
}

static int mt_touch_input_configured(struct hid_device *hdev,
				     struct hid_input *hi,
				     struct mt_application *app)
{
	struct mt_device *td = hid_get_drvdata(hdev);
	struct mt_class *cls = &td->mtclass;
	struct input_dev *input = hi->input;
	int ret;

	if (!td->maxcontacts)
		td->maxcontacts = MT_DEFAULT_MAXCONTACT;

	mt_post_parse(td, app);
	if (td->serial_maybe)
		mt_post_parse_default_settings(td, app);

	if (cls->is_indirect)
		app->mt_flags |= INPUT_MT_POINTER;

	if (app->quirks & MT_QUIRK_NOT_SEEN_MEANS_UP)
		app->mt_flags |= INPUT_MT_DROP_UNUSED;

	/* check for clickpads */
	if ((app->mt_flags & INPUT_MT_POINTER) &&
	    (app->buttons_count == 1))
		td->is_buttonpad = true;

	if (td->is_buttonpad)
		__set_bit(INPUT_PROP_BUTTONPAD, input->propbit);

	app->pending_palm_slots = devm_kcalloc(&hi->input->dev,
					       BITS_TO_LONGS(td->maxcontacts),
					       sizeof(long),
					       GFP_KERNEL);
	if (!app->pending_palm_slots)
		return -ENOMEM;

	ret = input_mt_init_slots(input, td->maxcontacts, app->mt_flags);
	if (ret)
		return ret;

	app->mt_flags = 0;
	return 0;
}

#define mt_map_key_clear(c)	hid_map_usage_clear(hi, usage, bit, \
						    max, EV_KEY, (c))
static int mt_input_mapping(struct hid_device *hdev, struct hid_input *hi,
		struct hid_field *field, struct hid_usage *usage,
		unsigned long **bit, int *max)
{
	struct mt_device *td = hid_get_drvdata(hdev);
	struct mt_application *application;
	struct mt_report_data *rdata;

	rdata = mt_find_report_data(td, field->report);
	if (!rdata) {
		hid_err(hdev, "failed to allocate data for report\n");
		return 0;
	}

	application = rdata->application;

	/*
	 * If mtclass.export_all_inputs is not set, only map fields from
	 * TouchScreen or TouchPad collections. We need to ignore fields
	 * that belong to other collections such as Mouse that might have
	 * the same GenericDesktop usages.
	 */
	if (!td->mtclass.export_all_inputs &&
	    field->application != HID_DG_TOUCHSCREEN &&
	    field->application != HID_DG_PEN &&
	    field->application != HID_DG_TOUCHPAD &&
	    field->application != HID_GD_KEYBOARD &&
	    field->application != HID_GD_SYSTEM_CONTROL &&
	    field->application != HID_CP_CONSUMER_CONTROL &&
	    field->application != HID_GD_WIRELESS_RADIO_CTLS &&
	    field->application != HID_GD_SYSTEM_MULTIAXIS &&
	    !(field->application == HID_VD_ASUS_CUSTOM_MEDIA_KEYS &&
	      application->quirks & MT_QUIRK_ASUS_CUSTOM_UP))
		return -1;

	/*
	 * Some Asus keyboard+touchpad devices have the hotkeys defined in the
	 * touchpad report descriptor. We need to treat these as an array to
	 * map usages to input keys.
	 */
	if (field->application == HID_VD_ASUS_CUSTOM_MEDIA_KEYS &&
	    application->quirks & MT_QUIRK_ASUS_CUSTOM_UP &&
	    (usage->hid & HID_USAGE_PAGE) == HID_UP_CUSTOM) {
		set_bit(EV_REP, hi->input->evbit);
		if (field->flags & HID_MAIN_ITEM_VARIABLE)
			field->flags &= ~HID_MAIN_ITEM_VARIABLE;
		switch (usage->hid & HID_USAGE) {
		case 0x10: mt_map_key_clear(KEY_BRIGHTNESSDOWN);	break;
		case 0x20: mt_map_key_clear(KEY_BRIGHTNESSUP);		break;
		case 0x35: mt_map_key_clear(KEY_DISPLAY_OFF);		break;
		case 0x6b: mt_map_key_clear(KEY_F21);			break;
		case 0x6c: mt_map_key_clear(KEY_SLEEP);			break;
		default:
			return -1;
		}
		return 1;
	}

	if (rdata->is_mt_collection)
		return mt_touch_input_mapping(hdev, hi, field, usage, bit, max,
					      application);

	/*
	 * some egalax touchscreens have "application == DG_TOUCHSCREEN"
	 * for the stylus. Overwrite the hid_input application
	 */
	if (field->physical == HID_DG_STYLUS)
		hi->application = HID_DG_STYLUS;

	/* let hid-core decide for the others */
	return 0;
}

static int mt_input_mapped(struct hid_device *hdev, struct hid_input *hi,
		struct hid_field *field, struct hid_usage *usage,
		unsigned long **bit, int *max)
{
	struct mt_device *td = hid_get_drvdata(hdev);
	struct mt_report_data *rdata;

	rdata = mt_find_report_data(td, field->report);
	if (rdata && rdata->is_mt_collection) {
		/* We own these mappings, tell hid-input to ignore them */
		return -1;
	}

	/* let hid-core decide for the others */
	return 0;
}

static int mt_event(struct hid_device *hid, struct hid_field *field,
				struct hid_usage *usage, __s32 value)
{
	struct mt_device *td = hid_get_drvdata(hid);
	struct mt_report_data *rdata;

	rdata = mt_find_report_data(td, field->report);
	if (rdata && rdata->is_mt_collection)
		return mt_touch_event(hid, field, usage, value);

	return 0;
}

static void mt_report(struct hid_device *hid, struct hid_report *report)
{
	struct mt_device *td = hid_get_drvdata(hid);
	struct hid_field *field = report->field[0];
	struct mt_report_data *rdata;

	if (!(hid->claimed & HID_CLAIMED_INPUT))
		return;

	rdata = mt_find_report_data(td, report);
	if (rdata && rdata->is_mt_collection)
		return mt_touch_report(hid, rdata);

	if (field && field->hidinput && field->hidinput->input)
		input_sync(field->hidinput->input);
}

static bool mt_need_to_apply_feature(struct hid_device *hdev,
				     struct hid_field *field,
				     struct hid_usage *usage,
				     enum latency_mode latency,
				     bool surface_switch,
				     bool button_switch,
				     bool *inputmode_found)
{
	struct mt_device *td = hid_get_drvdata(hdev);
	struct mt_class *cls = &td->mtclass;
	struct hid_report *report = field->report;
	unsigned int index = usage->usage_index;
	char *buf;
	u32 report_len;
	int max;

	switch (usage->hid) {
	case HID_DG_INPUTMODE:
		/*
		 * Some elan panels wrongly declare 2 input mode features,
		 * and silently ignore when we set the value in the second
		 * field. Skip the second feature and hope for the best.
		 */
		if (*inputmode_found)
			return false;

		if (cls->quirks & MT_QUIRK_FORCE_GET_FEATURE) {
			report_len = hid_report_len(report);
			buf = hid_alloc_report_buf(report, GFP_KERNEL);
			if (!buf) {
				hid_err(hdev,
					"failed to allocate buffer for report\n");
				return false;
			}
			hid_hw_raw_request(hdev, report->id, buf, report_len,
					   HID_FEATURE_REPORT,
					   HID_REQ_GET_REPORT);
			kfree(buf);
		}

		field->value[index] = td->inputmode_value;
		*inputmode_found = true;
		return true;

	case HID_DG_CONTACTMAX:
		if (cls->maxcontacts) {
			max = min_t(int, field->logical_maximum,
				    cls->maxcontacts);
			if (field->value[index] != max) {
				field->value[index] = max;
				return true;
			}
		}
		break;

	case HID_DG_LATENCYMODE:
		field->value[index] = latency;
		return true;

	case HID_DG_SURFACESWITCH:
		field->value[index] = surface_switch;
		return true;

	case HID_DG_BUTTONSWITCH:
		field->value[index] = button_switch;
		return true;
	}

	return false; /* no need to update the report */
}

static void mt_set_modes(struct hid_device *hdev, enum latency_mode latency,
			 bool surface_switch, bool button_switch)
{
	struct hid_report_enum *rep_enum;
	struct hid_report *rep;
	struct hid_usage *usage;
	int i, j;
	bool update_report;
	bool inputmode_found = false;

	rep_enum = &hdev->report_enum[HID_FEATURE_REPORT];
	list_for_each_entry(rep, &rep_enum->report_list, list) {
		update_report = false;

		for (i = 0; i < rep->maxfield; i++) {
			/* Ignore if report count is out of bounds. */
			if (rep->field[i]->report_count < 1)
				continue;

			for (j = 0; j < rep->field[i]->maxusage; j++) {
				usage = &rep->field[i]->usage[j];

				if (mt_need_to_apply_feature(hdev,
							     rep->field[i],
							     usage,
							     latency,
							     surface_switch,
							     button_switch,
							     &inputmode_found))
					update_report = true;
			}
		}

		if (update_report)
			hid_hw_request(hdev, rep, HID_REQ_SET_REPORT);
	}
}

static void mt_post_parse_default_settings(struct mt_device *td,
					   struct mt_application *app)
{
	__s32 quirks = app->quirks;

	/* unknown serial device needs special quirks */
	if (list_is_singular(&app->mt_usages)) {
		quirks |= MT_QUIRK_ALWAYS_VALID;
		quirks &= ~MT_QUIRK_NOT_SEEN_MEANS_UP;
		quirks &= ~MT_QUIRK_VALID_IS_INRANGE;
		quirks &= ~MT_QUIRK_VALID_IS_CONFIDENCE;
		quirks &= ~MT_QUIRK_CONTACT_CNT_ACCURATE;
	}

	app->quirks = quirks;
}

static void mt_post_parse(struct mt_device *td, struct mt_application *app)
{
	if (!app->have_contact_count)
		app->quirks &= ~MT_QUIRK_CONTACT_CNT_ACCURATE;
}

static int mt_input_configured(struct hid_device *hdev, struct hid_input *hi)
{
	struct mt_device *td = hid_get_drvdata(hdev);
	const char *suffix = NULL;
	struct mt_report_data *rdata;
	struct mt_application *mt_application = NULL;
	struct hid_report *report;
	int ret;

	list_for_each_entry(report, &hi->reports, hidinput_list) {
		rdata = mt_find_report_data(td, report);
		if (!rdata) {
			hid_err(hdev, "failed to allocate data for report\n");
			return -ENOMEM;
		}

		mt_application = rdata->application;

		if (rdata->is_mt_collection) {
			ret = mt_touch_input_configured(hdev, hi,
							mt_application);
			if (ret)
				return ret;
		}
	}

	switch (hi->application) {
	case HID_GD_KEYBOARD:
	case HID_GD_KEYPAD:
	case HID_GD_MOUSE:
	case HID_DG_TOUCHPAD:
	case HID_GD_SYSTEM_CONTROL:
	case HID_CP_CONSUMER_CONTROL:
	case HID_GD_WIRELESS_RADIO_CTLS:
	case HID_GD_SYSTEM_MULTIAXIS:
		/* already handled by hid core */
		break;
	case HID_DG_TOUCHSCREEN:
		/* we do not set suffix = "Touchscreen" */
		hi->input->name = hdev->name;
		break;
	case HID_VD_ASUS_CUSTOM_MEDIA_KEYS:
		suffix = "Custom Media Keys";
		break;
	case HID_DG_STYLUS:
		/* force BTN_STYLUS to allow tablet matching in udev */
		__set_bit(BTN_STYLUS, hi->input->keybit);
		break;
	default:
		suffix = "UNKNOWN";
		break;
	}

	if (suffix)
		hi->input->name = devm_kasprintf(&hdev->dev, GFP_KERNEL,
						 "%s %s", hdev->name, suffix);

	return 0;
}

static void mt_fix_const_field(struct hid_field *field, unsigned int usage)
{
	if (field->usage[0].hid != usage ||
	    !(field->flags & HID_MAIN_ITEM_CONSTANT))
		return;

	field->flags &= ~HID_MAIN_ITEM_CONSTANT;
	field->flags |= HID_MAIN_ITEM_VARIABLE;
}

static void mt_fix_const_fields(struct hid_device *hdev, unsigned int usage)
{
	struct hid_report *report;
	int i;

	list_for_each_entry(report,
			    &hdev->report_enum[HID_INPUT_REPORT].report_list,
			    list) {

		if (!report->maxfield)
			continue;

		for (i = 0; i < report->maxfield; i++)
			if (report->field[i]->maxusage >= 1)
				mt_fix_const_field(report->field[i], usage);
	}
}

static void mt_release_contacts(struct hid_device *hid)
{
	struct hid_input *hidinput;
	struct mt_application *application;
	struct mt_device *td = hid_get_drvdata(hid);

	list_for_each_entry(hidinput, &hid->inputs, list) {
		struct input_dev *input_dev = hidinput->input;
		struct input_mt *mt = input_dev->mt;
		int i;

		if (mt) {
			for (i = 0; i < mt->num_slots; i++) {
				input_mt_slot(input_dev, i);
				input_mt_report_slot_inactive(input_dev);
			}
			input_mt_sync_frame(input_dev);
			input_sync(input_dev);
		}
	}

	list_for_each_entry(application, &td->applications, list) {
		application->num_received = 0;
	}
}

static void mt_expired_timeout(struct timer_list *t)
{
	struct mt_device *td = from_timer(td, t, release_timer);
	struct hid_device *hdev = td->hdev;

	/*
	 * An input report came in just before we release the sticky fingers,
	 * it will take care of the sticky fingers.
	 */
	if (test_and_set_bit_lock(MT_IO_FLAGS_RUNNING, &td->mt_io_flags))
		return;
	if (test_bit(MT_IO_FLAGS_PENDING_SLOTS, &td->mt_io_flags))
		mt_release_contacts(hdev);
	clear_bit_unlock(MT_IO_FLAGS_RUNNING, &td->mt_io_flags);
}

static int mt_probe(struct hid_device *hdev, const struct hid_device_id *id)
{
	int ret, i;
	struct mt_device *td;
	const struct mt_class *mtclass = mt_classes; /* MT_CLS_DEFAULT */

	for (i = 0; mt_classes[i].name ; i++) {
		if (id->driver_data == mt_classes[i].name) {
			mtclass = &(mt_classes[i]);
			break;
		}
	}

	td = devm_kzalloc(&hdev->dev, sizeof(struct mt_device), GFP_KERNEL);
	if (!td) {
		dev_err(&hdev->dev, "cannot allocate multitouch data\n");
		return -ENOMEM;
	}
	td->hdev = hdev;
	td->mtclass = *mtclass;
	td->inputmode_value = MT_INPUTMODE_TOUCHSCREEN;
	hid_set_drvdata(hdev, td);

	INIT_LIST_HEAD(&td->applications);
	INIT_LIST_HEAD(&td->reports);

	if (id->vendor == HID_ANY_ID && id->product == HID_ANY_ID)
		td->serial_maybe = true;


	/* Orientation is inverted if the X or Y axes are
	 * flipped, but normalized if both are inverted.
	 */
	if (hdev->quirks & (HID_QUIRK_X_INVERT | HID_QUIRK_Y_INVERT) &&
	    !((hdev->quirks & HID_QUIRK_X_INVERT)
	      && (hdev->quirks & HID_QUIRK_Y_INVERT)))
		td->mtclass.quirks = MT_QUIRK_ORIENTATION_INVERT;

	/* This allows the driver to correctly support devices
	 * that emit events over several HID messages.
	 */
	hdev->quirks |= HID_QUIRK_NO_INPUT_SYNC;

	/*
	 * This allows the driver to handle different input sensors
	 * that emits events through different applications on the same HID
	 * device.
	 */
	hdev->quirks |= HID_QUIRK_INPUT_PER_APP;

	if (id->group != HID_GROUP_MULTITOUCH_WIN_8)
		hdev->quirks |= HID_QUIRK_MULTI_INPUT;

	if (mtclass->quirks & MT_QUIRK_FORCE_MULTI_INPUT) {
		hdev->quirks &= ~HID_QUIRK_INPUT_PER_APP;
		hdev->quirks |= HID_QUIRK_MULTI_INPUT;
	}

	timer_setup(&td->release_timer, mt_expired_timeout, 0);

	ret = hid_parse(hdev);
	if (ret != 0)
		return ret;

	if (mtclass->quirks & MT_QUIRK_FIX_CONST_CONTACT_ID)
		mt_fix_const_fields(hdev, HID_DG_CONTACTID);

	ret = hid_hw_start(hdev, HID_CONNECT_DEFAULT);
	if (ret)
		return ret;

	ret = sysfs_create_group(&hdev->dev.kobj, &mt_attribute_group);
	if (ret)
		dev_warn(&hdev->dev, "Cannot allocate sysfs group for %s\n",
				hdev->name);

	mt_set_modes(hdev, HID_LATENCY_NORMAL, true, true);

	return 0;
}

#ifdef CONFIG_PM
static int mt_suspend(struct hid_device *hdev, pm_message_t state)
{
	struct mt_device *td = hid_get_drvdata(hdev);

	/* High latency is desirable for power savings during S3/S0ix */
	if ((td->mtclass.quirks & MT_QUIRK_DISABLE_WAKEUP) ||
	    !hid_hw_may_wakeup(hdev))
		mt_set_modes(hdev, HID_LATENCY_HIGH, false, false);
	else
		mt_set_modes(hdev, HID_LATENCY_HIGH, true, true);

	return 0;
}

static int mt_reset_resume(struct hid_device *hdev)
{
	mt_release_contacts(hdev);
	mt_set_modes(hdev, HID_LATENCY_NORMAL, true, true);
	return 0;
}

static int mt_resume(struct hid_device *hdev)
{
	/* Some Elan legacy devices require SET_IDLE to be set on resume.
	 * It should be safe to send it to other devices too.
	 * Tested on 3M, Stantum, Cypress, Zytronic, eGalax, and Elan panels. */

	hid_hw_idle(hdev, 0, 0, HID_REQ_SET_IDLE);

	mt_set_modes(hdev, HID_LATENCY_NORMAL, true, true);

	return 0;
}
#endif

static void mt_remove(struct hid_device *hdev)
{
	struct mt_device *td = hid_get_drvdata(hdev);

	del_timer_sync(&td->release_timer);

	sysfs_remove_group(&hdev->dev.kobj, &mt_attribute_group);
	hid_hw_stop(hdev);
}

/*
 * This list contains only:
 * - VID/PID of products not working with the default multitouch handling
 * - 2 generic rules.
 * So there is no point in adding here any device with MT_CLS_DEFAULT.
 */
static const struct hid_device_id mt_devices[] = {

	/* 3M panels */
	{ .driver_data = MT_CLS_3M,
		MT_USB_DEVICE(USB_VENDOR_ID_3M,
			USB_DEVICE_ID_3M1968) },
	{ .driver_data = MT_CLS_3M,
		MT_USB_DEVICE(USB_VENDOR_ID_3M,
			USB_DEVICE_ID_3M2256) },
	{ .driver_data = MT_CLS_3M,
		MT_USB_DEVICE(USB_VENDOR_ID_3M,
			USB_DEVICE_ID_3M3266) },

	/* Anton devices */
	{ .driver_data = MT_CLS_EXPORT_ALL_INPUTS,
		MT_USB_DEVICE(USB_VENDOR_ID_ANTON,
			USB_DEVICE_ID_ANTON_TOUCH_PAD) },

	/* Asus T101HA */
	{ .driver_data = MT_CLS_WIN_8_DISABLE_WAKEUP,
		HID_DEVICE(BUS_USB, HID_GROUP_MULTITOUCH_WIN_8,
			   USB_VENDOR_ID_ASUSTEK,
			   USB_DEVICE_ID_ASUSTEK_T101HA_KEYBOARD) },

	/* Asus T304UA */
	{ .driver_data = MT_CLS_ASUS,
		HID_DEVICE(BUS_USB, HID_GROUP_MULTITOUCH_WIN_8,
			USB_VENDOR_ID_ASUSTEK,
			USB_DEVICE_ID_ASUSTEK_T304_KEYBOARD) },

	/* Atmel panels */
	{ .driver_data = MT_CLS_SERIAL,
		MT_USB_DEVICE(USB_VENDOR_ID_ATMEL,
			USB_DEVICE_ID_ATMEL_MXT_DIGITIZER) },

	/* Baanto multitouch devices */
	{ .driver_data = MT_CLS_NSMU,
		MT_USB_DEVICE(USB_VENDOR_ID_BAANTO,
			USB_DEVICE_ID_BAANTO_MT_190W2) },

	/* Cando panels */
	{ .driver_data = MT_CLS_DUAL_INRANGE_CONTACTNUMBER,
		MT_USB_DEVICE(USB_VENDOR_ID_CANDO,
			USB_DEVICE_ID_CANDO_MULTI_TOUCH) },
	{ .driver_data = MT_CLS_DUAL_INRANGE_CONTACTNUMBER,
		MT_USB_DEVICE(USB_VENDOR_ID_CANDO,
			USB_DEVICE_ID_CANDO_MULTI_TOUCH_15_6) },

	/* Chunghwa Telecom touch panels */
	{  .driver_data = MT_CLS_NSMU,
		MT_USB_DEVICE(USB_VENDOR_ID_CHUNGHWAT,
			USB_DEVICE_ID_CHUNGHWAT_MULTITOUCH) },

	/* CJTouch panels */
	{ .driver_data = MT_CLS_NSMU,
		MT_USB_DEVICE(USB_VENDOR_ID_CJTOUCH,
			USB_DEVICE_ID_CJTOUCH_MULTI_TOUCH_0020) },
	{ .driver_data = MT_CLS_NSMU,
		MT_USB_DEVICE(USB_VENDOR_ID_CJTOUCH,
			USB_DEVICE_ID_CJTOUCH_MULTI_TOUCH_0040) },

	/* CVTouch panels */
	{ .driver_data = MT_CLS_NSMU,
		MT_USB_DEVICE(USB_VENDOR_ID_CVTOUCH,
			USB_DEVICE_ID_CVTOUCH_SCREEN) },

	/* eGalax devices (SAW) */
	{ .driver_data = MT_CLS_EXPORT_ALL_INPUTS,
		MT_USB_DEVICE(USB_VENDOR_ID_DWAV,
			USB_DEVICE_ID_EGALAX_TOUCHCONTROLLER) },

	/* eGalax devices (resistive) */
	{ .driver_data = MT_CLS_EGALAX,
		MT_USB_DEVICE(USB_VENDOR_ID_DWAV,
			USB_DEVICE_ID_DWAV_EGALAX_MULTITOUCH_480D) },
	{ .driver_data = MT_CLS_EGALAX,
		MT_USB_DEVICE(USB_VENDOR_ID_DWAV,
			USB_DEVICE_ID_DWAV_EGALAX_MULTITOUCH_480E) },

	/* eGalax devices (capacitive) */
	{ .driver_data = MT_CLS_EGALAX_SERIAL,
		MT_USB_DEVICE(USB_VENDOR_ID_DWAV,
			USB_DEVICE_ID_DWAV_EGALAX_MULTITOUCH_7207) },
	{ .driver_data = MT_CLS_EGALAX,
		MT_USB_DEVICE(USB_VENDOR_ID_DWAV,
			USB_DEVICE_ID_DWAV_EGALAX_MULTITOUCH_720C) },
	{ .driver_data = MT_CLS_EGALAX_SERIAL,
		MT_USB_DEVICE(USB_VENDOR_ID_DWAV,
			USB_DEVICE_ID_DWAV_EGALAX_MULTITOUCH_7224) },
	{ .driver_data = MT_CLS_EGALAX_SERIAL,
		MT_USB_DEVICE(USB_VENDOR_ID_DWAV,
			USB_DEVICE_ID_DWAV_EGALAX_MULTITOUCH_722A) },
	{ .driver_data = MT_CLS_EGALAX_SERIAL,
		MT_USB_DEVICE(USB_VENDOR_ID_DWAV,
			USB_DEVICE_ID_DWAV_EGALAX_MULTITOUCH_725E) },
	{ .driver_data = MT_CLS_EGALAX_SERIAL,
		MT_USB_DEVICE(USB_VENDOR_ID_DWAV,
			USB_DEVICE_ID_DWAV_EGALAX_MULTITOUCH_7262) },
	{ .driver_data = MT_CLS_EGALAX,
		MT_USB_DEVICE(USB_VENDOR_ID_DWAV,
			USB_DEVICE_ID_DWAV_EGALAX_MULTITOUCH_726B) },
	{ .driver_data = MT_CLS_EGALAX,
		MT_USB_DEVICE(USB_VENDOR_ID_DWAV,
			USB_DEVICE_ID_DWAV_EGALAX_MULTITOUCH_72A1) },
	{ .driver_data = MT_CLS_EGALAX_SERIAL,
		MT_USB_DEVICE(USB_VENDOR_ID_DWAV,
			USB_DEVICE_ID_DWAV_EGALAX_MULTITOUCH_72AA) },
	{ .driver_data = MT_CLS_EGALAX,
		HID_USB_DEVICE(USB_VENDOR_ID_DWAV,
			USB_DEVICE_ID_DWAV_EGALAX_MULTITOUCH_72C4) },
	{ .driver_data = MT_CLS_EGALAX,
		HID_USB_DEVICE(USB_VENDOR_ID_DWAV,
			USB_DEVICE_ID_DWAV_EGALAX_MULTITOUCH_72D0) },
	{ .driver_data = MT_CLS_EGALAX,
		MT_USB_DEVICE(USB_VENDOR_ID_DWAV,
			USB_DEVICE_ID_DWAV_EGALAX_MULTITOUCH_72FA) },
	{ .driver_data = MT_CLS_EGALAX,
		MT_USB_DEVICE(USB_VENDOR_ID_DWAV,
			USB_DEVICE_ID_DWAV_EGALAX_MULTITOUCH_7302) },
	{ .driver_data = MT_CLS_EGALAX_SERIAL,
		MT_USB_DEVICE(USB_VENDOR_ID_DWAV,
			USB_DEVICE_ID_DWAV_EGALAX_MULTITOUCH_7349) },
	{ .driver_data = MT_CLS_EGALAX_SERIAL,
		MT_USB_DEVICE(USB_VENDOR_ID_DWAV,
			USB_DEVICE_ID_DWAV_EGALAX_MULTITOUCH_73F7) },
	{ .driver_data = MT_CLS_EGALAX_SERIAL,
		MT_USB_DEVICE(USB_VENDOR_ID_DWAV,
			USB_DEVICE_ID_DWAV_EGALAX_MULTITOUCH_A001) },
	{ .driver_data = MT_CLS_EGALAX,
		MT_USB_DEVICE(USB_VENDOR_ID_DWAV,
			USB_DEVICE_ID_DWAV_EGALAX_MULTITOUCH_C002) },

	/* Elan devices */
	{ .driver_data = MT_CLS_WIN_8_FORCE_MULTI_INPUT,
		HID_DEVICE(BUS_I2C, HID_GROUP_MULTITOUCH_WIN_8,
			USB_VENDOR_ID_ELAN, 0x313a) },

	{ .driver_data = MT_CLS_WIN_8_FORCE_MULTI_INPUT,
		HID_DEVICE(BUS_I2C, HID_GROUP_MULTITOUCH_WIN_8,
			USB_VENDOR_ID_ELAN, 0x3148) },

	/* Elitegroup panel */
	{ .driver_data = MT_CLS_SERIAL,
		MT_USB_DEVICE(USB_VENDOR_ID_ELITEGROUP,
			USB_DEVICE_ID_ELITEGROUP_05D8) },

	/* Flatfrog Panels */
	{ .driver_data = MT_CLS_FLATFROG,
		MT_USB_DEVICE(USB_VENDOR_ID_FLATFROG,
			USB_DEVICE_ID_MULTITOUCH_3200) },

	/* FocalTech Panels */
	{ .driver_data = MT_CLS_SERIAL,
		MT_USB_DEVICE(USB_VENDOR_ID_CYGNAL,
			USB_DEVICE_ID_FOCALTECH_FTXXXX_MULTITOUCH) },

	/* GeneralTouch panel */
	{ .driver_data = MT_CLS_GENERALTOUCH_TWOFINGERS,
		MT_USB_DEVICE(USB_VENDOR_ID_GENERAL_TOUCH,
			USB_DEVICE_ID_GENERAL_TOUCH_WIN7_TWOFINGERS) },
	{ .driver_data = MT_CLS_GENERALTOUCH_PWT_TENFINGERS,
		MT_USB_DEVICE(USB_VENDOR_ID_GENERAL_TOUCH,
			USB_DEVICE_ID_GENERAL_TOUCH_WIN8_PWT_TENFINGERS) },
	{ .driver_data = MT_CLS_GENERALTOUCH_TWOFINGERS,
		MT_USB_DEVICE(USB_VENDOR_ID_GENERAL_TOUCH,
			USB_DEVICE_ID_GENERAL_TOUCH_WIN8_PIT_0101) },
	{ .driver_data = MT_CLS_GENERALTOUCH_PWT_TENFINGERS,
		MT_USB_DEVICE(USB_VENDOR_ID_GENERAL_TOUCH,
			USB_DEVICE_ID_GENERAL_TOUCH_WIN8_PIT_0102) },
	{ .driver_data = MT_CLS_GENERALTOUCH_PWT_TENFINGERS,
		MT_USB_DEVICE(USB_VENDOR_ID_GENERAL_TOUCH,
			USB_DEVICE_ID_GENERAL_TOUCH_WIN8_PIT_0106) },
	{ .driver_data = MT_CLS_GENERALTOUCH_PWT_TENFINGERS,
		MT_USB_DEVICE(USB_VENDOR_ID_GENERAL_TOUCH,
			USB_DEVICE_ID_GENERAL_TOUCH_WIN8_PIT_010A) },
	{ .driver_data = MT_CLS_GENERALTOUCH_PWT_TENFINGERS,
		MT_USB_DEVICE(USB_VENDOR_ID_GENERAL_TOUCH,
			USB_DEVICE_ID_GENERAL_TOUCH_WIN8_PIT_E100) },

	/* Gametel game controller */
	{ .driver_data = MT_CLS_NSMU,
		MT_BT_DEVICE(USB_VENDOR_ID_FRUCTEL,
			USB_DEVICE_ID_GAMETEL_MT_MODE) },

	/* GoodTouch panels */
	{ .driver_data = MT_CLS_NSMU,
		MT_USB_DEVICE(USB_VENDOR_ID_GOODTOUCH,
			USB_DEVICE_ID_GOODTOUCH_000f) },

	/* Hanvon panels */
	{ .driver_data = MT_CLS_DUAL_INRANGE_CONTACTID,
		MT_USB_DEVICE(USB_VENDOR_ID_HANVON_ALT,
			USB_DEVICE_ID_HANVON_ALT_MULTITOUCH) },

	/* HONOR GLO-GXXX panel */
	{ .driver_data = MT_CLS_VTL,
		HID_DEVICE(BUS_I2C, HID_GROUP_MULTITOUCH_WIN_8,
			0x347d, 0x7853) },

	/* Ilitek dual touch panel */
	{  .driver_data = MT_CLS_NSMU,
		MT_USB_DEVICE(USB_VENDOR_ID_ILITEK,
			USB_DEVICE_ID_ILITEK_MULTITOUCH) },

	/* LG Melfas panel */
	{ .driver_data = MT_CLS_LG,
		HID_USB_DEVICE(USB_VENDOR_ID_LG,
			USB_DEVICE_ID_LG_MELFAS_MT) },
	{ .driver_data = MT_CLS_LG,
		HID_DEVICE(BUS_I2C, HID_GROUP_GENERIC,
			USB_VENDOR_ID_LG, I2C_DEVICE_ID_LG_7010) },

	/* Lenovo X1 TAB Gen 2 */
	{ .driver_data = MT_CLS_WIN_8_FORCE_MULTI_INPUT,
		HID_DEVICE(BUS_USB, HID_GROUP_MULTITOUCH_WIN_8,
			   USB_VENDOR_ID_LENOVO,
			   USB_DEVICE_ID_LENOVO_X1_TAB) },

	/* Lenovo X1 TAB Gen 3 */
	{ .driver_data = MT_CLS_WIN_8_FORCE_MULTI_INPUT,
		HID_DEVICE(BUS_USB, HID_GROUP_MULTITOUCH_WIN_8,
			   USB_VENDOR_ID_LENOVO,
			   USB_DEVICE_ID_LENOVO_X1_TAB3) },

	/* Lenovo X12 TAB Gen 1 */
	{ .driver_data = MT_CLS_WIN_8_FORCE_MULTI_INPUT_NSMU,
		HID_DEVICE(BUS_USB, HID_GROUP_MULTITOUCH_WIN_8,
			   USB_VENDOR_ID_LENOVO,
			   USB_DEVICE_ID_LENOVO_X12_TAB) },

	/* Logitech devices */
<<<<<<< HEAD
	{ .driver_data = MT_CLS_WIN_8_FORCE_MULTI_INPUT_NSMU,
=======
	{ .driver_data = MT_CLS_NSMU,
>>>>>>> 071d0e62
		HID_DEVICE(BUS_BLUETOOTH, HID_GROUP_MULTITOUCH_WIN_8,
			USB_VENDOR_ID_LOGITECH,
			USB_DEVICE_ID_LOGITECH_CASA_TOUCHPAD) },

	/* MosArt panels */
	{ .driver_data = MT_CLS_CONFIDENCE_MINUS_ONE,
		MT_USB_DEVICE(USB_VENDOR_ID_ASUS,
			USB_DEVICE_ID_ASUS_T91MT)},
	{ .driver_data = MT_CLS_CONFIDENCE_MINUS_ONE,
		MT_USB_DEVICE(USB_VENDOR_ID_ASUS,
			USB_DEVICE_ID_ASUSTEK_MULTITOUCH_YFO) },
	{ .driver_data = MT_CLS_CONFIDENCE_MINUS_ONE,
		MT_USB_DEVICE(USB_VENDOR_ID_TURBOX,
			USB_DEVICE_ID_TURBOX_TOUCHSCREEN_MOSART) },

	/* Novatek Panel */
	{ .driver_data = MT_CLS_NSMU,
		MT_USB_DEVICE(USB_VENDOR_ID_NOVATEK,
			USB_DEVICE_ID_NOVATEK_PCT) },

	/* Ntrig Panel */
	{ .driver_data = MT_CLS_NSMU,
		HID_DEVICE(BUS_I2C, HID_GROUP_MULTITOUCH_WIN_8,
			USB_VENDOR_ID_NTRIG, 0x1b05) },

	/* Panasonic panels */
	{ .driver_data = MT_CLS_PANASONIC,
		MT_USB_DEVICE(USB_VENDOR_ID_PANASONIC,
			USB_DEVICE_ID_PANABOARD_UBT780) },
	{ .driver_data = MT_CLS_PANASONIC,
		MT_USB_DEVICE(USB_VENDOR_ID_PANASONIC,
			USB_DEVICE_ID_PANABOARD_UBT880) },

	/* PixArt optical touch screen */
	{ .driver_data = MT_CLS_INRANGE_CONTACTNUMBER,
		MT_USB_DEVICE(USB_VENDOR_ID_PIXART,
			USB_DEVICE_ID_PIXART_OPTICAL_TOUCH_SCREEN) },
	{ .driver_data = MT_CLS_INRANGE_CONTACTNUMBER,
		MT_USB_DEVICE(USB_VENDOR_ID_PIXART,
			USB_DEVICE_ID_PIXART_OPTICAL_TOUCH_SCREEN1) },
	{ .driver_data = MT_CLS_INRANGE_CONTACTNUMBER,
		MT_USB_DEVICE(USB_VENDOR_ID_PIXART,
			USB_DEVICE_ID_PIXART_OPTICAL_TOUCH_SCREEN2) },

	/* PixCir-based panels */
	{ .driver_data = MT_CLS_DUAL_INRANGE_CONTACTID,
		MT_USB_DEVICE(USB_VENDOR_ID_CANDO,
			USB_DEVICE_ID_CANDO_PIXCIR_MULTI_TOUCH) },

	/* Quanta-based panels */
	{ .driver_data = MT_CLS_CONFIDENCE_CONTACT_ID,
		MT_USB_DEVICE(USB_VENDOR_ID_QUANTA,
			USB_DEVICE_ID_QUANTA_OPTICAL_TOUCH_3001) },

	/* Razer touchpads */
	{ .driver_data = MT_CLS_RAZER_BLADE_STEALTH,
		HID_DEVICE(BUS_I2C, HID_GROUP_MULTITOUCH_WIN_8,
			USB_VENDOR_ID_SYNAPTICS, 0x8323) },

	/* Smart Tech panels */
	{ .driver_data = MT_CLS_SMART_TECH,
		MT_USB_DEVICE(0x0b8c, 0x0092)},

	/* Stantum panels */
	{ .driver_data = MT_CLS_CONFIDENCE,
		MT_USB_DEVICE(USB_VENDOR_ID_STANTUM_STM,
			USB_DEVICE_ID_MTP_STM)},

	/* Synaptics devices */
	{ .driver_data = MT_CLS_WIN_8_FORCE_MULTI_INPUT,
		HID_DEVICE(BUS_I2C, HID_GROUP_MULTITOUCH_WIN_8,
			USB_VENDOR_ID_SYNAPTICS, 0xcd7e) },

	{ .driver_data = MT_CLS_WIN_8_FORCE_MULTI_INPUT,
		HID_DEVICE(BUS_I2C, HID_GROUP_MULTITOUCH_WIN_8,
			USB_VENDOR_ID_SYNAPTICS, 0xcddc) },

	{ .driver_data = MT_CLS_WIN_8_FORCE_MULTI_INPUT,
		HID_DEVICE(BUS_I2C, HID_GROUP_MULTITOUCH_WIN_8,
			USB_VENDOR_ID_SYNAPTICS, 0xce08) },

	{ .driver_data = MT_CLS_WIN_8_FORCE_MULTI_INPUT,
		HID_DEVICE(BUS_I2C, HID_GROUP_MULTITOUCH_WIN_8,
			USB_VENDOR_ID_SYNAPTICS, 0xce09) },

	/* TopSeed panels */
	{ .driver_data = MT_CLS_TOPSEED,
		MT_USB_DEVICE(USB_VENDOR_ID_TOPSEED2,
			USB_DEVICE_ID_TOPSEED2_PERIPAD_701) },

	/* Touch International panels */
	{ .driver_data = MT_CLS_NSMU,
		MT_USB_DEVICE(USB_VENDOR_ID_TOUCH_INTL,
			USB_DEVICE_ID_TOUCH_INTL_MULTI_TOUCH) },

	/* Unitec panels */
	{ .driver_data = MT_CLS_NSMU,
		MT_USB_DEVICE(USB_VENDOR_ID_UNITEC,
			USB_DEVICE_ID_UNITEC_USB_TOUCH_0709) },
	{ .driver_data = MT_CLS_NSMU,
		MT_USB_DEVICE(USB_VENDOR_ID_UNITEC,
			USB_DEVICE_ID_UNITEC_USB_TOUCH_0A19) },

	/* VTL panels */
	{ .driver_data = MT_CLS_VTL,
		MT_USB_DEVICE(USB_VENDOR_ID_VTL,
			USB_DEVICE_ID_VTL_MULTITOUCH_FF3F) },

	/* Winbond Electronics Corp. */
	{ .driver_data = MT_CLS_WIN_8_NO_STICKY_FINGERS,
		HID_DEVICE(HID_BUS_ANY, HID_GROUP_MULTITOUCH_WIN_8,
			   USB_VENDOR_ID_WINBOND, USB_DEVICE_ID_TSTP_MTOUCH) },

	/* Wistron panels */
	{ .driver_data = MT_CLS_NSMU,
		MT_USB_DEVICE(USB_VENDOR_ID_WISTRON,
			USB_DEVICE_ID_WISTRON_OPTICAL_TOUCH) },

	/* XAT */
	{ .driver_data = MT_CLS_NSMU,
		MT_USB_DEVICE(USB_VENDOR_ID_XAT,
			USB_DEVICE_ID_XAT_CSR) },

	/* Xiroku */
	{ .driver_data = MT_CLS_NSMU,
		MT_USB_DEVICE(USB_VENDOR_ID_XIROKU,
			USB_DEVICE_ID_XIROKU_SPX) },
	{ .driver_data = MT_CLS_NSMU,
		MT_USB_DEVICE(USB_VENDOR_ID_XIROKU,
			USB_DEVICE_ID_XIROKU_MPX) },
	{ .driver_data = MT_CLS_NSMU,
		MT_USB_DEVICE(USB_VENDOR_ID_XIROKU,
			USB_DEVICE_ID_XIROKU_CSR) },
	{ .driver_data = MT_CLS_NSMU,
		MT_USB_DEVICE(USB_VENDOR_ID_XIROKU,
			USB_DEVICE_ID_XIROKU_SPX1) },
	{ .driver_data = MT_CLS_NSMU,
		MT_USB_DEVICE(USB_VENDOR_ID_XIROKU,
			USB_DEVICE_ID_XIROKU_MPX1) },
	{ .driver_data = MT_CLS_NSMU,
		MT_USB_DEVICE(USB_VENDOR_ID_XIROKU,
			USB_DEVICE_ID_XIROKU_CSR1) },
	{ .driver_data = MT_CLS_NSMU,
		MT_USB_DEVICE(USB_VENDOR_ID_XIROKU,
			USB_DEVICE_ID_XIROKU_SPX2) },
	{ .driver_data = MT_CLS_NSMU,
		MT_USB_DEVICE(USB_VENDOR_ID_XIROKU,
			USB_DEVICE_ID_XIROKU_MPX2) },
	{ .driver_data = MT_CLS_NSMU,
		MT_USB_DEVICE(USB_VENDOR_ID_XIROKU,
			USB_DEVICE_ID_XIROKU_CSR2) },

	/* Google MT devices */
	{ .driver_data = MT_CLS_GOOGLE,
		HID_DEVICE(HID_BUS_ANY, HID_GROUP_ANY, USB_VENDOR_ID_GOOGLE,
			USB_DEVICE_ID_GOOGLE_TOUCH_ROSE) },
	{ .driver_data = MT_CLS_GOOGLE,
		HID_DEVICE(BUS_USB, HID_GROUP_MULTITOUCH_WIN_8, USB_VENDOR_ID_GOOGLE,
			USB_DEVICE_ID_GOOGLE_WHISKERS) },

	/* Generic MT device */
	{ HID_DEVICE(HID_BUS_ANY, HID_GROUP_MULTITOUCH, HID_ANY_ID, HID_ANY_ID) },

	/* Generic Win 8 certified MT device */
	{  .driver_data = MT_CLS_WIN_8,
		HID_DEVICE(HID_BUS_ANY, HID_GROUP_MULTITOUCH_WIN_8,
			HID_ANY_ID, HID_ANY_ID) },
	{ }
};
MODULE_DEVICE_TABLE(hid, mt_devices);

static const struct hid_usage_id mt_grabbed_usages[] = {
	{ HID_ANY_ID, HID_ANY_ID, HID_ANY_ID },
	{ HID_ANY_ID - 1, HID_ANY_ID - 1, HID_ANY_ID - 1}
};

static struct hid_driver mt_driver = {
	.name = "hid-multitouch",
	.id_table = mt_devices,
	.probe = mt_probe,
	.remove = mt_remove,
	.input_mapping = mt_input_mapping,
	.input_mapped = mt_input_mapped,
	.input_configured = mt_input_configured,
	.feature_mapping = mt_feature_mapping,
	.usage_table = mt_grabbed_usages,
	.event = mt_event,
	.report = mt_report,
#ifdef CONFIG_PM
	.suspend = mt_suspend,
	.reset_resume = mt_reset_resume,
	.resume = mt_resume,
#endif
};
module_hid_driver(mt_driver);<|MERGE_RESOLUTION|>--- conflicted
+++ resolved
@@ -2085,11 +2085,7 @@
 			   USB_DEVICE_ID_LENOVO_X12_TAB) },
 
 	/* Logitech devices */
-<<<<<<< HEAD
-	{ .driver_data = MT_CLS_WIN_8_FORCE_MULTI_INPUT_NSMU,
-=======
 	{ .driver_data = MT_CLS_NSMU,
->>>>>>> 071d0e62
 		HID_DEVICE(BUS_BLUETOOTH, HID_GROUP_MULTITOUCH_WIN_8,
 			USB_VENDOR_ID_LOGITECH,
 			USB_DEVICE_ID_LOGITECH_CASA_TOUCHPAD) },
