--- conflicted
+++ resolved
@@ -69,10 +69,7 @@
 #include "ice_xsk.h"
 #include "ice_arfs.h"
 #include "ice_repr.h"
-<<<<<<< HEAD
-=======
 #include "ice_eswitch.h"
->>>>>>> 24f7cf9b
 #include "ice_lag.h"
 
 #define ICE_BAR0		0
@@ -188,11 +185,6 @@
 
 enum ice_feature {
 	ICE_F_DSCP,
-<<<<<<< HEAD
-	ICE_F_MAX
-};
-
-=======
 	ICE_F_SMA_CTRL,
 	ICE_F_MAX
 };
@@ -214,7 +206,6 @@
 	struct ice_vsi *ch_vsi;
 };
 
->>>>>>> 24f7cf9b
 struct ice_txq_meta {
 	u32 q_teid;	/* Tx-scheduler element identifier */
 	u16 q_id;	/* Entry in VSI's txq_map bitmap */
@@ -404,8 +395,6 @@
 
 	struct net_device **target_netdevs;
 
-<<<<<<< HEAD
-=======
 	struct tc_mqprio_qopt_offload mqprio_qopt; /* queue parameters */
 
 	/* Channel Specific Fields */
@@ -435,7 +424,6 @@
 
 	struct ice_channel *ch;
 
->>>>>>> 24f7cf9b
 	/* setup back reference, to which aggregator node this VSI
 	 * corresponds to
 	 */
