// SPDX-License-Identifier: GPL-2.0
/* Copyright(c) 1999 - 2018 Intel Corporation. */

#include <linux/types.h>
#include <linux/module.h>
#include <linux/pci.h>
#include <linux/netdevice.h>
#include <linux/vmalloc.h>
#include <linux/string.h>
#include <linux/in.h>
#include <linux/interrupt.h>
#include <linux/ip.h>
#include <linux/tcp.h>
#include <linux/sctp.h>
#include <linux/pkt_sched.h>
#include <linux/ipv6.h>
#include <linux/slab.h>
#include <net/checksum.h>
#include <net/ip6_checksum.h>
#include <linux/etherdevice.h>
#include <linux/ethtool.h>
#include <linux/if.h>
#include <linux/if_vlan.h>
#include <linux/if_macvlan.h>
#include <linux/if_bridge.h>
#include <linux/prefetch.h>
#include <linux/bpf.h>
#include <linux/bpf_trace.h>
#include <linux/atomic.h>
#include <linux/numa.h>
#include <generated/utsrelease.h>
#include <scsi/fc/fc_fcoe.h>
#include <net/udp_tunnel.h>
#include <net/pkt_cls.h>
#include <net/tc_act/tc_gact.h>
#include <net/tc_act/tc_mirred.h>
#include <net/vxlan.h>
#include <net/mpls.h>
#include <net/netdev_queues.h>
#include <net/xdp_sock_drv.h>
#include <net/xfrm.h>

#include "ixgbe.h"
#include "ixgbe_common.h"
#include "ixgbe_dcb_82599.h"
#include "ixgbe_phy.h"
#include "ixgbe_sriov.h"
#include "ixgbe_model.h"
#include "ixgbe_txrx_common.h"

char ixgbe_driver_name[] = "ixgbe";
static const char ixgbe_driver_string[] =
			      "Intel(R) 10 Gigabit PCI Express Network Driver";
#ifdef IXGBE_FCOE
char ixgbe_default_device_descr[] =
			      "Intel(R) 10 Gigabit Network Connection";
#else
static char ixgbe_default_device_descr[] =
			      "Intel(R) 10 Gigabit Network Connection";
#endif
static const char ixgbe_copyright[] =
				"Copyright (c) 1999-2016 Intel Corporation.";

static const char ixgbe_overheat_msg[] = "Network adapter has been stopped because it has over heated. Restart the computer. If the problem persists, power off the system and replace the adapter";

static const struct ixgbe_info *ixgbe_info_tbl[] = {
	[board_82598]		= &ixgbe_82598_info,
	[board_82599]		= &ixgbe_82599_info,
	[board_X540]		= &ixgbe_X540_info,
	[board_X550]		= &ixgbe_X550_info,
	[board_X550EM_x]	= &ixgbe_X550EM_x_info,
	[board_x550em_x_fw]	= &ixgbe_x550em_x_fw_info,
	[board_x550em_a]	= &ixgbe_x550em_a_info,
	[board_x550em_a_fw]	= &ixgbe_x550em_a_fw_info,
};

/* ixgbe_pci_tbl - PCI Device ID Table
 *
 * Wildcard entries (PCI_ANY_ID) should come last
 * Last entry must be all 0s
 *
 * { Vendor ID, Device ID, SubVendor ID, SubDevice ID,
 *   Class, Class Mask, private data (not used) }
 */
static const struct pci_device_id ixgbe_pci_tbl[] = {
	{PCI_VDEVICE(INTEL, IXGBE_DEV_ID_82598), board_82598 },
	{PCI_VDEVICE(INTEL, IXGBE_DEV_ID_82598AF_DUAL_PORT), board_82598 },
	{PCI_VDEVICE(INTEL, IXGBE_DEV_ID_82598AF_SINGLE_PORT), board_82598 },
	{PCI_VDEVICE(INTEL, IXGBE_DEV_ID_82598AT), board_82598 },
	{PCI_VDEVICE(INTEL, IXGBE_DEV_ID_82598AT2), board_82598 },
	{PCI_VDEVICE(INTEL, IXGBE_DEV_ID_82598EB_CX4), board_82598 },
	{PCI_VDEVICE(INTEL, IXGBE_DEV_ID_82598_CX4_DUAL_PORT), board_82598 },
	{PCI_VDEVICE(INTEL, IXGBE_DEV_ID_82598_DA_DUAL_PORT), board_82598 },
	{PCI_VDEVICE(INTEL, IXGBE_DEV_ID_82598_SR_DUAL_PORT_EM), board_82598 },
	{PCI_VDEVICE(INTEL, IXGBE_DEV_ID_82598EB_XF_LR), board_82598 },
	{PCI_VDEVICE(INTEL, IXGBE_DEV_ID_82598EB_SFP_LOM), board_82598 },
	{PCI_VDEVICE(INTEL, IXGBE_DEV_ID_82598_BX), board_82598 },
	{PCI_VDEVICE(INTEL, IXGBE_DEV_ID_82599_KX4), board_82599 },
	{PCI_VDEVICE(INTEL, IXGBE_DEV_ID_82599_XAUI_LOM), board_82599 },
	{PCI_VDEVICE(INTEL, IXGBE_DEV_ID_82599_KR), board_82599 },
	{PCI_VDEVICE(INTEL, IXGBE_DEV_ID_82599_SFP), board_82599 },
	{PCI_VDEVICE(INTEL, IXGBE_DEV_ID_82599_SFP_EM), board_82599 },
	{PCI_VDEVICE(INTEL, IXGBE_DEV_ID_82599_KX4_MEZZ), board_82599 },
	{PCI_VDEVICE(INTEL, IXGBE_DEV_ID_82599_CX4), board_82599 },
	{PCI_VDEVICE(INTEL, IXGBE_DEV_ID_82599_BACKPLANE_FCOE), board_82599 },
	{PCI_VDEVICE(INTEL, IXGBE_DEV_ID_82599_SFP_FCOE), board_82599 },
	{PCI_VDEVICE(INTEL, IXGBE_DEV_ID_82599_T3_LOM), board_82599 },
	{PCI_VDEVICE(INTEL, IXGBE_DEV_ID_82599_COMBO_BACKPLANE), board_82599 },
	{PCI_VDEVICE(INTEL, IXGBE_DEV_ID_X540T), board_X540 },
	{PCI_VDEVICE(INTEL, IXGBE_DEV_ID_82599_SFP_SF2), board_82599 },
	{PCI_VDEVICE(INTEL, IXGBE_DEV_ID_82599_LS), board_82599 },
	{PCI_VDEVICE(INTEL, IXGBE_DEV_ID_82599_QSFP_SF_QP), board_82599 },
	{PCI_VDEVICE(INTEL, IXGBE_DEV_ID_82599EN_SFP), board_82599 },
	{PCI_VDEVICE(INTEL, IXGBE_DEV_ID_82599_SFP_SF_QP), board_82599 },
	{PCI_VDEVICE(INTEL, IXGBE_DEV_ID_X540T1), board_X540 },
	{PCI_VDEVICE(INTEL, IXGBE_DEV_ID_X550T), board_X550},
	{PCI_VDEVICE(INTEL, IXGBE_DEV_ID_X550T1), board_X550},
	{PCI_VDEVICE(INTEL, IXGBE_DEV_ID_X550EM_X_KX4), board_X550EM_x},
	{PCI_VDEVICE(INTEL, IXGBE_DEV_ID_X550EM_X_XFI), board_X550EM_x},
	{PCI_VDEVICE(INTEL, IXGBE_DEV_ID_X550EM_X_KR), board_X550EM_x},
	{PCI_VDEVICE(INTEL, IXGBE_DEV_ID_X550EM_X_10G_T), board_X550EM_x},
	{PCI_VDEVICE(INTEL, IXGBE_DEV_ID_X550EM_X_SFP), board_X550EM_x},
	{PCI_VDEVICE(INTEL, IXGBE_DEV_ID_X550EM_X_1G_T), board_x550em_x_fw},
	{PCI_VDEVICE(INTEL, IXGBE_DEV_ID_X550EM_A_KR), board_x550em_a },
	{PCI_VDEVICE(INTEL, IXGBE_DEV_ID_X550EM_A_KR_L), board_x550em_a },
	{PCI_VDEVICE(INTEL, IXGBE_DEV_ID_X550EM_A_SFP_N), board_x550em_a },
	{PCI_VDEVICE(INTEL, IXGBE_DEV_ID_X550EM_A_SGMII), board_x550em_a },
	{PCI_VDEVICE(INTEL, IXGBE_DEV_ID_X550EM_A_SGMII_L), board_x550em_a },
	{PCI_VDEVICE(INTEL, IXGBE_DEV_ID_X550EM_A_10G_T), board_x550em_a},
	{PCI_VDEVICE(INTEL, IXGBE_DEV_ID_X550EM_A_SFP), board_x550em_a },
	{PCI_VDEVICE(INTEL, IXGBE_DEV_ID_X550EM_A_1G_T), board_x550em_a_fw },
	{PCI_VDEVICE(INTEL, IXGBE_DEV_ID_X550EM_A_1G_T_L), board_x550em_a_fw },
	/* required last entry */
	{0, }
};
MODULE_DEVICE_TABLE(pci, ixgbe_pci_tbl);

#ifdef CONFIG_IXGBE_DCA
static int ixgbe_notify_dca(struct notifier_block *, unsigned long event,
			    void *p);
static struct notifier_block dca_notifier = {
	.notifier_call = ixgbe_notify_dca,
	.next          = NULL,
	.priority      = 0
};
#endif

#ifdef CONFIG_PCI_IOV
static unsigned int max_vfs;
module_param(max_vfs, uint, 0);
MODULE_PARM_DESC(max_vfs,
		 "Maximum number of virtual functions to allocate per physical function - default is zero and maximum value is 63. (Deprecated)");
#endif /* CONFIG_PCI_IOV */

static bool allow_unsupported_sfp;
module_param(allow_unsupported_sfp, bool, 0444);
MODULE_PARM_DESC(allow_unsupported_sfp,
		 "Allow unsupported and untested SFP+ modules on 82599-based adapters");

#define DEFAULT_MSG_ENABLE (NETIF_MSG_DRV|NETIF_MSG_PROBE|NETIF_MSG_LINK)
static int debug = -1;
module_param(debug, int, 0);
MODULE_PARM_DESC(debug, "Debug level (0=none,...,16=all)");

MODULE_AUTHOR("Intel Corporation, <linux.nics@intel.com>");
MODULE_DESCRIPTION("Intel(R) 10 Gigabit PCI Express Network Driver");
MODULE_LICENSE("GPL v2");

DEFINE_STATIC_KEY_FALSE(ixgbe_xdp_locking_key);
EXPORT_SYMBOL(ixgbe_xdp_locking_key);

static struct workqueue_struct *ixgbe_wq;

static bool ixgbe_check_cfg_remove(struct ixgbe_hw *hw, struct pci_dev *pdev);
static void ixgbe_watchdog_link_is_down(struct ixgbe_adapter *);

static const struct net_device_ops ixgbe_netdev_ops;

static bool netif_is_ixgbe(struct net_device *dev)
{
	return dev && (dev->netdev_ops == &ixgbe_netdev_ops);
}

static int ixgbe_read_pci_cfg_word_parent(struct ixgbe_adapter *adapter,
					  u32 reg, u16 *value)
{
	struct pci_dev *parent_dev;
	struct pci_bus *parent_bus;

	parent_bus = adapter->pdev->bus->parent;
	if (!parent_bus)
		return -1;

	parent_dev = parent_bus->self;
	if (!parent_dev)
		return -1;

	if (!pci_is_pcie(parent_dev))
		return -1;

	pcie_capability_read_word(parent_dev, reg, value);
	if (*value == IXGBE_FAILED_READ_CFG_WORD &&
	    ixgbe_check_cfg_remove(&adapter->hw, parent_dev))
		return -1;
	return 0;
}

static int ixgbe_get_parent_bus_info(struct ixgbe_adapter *adapter)
{
	struct ixgbe_hw *hw = &adapter->hw;
	u16 link_status = 0;
	int err;

	hw->bus.type = ixgbe_bus_type_pci_express;

	/* Get the negotiated link width and speed from PCI config space of the
	 * parent, as this device is behind a switch
	 */
	err = ixgbe_read_pci_cfg_word_parent(adapter, 18, &link_status);

	/* assume caller will handle error case */
	if (err)
		return err;

	hw->bus.width = ixgbe_convert_bus_width(link_status);
	hw->bus.speed = ixgbe_convert_bus_speed(link_status);

	return 0;
}

/**
 * ixgbe_pcie_from_parent - Determine whether PCIe info should come from parent
 * @hw: hw specific details
 *
 * This function is used by probe to determine whether a device's PCI-Express
 * bandwidth details should be gathered from the parent bus instead of from the
 * device. Used to ensure that various locations all have the correct device ID
 * checks.
 */
static inline bool ixgbe_pcie_from_parent(struct ixgbe_hw *hw)
{
	switch (hw->device_id) {
	case IXGBE_DEV_ID_82599_SFP_SF_QP:
	case IXGBE_DEV_ID_82599_QSFP_SF_QP:
		return true;
	default:
		return false;
	}
}

static void ixgbe_check_minimum_link(struct ixgbe_adapter *adapter,
				     int expected_gts)
{
	struct ixgbe_hw *hw = &adapter->hw;
	struct pci_dev *pdev;

	/* Some devices are not connected over PCIe and thus do not negotiate
	 * speed. These devices do not have valid bus info, and thus any report
	 * we generate may not be correct.
	 */
	if (hw->bus.type == ixgbe_bus_type_internal)
		return;

	/* determine whether to use the parent device */
	if (ixgbe_pcie_from_parent(&adapter->hw))
		pdev = adapter->pdev->bus->parent->self;
	else
		pdev = adapter->pdev;

	pcie_print_link_status(pdev);
}

static void ixgbe_service_event_schedule(struct ixgbe_adapter *adapter)
{
	if (!test_bit(__IXGBE_DOWN, &adapter->state) &&
	    !test_bit(__IXGBE_REMOVING, &adapter->state) &&
	    !test_and_set_bit(__IXGBE_SERVICE_SCHED, &adapter->state))
		queue_work(ixgbe_wq, &adapter->service_task);
}

static void ixgbe_remove_adapter(struct ixgbe_hw *hw)
{
	struct ixgbe_adapter *adapter = hw->back;

	if (!hw->hw_addr)
		return;
	hw->hw_addr = NULL;
	e_dev_err("Adapter removed\n");
	if (test_bit(__IXGBE_SERVICE_INITED, &adapter->state))
		ixgbe_service_event_schedule(adapter);
}

static u32 ixgbe_check_remove(struct ixgbe_hw *hw, u32 reg)
{
	u8 __iomem *reg_addr;
	u32 value;
	int i;

	reg_addr = READ_ONCE(hw->hw_addr);
	if (ixgbe_removed(reg_addr))
		return IXGBE_FAILED_READ_REG;

	/* Register read of 0xFFFFFFF can indicate the adapter has been removed,
	 * so perform several status register reads to determine if the adapter
	 * has been removed.
	 */
	for (i = 0; i < IXGBE_FAILED_READ_RETRIES; i++) {
		value = readl(reg_addr + IXGBE_STATUS);
		if (value != IXGBE_FAILED_READ_REG)
			break;
		mdelay(3);
	}

	if (value == IXGBE_FAILED_READ_REG)
		ixgbe_remove_adapter(hw);
	else
		value = readl(reg_addr + reg);
	return value;
}

/**
 * ixgbe_read_reg - Read from device register
 * @hw: hw specific details
 * @reg: offset of register to read
 *
 * Returns : value read or IXGBE_FAILED_READ_REG if removed
 *
 * This function is used to read device registers. It checks for device
 * removal by confirming any read that returns all ones by checking the
 * status register value for all ones. This function avoids reading from
 * the hardware if a removal was previously detected in which case it
 * returns IXGBE_FAILED_READ_REG (all ones).
 */
u32 ixgbe_read_reg(struct ixgbe_hw *hw, u32 reg)
{
	u8 __iomem *reg_addr = READ_ONCE(hw->hw_addr);
	u32 value;

	if (ixgbe_removed(reg_addr))
		return IXGBE_FAILED_READ_REG;
	if (unlikely(hw->phy.nw_mng_if_sel &
		     IXGBE_NW_MNG_IF_SEL_SGMII_ENABLE)) {
		struct ixgbe_adapter *adapter;
		int i;

		for (i = 0; i < 200; ++i) {
			value = readl(reg_addr + IXGBE_MAC_SGMII_BUSY);
			if (likely(!value))
				goto writes_completed;
			if (value == IXGBE_FAILED_READ_REG) {
				ixgbe_remove_adapter(hw);
				return IXGBE_FAILED_READ_REG;
			}
			udelay(5);
		}

		adapter = hw->back;
		e_warn(hw, "register writes incomplete %08x\n", value);
	}

writes_completed:
	value = readl(reg_addr + reg);
	if (unlikely(value == IXGBE_FAILED_READ_REG))
		value = ixgbe_check_remove(hw, reg);
	return value;
}

static bool ixgbe_check_cfg_remove(struct ixgbe_hw *hw, struct pci_dev *pdev)
{
	u16 value;

	pci_read_config_word(pdev, PCI_VENDOR_ID, &value);
	if (value == IXGBE_FAILED_READ_CFG_WORD) {
		ixgbe_remove_adapter(hw);
		return true;
	}
	return false;
}

u16 ixgbe_read_pci_cfg_word(struct ixgbe_hw *hw, u32 reg)
{
	struct ixgbe_adapter *adapter = hw->back;
	u16 value;

	if (ixgbe_removed(hw->hw_addr))
		return IXGBE_FAILED_READ_CFG_WORD;
	pci_read_config_word(adapter->pdev, reg, &value);
	if (value == IXGBE_FAILED_READ_CFG_WORD &&
	    ixgbe_check_cfg_remove(hw, adapter->pdev))
		return IXGBE_FAILED_READ_CFG_WORD;
	return value;
}

#ifdef CONFIG_PCI_IOV
static u32 ixgbe_read_pci_cfg_dword(struct ixgbe_hw *hw, u32 reg)
{
	struct ixgbe_adapter *adapter = hw->back;
	u32 value;

	if (ixgbe_removed(hw->hw_addr))
		return IXGBE_FAILED_READ_CFG_DWORD;
	pci_read_config_dword(adapter->pdev, reg, &value);
	if (value == IXGBE_FAILED_READ_CFG_DWORD &&
	    ixgbe_check_cfg_remove(hw, adapter->pdev))
		return IXGBE_FAILED_READ_CFG_DWORD;
	return value;
}
#endif /* CONFIG_PCI_IOV */

void ixgbe_write_pci_cfg_word(struct ixgbe_hw *hw, u32 reg, u16 value)
{
	struct ixgbe_adapter *adapter = hw->back;

	if (ixgbe_removed(hw->hw_addr))
		return;
	pci_write_config_word(adapter->pdev, reg, value);
}

static void ixgbe_service_event_complete(struct ixgbe_adapter *adapter)
{
	BUG_ON(!test_bit(__IXGBE_SERVICE_SCHED, &adapter->state));

	/* flush memory to make sure state is correct before next watchdog */
	smp_mb__before_atomic();
	clear_bit(__IXGBE_SERVICE_SCHED, &adapter->state);
}

struct ixgbe_reg_info {
	u32 ofs;
	char *name;
};

static const struct ixgbe_reg_info ixgbe_reg_info_tbl[] = {

	/* General Registers */
	{IXGBE_CTRL, "CTRL"},
	{IXGBE_STATUS, "STATUS"},
	{IXGBE_CTRL_EXT, "CTRL_EXT"},

	/* Interrupt Registers */
	{IXGBE_EICR, "EICR"},

	/* RX Registers */
	{IXGBE_SRRCTL(0), "SRRCTL"},
	{IXGBE_DCA_RXCTRL(0), "DRXCTL"},
	{IXGBE_RDLEN(0), "RDLEN"},
	{IXGBE_RDH(0), "RDH"},
	{IXGBE_RDT(0), "RDT"},
	{IXGBE_RXDCTL(0), "RXDCTL"},
	{IXGBE_RDBAL(0), "RDBAL"},
	{IXGBE_RDBAH(0), "RDBAH"},

	/* TX Registers */
	{IXGBE_TDBAL(0), "TDBAL"},
	{IXGBE_TDBAH(0), "TDBAH"},
	{IXGBE_TDLEN(0), "TDLEN"},
	{IXGBE_TDH(0), "TDH"},
	{IXGBE_TDT(0), "TDT"},
	{IXGBE_TXDCTL(0), "TXDCTL"},

	/* List Terminator */
	{ .name = NULL }
};


/*
 * ixgbe_regdump - register printout routine
 */
static void ixgbe_regdump(struct ixgbe_hw *hw, struct ixgbe_reg_info *reginfo)
{
	int i;
	char rname[16];
	u32 regs[64];

	switch (reginfo->ofs) {
	case IXGBE_SRRCTL(0):
		for (i = 0; i < 64; i++)
			regs[i] = IXGBE_READ_REG(hw, IXGBE_SRRCTL(i));
		break;
	case IXGBE_DCA_RXCTRL(0):
		for (i = 0; i < 64; i++)
			regs[i] = IXGBE_READ_REG(hw, IXGBE_DCA_RXCTRL(i));
		break;
	case IXGBE_RDLEN(0):
		for (i = 0; i < 64; i++)
			regs[i] = IXGBE_READ_REG(hw, IXGBE_RDLEN(i));
		break;
	case IXGBE_RDH(0):
		for (i = 0; i < 64; i++)
			regs[i] = IXGBE_READ_REG(hw, IXGBE_RDH(i));
		break;
	case IXGBE_RDT(0):
		for (i = 0; i < 64; i++)
			regs[i] = IXGBE_READ_REG(hw, IXGBE_RDT(i));
		break;
	case IXGBE_RXDCTL(0):
		for (i = 0; i < 64; i++)
			regs[i] = IXGBE_READ_REG(hw, IXGBE_RXDCTL(i));
		break;
	case IXGBE_RDBAL(0):
		for (i = 0; i < 64; i++)
			regs[i] = IXGBE_READ_REG(hw, IXGBE_RDBAL(i));
		break;
	case IXGBE_RDBAH(0):
		for (i = 0; i < 64; i++)
			regs[i] = IXGBE_READ_REG(hw, IXGBE_RDBAH(i));
		break;
	case IXGBE_TDBAL(0):
		for (i = 0; i < 64; i++)
			regs[i] = IXGBE_READ_REG(hw, IXGBE_TDBAL(i));
		break;
	case IXGBE_TDBAH(0):
		for (i = 0; i < 64; i++)
			regs[i] = IXGBE_READ_REG(hw, IXGBE_TDBAH(i));
		break;
	case IXGBE_TDLEN(0):
		for (i = 0; i < 64; i++)
			regs[i] = IXGBE_READ_REG(hw, IXGBE_TDLEN(i));
		break;
	case IXGBE_TDH(0):
		for (i = 0; i < 64; i++)
			regs[i] = IXGBE_READ_REG(hw, IXGBE_TDH(i));
		break;
	case IXGBE_TDT(0):
		for (i = 0; i < 64; i++)
			regs[i] = IXGBE_READ_REG(hw, IXGBE_TDT(i));
		break;
	case IXGBE_TXDCTL(0):
		for (i = 0; i < 64; i++)
			regs[i] = IXGBE_READ_REG(hw, IXGBE_TXDCTL(i));
		break;
	default:
		pr_info("%-15s %08x\n",
			reginfo->name, IXGBE_READ_REG(hw, reginfo->ofs));
		return;
	}

	i = 0;
	while (i < 64) {
		int j;
		char buf[9 * 8 + 1];
		char *p = buf;

		snprintf(rname, 16, "%s[%d-%d]", reginfo->name, i, i + 7);
		for (j = 0; j < 8; j++)
			p += sprintf(p, " %08x", regs[i++]);
		pr_err("%-15s%s\n", rname, buf);
	}

}

static void ixgbe_print_buffer(struct ixgbe_ring *ring, int n)
{
	struct ixgbe_tx_buffer *tx_buffer;

	tx_buffer = &ring->tx_buffer_info[ring->next_to_clean];
	pr_info(" %5d %5X %5X %016llX %08X %p %016llX\n",
		n, ring->next_to_use, ring->next_to_clean,
		(u64)dma_unmap_addr(tx_buffer, dma),
		dma_unmap_len(tx_buffer, len),
		tx_buffer->next_to_watch,
		(u64)tx_buffer->time_stamp);
}

/*
 * ixgbe_dump - Print registers, tx-rings and rx-rings
 */
static void ixgbe_dump(struct ixgbe_adapter *adapter)
{
	struct net_device *netdev = adapter->netdev;
	struct ixgbe_hw *hw = &adapter->hw;
	struct ixgbe_reg_info *reginfo;
	int n = 0;
	struct ixgbe_ring *ring;
	struct ixgbe_tx_buffer *tx_buffer;
	union ixgbe_adv_tx_desc *tx_desc;
	struct my_u0 { u64 a; u64 b; } *u0;
	struct ixgbe_ring *rx_ring;
	union ixgbe_adv_rx_desc *rx_desc;
	struct ixgbe_rx_buffer *rx_buffer_info;
	int i = 0;

	if (!netif_msg_hw(adapter))
		return;

	/* Print netdevice Info */
	if (netdev) {
		dev_info(&adapter->pdev->dev, "Net device Info\n");
		pr_info("Device Name     state            "
			"trans_start\n");
		pr_info("%-15s %016lX %016lX\n",
			netdev->name,
			netdev->state,
			dev_trans_start(netdev));
	}

	/* Print Registers */
	dev_info(&adapter->pdev->dev, "Register Dump\n");
	pr_info(" Register Name   Value\n");
	for (reginfo = (struct ixgbe_reg_info *)ixgbe_reg_info_tbl;
	     reginfo->name; reginfo++) {
		ixgbe_regdump(hw, reginfo);
	}

	/* Print TX Ring Summary */
	if (!netdev || !netif_running(netdev))
		return;

	dev_info(&adapter->pdev->dev, "TX Rings Summary\n");
	pr_info(" %s     %s              %s        %s\n",
		"Queue [NTU] [NTC] [bi(ntc)->dma  ]",
		"leng", "ntw", "timestamp");
	for (n = 0; n < adapter->num_tx_queues; n++) {
		ring = adapter->tx_ring[n];
		ixgbe_print_buffer(ring, n);
	}

	for (n = 0; n < adapter->num_xdp_queues; n++) {
		ring = adapter->xdp_ring[n];
		ixgbe_print_buffer(ring, n);
	}

	/* Print TX Rings */
	if (!netif_msg_tx_done(adapter))
		goto rx_ring_summary;

	dev_info(&adapter->pdev->dev, "TX Rings Dump\n");

	/* Transmit Descriptor Formats
	 *
	 * 82598 Advanced Transmit Descriptor
	 *   +--------------------------------------------------------------+
	 * 0 |         Buffer Address [63:0]                                |
	 *   +--------------------------------------------------------------+
	 * 8 |  PAYLEN  | POPTS  | IDX | STA | DCMD  |DTYP |  RSV |  DTALEN |
	 *   +--------------------------------------------------------------+
	 *   63       46 45    40 39 36 35 32 31   24 23 20 19              0
	 *
	 * 82598 Advanced Transmit Descriptor (Write-Back Format)
	 *   +--------------------------------------------------------------+
	 * 0 |                          RSV [63:0]                          |
	 *   +--------------------------------------------------------------+
	 * 8 |            RSV           |  STA  |          NXTSEQ           |
	 *   +--------------------------------------------------------------+
	 *   63                       36 35   32 31                         0
	 *
	 * 82599+ Advanced Transmit Descriptor
	 *   +--------------------------------------------------------------+
	 * 0 |         Buffer Address [63:0]                                |
	 *   +--------------------------------------------------------------+
	 * 8 |PAYLEN  |POPTS|CC|IDX  |STA  |DCMD  |DTYP |MAC  |RSV  |DTALEN |
	 *   +--------------------------------------------------------------+
	 *   63     46 45 40 39 38 36 35 32 31  24 23 20 19 18 17 16 15     0
	 *
	 * 82599+ Advanced Transmit Descriptor (Write-Back Format)
	 *   +--------------------------------------------------------------+
	 * 0 |                          RSV [63:0]                          |
	 *   +--------------------------------------------------------------+
	 * 8 |            RSV           |  STA  |           RSV             |
	 *   +--------------------------------------------------------------+
	 *   63                       36 35   32 31                         0
	 */

	for (n = 0; n < adapter->num_tx_queues; n++) {
		ring = adapter->tx_ring[n];
		pr_info("------------------------------------\n");
		pr_info("TX QUEUE INDEX = %d\n", ring->queue_index);
		pr_info("------------------------------------\n");
		pr_info("%s%s    %s              %s        %s          %s\n",
			"T [desc]     [address 63:0  ] ",
			"[PlPOIdStDDt Ln] [bi->dma       ] ",
			"leng", "ntw", "timestamp", "bi->skb");

		for (i = 0; ring->desc && (i < ring->count); i++) {
			tx_desc = IXGBE_TX_DESC(ring, i);
			tx_buffer = &ring->tx_buffer_info[i];
			u0 = (struct my_u0 *)tx_desc;
			if (dma_unmap_len(tx_buffer, len) > 0) {
				const char *ring_desc;

				if (i == ring->next_to_use &&
				    i == ring->next_to_clean)
					ring_desc = " NTC/U";
				else if (i == ring->next_to_use)
					ring_desc = " NTU";
				else if (i == ring->next_to_clean)
					ring_desc = " NTC";
				else
					ring_desc = "";
				pr_info("T [0x%03X]    %016llX %016llX %016llX %08X %p %016llX %p%s",
					i,
					le64_to_cpu((__force __le64)u0->a),
					le64_to_cpu((__force __le64)u0->b),
					(u64)dma_unmap_addr(tx_buffer, dma),
					dma_unmap_len(tx_buffer, len),
					tx_buffer->next_to_watch,
					(u64)tx_buffer->time_stamp,
					tx_buffer->skb,
					ring_desc);

				if (netif_msg_pktdata(adapter) &&
				    tx_buffer->skb)
					print_hex_dump(KERN_INFO, "",
						DUMP_PREFIX_ADDRESS, 16, 1,
						tx_buffer->skb->data,
						dma_unmap_len(tx_buffer, len),
						true);
			}
		}
	}

	/* Print RX Rings Summary */
rx_ring_summary:
	dev_info(&adapter->pdev->dev, "RX Rings Summary\n");
	pr_info("Queue [NTU] [NTC]\n");
	for (n = 0; n < adapter->num_rx_queues; n++) {
		rx_ring = adapter->rx_ring[n];
		pr_info("%5d %5X %5X\n",
			n, rx_ring->next_to_use, rx_ring->next_to_clean);
	}

	/* Print RX Rings */
	if (!netif_msg_rx_status(adapter))
		return;

	dev_info(&adapter->pdev->dev, "RX Rings Dump\n");

	/* Receive Descriptor Formats
	 *
	 * 82598 Advanced Receive Descriptor (Read) Format
	 *    63                                           1        0
	 *    +-----------------------------------------------------+
	 *  0 |       Packet Buffer Address [63:1]           |A0/NSE|
	 *    +----------------------------------------------+------+
	 *  8 |       Header Buffer Address [63:1]           |  DD  |
	 *    +-----------------------------------------------------+
	 *
	 *
	 * 82598 Advanced Receive Descriptor (Write-Back) Format
	 *
	 *   63       48 47    32 31  30      21 20 16 15   4 3     0
	 *   +------------------------------------------------------+
	 * 0 |       RSS Hash /  |SPH| HDR_LEN  | RSV |Packet|  RSS |
	 *   | Packet   | IP     |   |          |     | Type | Type |
	 *   | Checksum | Ident  |   |          |     |      |      |
	 *   +------------------------------------------------------+
	 * 8 | VLAN Tag | Length | Extended Error | Extended Status |
	 *   +------------------------------------------------------+
	 *   63       48 47    32 31            20 19               0
	 *
	 * 82599+ Advanced Receive Descriptor (Read) Format
	 *    63                                           1        0
	 *    +-----------------------------------------------------+
	 *  0 |       Packet Buffer Address [63:1]           |A0/NSE|
	 *    +----------------------------------------------+------+
	 *  8 |       Header Buffer Address [63:1]           |  DD  |
	 *    +-----------------------------------------------------+
	 *
	 *
	 * 82599+ Advanced Receive Descriptor (Write-Back) Format
	 *
	 *   63       48 47    32 31  30      21 20 17 16   4 3     0
	 *   +------------------------------------------------------+
	 * 0 |RSS / Frag Checksum|SPH| HDR_LEN  |RSC- |Packet|  RSS |
	 *   |/ RTT / PCoE_PARAM |   |          | CNT | Type | Type |
	 *   |/ Flow Dir Flt ID  |   |          |     |      |      |
	 *   +------------------------------------------------------+
	 * 8 | VLAN Tag | Length |Extended Error| Xtnd Status/NEXTP |
	 *   +------------------------------------------------------+
	 *   63       48 47    32 31          20 19                 0
	 */

	for (n = 0; n < adapter->num_rx_queues; n++) {
		rx_ring = adapter->rx_ring[n];
		pr_info("------------------------------------\n");
		pr_info("RX QUEUE INDEX = %d\n", rx_ring->queue_index);
		pr_info("------------------------------------\n");
		pr_info("%s%s%s\n",
			"R  [desc]      [ PktBuf     A0] ",
			"[  HeadBuf   DD] [bi->dma       ] [bi->skb       ] ",
			"<-- Adv Rx Read format");
		pr_info("%s%s%s\n",
			"RWB[desc]      [PcsmIpSHl PtRs] ",
			"[vl er S cks ln] ---------------- [bi->skb       ] ",
			"<-- Adv Rx Write-Back format");

		for (i = 0; i < rx_ring->count; i++) {
			const char *ring_desc;

			if (i == rx_ring->next_to_use)
				ring_desc = " NTU";
			else if (i == rx_ring->next_to_clean)
				ring_desc = " NTC";
			else
				ring_desc = "";

			rx_buffer_info = &rx_ring->rx_buffer_info[i];
			rx_desc = IXGBE_RX_DESC(rx_ring, i);
			u0 = (struct my_u0 *)rx_desc;
			if (rx_desc->wb.upper.length) {
				/* Descriptor Done */
				pr_info("RWB[0x%03X]     %016llX %016llX ---------------- %p%s\n",
					i,
					le64_to_cpu((__force __le64)u0->a),
					le64_to_cpu((__force __le64)u0->b),
					rx_buffer_info->skb,
					ring_desc);
			} else {
				pr_info("R  [0x%03X]     %016llX %016llX %016llX %p%s\n",
					i,
					le64_to_cpu((__force __le64)u0->a),
					le64_to_cpu((__force __le64)u0->b),
					(u64)rx_buffer_info->dma,
					rx_buffer_info->skb,
					ring_desc);

				if (netif_msg_pktdata(adapter) &&
				    rx_buffer_info->dma) {
					print_hex_dump(KERN_INFO, "",
					   DUMP_PREFIX_ADDRESS, 16, 1,
					   page_address(rx_buffer_info->page) +
						    rx_buffer_info->page_offset,
					   ixgbe_rx_bufsz(rx_ring), true);
				}
			}
		}
	}
}

static void ixgbe_release_hw_control(struct ixgbe_adapter *adapter)
{
	u32 ctrl_ext;

	/* Let firmware take over control of h/w */
	ctrl_ext = IXGBE_READ_REG(&adapter->hw, IXGBE_CTRL_EXT);
	IXGBE_WRITE_REG(&adapter->hw, IXGBE_CTRL_EXT,
			ctrl_ext & ~IXGBE_CTRL_EXT_DRV_LOAD);
}

static void ixgbe_get_hw_control(struct ixgbe_adapter *adapter)
{
	u32 ctrl_ext;

	/* Let firmware know the driver has taken over */
	ctrl_ext = IXGBE_READ_REG(&adapter->hw, IXGBE_CTRL_EXT);
	IXGBE_WRITE_REG(&adapter->hw, IXGBE_CTRL_EXT,
			ctrl_ext | IXGBE_CTRL_EXT_DRV_LOAD);
}

/**
 * ixgbe_set_ivar - set the IVAR registers, mapping interrupt causes to vectors
 * @adapter: pointer to adapter struct
 * @direction: 0 for Rx, 1 for Tx, -1 for other causes
 * @queue: queue to map the corresponding interrupt to
 * @msix_vector: the vector to map to the corresponding queue
 *
 */
static void ixgbe_set_ivar(struct ixgbe_adapter *adapter, s8 direction,
			   u8 queue, u8 msix_vector)
{
	u32 ivar, index;
	struct ixgbe_hw *hw = &adapter->hw;
	switch (hw->mac.type) {
	case ixgbe_mac_82598EB:
		msix_vector |= IXGBE_IVAR_ALLOC_VAL;
		if (direction == -1)
			direction = 0;
		index = (((direction * 64) + queue) >> 2) & 0x1F;
		ivar = IXGBE_READ_REG(hw, IXGBE_IVAR(index));
		ivar &= ~(0xFF << (8 * (queue & 0x3)));
		ivar |= (msix_vector << (8 * (queue & 0x3)));
		IXGBE_WRITE_REG(hw, IXGBE_IVAR(index), ivar);
		break;
	case ixgbe_mac_82599EB:
	case ixgbe_mac_X540:
	case ixgbe_mac_X550:
	case ixgbe_mac_X550EM_x:
	case ixgbe_mac_x550em_a:
		if (direction == -1) {
			/* other causes */
			msix_vector |= IXGBE_IVAR_ALLOC_VAL;
			index = ((queue & 1) * 8);
			ivar = IXGBE_READ_REG(&adapter->hw, IXGBE_IVAR_MISC);
			ivar &= ~(0xFF << index);
			ivar |= (msix_vector << index);
			IXGBE_WRITE_REG(&adapter->hw, IXGBE_IVAR_MISC, ivar);
			break;
		} else {
			/* tx or rx causes */
			msix_vector |= IXGBE_IVAR_ALLOC_VAL;
			index = ((16 * (queue & 1)) + (8 * direction));
			ivar = IXGBE_READ_REG(hw, IXGBE_IVAR(queue >> 1));
			ivar &= ~(0xFF << index);
			ivar |= (msix_vector << index);
			IXGBE_WRITE_REG(hw, IXGBE_IVAR(queue >> 1), ivar);
			break;
		}
	default:
		break;
	}
}

void ixgbe_irq_rearm_queues(struct ixgbe_adapter *adapter,
			    u64 qmask)
{
	u32 mask;

	switch (adapter->hw.mac.type) {
	case ixgbe_mac_82598EB:
		mask = (IXGBE_EIMS_RTX_QUEUE & qmask);
		IXGBE_WRITE_REG(&adapter->hw, IXGBE_EICS, mask);
		break;
	case ixgbe_mac_82599EB:
	case ixgbe_mac_X540:
	case ixgbe_mac_X550:
	case ixgbe_mac_X550EM_x:
	case ixgbe_mac_x550em_a:
		mask = (qmask & 0xFFFFFFFF);
		IXGBE_WRITE_REG(&adapter->hw, IXGBE_EICS_EX(0), mask);
		mask = (qmask >> 32);
		IXGBE_WRITE_REG(&adapter->hw, IXGBE_EICS_EX(1), mask);
		break;
	default:
		break;
	}
}

static void ixgbe_update_xoff_rx_lfc(struct ixgbe_adapter *adapter)
{
	struct ixgbe_hw *hw = &adapter->hw;
	struct ixgbe_hw_stats *hwstats = &adapter->stats;
	int i;
	u32 data;

	if ((hw->fc.current_mode != ixgbe_fc_full) &&
	    (hw->fc.current_mode != ixgbe_fc_rx_pause))
		return;

	switch (hw->mac.type) {
	case ixgbe_mac_82598EB:
		data = IXGBE_READ_REG(hw, IXGBE_LXOFFRXC);
		break;
	default:
		data = IXGBE_READ_REG(hw, IXGBE_LXOFFRXCNT);
	}
	hwstats->lxoffrxc += data;

	/* refill credits (no tx hang) if we received xoff */
	if (!data)
		return;

	for (i = 0; i < adapter->num_tx_queues; i++)
		clear_bit(__IXGBE_HANG_CHECK_ARMED,
			  &adapter->tx_ring[i]->state);

	for (i = 0; i < adapter->num_xdp_queues; i++)
		clear_bit(__IXGBE_HANG_CHECK_ARMED,
			  &adapter->xdp_ring[i]->state);
}

static void ixgbe_update_xoff_received(struct ixgbe_adapter *adapter)
{
	struct ixgbe_hw *hw = &adapter->hw;
	struct ixgbe_hw_stats *hwstats = &adapter->stats;
	u32 xoff[8] = {0};
	u8 tc;
	int i;
	bool pfc_en = adapter->dcb_cfg.pfc_mode_enable;

	if (adapter->ixgbe_ieee_pfc)
		pfc_en |= !!(adapter->ixgbe_ieee_pfc->pfc_en);

	if (!(adapter->flags & IXGBE_FLAG_DCB_ENABLED) || !pfc_en) {
		ixgbe_update_xoff_rx_lfc(adapter);
		return;
	}

	/* update stats for each tc, only valid with PFC enabled */
	for (i = 0; i < MAX_TX_PACKET_BUFFERS; i++) {
		u32 pxoffrxc;

		switch (hw->mac.type) {
		case ixgbe_mac_82598EB:
			pxoffrxc = IXGBE_READ_REG(hw, IXGBE_PXOFFRXC(i));
			break;
		default:
			pxoffrxc = IXGBE_READ_REG(hw, IXGBE_PXOFFRXCNT(i));
		}
		hwstats->pxoffrxc[i] += pxoffrxc;
		/* Get the TC for given UP */
		tc = netdev_get_prio_tc_map(adapter->netdev, i);
		xoff[tc] += pxoffrxc;
	}

	/* disarm tx queues that have received xoff frames */
	for (i = 0; i < adapter->num_tx_queues; i++) {
		struct ixgbe_ring *tx_ring = adapter->tx_ring[i];

		tc = tx_ring->dcb_tc;
		if (xoff[tc])
			clear_bit(__IXGBE_HANG_CHECK_ARMED, &tx_ring->state);
	}

	for (i = 0; i < adapter->num_xdp_queues; i++) {
		struct ixgbe_ring *xdp_ring = adapter->xdp_ring[i];

		tc = xdp_ring->dcb_tc;
		if (xoff[tc])
			clear_bit(__IXGBE_HANG_CHECK_ARMED, &xdp_ring->state);
	}
}

static u64 ixgbe_get_tx_completed(struct ixgbe_ring *ring)
{
	return ring->stats.packets;
}

static u64 ixgbe_get_tx_pending(struct ixgbe_ring *ring)
{
	unsigned int head, tail;

	head = ring->next_to_clean;
	tail = ring->next_to_use;

	return ((head <= tail) ? tail : tail + ring->count) - head;
}

static inline bool ixgbe_check_tx_hang(struct ixgbe_ring *tx_ring)
{
	u32 tx_done = ixgbe_get_tx_completed(tx_ring);
	u32 tx_done_old = tx_ring->tx_stats.tx_done_old;
	u32 tx_pending = ixgbe_get_tx_pending(tx_ring);

	clear_check_for_tx_hang(tx_ring);

	/*
	 * Check for a hung queue, but be thorough. This verifies
	 * that a transmit has been completed since the previous
	 * check AND there is at least one packet pending. The
	 * ARMED bit is set to indicate a potential hang. The
	 * bit is cleared if a pause frame is received to remove
	 * false hang detection due to PFC or 802.3x frames. By
	 * requiring this to fail twice we avoid races with
	 * pfc clearing the ARMED bit and conditions where we
	 * run the check_tx_hang logic with a transmit completion
	 * pending but without time to complete it yet.
	 */
	if (tx_done_old == tx_done && tx_pending)
		/* make sure it is true for two checks in a row */
		return test_and_set_bit(__IXGBE_HANG_CHECK_ARMED,
					&tx_ring->state);
	/* update completed stats and continue */
	tx_ring->tx_stats.tx_done_old = tx_done;
	/* reset the countdown */
	clear_bit(__IXGBE_HANG_CHECK_ARMED, &tx_ring->state);

	return false;
}

/**
 * ixgbe_tx_timeout_reset - initiate reset due to Tx timeout
 * @adapter: driver private struct
 **/
static void ixgbe_tx_timeout_reset(struct ixgbe_adapter *adapter)
{

	/* Do the reset outside of interrupt context */
	if (!test_bit(__IXGBE_DOWN, &adapter->state)) {
		set_bit(__IXGBE_RESET_REQUESTED, &adapter->state);
		e_warn(drv, "initiating reset due to tx timeout\n");
		ixgbe_service_event_schedule(adapter);
	}
}

/**
 * ixgbe_tx_maxrate - callback to set the maximum per-queue bitrate
 * @netdev: network interface device structure
 * @queue_index: Tx queue to set
 * @maxrate: desired maximum transmit bitrate
 **/
static int ixgbe_tx_maxrate(struct net_device *netdev,
			    int queue_index, u32 maxrate)
{
	struct ixgbe_adapter *adapter = netdev_priv(netdev);
	struct ixgbe_hw *hw = &adapter->hw;
	u32 bcnrc_val = ixgbe_link_mbps(adapter);

	if (!maxrate)
		return 0;

	/* Calculate the rate factor values to set */
	bcnrc_val <<= IXGBE_RTTBCNRC_RF_INT_SHIFT;
	bcnrc_val /= maxrate;

	/* clear everything but the rate factor */
	bcnrc_val &= IXGBE_RTTBCNRC_RF_INT_MASK |
	IXGBE_RTTBCNRC_RF_DEC_MASK;

	/* enable the rate scheduler */
	bcnrc_val |= IXGBE_RTTBCNRC_RS_ENA;

	IXGBE_WRITE_REG(hw, IXGBE_RTTDQSEL, queue_index);
	IXGBE_WRITE_REG(hw, IXGBE_RTTBCNRC, bcnrc_val);

	return 0;
}

/**
 * ixgbe_update_tx_ring_stats - Update Tx ring specific counters
 * @tx_ring: ring to update
 * @q_vector: queue vector ring belongs to
 * @pkts: number of processed packets
 * @bytes: number of processed bytes
 */
void ixgbe_update_tx_ring_stats(struct ixgbe_ring *tx_ring,
				struct ixgbe_q_vector *q_vector, u64 pkts,
				u64 bytes)
{
	u64_stats_update_begin(&tx_ring->syncp);
	tx_ring->stats.bytes += bytes;
	tx_ring->stats.packets += pkts;
	u64_stats_update_end(&tx_ring->syncp);
	q_vector->tx.total_bytes += bytes;
	q_vector->tx.total_packets += pkts;
}

/**
 * ixgbe_update_rx_ring_stats - Update Rx ring specific counters
 * @rx_ring: ring to update
 * @q_vector: queue vector ring belongs to
 * @pkts: number of processed packets
 * @bytes: number of processed bytes
 */
void ixgbe_update_rx_ring_stats(struct ixgbe_ring *rx_ring,
				struct ixgbe_q_vector *q_vector, u64 pkts,
				u64 bytes)
{
	u64_stats_update_begin(&rx_ring->syncp);
	rx_ring->stats.bytes += bytes;
	rx_ring->stats.packets += pkts;
	u64_stats_update_end(&rx_ring->syncp);
	q_vector->rx.total_bytes += bytes;
	q_vector->rx.total_packets += pkts;
}

/**
 * ixgbe_clean_tx_irq - Reclaim resources after transmit completes
 * @q_vector: structure containing interrupt and ring information
 * @tx_ring: tx ring to clean
 * @napi_budget: Used to determine if we are in netpoll
 **/
static bool ixgbe_clean_tx_irq(struct ixgbe_q_vector *q_vector,
			       struct ixgbe_ring *tx_ring, int napi_budget)
{
	struct ixgbe_adapter *adapter = q_vector->adapter;
	struct ixgbe_tx_buffer *tx_buffer;
	union ixgbe_adv_tx_desc *tx_desc;
	unsigned int total_bytes = 0, total_packets = 0, total_ipsec = 0;
	unsigned int budget = q_vector->tx.work_limit;
	unsigned int i = tx_ring->next_to_clean;
	struct netdev_queue *txq;

	if (test_bit(__IXGBE_DOWN, &adapter->state))
		return true;

	tx_buffer = &tx_ring->tx_buffer_info[i];
	tx_desc = IXGBE_TX_DESC(tx_ring, i);
	i -= tx_ring->count;

	do {
		union ixgbe_adv_tx_desc *eop_desc = tx_buffer->next_to_watch;

		/* if next_to_watch is not set then there is no work pending */
		if (!eop_desc)
			break;

		/* prevent any other reads prior to eop_desc */
		smp_rmb();

		/* if DD is not set pending work has not been completed */
		if (!(eop_desc->wb.status & cpu_to_le32(IXGBE_TXD_STAT_DD)))
			break;

		/* clear next_to_watch to prevent false hangs */
		tx_buffer->next_to_watch = NULL;

		/* update the statistics for this packet */
		total_bytes += tx_buffer->bytecount;
		total_packets += tx_buffer->gso_segs;
		if (tx_buffer->tx_flags & IXGBE_TX_FLAGS_IPSEC)
			total_ipsec++;

		/* free the skb */
		if (ring_is_xdp(tx_ring))
			xdp_return_frame(tx_buffer->xdpf);
		else
			napi_consume_skb(tx_buffer->skb, napi_budget);

		/* unmap skb header data */
		dma_unmap_single(tx_ring->dev,
				 dma_unmap_addr(tx_buffer, dma),
				 dma_unmap_len(tx_buffer, len),
				 DMA_TO_DEVICE);

		/* clear tx_buffer data */
		dma_unmap_len_set(tx_buffer, len, 0);

		/* unmap remaining buffers */
		while (tx_desc != eop_desc) {
			tx_buffer++;
			tx_desc++;
			i++;
			if (unlikely(!i)) {
				i -= tx_ring->count;
				tx_buffer = tx_ring->tx_buffer_info;
				tx_desc = IXGBE_TX_DESC(tx_ring, 0);
			}

			/* unmap any remaining paged data */
			if (dma_unmap_len(tx_buffer, len)) {
				dma_unmap_page(tx_ring->dev,
					       dma_unmap_addr(tx_buffer, dma),
					       dma_unmap_len(tx_buffer, len),
					       DMA_TO_DEVICE);
				dma_unmap_len_set(tx_buffer, len, 0);
			}
		}

		/* move us one more past the eop_desc for start of next pkt */
		tx_buffer++;
		tx_desc++;
		i++;
		if (unlikely(!i)) {
			i -= tx_ring->count;
			tx_buffer = tx_ring->tx_buffer_info;
			tx_desc = IXGBE_TX_DESC(tx_ring, 0);
		}

		/* issue prefetch for next Tx descriptor */
		prefetch(tx_desc);

		/* update budget accounting */
		budget--;
	} while (likely(budget));

	i += tx_ring->count;
	tx_ring->next_to_clean = i;
	ixgbe_update_tx_ring_stats(tx_ring, q_vector, total_packets,
				   total_bytes);
	adapter->tx_ipsec += total_ipsec;

	if (check_for_tx_hang(tx_ring) && ixgbe_check_tx_hang(tx_ring)) {
		/* schedule immediate reset if we believe we hung */
		struct ixgbe_hw *hw = &adapter->hw;
		e_err(drv, "Detected Tx Unit Hang %s\n"
			"  Tx Queue             <%d>\n"
			"  TDH, TDT             <%x>, <%x>\n"
			"  next_to_use          <%x>\n"
			"  next_to_clean        <%x>\n"
			"tx_buffer_info[next_to_clean]\n"
			"  time_stamp           <%lx>\n"
			"  jiffies              <%lx>\n",
			ring_is_xdp(tx_ring) ? "(XDP)" : "",
			tx_ring->queue_index,
			IXGBE_READ_REG(hw, IXGBE_TDH(tx_ring->reg_idx)),
			IXGBE_READ_REG(hw, IXGBE_TDT(tx_ring->reg_idx)),
			tx_ring->next_to_use, i,
			tx_ring->tx_buffer_info[i].time_stamp, jiffies);

		if (!ring_is_xdp(tx_ring))
			netif_stop_subqueue(tx_ring->netdev,
					    tx_ring->queue_index);

		e_info(probe,
		       "tx hang %d detected on queue %d, resetting adapter\n",
			adapter->tx_timeout_count + 1, tx_ring->queue_index);

		/* schedule immediate reset if we believe we hung */
		ixgbe_tx_timeout_reset(adapter);

		/* the adapter is about to reset, no point in enabling stuff */
		return true;
	}

	if (ring_is_xdp(tx_ring))
		return !!budget;

#define TX_WAKE_THRESHOLD (DESC_NEEDED * 2)
	txq = netdev_get_tx_queue(tx_ring->netdev, tx_ring->queue_index);
	if (!__netif_txq_completed_wake(txq, total_packets, total_bytes,
					ixgbe_desc_unused(tx_ring),
					TX_WAKE_THRESHOLD,
					!netif_carrier_ok(tx_ring->netdev) ||
					test_bit(__IXGBE_DOWN, &adapter->state)))
		++tx_ring->tx_stats.restart_queue;

	return !!budget;
}

#ifdef CONFIG_IXGBE_DCA
static void ixgbe_update_tx_dca(struct ixgbe_adapter *adapter,
				struct ixgbe_ring *tx_ring,
				int cpu)
{
	struct ixgbe_hw *hw = &adapter->hw;
	u32 txctrl = 0;
	u16 reg_offset;

	if (adapter->flags & IXGBE_FLAG_DCA_ENABLED)
		txctrl = dca3_get_tag(tx_ring->dev, cpu);

	switch (hw->mac.type) {
	case ixgbe_mac_82598EB:
		reg_offset = IXGBE_DCA_TXCTRL(tx_ring->reg_idx);
		break;
	case ixgbe_mac_82599EB:
	case ixgbe_mac_X540:
		reg_offset = IXGBE_DCA_TXCTRL_82599(tx_ring->reg_idx);
		txctrl <<= IXGBE_DCA_TXCTRL_CPUID_SHIFT_82599;
		break;
	default:
		/* for unknown hardware do not write register */
		return;
	}

	/*
	 * We can enable relaxed ordering for reads, but not writes when
	 * DCA is enabled.  This is due to a known issue in some chipsets
	 * which will cause the DCA tag to be cleared.
	 */
	txctrl |= IXGBE_DCA_TXCTRL_DESC_RRO_EN |
		  IXGBE_DCA_TXCTRL_DATA_RRO_EN |
		  IXGBE_DCA_TXCTRL_DESC_DCA_EN;

	IXGBE_WRITE_REG(hw, reg_offset, txctrl);
}

static void ixgbe_update_rx_dca(struct ixgbe_adapter *adapter,
				struct ixgbe_ring *rx_ring,
				int cpu)
{
	struct ixgbe_hw *hw = &adapter->hw;
	u32 rxctrl = 0;
	u8 reg_idx = rx_ring->reg_idx;

	if (adapter->flags & IXGBE_FLAG_DCA_ENABLED)
		rxctrl = dca3_get_tag(rx_ring->dev, cpu);

	switch (hw->mac.type) {
	case ixgbe_mac_82599EB:
	case ixgbe_mac_X540:
		rxctrl <<= IXGBE_DCA_RXCTRL_CPUID_SHIFT_82599;
		break;
	default:
		break;
	}

	/*
	 * We can enable relaxed ordering for reads, but not writes when
	 * DCA is enabled.  This is due to a known issue in some chipsets
	 * which will cause the DCA tag to be cleared.
	 */
	rxctrl |= IXGBE_DCA_RXCTRL_DESC_RRO_EN |
		  IXGBE_DCA_RXCTRL_DATA_DCA_EN |
		  IXGBE_DCA_RXCTRL_DESC_DCA_EN;

	IXGBE_WRITE_REG(hw, IXGBE_DCA_RXCTRL(reg_idx), rxctrl);
}

static void ixgbe_update_dca(struct ixgbe_q_vector *q_vector)
{
	struct ixgbe_adapter *adapter = q_vector->adapter;
	struct ixgbe_ring *ring;
	int cpu = get_cpu();

	if (q_vector->cpu == cpu)
		goto out_no_update;

	ixgbe_for_each_ring(ring, q_vector->tx)
		ixgbe_update_tx_dca(adapter, ring, cpu);

	ixgbe_for_each_ring(ring, q_vector->rx)
		ixgbe_update_rx_dca(adapter, ring, cpu);

	q_vector->cpu = cpu;
out_no_update:
	put_cpu();
}

static void ixgbe_setup_dca(struct ixgbe_adapter *adapter)
{
	int i;

	/* always use CB2 mode, difference is masked in the CB driver */
	if (adapter->flags & IXGBE_FLAG_DCA_ENABLED)
		IXGBE_WRITE_REG(&adapter->hw, IXGBE_DCA_CTRL,
				IXGBE_DCA_CTRL_DCA_MODE_CB2);
	else
		IXGBE_WRITE_REG(&adapter->hw, IXGBE_DCA_CTRL,
				IXGBE_DCA_CTRL_DCA_DISABLE);

	for (i = 0; i < adapter->num_q_vectors; i++) {
		adapter->q_vector[i]->cpu = -1;
		ixgbe_update_dca(adapter->q_vector[i]);
	}
}

static int __ixgbe_notify_dca(struct device *dev, void *data)
{
	struct ixgbe_adapter *adapter = dev_get_drvdata(dev);
	unsigned long event = *(unsigned long *)data;

	if (!(adapter->flags & IXGBE_FLAG_DCA_CAPABLE))
		return 0;

	switch (event) {
	case DCA_PROVIDER_ADD:
		/* if we're already enabled, don't do it again */
		if (adapter->flags & IXGBE_FLAG_DCA_ENABLED)
			break;
		if (dca_add_requester(dev) == 0) {
			adapter->flags |= IXGBE_FLAG_DCA_ENABLED;
			IXGBE_WRITE_REG(&adapter->hw, IXGBE_DCA_CTRL,
					IXGBE_DCA_CTRL_DCA_MODE_CB2);
			break;
		}
		fallthrough; /* DCA is disabled. */
	case DCA_PROVIDER_REMOVE:
		if (adapter->flags & IXGBE_FLAG_DCA_ENABLED) {
			dca_remove_requester(dev);
			adapter->flags &= ~IXGBE_FLAG_DCA_ENABLED;
			IXGBE_WRITE_REG(&adapter->hw, IXGBE_DCA_CTRL,
					IXGBE_DCA_CTRL_DCA_DISABLE);
		}
		break;
	}

	return 0;
}

#endif /* CONFIG_IXGBE_DCA */

#define IXGBE_RSS_L4_TYPES_MASK \
	((1ul << IXGBE_RXDADV_RSSTYPE_IPV4_TCP) | \
	 (1ul << IXGBE_RXDADV_RSSTYPE_IPV4_UDP) | \
	 (1ul << IXGBE_RXDADV_RSSTYPE_IPV6_TCP) | \
	 (1ul << IXGBE_RXDADV_RSSTYPE_IPV6_UDP))

static inline void ixgbe_rx_hash(struct ixgbe_ring *ring,
				 union ixgbe_adv_rx_desc *rx_desc,
				 struct sk_buff *skb)
{
	u16 rss_type;

	if (!(ring->netdev->features & NETIF_F_RXHASH))
		return;

	rss_type = le16_to_cpu(rx_desc->wb.lower.lo_dword.hs_rss.pkt_info) &
		   IXGBE_RXDADV_RSSTYPE_MASK;

	if (!rss_type)
		return;

	skb_set_hash(skb, le32_to_cpu(rx_desc->wb.lower.hi_dword.rss),
		     (IXGBE_RSS_L4_TYPES_MASK & (1ul << rss_type)) ?
		     PKT_HASH_TYPE_L4 : PKT_HASH_TYPE_L3);
}

#ifdef IXGBE_FCOE
/**
 * ixgbe_rx_is_fcoe - check the rx desc for incoming pkt type
 * @ring: structure containing ring specific data
 * @rx_desc: advanced rx descriptor
 *
 * Returns : true if it is FCoE pkt
 */
static inline bool ixgbe_rx_is_fcoe(struct ixgbe_ring *ring,
				    union ixgbe_adv_rx_desc *rx_desc)
{
	__le16 pkt_info = rx_desc->wb.lower.lo_dword.hs_rss.pkt_info;

	return test_bit(__IXGBE_RX_FCOE, &ring->state) &&
	       ((pkt_info & cpu_to_le16(IXGBE_RXDADV_PKTTYPE_ETQF_MASK)) ==
		(cpu_to_le16(IXGBE_ETQF_FILTER_FCOE <<
			     IXGBE_RXDADV_PKTTYPE_ETQF_SHIFT)));
}

#endif /* IXGBE_FCOE */
/**
 * ixgbe_rx_checksum - indicate in skb if hw indicated a good cksum
 * @ring: structure containing ring specific data
 * @rx_desc: current Rx descriptor being processed
 * @skb: skb currently being received and modified
 **/
static inline void ixgbe_rx_checksum(struct ixgbe_ring *ring,
				     union ixgbe_adv_rx_desc *rx_desc,
				     struct sk_buff *skb)
{
	__le16 pkt_info = rx_desc->wb.lower.lo_dword.hs_rss.pkt_info;
	bool encap_pkt = false;

	skb_checksum_none_assert(skb);

	/* Rx csum disabled */
	if (!(ring->netdev->features & NETIF_F_RXCSUM))
		return;

	/* check for VXLAN and Geneve packets */
	if (pkt_info & cpu_to_le16(IXGBE_RXDADV_PKTTYPE_VXLAN)) {
		encap_pkt = true;
		skb->encapsulation = 1;
	}

	/* if IP and error */
	if (ixgbe_test_staterr(rx_desc, IXGBE_RXD_STAT_IPCS) &&
	    ixgbe_test_staterr(rx_desc, IXGBE_RXDADV_ERR_IPE)) {
		ring->rx_stats.csum_err++;
		return;
	}

	if (!ixgbe_test_staterr(rx_desc, IXGBE_RXD_STAT_L4CS))
		return;

	if (ixgbe_test_staterr(rx_desc, IXGBE_RXDADV_ERR_TCPE)) {
		/*
		 * 82599 errata, UDP frames with a 0 checksum can be marked as
		 * checksum errors.
		 */
		if ((pkt_info & cpu_to_le16(IXGBE_RXDADV_PKTTYPE_UDP)) &&
		    test_bit(__IXGBE_RX_CSUM_UDP_ZERO_ERR, &ring->state))
			return;

		ring->rx_stats.csum_err++;
		return;
	}

	/* It must be a TCP or UDP packet with a valid checksum */
	skb->ip_summed = CHECKSUM_UNNECESSARY;
	if (encap_pkt) {
		if (!ixgbe_test_staterr(rx_desc, IXGBE_RXD_STAT_OUTERIPCS))
			return;

		if (ixgbe_test_staterr(rx_desc, IXGBE_RXDADV_ERR_OUTERIPER)) {
			skb->ip_summed = CHECKSUM_NONE;
			return;
		}
		/* If we checked the outer header let the stack know */
		skb->csum_level = 1;
	}
}

static unsigned int ixgbe_rx_offset(struct ixgbe_ring *rx_ring)
{
	return ring_uses_build_skb(rx_ring) ? IXGBE_SKB_PAD : 0;
}

static bool ixgbe_alloc_mapped_page(struct ixgbe_ring *rx_ring,
				    struct ixgbe_rx_buffer *bi)
{
	struct page *page = bi->page;
	dma_addr_t dma;

	/* since we are recycling buffers we should seldom need to alloc */
	if (likely(page))
		return true;

	/* alloc new page for storage */
	page = dev_alloc_pages(ixgbe_rx_pg_order(rx_ring));
	if (unlikely(!page)) {
		rx_ring->rx_stats.alloc_rx_page_failed++;
		return false;
	}

	/* map page for use */
	dma = dma_map_page_attrs(rx_ring->dev, page, 0,
				 ixgbe_rx_pg_size(rx_ring),
				 DMA_FROM_DEVICE,
				 IXGBE_RX_DMA_ATTR);

	/*
	 * if mapping failed free memory back to system since
	 * there isn't much point in holding memory we can't use
	 */
	if (dma_mapping_error(rx_ring->dev, dma)) {
		__free_pages(page, ixgbe_rx_pg_order(rx_ring));

		rx_ring->rx_stats.alloc_rx_page_failed++;
		return false;
	}

	bi->dma = dma;
	bi->page = page;
	bi->page_offset = rx_ring->rx_offset;
	page_ref_add(page, USHRT_MAX - 1);
	bi->pagecnt_bias = USHRT_MAX;
	rx_ring->rx_stats.alloc_rx_page++;

	return true;
}

/**
 * ixgbe_alloc_rx_buffers - Replace used receive buffers
 * @rx_ring: ring to place buffers on
 * @cleaned_count: number of buffers to replace
 **/
void ixgbe_alloc_rx_buffers(struct ixgbe_ring *rx_ring, u16 cleaned_count)
{
	union ixgbe_adv_rx_desc *rx_desc;
	struct ixgbe_rx_buffer *bi;
	u16 i = rx_ring->next_to_use;
	u16 bufsz;

	/* nothing to do */
	if (!cleaned_count)
		return;

	rx_desc = IXGBE_RX_DESC(rx_ring, i);
	bi = &rx_ring->rx_buffer_info[i];
	i -= rx_ring->count;

	bufsz = ixgbe_rx_bufsz(rx_ring);

	do {
		if (!ixgbe_alloc_mapped_page(rx_ring, bi))
			break;

		/* sync the buffer for use by the device */
		dma_sync_single_range_for_device(rx_ring->dev, bi->dma,
						 bi->page_offset, bufsz,
						 DMA_FROM_DEVICE);

		/*
		 * Refresh the desc even if buffer_addrs didn't change
		 * because each write-back erases this info.
		 */
		rx_desc->read.pkt_addr = cpu_to_le64(bi->dma + bi->page_offset);

		rx_desc++;
		bi++;
		i++;
		if (unlikely(!i)) {
			rx_desc = IXGBE_RX_DESC(rx_ring, 0);
			bi = rx_ring->rx_buffer_info;
			i -= rx_ring->count;
		}

		/* clear the length for the next_to_use descriptor */
		rx_desc->wb.upper.length = 0;

		cleaned_count--;
	} while (cleaned_count);

	i += rx_ring->count;

	if (rx_ring->next_to_use != i) {
		rx_ring->next_to_use = i;

		/* update next to alloc since we have filled the ring */
		rx_ring->next_to_alloc = i;

		/* Force memory writes to complete before letting h/w
		 * know there are new descriptors to fetch.  (Only
		 * applicable for weak-ordered memory model archs,
		 * such as IA-64).
		 */
		wmb();
		writel(i, rx_ring->tail);
	}
}

static void ixgbe_set_rsc_gso_size(struct ixgbe_ring *ring,
				   struct sk_buff *skb)
{
	u16 hdr_len = skb_headlen(skb);

	/* set gso_size to avoid messing up TCP MSS */
	skb_shinfo(skb)->gso_size = DIV_ROUND_UP((skb->len - hdr_len),
						 IXGBE_CB(skb)->append_cnt);
	skb_shinfo(skb)->gso_type = SKB_GSO_TCPV4;
}

static void ixgbe_update_rsc_stats(struct ixgbe_ring *rx_ring,
				   struct sk_buff *skb)
{
	/* if append_cnt is 0 then frame is not RSC */
	if (!IXGBE_CB(skb)->append_cnt)
		return;

	rx_ring->rx_stats.rsc_count += IXGBE_CB(skb)->append_cnt;
	rx_ring->rx_stats.rsc_flush++;

	ixgbe_set_rsc_gso_size(rx_ring, skb);

	/* gso_size is computed using append_cnt so always clear it last */
	IXGBE_CB(skb)->append_cnt = 0;
}

/**
 * ixgbe_process_skb_fields - Populate skb header fields from Rx descriptor
 * @rx_ring: rx descriptor ring packet is being transacted on
 * @rx_desc: pointer to the EOP Rx descriptor
 * @skb: pointer to current skb being populated
 *
 * This function checks the ring, descriptor, and packet information in
 * order to populate the hash, checksum, VLAN, timestamp, protocol, and
 * other fields within the skb.
 **/
void ixgbe_process_skb_fields(struct ixgbe_ring *rx_ring,
			      union ixgbe_adv_rx_desc *rx_desc,
			      struct sk_buff *skb)
{
	struct net_device *dev = rx_ring->netdev;
	u32 flags = rx_ring->q_vector->adapter->flags;

	ixgbe_update_rsc_stats(rx_ring, skb);

	ixgbe_rx_hash(rx_ring, rx_desc, skb);

	ixgbe_rx_checksum(rx_ring, rx_desc, skb);

	if (unlikely(flags & IXGBE_FLAG_RX_HWTSTAMP_ENABLED))
		ixgbe_ptp_rx_hwtstamp(rx_ring, rx_desc, skb);

	if ((dev->features & NETIF_F_HW_VLAN_CTAG_RX) &&
	    ixgbe_test_staterr(rx_desc, IXGBE_RXD_STAT_VP)) {
		u16 vid = le16_to_cpu(rx_desc->wb.upper.vlan);
		__vlan_hwaccel_put_tag(skb, htons(ETH_P_8021Q), vid);
	}

	if (ixgbe_test_staterr(rx_desc, IXGBE_RXDADV_STAT_SECP))
		ixgbe_ipsec_rx(rx_ring, rx_desc, skb);

	/* record Rx queue, or update MACVLAN statistics */
	if (netif_is_ixgbe(dev))
		skb_record_rx_queue(skb, rx_ring->queue_index);
	else
		macvlan_count_rx(netdev_priv(dev), skb->len + ETH_HLEN, true,
				 false);

	skb->protocol = eth_type_trans(skb, dev);
}

void ixgbe_rx_skb(struct ixgbe_q_vector *q_vector,
		  struct sk_buff *skb)
{
	napi_gro_receive(&q_vector->napi, skb);
}

/**
 * ixgbe_is_non_eop - process handling of non-EOP buffers
 * @rx_ring: Rx ring being processed
 * @rx_desc: Rx descriptor for current buffer
 * @skb: Current socket buffer containing buffer in progress
 *
 * This function updates next to clean.  If the buffer is an EOP buffer
 * this function exits returning false, otherwise it will place the
 * sk_buff in the next buffer to be chained and return true indicating
 * that this is in fact a non-EOP buffer.
 **/
static bool ixgbe_is_non_eop(struct ixgbe_ring *rx_ring,
			     union ixgbe_adv_rx_desc *rx_desc,
			     struct sk_buff *skb)
{
	u32 ntc = rx_ring->next_to_clean + 1;

	/* fetch, update, and store next to clean */
	ntc = (ntc < rx_ring->count) ? ntc : 0;
	rx_ring->next_to_clean = ntc;

	prefetch(IXGBE_RX_DESC(rx_ring, ntc));

	/* update RSC append count if present */
	if (ring_is_rsc_enabled(rx_ring)) {
		__le32 rsc_enabled = rx_desc->wb.lower.lo_dword.data &
				     cpu_to_le32(IXGBE_RXDADV_RSCCNT_MASK);

		if (unlikely(rsc_enabled)) {
			u32 rsc_cnt = le32_to_cpu(rsc_enabled);

			rsc_cnt >>= IXGBE_RXDADV_RSCCNT_SHIFT;
			IXGBE_CB(skb)->append_cnt += rsc_cnt - 1;

			/* update ntc based on RSC value */
			ntc = le32_to_cpu(rx_desc->wb.upper.status_error);
			ntc &= IXGBE_RXDADV_NEXTP_MASK;
			ntc >>= IXGBE_RXDADV_NEXTP_SHIFT;
		}
	}

	/* if we are the last buffer then there is nothing else to do */
	if (likely(ixgbe_test_staterr(rx_desc, IXGBE_RXD_STAT_EOP)))
		return false;

	/* place skb in next buffer to be received */
	rx_ring->rx_buffer_info[ntc].skb = skb;
	rx_ring->rx_stats.non_eop_descs++;

	return true;
}

/**
 * ixgbe_pull_tail - ixgbe specific version of skb_pull_tail
 * @rx_ring: rx descriptor ring packet is being transacted on
 * @skb: pointer to current skb being adjusted
 *
 * This function is an ixgbe specific version of __pskb_pull_tail.  The
 * main difference between this version and the original function is that
 * this function can make several assumptions about the state of things
 * that allow for significant optimizations versus the standard function.
 * As a result we can do things like drop a frag and maintain an accurate
 * truesize for the skb.
 */
static void ixgbe_pull_tail(struct ixgbe_ring *rx_ring,
			    struct sk_buff *skb)
{
	skb_frag_t *frag = &skb_shinfo(skb)->frags[0];
	unsigned char *va;
	unsigned int pull_len;

	/*
	 * it is valid to use page_address instead of kmap since we are
	 * working with pages allocated out of the lomem pool per
	 * alloc_page(GFP_ATOMIC)
	 */
	va = skb_frag_address(frag);

	/*
	 * we need the header to contain the greater of either ETH_HLEN or
	 * 60 bytes if the skb->len is less than 60 for skb_pad.
	 */
	pull_len = eth_get_headlen(skb->dev, va, IXGBE_RX_HDR_SIZE);

	/* align pull length to size of long to optimize memcpy performance */
	skb_copy_to_linear_data(skb, va, ALIGN(pull_len, sizeof(long)));

	/* update all of the pointers */
	skb_frag_size_sub(frag, pull_len);
	skb_frag_off_add(frag, pull_len);
	skb->data_len -= pull_len;
	skb->tail += pull_len;
}

/**
 * ixgbe_dma_sync_frag - perform DMA sync for first frag of SKB
 * @rx_ring: rx descriptor ring packet is being transacted on
 * @skb: pointer to current skb being updated
 *
 * This function provides a basic DMA sync up for the first fragment of an
 * skb.  The reason for doing this is that the first fragment cannot be
 * unmapped until we have reached the end of packet descriptor for a buffer
 * chain.
 */
static void ixgbe_dma_sync_frag(struct ixgbe_ring *rx_ring,
				struct sk_buff *skb)
{
	if (ring_uses_build_skb(rx_ring)) {
		unsigned long mask = (unsigned long)ixgbe_rx_pg_size(rx_ring) - 1;
		unsigned long offset = (unsigned long)(skb->data) & mask;

		dma_sync_single_range_for_cpu(rx_ring->dev,
					      IXGBE_CB(skb)->dma,
					      offset,
					      skb_headlen(skb),
					      DMA_FROM_DEVICE);
	} else {
		skb_frag_t *frag = &skb_shinfo(skb)->frags[0];

		dma_sync_single_range_for_cpu(rx_ring->dev,
					      IXGBE_CB(skb)->dma,
					      skb_frag_off(frag),
					      skb_frag_size(frag),
					      DMA_FROM_DEVICE);
	}

	/* If the page was released, just unmap it. */
	if (unlikely(IXGBE_CB(skb)->page_released)) {
		dma_unmap_page_attrs(rx_ring->dev, IXGBE_CB(skb)->dma,
				     ixgbe_rx_pg_size(rx_ring),
				     DMA_FROM_DEVICE,
				     IXGBE_RX_DMA_ATTR);
	}
}

/**
 * ixgbe_cleanup_headers - Correct corrupted or empty headers
 * @rx_ring: rx descriptor ring packet is being transacted on
 * @rx_desc: pointer to the EOP Rx descriptor
 * @skb: pointer to current skb being fixed
 *
 * Check if the skb is valid in the XDP case it will be an error pointer.
 * Return true in this case to abort processing and advance to next
 * descriptor.
 *
 * Check for corrupted packet headers caused by senders on the local L2
 * embedded NIC switch not setting up their Tx Descriptors right.  These
 * should be very rare.
 *
 * Also address the case where we are pulling data in on pages only
 * and as such no data is present in the skb header.
 *
 * In addition if skb is not at least 60 bytes we need to pad it so that
 * it is large enough to qualify as a valid Ethernet frame.
 *
 * Returns true if an error was encountered and skb was freed.
 **/
bool ixgbe_cleanup_headers(struct ixgbe_ring *rx_ring,
			   union ixgbe_adv_rx_desc *rx_desc,
			   struct sk_buff *skb)
{
	struct net_device *netdev = rx_ring->netdev;

	/* XDP packets use error pointer so abort at this point */
	if (IS_ERR(skb))
		return true;

	/* Verify netdev is present, and that packet does not have any
	 * errors that would be unacceptable to the netdev.
	 */
	if (!netdev ||
	    (unlikely(ixgbe_test_staterr(rx_desc,
					 IXGBE_RXDADV_ERR_FRAME_ERR_MASK) &&
	     !(netdev->features & NETIF_F_RXALL)))) {
		dev_kfree_skb_any(skb);
		return true;
	}

	/* place header in linear portion of buffer */
	if (!skb_headlen(skb))
		ixgbe_pull_tail(rx_ring, skb);

#ifdef IXGBE_FCOE
	/* do not attempt to pad FCoE Frames as this will disrupt DDP */
	if (ixgbe_rx_is_fcoe(rx_ring, rx_desc))
		return false;

#endif
	/* if eth_skb_pad returns an error the skb was freed */
	if (eth_skb_pad(skb))
		return true;

	return false;
}

/**
 * ixgbe_reuse_rx_page - page flip buffer and store it back on the ring
 * @rx_ring: rx descriptor ring to store buffers on
 * @old_buff: donor buffer to have page reused
 *
 * Synchronizes page for reuse by the adapter
 **/
static void ixgbe_reuse_rx_page(struct ixgbe_ring *rx_ring,
				struct ixgbe_rx_buffer *old_buff)
{
	struct ixgbe_rx_buffer *new_buff;
	u16 nta = rx_ring->next_to_alloc;

	new_buff = &rx_ring->rx_buffer_info[nta];

	/* update, and store next to alloc */
	nta++;
	rx_ring->next_to_alloc = (nta < rx_ring->count) ? nta : 0;

	/* Transfer page from old buffer to new buffer.
	 * Move each member individually to avoid possible store
	 * forwarding stalls and unnecessary copy of skb.
	 */
	new_buff->dma		= old_buff->dma;
	new_buff->page		= old_buff->page;
	new_buff->page_offset	= old_buff->page_offset;
	new_buff->pagecnt_bias	= old_buff->pagecnt_bias;
}

static bool ixgbe_can_reuse_rx_page(struct ixgbe_rx_buffer *rx_buffer,
				    int rx_buffer_pgcnt)
{
	unsigned int pagecnt_bias = rx_buffer->pagecnt_bias;
	struct page *page = rx_buffer->page;

	/* avoid re-using remote and pfmemalloc pages */
	if (!dev_page_is_reusable(page))
		return false;

#if (PAGE_SIZE < 8192)
	/* if we are only owner of page we can reuse it */
	if (unlikely((rx_buffer_pgcnt - pagecnt_bias) > 1))
		return false;
#else
	/* The last offset is a bit aggressive in that we assume the
	 * worst case of FCoE being enabled and using a 3K buffer.
	 * However this should have minimal impact as the 1K extra is
	 * still less than one buffer in size.
	 */
#define IXGBE_LAST_OFFSET \
	(SKB_WITH_OVERHEAD(PAGE_SIZE) - IXGBE_RXBUFFER_3K)
	if (rx_buffer->page_offset > IXGBE_LAST_OFFSET)
		return false;
#endif

	/* If we have drained the page fragment pool we need to update
	 * the pagecnt_bias and page count so that we fully restock the
	 * number of references the driver holds.
	 */
	if (unlikely(pagecnt_bias == 1)) {
		page_ref_add(page, USHRT_MAX - 1);
		rx_buffer->pagecnt_bias = USHRT_MAX;
	}

	return true;
}

/**
 * ixgbe_add_rx_frag - Add contents of Rx buffer to sk_buff
 * @rx_ring: rx descriptor ring to transact packets on
 * @rx_buffer: buffer containing page to add
 * @skb: sk_buff to place the data into
 * @size: size of data in rx_buffer
 *
 * This function will add the data contained in rx_buffer->page to the skb.
 * This is done either through a direct copy if the data in the buffer is
 * less than the skb header size, otherwise it will just attach the page as
 * a frag to the skb.
 *
 * The function will then update the page offset if necessary and return
 * true if the buffer can be reused by the adapter.
 **/
static void ixgbe_add_rx_frag(struct ixgbe_ring *rx_ring,
			      struct ixgbe_rx_buffer *rx_buffer,
			      struct sk_buff *skb,
			      unsigned int size)
{
#if (PAGE_SIZE < 8192)
	unsigned int truesize = ixgbe_rx_pg_size(rx_ring) / 2;
#else
	unsigned int truesize = rx_ring->rx_offset ?
				SKB_DATA_ALIGN(rx_ring->rx_offset + size) :
				SKB_DATA_ALIGN(size);
#endif
	skb_add_rx_frag(skb, skb_shinfo(skb)->nr_frags, rx_buffer->page,
			rx_buffer->page_offset, size, truesize);
#if (PAGE_SIZE < 8192)
	rx_buffer->page_offset ^= truesize;
#else
	rx_buffer->page_offset += truesize;
#endif
}

static struct ixgbe_rx_buffer *ixgbe_get_rx_buffer(struct ixgbe_ring *rx_ring,
						   union ixgbe_adv_rx_desc *rx_desc,
						   struct sk_buff **skb,
						   const unsigned int size,
						   int *rx_buffer_pgcnt)
{
	struct ixgbe_rx_buffer *rx_buffer;

	rx_buffer = &rx_ring->rx_buffer_info[rx_ring->next_to_clean];
	*rx_buffer_pgcnt =
#if (PAGE_SIZE < 8192)
		page_count(rx_buffer->page);
#else
		0;
#endif
	prefetchw(rx_buffer->page);
	*skb = rx_buffer->skb;

	/* Delay unmapping of the first packet. It carries the header
	 * information, HW may still access the header after the writeback.
	 * Only unmap it when EOP is reached
	 */
	if (!ixgbe_test_staterr(rx_desc, IXGBE_RXD_STAT_EOP)) {
		if (!*skb)
			goto skip_sync;
	} else {
		if (*skb)
			ixgbe_dma_sync_frag(rx_ring, *skb);
	}

	/* we are reusing so sync this buffer for CPU use */
	dma_sync_single_range_for_cpu(rx_ring->dev,
				      rx_buffer->dma,
				      rx_buffer->page_offset,
				      size,
				      DMA_FROM_DEVICE);
skip_sync:
	rx_buffer->pagecnt_bias--;

	return rx_buffer;
}

static void ixgbe_put_rx_buffer(struct ixgbe_ring *rx_ring,
				struct ixgbe_rx_buffer *rx_buffer,
				struct sk_buff *skb,
				int rx_buffer_pgcnt)
{
	if (ixgbe_can_reuse_rx_page(rx_buffer, rx_buffer_pgcnt)) {
		/* hand second half of page back to the ring */
		ixgbe_reuse_rx_page(rx_ring, rx_buffer);
	} else {
		if (!IS_ERR(skb) && IXGBE_CB(skb)->dma == rx_buffer->dma) {
			/* the page has been released from the ring */
			IXGBE_CB(skb)->page_released = true;
		} else {
			/* we are not reusing the buffer so unmap it */
			dma_unmap_page_attrs(rx_ring->dev, rx_buffer->dma,
					     ixgbe_rx_pg_size(rx_ring),
					     DMA_FROM_DEVICE,
					     IXGBE_RX_DMA_ATTR);
		}
		__page_frag_cache_drain(rx_buffer->page,
					rx_buffer->pagecnt_bias);
	}

	/* clear contents of rx_buffer */
	rx_buffer->page = NULL;
	rx_buffer->skb = NULL;
}

static struct sk_buff *ixgbe_construct_skb(struct ixgbe_ring *rx_ring,
					   struct ixgbe_rx_buffer *rx_buffer,
					   struct xdp_buff *xdp,
					   union ixgbe_adv_rx_desc *rx_desc)
{
	unsigned int size = xdp->data_end - xdp->data;
#if (PAGE_SIZE < 8192)
	unsigned int truesize = ixgbe_rx_pg_size(rx_ring) / 2;
#else
	unsigned int truesize = SKB_DATA_ALIGN(xdp->data_end -
					       xdp->data_hard_start);
#endif
	struct sk_buff *skb;

	/* prefetch first cache line of first page */
	net_prefetch(xdp->data);

	/* Note, we get here by enabling legacy-rx via:
	 *
	 *    ethtool --set-priv-flags <dev> legacy-rx on
	 *
	 * In this mode, we currently get 0 extra XDP headroom as
	 * opposed to having legacy-rx off, where we process XDP
	 * packets going to stack via ixgbe_build_skb(). The latter
	 * provides us currently with 192 bytes of headroom.
	 *
	 * For ixgbe_construct_skb() mode it means that the
	 * xdp->data_meta will always point to xdp->data, since
	 * the helper cannot expand the head. Should this ever
	 * change in future for legacy-rx mode on, then lets also
	 * add xdp->data_meta handling here.
	 */

	/* allocate a skb to store the frags */
	skb = napi_alloc_skb(&rx_ring->q_vector->napi, IXGBE_RX_HDR_SIZE);
	if (unlikely(!skb))
		return NULL;

	if (size > IXGBE_RX_HDR_SIZE) {
		if (!ixgbe_test_staterr(rx_desc, IXGBE_RXD_STAT_EOP))
			IXGBE_CB(skb)->dma = rx_buffer->dma;

		skb_add_rx_frag(skb, 0, rx_buffer->page,
				xdp->data - page_address(rx_buffer->page),
				size, truesize);
#if (PAGE_SIZE < 8192)
		rx_buffer->page_offset ^= truesize;
#else
		rx_buffer->page_offset += truesize;
#endif
	} else {
		memcpy(__skb_put(skb, size),
		       xdp->data, ALIGN(size, sizeof(long)));
		rx_buffer->pagecnt_bias++;
	}

	return skb;
}

static struct sk_buff *ixgbe_build_skb(struct ixgbe_ring *rx_ring,
				       struct ixgbe_rx_buffer *rx_buffer,
				       struct xdp_buff *xdp,
				       union ixgbe_adv_rx_desc *rx_desc)
{
	unsigned int metasize = xdp->data - xdp->data_meta;
#if (PAGE_SIZE < 8192)
	unsigned int truesize = ixgbe_rx_pg_size(rx_ring) / 2;
#else
	unsigned int truesize = SKB_DATA_ALIGN(sizeof(struct skb_shared_info)) +
				SKB_DATA_ALIGN(xdp->data_end -
					       xdp->data_hard_start);
#endif
	struct sk_buff *skb;

	/* Prefetch first cache line of first page. If xdp->data_meta
	 * is unused, this points extactly as xdp->data, otherwise we
	 * likely have a consumer accessing first few bytes of meta
	 * data, and then actual data.
	 */
	net_prefetch(xdp->data_meta);

	/* build an skb to around the page buffer */
	skb = napi_build_skb(xdp->data_hard_start, truesize);
	if (unlikely(!skb))
		return NULL;

	/* update pointers within the skb to store the data */
	skb_reserve(skb, xdp->data - xdp->data_hard_start);
	__skb_put(skb, xdp->data_end - xdp->data);
	if (metasize)
		skb_metadata_set(skb, metasize);

	/* record DMA address if this is the start of a chain of buffers */
	if (!ixgbe_test_staterr(rx_desc, IXGBE_RXD_STAT_EOP))
		IXGBE_CB(skb)->dma = rx_buffer->dma;

	/* update buffer offset */
#if (PAGE_SIZE < 8192)
	rx_buffer->page_offset ^= truesize;
#else
	rx_buffer->page_offset += truesize;
#endif

	return skb;
}

static struct sk_buff *ixgbe_run_xdp(struct ixgbe_adapter *adapter,
				     struct ixgbe_ring *rx_ring,
				     struct xdp_buff *xdp)
{
	int err, result = IXGBE_XDP_PASS;
	struct bpf_prog *xdp_prog;
	struct ixgbe_ring *ring;
	struct xdp_frame *xdpf;
	u32 act;

	xdp_prog = READ_ONCE(rx_ring->xdp_prog);

	if (!xdp_prog)
		goto xdp_out;

	prefetchw(xdp->data_hard_start); /* xdp_frame write */

	act = bpf_prog_run_xdp(xdp_prog, xdp);
	switch (act) {
	case XDP_PASS:
		break;
	case XDP_TX:
		xdpf = xdp_convert_buff_to_frame(xdp);
		if (unlikely(!xdpf))
			goto out_failure;
		ring = ixgbe_determine_xdp_ring(adapter);
		if (static_branch_unlikely(&ixgbe_xdp_locking_key))
			spin_lock(&ring->tx_lock);
		result = ixgbe_xmit_xdp_ring(ring, xdpf);
		if (static_branch_unlikely(&ixgbe_xdp_locking_key))
			spin_unlock(&ring->tx_lock);
		if (result == IXGBE_XDP_CONSUMED)
			goto out_failure;
		break;
	case XDP_REDIRECT:
		err = xdp_do_redirect(adapter->netdev, xdp, xdp_prog);
		if (err)
			goto out_failure;
		result = IXGBE_XDP_REDIR;
		break;
	default:
		bpf_warn_invalid_xdp_action(rx_ring->netdev, xdp_prog, act);
		fallthrough;
	case XDP_ABORTED:
out_failure:
		trace_xdp_exception(rx_ring->netdev, xdp_prog, act);
		fallthrough; /* handle aborts by dropping packet */
	case XDP_DROP:
		result = IXGBE_XDP_CONSUMED;
		break;
	}
xdp_out:
	return ERR_PTR(-result);
}

static unsigned int ixgbe_rx_frame_truesize(struct ixgbe_ring *rx_ring,
					    unsigned int size)
{
	unsigned int truesize;

#if (PAGE_SIZE < 8192)
	truesize = ixgbe_rx_pg_size(rx_ring) / 2; /* Must be power-of-2 */
#else
	truesize = rx_ring->rx_offset ?
		SKB_DATA_ALIGN(rx_ring->rx_offset + size) +
		SKB_DATA_ALIGN(sizeof(struct skb_shared_info)) :
		SKB_DATA_ALIGN(size);
#endif
	return truesize;
}

static void ixgbe_rx_buffer_flip(struct ixgbe_ring *rx_ring,
				 struct ixgbe_rx_buffer *rx_buffer,
				 unsigned int size)
{
	unsigned int truesize = ixgbe_rx_frame_truesize(rx_ring, size);
#if (PAGE_SIZE < 8192)
	rx_buffer->page_offset ^= truesize;
#else
	rx_buffer->page_offset += truesize;
#endif
}

/**
 * ixgbe_clean_rx_irq - Clean completed descriptors from Rx ring - bounce buf
 * @q_vector: structure containing interrupt and ring information
 * @rx_ring: rx descriptor ring to transact packets on
 * @budget: Total limit on number of packets to process
 *
 * This function provides a "bounce buffer" approach to Rx interrupt
 * processing.  The advantage to this is that on systems that have
 * expensive overhead for IOMMU access this provides a means of avoiding
 * it by maintaining the mapping of the page to the syste.
 *
 * Returns amount of work completed
 **/
static int ixgbe_clean_rx_irq(struct ixgbe_q_vector *q_vector,
			       struct ixgbe_ring *rx_ring,
			       const int budget)
{
	unsigned int total_rx_bytes = 0, total_rx_packets = 0, frame_sz = 0;
	struct ixgbe_adapter *adapter = q_vector->adapter;
#ifdef IXGBE_FCOE
	int ddp_bytes;
	unsigned int mss = 0;
#endif /* IXGBE_FCOE */
	u16 cleaned_count = ixgbe_desc_unused(rx_ring);
	unsigned int offset = rx_ring->rx_offset;
	unsigned int xdp_xmit = 0;
	struct xdp_buff xdp;

	/* Frame size depend on rx_ring setup when PAGE_SIZE=4K */
#if (PAGE_SIZE < 8192)
	frame_sz = ixgbe_rx_frame_truesize(rx_ring, 0);
#endif
	xdp_init_buff(&xdp, frame_sz, &rx_ring->xdp_rxq);

	while (likely(total_rx_packets < budget)) {
		union ixgbe_adv_rx_desc *rx_desc;
		struct ixgbe_rx_buffer *rx_buffer;
		struct sk_buff *skb;
		int rx_buffer_pgcnt;
		unsigned int size;

		/* return some buffers to hardware, one at a time is too slow */
		if (cleaned_count >= IXGBE_RX_BUFFER_WRITE) {
			ixgbe_alloc_rx_buffers(rx_ring, cleaned_count);
			cleaned_count = 0;
		}

		rx_desc = IXGBE_RX_DESC(rx_ring, rx_ring->next_to_clean);
		size = le16_to_cpu(rx_desc->wb.upper.length);
		if (!size)
			break;

		/* This memory barrier is needed to keep us from reading
		 * any other fields out of the rx_desc until we know the
		 * descriptor has been written back
		 */
		dma_rmb();

		rx_buffer = ixgbe_get_rx_buffer(rx_ring, rx_desc, &skb, size, &rx_buffer_pgcnt);

		/* retrieve a buffer from the ring */
		if (!skb) {
			unsigned char *hard_start;

			hard_start = page_address(rx_buffer->page) +
				     rx_buffer->page_offset - offset;
			xdp_prepare_buff(&xdp, hard_start, offset, size, true);
			xdp_buff_clear_frags_flag(&xdp);
#if (PAGE_SIZE > 4096)
			/* At larger PAGE_SIZE, frame_sz depend on len size */
			xdp.frame_sz = ixgbe_rx_frame_truesize(rx_ring, size);
#endif
			skb = ixgbe_run_xdp(adapter, rx_ring, &xdp);
		}

		if (IS_ERR(skb)) {
			unsigned int xdp_res = -PTR_ERR(skb);

			if (xdp_res & (IXGBE_XDP_TX | IXGBE_XDP_REDIR)) {
				xdp_xmit |= xdp_res;
				ixgbe_rx_buffer_flip(rx_ring, rx_buffer, size);
			} else {
				rx_buffer->pagecnt_bias++;
			}
			total_rx_packets++;
			total_rx_bytes += size;
		} else if (skb) {
			ixgbe_add_rx_frag(rx_ring, rx_buffer, skb, size);
		} else if (ring_uses_build_skb(rx_ring)) {
			skb = ixgbe_build_skb(rx_ring, rx_buffer,
					      &xdp, rx_desc);
		} else {
			skb = ixgbe_construct_skb(rx_ring, rx_buffer,
						  &xdp, rx_desc);
		}

		/* exit if we failed to retrieve a buffer */
		if (!skb) {
			rx_ring->rx_stats.alloc_rx_buff_failed++;
			rx_buffer->pagecnt_bias++;
			break;
		}

		ixgbe_put_rx_buffer(rx_ring, rx_buffer, skb, rx_buffer_pgcnt);
		cleaned_count++;

		/* place incomplete frames back on ring for completion */
		if (ixgbe_is_non_eop(rx_ring, rx_desc, skb))
			continue;

		/* verify the packet layout is correct */
		if (ixgbe_cleanup_headers(rx_ring, rx_desc, skb))
			continue;

		/* probably a little skewed due to removing CRC */
		total_rx_bytes += skb->len;

		/* populate checksum, timestamp, VLAN, and protocol */
		ixgbe_process_skb_fields(rx_ring, rx_desc, skb);

#ifdef IXGBE_FCOE
		/* if ddp, not passing to ULD unless for FCP_RSP or error */
		if (ixgbe_rx_is_fcoe(rx_ring, rx_desc)) {
			ddp_bytes = ixgbe_fcoe_ddp(adapter, rx_desc, skb);
			/* include DDPed FCoE data */
			if (ddp_bytes > 0) {
				if (!mss) {
					mss = rx_ring->netdev->mtu -
						sizeof(struct fcoe_hdr) -
						sizeof(struct fc_frame_header) -
						sizeof(struct fcoe_crc_eof);
					if (mss > 512)
						mss &= ~511;
				}
				total_rx_bytes += ddp_bytes;
				total_rx_packets += DIV_ROUND_UP(ddp_bytes,
								 mss);
			}
			if (!ddp_bytes) {
				dev_kfree_skb_any(skb);
				continue;
			}
		}

#endif /* IXGBE_FCOE */
		ixgbe_rx_skb(q_vector, skb);

		/* update budget accounting */
		total_rx_packets++;
	}

	if (xdp_xmit & IXGBE_XDP_REDIR)
		xdp_do_flush();

	if (xdp_xmit & IXGBE_XDP_TX) {
		struct ixgbe_ring *ring = ixgbe_determine_xdp_ring(adapter);

		ixgbe_xdp_ring_update_tail_locked(ring);
	}

	ixgbe_update_rx_ring_stats(rx_ring, q_vector, total_rx_packets,
				   total_rx_bytes);

	return total_rx_packets;
}

/**
 * ixgbe_configure_msix - Configure MSI-X hardware
 * @adapter: board private structure
 *
 * ixgbe_configure_msix sets up the hardware to properly generate MSI-X
 * interrupts.
 **/
static void ixgbe_configure_msix(struct ixgbe_adapter *adapter)
{
	struct ixgbe_q_vector *q_vector;
	int v_idx;
	u32 mask;

	/* Populate MSIX to EITR Select */
	if (adapter->num_vfs > 32) {
		u32 eitrsel = BIT(adapter->num_vfs - 32) - 1;
		IXGBE_WRITE_REG(&adapter->hw, IXGBE_EITRSEL, eitrsel);
	}

	/*
	 * Populate the IVAR table and set the ITR values to the
	 * corresponding register.
	 */
	for (v_idx = 0; v_idx < adapter->num_q_vectors; v_idx++) {
		struct ixgbe_ring *ring;
		q_vector = adapter->q_vector[v_idx];

		ixgbe_for_each_ring(ring, q_vector->rx)
			ixgbe_set_ivar(adapter, 0, ring->reg_idx, v_idx);

		ixgbe_for_each_ring(ring, q_vector->tx)
			ixgbe_set_ivar(adapter, 1, ring->reg_idx, v_idx);

		ixgbe_write_eitr(q_vector);
	}

	switch (adapter->hw.mac.type) {
	case ixgbe_mac_82598EB:
		ixgbe_set_ivar(adapter, -1, IXGBE_IVAR_OTHER_CAUSES_INDEX,
			       v_idx);
		break;
	case ixgbe_mac_82599EB:
	case ixgbe_mac_X540:
	case ixgbe_mac_X550:
	case ixgbe_mac_X550EM_x:
	case ixgbe_mac_x550em_a:
		ixgbe_set_ivar(adapter, -1, 1, v_idx);
		break;
	default:
		break;
	}
	IXGBE_WRITE_REG(&adapter->hw, IXGBE_EITR(v_idx), 1950);

	/* set up to autoclear timer, and the vectors */
	mask = IXGBE_EIMS_ENABLE_MASK;
	mask &= ~(IXGBE_EIMS_OTHER |
		  IXGBE_EIMS_MAILBOX |
		  IXGBE_EIMS_LSC);

	IXGBE_WRITE_REG(&adapter->hw, IXGBE_EIAC, mask);
}

/**
 * ixgbe_update_itr - update the dynamic ITR value based on statistics
 * @q_vector: structure containing interrupt and ring information
 * @ring_container: structure containing ring performance data
 *
 *      Stores a new ITR value based on packets and byte
 *      counts during the last interrupt.  The advantage of per interrupt
 *      computation is faster updates and more accurate ITR for the current
 *      traffic pattern.  Constants in this function were computed
 *      based on theoretical maximum wire speed and thresholds were set based
 *      on testing data as well as attempting to minimize response time
 *      while increasing bulk throughput.
 **/
static void ixgbe_update_itr(struct ixgbe_q_vector *q_vector,
			     struct ixgbe_ring_container *ring_container)
{
	unsigned int itr = IXGBE_ITR_ADAPTIVE_MIN_USECS |
			   IXGBE_ITR_ADAPTIVE_LATENCY;
	unsigned int avg_wire_size, packets, bytes;
	unsigned long next_update = jiffies;

	/* If we don't have any rings just leave ourselves set for maximum
	 * possible latency so we take ourselves out of the equation.
	 */
	if (!ring_container->ring)
		return;

	/* If we didn't update within up to 1 - 2 jiffies we can assume
	 * that either packets are coming in so slow there hasn't been
	 * any work, or that there is so much work that NAPI is dealing
	 * with interrupt moderation and we don't need to do anything.
	 */
	if (time_after(next_update, ring_container->next_update))
		goto clear_counts;

	packets = ring_container->total_packets;

	/* We have no packets to actually measure against. This means
	 * either one of the other queues on this vector is active or
	 * we are a Tx queue doing TSO with too high of an interrupt rate.
	 *
	 * When this occurs just tick up our delay by the minimum value
	 * and hope that this extra delay will prevent us from being called
	 * without any work on our queue.
	 */
	if (!packets) {
		itr = (q_vector->itr >> 2) + IXGBE_ITR_ADAPTIVE_MIN_INC;
		if (itr > IXGBE_ITR_ADAPTIVE_MAX_USECS)
			itr = IXGBE_ITR_ADAPTIVE_MAX_USECS;
		itr += ring_container->itr & IXGBE_ITR_ADAPTIVE_LATENCY;
		goto clear_counts;
	}

	bytes = ring_container->total_bytes;

	/* If packets are less than 4 or bytes are less than 9000 assume
	 * insufficient data to use bulk rate limiting approach. We are
	 * likely latency driven.
	 */
	if (packets < 4 && bytes < 9000) {
		itr = IXGBE_ITR_ADAPTIVE_LATENCY;
		goto adjust_by_size;
	}

	/* Between 4 and 48 we can assume that our current interrupt delay
	 * is only slightly too low. As such we should increase it by a small
	 * fixed amount.
	 */
	if (packets < 48) {
		itr = (q_vector->itr >> 2) + IXGBE_ITR_ADAPTIVE_MIN_INC;
		if (itr > IXGBE_ITR_ADAPTIVE_MAX_USECS)
			itr = IXGBE_ITR_ADAPTIVE_MAX_USECS;
		goto clear_counts;
	}

	/* Between 48 and 96 is our "goldilocks" zone where we are working
	 * out "just right". Just report that our current ITR is good for us.
	 */
	if (packets < 96) {
		itr = q_vector->itr >> 2;
		goto clear_counts;
	}

	/* If packet count is 96 or greater we are likely looking at a slight
	 * overrun of the delay we want. Try halving our delay to see if that
	 * will cut the number of packets in half per interrupt.
	 */
	if (packets < 256) {
		itr = q_vector->itr >> 3;
		if (itr < IXGBE_ITR_ADAPTIVE_MIN_USECS)
			itr = IXGBE_ITR_ADAPTIVE_MIN_USECS;
		goto clear_counts;
	}

	/* The paths below assume we are dealing with a bulk ITR since number
	 * of packets is 256 or greater. We are just going to have to compute
	 * a value and try to bring the count under control, though for smaller
	 * packet sizes there isn't much we can do as NAPI polling will likely
	 * be kicking in sooner rather than later.
	 */
	itr = IXGBE_ITR_ADAPTIVE_BULK;

adjust_by_size:
	/* If packet counts are 256 or greater we can assume we have a gross
	 * overestimation of what the rate should be. Instead of trying to fine
	 * tune it just use the formula below to try and dial in an exact value
	 * give the current packet size of the frame.
	 */
	avg_wire_size = bytes / packets;

	/* The following is a crude approximation of:
	 *  wmem_default / (size + overhead) = desired_pkts_per_int
	 *  rate / bits_per_byte / (size + ethernet overhead) = pkt_rate
	 *  (desired_pkt_rate / pkt_rate) * usecs_per_sec = ITR value
	 *
	 * Assuming wmem_default is 212992 and overhead is 640 bytes per
	 * packet, (256 skb, 64 headroom, 320 shared info), we can reduce the
	 * formula down to
	 *
	 *  (170 * (size + 24)) / (size + 640) = ITR
	 *
	 * We first do some math on the packet size and then finally bitshift
	 * by 8 after rounding up. We also have to account for PCIe link speed
	 * difference as ITR scales based on this.
	 */
	if (avg_wire_size <= 60) {
		/* Start at 50k ints/sec */
		avg_wire_size = 5120;
	} else if (avg_wire_size <= 316) {
		/* 50K ints/sec to 16K ints/sec */
		avg_wire_size *= 40;
		avg_wire_size += 2720;
	} else if (avg_wire_size <= 1084) {
		/* 16K ints/sec to 9.2K ints/sec */
		avg_wire_size *= 15;
		avg_wire_size += 11452;
	} else if (avg_wire_size < 1968) {
		/* 9.2K ints/sec to 8K ints/sec */
		avg_wire_size *= 5;
		avg_wire_size += 22420;
	} else {
		/* plateau at a limit of 8K ints/sec */
		avg_wire_size = 32256;
	}

	/* If we are in low latency mode half our delay which doubles the rate
	 * to somewhere between 100K to 16K ints/sec
	 */
	if (itr & IXGBE_ITR_ADAPTIVE_LATENCY)
		avg_wire_size >>= 1;

	/* Resultant value is 256 times larger than it needs to be. This
	 * gives us room to adjust the value as needed to either increase
	 * or decrease the value based on link speeds of 10G, 2.5G, 1G, etc.
	 *
	 * Use addition as we have already recorded the new latency flag
	 * for the ITR value.
	 */
	switch (q_vector->adapter->link_speed) {
	case IXGBE_LINK_SPEED_10GB_FULL:
	case IXGBE_LINK_SPEED_100_FULL:
	default:
		itr += DIV_ROUND_UP(avg_wire_size,
				    IXGBE_ITR_ADAPTIVE_MIN_INC * 256) *
		       IXGBE_ITR_ADAPTIVE_MIN_INC;
		break;
	case IXGBE_LINK_SPEED_2_5GB_FULL:
	case IXGBE_LINK_SPEED_1GB_FULL:
	case IXGBE_LINK_SPEED_10_FULL:
		if (avg_wire_size > 8064)
			avg_wire_size = 8064;
		itr += DIV_ROUND_UP(avg_wire_size,
				    IXGBE_ITR_ADAPTIVE_MIN_INC * 64) *
		       IXGBE_ITR_ADAPTIVE_MIN_INC;
		break;
	}

clear_counts:
	/* write back value */
	ring_container->itr = itr;

	/* next update should occur within next jiffy */
	ring_container->next_update = next_update + 1;

	ring_container->total_bytes = 0;
	ring_container->total_packets = 0;
}

/**
 * ixgbe_write_eitr - write EITR register in hardware specific way
 * @q_vector: structure containing interrupt and ring information
 *
 * This function is made to be called by ethtool and by the driver
 * when it needs to update EITR registers at runtime.  Hardware
 * specific quirks/differences are taken care of here.
 */
void ixgbe_write_eitr(struct ixgbe_q_vector *q_vector)
{
	struct ixgbe_adapter *adapter = q_vector->adapter;
	struct ixgbe_hw *hw = &adapter->hw;
	int v_idx = q_vector->v_idx;
	u32 itr_reg = q_vector->itr & IXGBE_MAX_EITR;

	switch (adapter->hw.mac.type) {
	case ixgbe_mac_82598EB:
		/* must write high and low 16 bits to reset counter */
		itr_reg |= (itr_reg << 16);
		break;
	case ixgbe_mac_82599EB:
	case ixgbe_mac_X540:
	case ixgbe_mac_X550:
	case ixgbe_mac_X550EM_x:
	case ixgbe_mac_x550em_a:
		/*
		 * set the WDIS bit to not clear the timer bits and cause an
		 * immediate assertion of the interrupt
		 */
		itr_reg |= IXGBE_EITR_CNT_WDIS;
		break;
	default:
		break;
	}
	IXGBE_WRITE_REG(hw, IXGBE_EITR(v_idx), itr_reg);
}

static void ixgbe_set_itr(struct ixgbe_q_vector *q_vector)
{
	u32 new_itr;

	ixgbe_update_itr(q_vector, &q_vector->tx);
	ixgbe_update_itr(q_vector, &q_vector->rx);

	/* use the smallest value of new ITR delay calculations */
	new_itr = min(q_vector->rx.itr, q_vector->tx.itr);

	/* Clear latency flag if set, shift into correct position */
	new_itr &= ~IXGBE_ITR_ADAPTIVE_LATENCY;
	new_itr <<= 2;

	if (new_itr != q_vector->itr) {
		/* save the algorithm value here */
		q_vector->itr = new_itr;

		ixgbe_write_eitr(q_vector);
	}
}

/**
 * ixgbe_check_overtemp_subtask - check for over temperature
 * @adapter: pointer to adapter
 **/
static void ixgbe_check_overtemp_subtask(struct ixgbe_adapter *adapter)
{
	struct ixgbe_hw *hw = &adapter->hw;
	u32 eicr = adapter->interrupt_event;

	if (test_bit(__IXGBE_DOWN, &adapter->state))
		return;

	if (!(adapter->flags2 & IXGBE_FLAG2_TEMP_SENSOR_EVENT))
		return;

	adapter->flags2 &= ~IXGBE_FLAG2_TEMP_SENSOR_EVENT;

	switch (hw->device_id) {
	case IXGBE_DEV_ID_82599_T3_LOM:
		/*
		 * Since the warning interrupt is for both ports
		 * we don't have to check if:
		 *  - This interrupt wasn't for our port.
		 *  - We may have missed the interrupt so always have to
		 *    check if we  got a LSC
		 */
		if (!(eicr & IXGBE_EICR_GPI_SDP0_8259X) &&
		    !(eicr & IXGBE_EICR_LSC))
			return;

		if (!(eicr & IXGBE_EICR_LSC) && hw->mac.ops.check_link) {
			u32 speed;
			bool link_up = false;

			hw->mac.ops.check_link(hw, &speed, &link_up, false);

			if (link_up)
				return;
		}

		/* Check if this is not due to overtemp */
		if (!hw->phy.ops.check_overtemp(hw))
			return;

		break;
	case IXGBE_DEV_ID_X550EM_A_1G_T:
	case IXGBE_DEV_ID_X550EM_A_1G_T_L:
		if (!hw->phy.ops.check_overtemp(hw))
			return;
		break;
	default:
		if (adapter->hw.mac.type >= ixgbe_mac_X540)
			return;
		if (!(eicr & IXGBE_EICR_GPI_SDP0(hw)))
			return;
		break;
	}
	e_crit(drv, "%s\n", ixgbe_overheat_msg);

	adapter->interrupt_event = 0;
}

static void ixgbe_check_fan_failure(struct ixgbe_adapter *adapter, u32 eicr)
{
	struct ixgbe_hw *hw = &adapter->hw;

	if ((adapter->flags & IXGBE_FLAG_FAN_FAIL_CAPABLE) &&
	    (eicr & IXGBE_EICR_GPI_SDP1(hw))) {
		e_crit(probe, "Fan has stopped, replace the adapter\n");
		/* write to clear the interrupt */
		IXGBE_WRITE_REG(hw, IXGBE_EICR, IXGBE_EICR_GPI_SDP1(hw));
	}
}

static void ixgbe_check_overtemp_event(struct ixgbe_adapter *adapter, u32 eicr)
{
	struct ixgbe_hw *hw = &adapter->hw;

	if (!(adapter->flags2 & IXGBE_FLAG2_TEMP_SENSOR_CAPABLE))
		return;

	switch (adapter->hw.mac.type) {
	case ixgbe_mac_82599EB:
		/*
		 * Need to check link state so complete overtemp check
		 * on service task
		 */
		if (((eicr & IXGBE_EICR_GPI_SDP0(hw)) ||
		     (eicr & IXGBE_EICR_LSC)) &&
		    (!test_bit(__IXGBE_DOWN, &adapter->state))) {
			adapter->interrupt_event = eicr;
			adapter->flags2 |= IXGBE_FLAG2_TEMP_SENSOR_EVENT;
			ixgbe_service_event_schedule(adapter);
			return;
		}
		return;
	case ixgbe_mac_x550em_a:
		if (eicr & IXGBE_EICR_GPI_SDP0_X550EM_a) {
			adapter->interrupt_event = eicr;
			adapter->flags2 |= IXGBE_FLAG2_TEMP_SENSOR_EVENT;
			ixgbe_service_event_schedule(adapter);
			IXGBE_WRITE_REG(&adapter->hw, IXGBE_EIMC,
					IXGBE_EICR_GPI_SDP0_X550EM_a);
			IXGBE_WRITE_REG(&adapter->hw, IXGBE_EICR,
					IXGBE_EICR_GPI_SDP0_X550EM_a);
		}
		return;
	case ixgbe_mac_X550:
	case ixgbe_mac_X540:
		if (!(eicr & IXGBE_EICR_TS))
			return;
		break;
	default:
		return;
	}

	e_crit(drv, "%s\n", ixgbe_overheat_msg);
}

static inline bool ixgbe_is_sfp(struct ixgbe_hw *hw)
{
	switch (hw->mac.type) {
	case ixgbe_mac_82598EB:
		if (hw->phy.type == ixgbe_phy_nl)
			return true;
		return false;
	case ixgbe_mac_82599EB:
	case ixgbe_mac_X550EM_x:
	case ixgbe_mac_x550em_a:
		switch (hw->mac.ops.get_media_type(hw)) {
		case ixgbe_media_type_fiber:
		case ixgbe_media_type_fiber_qsfp:
			return true;
		default:
			return false;
		}
	default:
		return false;
	}
}

static void ixgbe_check_sfp_event(struct ixgbe_adapter *adapter, u32 eicr)
{
	struct ixgbe_hw *hw = &adapter->hw;
	u32 eicr_mask = IXGBE_EICR_GPI_SDP2(hw);

	if (!ixgbe_is_sfp(hw))
		return;

	/* Later MAC's use different SDP */
	if (hw->mac.type >= ixgbe_mac_X540)
		eicr_mask = IXGBE_EICR_GPI_SDP0_X540;

	if (eicr & eicr_mask) {
		/* Clear the interrupt */
		IXGBE_WRITE_REG(hw, IXGBE_EICR, eicr_mask);
		if (!test_bit(__IXGBE_DOWN, &adapter->state)) {
			adapter->flags2 |= IXGBE_FLAG2_SFP_NEEDS_RESET;
			adapter->sfp_poll_time = 0;
			ixgbe_service_event_schedule(adapter);
		}
	}

	if (adapter->hw.mac.type == ixgbe_mac_82599EB &&
	    (eicr & IXGBE_EICR_GPI_SDP1(hw))) {
		/* Clear the interrupt */
		IXGBE_WRITE_REG(hw, IXGBE_EICR, IXGBE_EICR_GPI_SDP1(hw));
		if (!test_bit(__IXGBE_DOWN, &adapter->state)) {
			adapter->flags |= IXGBE_FLAG_NEED_LINK_CONFIG;
			ixgbe_service_event_schedule(adapter);
		}
	}
}

static void ixgbe_check_lsc(struct ixgbe_adapter *adapter)
{
	struct ixgbe_hw *hw = &adapter->hw;

	adapter->lsc_int++;
	adapter->flags |= IXGBE_FLAG_NEED_LINK_UPDATE;
	adapter->link_check_timeout = jiffies;
	if (!test_bit(__IXGBE_DOWN, &adapter->state)) {
		IXGBE_WRITE_REG(hw, IXGBE_EIMC, IXGBE_EIMC_LSC);
		IXGBE_WRITE_FLUSH(hw);
		ixgbe_service_event_schedule(adapter);
	}
}

static inline void ixgbe_irq_enable_queues(struct ixgbe_adapter *adapter,
					   u64 qmask)
{
	struct ixgbe_hw *hw = &adapter->hw;
	u32 mask;

	switch (hw->mac.type) {
	case ixgbe_mac_82598EB:
		mask = (IXGBE_EIMS_RTX_QUEUE & qmask);
		IXGBE_WRITE_REG(hw, IXGBE_EIMS, mask);
		break;
	case ixgbe_mac_82599EB:
	case ixgbe_mac_X540:
	case ixgbe_mac_X550:
	case ixgbe_mac_X550EM_x:
	case ixgbe_mac_x550em_a:
		mask = (qmask & 0xFFFFFFFF);
		if (mask)
			IXGBE_WRITE_REG(hw, IXGBE_EIMS_EX(0), mask);
		mask = (qmask >> 32);
		if (mask)
			IXGBE_WRITE_REG(hw, IXGBE_EIMS_EX(1), mask);
		break;
	default:
		break;
	}
	/* skip the flush */
}

/**
 * ixgbe_irq_enable - Enable default interrupt generation settings
 * @adapter: board private structure
 * @queues: enable irqs for queues
 * @flush: flush register write
 **/
static inline void ixgbe_irq_enable(struct ixgbe_adapter *adapter, bool queues,
				    bool flush)
{
	struct ixgbe_hw *hw = &adapter->hw;
	u32 mask = (IXGBE_EIMS_ENABLE_MASK & ~IXGBE_EIMS_RTX_QUEUE);

	/* don't reenable LSC while waiting for link */
	if (adapter->flags & IXGBE_FLAG_NEED_LINK_UPDATE)
		mask &= ~IXGBE_EIMS_LSC;

	if (adapter->flags2 & IXGBE_FLAG2_TEMP_SENSOR_CAPABLE)
		switch (adapter->hw.mac.type) {
		case ixgbe_mac_82599EB:
			mask |= IXGBE_EIMS_GPI_SDP0(hw);
			break;
		case ixgbe_mac_X540:
		case ixgbe_mac_X550:
		case ixgbe_mac_X550EM_x:
		case ixgbe_mac_x550em_a:
			mask |= IXGBE_EIMS_TS;
			break;
		default:
			break;
		}
	if (adapter->flags & IXGBE_FLAG_FAN_FAIL_CAPABLE)
		mask |= IXGBE_EIMS_GPI_SDP1(hw);
	switch (adapter->hw.mac.type) {
	case ixgbe_mac_82599EB:
		mask |= IXGBE_EIMS_GPI_SDP1(hw);
		mask |= IXGBE_EIMS_GPI_SDP2(hw);
		fallthrough;
	case ixgbe_mac_X540:
	case ixgbe_mac_X550:
	case ixgbe_mac_X550EM_x:
	case ixgbe_mac_x550em_a:
		if (adapter->hw.device_id == IXGBE_DEV_ID_X550EM_X_SFP ||
		    adapter->hw.device_id == IXGBE_DEV_ID_X550EM_A_SFP ||
		    adapter->hw.device_id == IXGBE_DEV_ID_X550EM_A_SFP_N)
			mask |= IXGBE_EIMS_GPI_SDP0(&adapter->hw);
		if (adapter->hw.phy.type == ixgbe_phy_x550em_ext_t)
			mask |= IXGBE_EICR_GPI_SDP0_X540;
		mask |= IXGBE_EIMS_ECC;
		mask |= IXGBE_EIMS_MAILBOX;
		break;
	default:
		break;
	}

	if ((adapter->flags & IXGBE_FLAG_FDIR_HASH_CAPABLE) &&
	    !(adapter->flags2 & IXGBE_FLAG2_FDIR_REQUIRES_REINIT))
		mask |= IXGBE_EIMS_FLOW_DIR;

	IXGBE_WRITE_REG(&adapter->hw, IXGBE_EIMS, mask);
	if (queues)
		ixgbe_irq_enable_queues(adapter, ~0);
	if (flush)
		IXGBE_WRITE_FLUSH(&adapter->hw);
}

static irqreturn_t ixgbe_msix_other(int irq, void *data)
{
	struct ixgbe_adapter *adapter = data;
	struct ixgbe_hw *hw = &adapter->hw;
	u32 eicr;

	/*
	 * Workaround for Silicon errata.  Use clear-by-write instead
	 * of clear-by-read.  Reading with EICS will return the
	 * interrupt causes without clearing, which later be done
	 * with the write to EICR.
	 */
	eicr = IXGBE_READ_REG(hw, IXGBE_EICS);

	/* The lower 16bits of the EICR register are for the queue interrupts
	 * which should be masked here in order to not accidentally clear them if
	 * the bits are high when ixgbe_msix_other is called. There is a race
	 * condition otherwise which results in possible performance loss
	 * especially if the ixgbe_msix_other interrupt is triggering
	 * consistently (as it would when PPS is turned on for the X540 device)
	 */
	eicr &= 0xFFFF0000;

	IXGBE_WRITE_REG(hw, IXGBE_EICR, eicr);

	if (eicr & IXGBE_EICR_LSC)
		ixgbe_check_lsc(adapter);

	if (eicr & IXGBE_EICR_MAILBOX)
		ixgbe_msg_task(adapter);

	switch (hw->mac.type) {
	case ixgbe_mac_82599EB:
	case ixgbe_mac_X540:
	case ixgbe_mac_X550:
	case ixgbe_mac_X550EM_x:
	case ixgbe_mac_x550em_a:
		if (hw->phy.type == ixgbe_phy_x550em_ext_t &&
		    (eicr & IXGBE_EICR_GPI_SDP0_X540)) {
			adapter->flags2 |= IXGBE_FLAG2_PHY_INTERRUPT;
			ixgbe_service_event_schedule(adapter);
			IXGBE_WRITE_REG(hw, IXGBE_EICR,
					IXGBE_EICR_GPI_SDP0_X540);
		}
		if (eicr & IXGBE_EICR_ECC) {
			e_info(link, "Received ECC Err, initiating reset\n");
			set_bit(__IXGBE_RESET_REQUESTED, &adapter->state);
			ixgbe_service_event_schedule(adapter);
			IXGBE_WRITE_REG(hw, IXGBE_EICR, IXGBE_EICR_ECC);
		}
		/* Handle Flow Director Full threshold interrupt */
		if (eicr & IXGBE_EICR_FLOW_DIR) {
			int reinit_count = 0;
			int i;
			for (i = 0; i < adapter->num_tx_queues; i++) {
				struct ixgbe_ring *ring = adapter->tx_ring[i];
				if (test_and_clear_bit(__IXGBE_TX_FDIR_INIT_DONE,
						       &ring->state))
					reinit_count++;
			}
			if (reinit_count) {
				/* no more flow director interrupts until after init */
				IXGBE_WRITE_REG(hw, IXGBE_EIMC, IXGBE_EIMC_FLOW_DIR);
				adapter->flags2 |= IXGBE_FLAG2_FDIR_REQUIRES_REINIT;
				ixgbe_service_event_schedule(adapter);
			}
		}
		ixgbe_check_sfp_event(adapter, eicr);
		ixgbe_check_overtemp_event(adapter, eicr);
		break;
	default:
		break;
	}

	ixgbe_check_fan_failure(adapter, eicr);

	if (unlikely(eicr & IXGBE_EICR_TIMESYNC))
		ixgbe_ptp_check_pps_event(adapter);

	/* re-enable the original interrupt state, no lsc, no queues */
	if (!test_bit(__IXGBE_DOWN, &adapter->state))
		ixgbe_irq_enable(adapter, false, false);

	return IRQ_HANDLED;
}

static irqreturn_t ixgbe_msix_clean_rings(int irq, void *data)
{
	struct ixgbe_q_vector *q_vector = data;

	/* EIAM disabled interrupts (on this vector) for us */

	if (q_vector->rx.ring || q_vector->tx.ring)
		napi_schedule_irqoff(&q_vector->napi);

	return IRQ_HANDLED;
}

/**
 * ixgbe_poll - NAPI Rx polling callback
 * @napi: structure for representing this polling device
 * @budget: how many packets driver is allowed to clean
 *
 * This function is used for legacy and MSI, NAPI mode
 **/
int ixgbe_poll(struct napi_struct *napi, int budget)
{
	struct ixgbe_q_vector *q_vector =
				container_of(napi, struct ixgbe_q_vector, napi);
	struct ixgbe_adapter *adapter = q_vector->adapter;
	struct ixgbe_ring *ring;
	int per_ring_budget, work_done = 0;
	bool clean_complete = true;

#ifdef CONFIG_IXGBE_DCA
	if (adapter->flags & IXGBE_FLAG_DCA_ENABLED)
		ixgbe_update_dca(q_vector);
#endif

	ixgbe_for_each_ring(ring, q_vector->tx) {
		bool wd = ring->xsk_pool ?
			  ixgbe_clean_xdp_tx_irq(q_vector, ring, budget) :
			  ixgbe_clean_tx_irq(q_vector, ring, budget);

		if (!wd)
			clean_complete = false;
	}

	/* Exit if we are called by netpoll */
	if (budget <= 0)
		return budget;

	/* attempt to distribute budget to each queue fairly, but don't allow
	 * the budget to go below 1 because we'll exit polling */
	if (q_vector->rx.count > 1)
		per_ring_budget = max(budget/q_vector->rx.count, 1);
	else
		per_ring_budget = budget;

	ixgbe_for_each_ring(ring, q_vector->rx) {
		int cleaned = ring->xsk_pool ?
			      ixgbe_clean_rx_irq_zc(q_vector, ring,
						    per_ring_budget) :
			      ixgbe_clean_rx_irq(q_vector, ring,
						 per_ring_budget);

		work_done += cleaned;
		if (cleaned >= per_ring_budget)
			clean_complete = false;
	}

	/* If all work not completed, return budget and keep polling */
	if (!clean_complete)
		return budget;

	/* all work done, exit the polling mode */
	if (likely(napi_complete_done(napi, work_done))) {
		if (adapter->rx_itr_setting & 1)
			ixgbe_set_itr(q_vector);
		if (!test_bit(__IXGBE_DOWN, &adapter->state))
			ixgbe_irq_enable_queues(adapter,
						BIT_ULL(q_vector->v_idx));
	}

	return min(work_done, budget - 1);
}

/**
 * ixgbe_request_msix_irqs - Initialize MSI-X interrupts
 * @adapter: board private structure
 *
 * ixgbe_request_msix_irqs allocates MSI-X vectors and requests
 * interrupts from the kernel.
 **/
static int ixgbe_request_msix_irqs(struct ixgbe_adapter *adapter)
{
	struct net_device *netdev = adapter->netdev;
	unsigned int ri = 0, ti = 0;
	int vector, err;

	for (vector = 0; vector < adapter->num_q_vectors; vector++) {
		struct ixgbe_q_vector *q_vector = adapter->q_vector[vector];
		struct msix_entry *entry = &adapter->msix_entries[vector];

		if (q_vector->tx.ring && q_vector->rx.ring) {
			snprintf(q_vector->name, sizeof(q_vector->name),
				 "%s-TxRx-%u", netdev->name, ri++);
			ti++;
		} else if (q_vector->rx.ring) {
			snprintf(q_vector->name, sizeof(q_vector->name),
				 "%s-rx-%u", netdev->name, ri++);
		} else if (q_vector->tx.ring) {
			snprintf(q_vector->name, sizeof(q_vector->name),
				 "%s-tx-%u", netdev->name, ti++);
		} else {
			/* skip this unused q_vector */
			continue;
		}
		err = request_irq(entry->vector, &ixgbe_msix_clean_rings, 0,
				  q_vector->name, q_vector);
		if (err) {
			e_err(probe, "request_irq failed for MSIX interrupt "
			      "Error: %d\n", err);
			goto free_queue_irqs;
		}
		/* If Flow Director is enabled, set interrupt affinity */
		if (adapter->flags & IXGBE_FLAG_FDIR_HASH_CAPABLE) {
			/* assign the mask for this irq */
			irq_update_affinity_hint(entry->vector,
						 &q_vector->affinity_mask);
		}
	}

	err = request_irq(adapter->msix_entries[vector].vector,
			  ixgbe_msix_other, 0, netdev->name, adapter);
	if (err) {
		e_err(probe, "request_irq for msix_other failed: %d\n", err);
		goto free_queue_irqs;
	}

	return 0;

free_queue_irqs:
	while (vector) {
		vector--;
		irq_update_affinity_hint(adapter->msix_entries[vector].vector,
					 NULL);
		free_irq(adapter->msix_entries[vector].vector,
			 adapter->q_vector[vector]);
	}
	adapter->flags &= ~IXGBE_FLAG_MSIX_ENABLED;
	pci_disable_msix(adapter->pdev);
	kfree(adapter->msix_entries);
	adapter->msix_entries = NULL;
	return err;
}

/**
 * ixgbe_intr - legacy mode Interrupt Handler
 * @irq: interrupt number
 * @data: pointer to a network interface device structure
 **/
static irqreturn_t ixgbe_intr(int irq, void *data)
{
	struct ixgbe_adapter *adapter = data;
	struct ixgbe_hw *hw = &adapter->hw;
	struct ixgbe_q_vector *q_vector = adapter->q_vector[0];
	u32 eicr;

	/*
	 * Workaround for silicon errata #26 on 82598.  Mask the interrupt
	 * before the read of EICR.
	 */
	IXGBE_WRITE_REG(hw, IXGBE_EIMC, IXGBE_IRQ_CLEAR_MASK);

	/* for NAPI, using EIAM to auto-mask tx/rx interrupt bits on read
	 * therefore no explicit interrupt disable is necessary */
	eicr = IXGBE_READ_REG(hw, IXGBE_EICR);
	if (!eicr) {
		/*
		 * shared interrupt alert!
		 * make sure interrupts are enabled because the read will
		 * have disabled interrupts due to EIAM
		 * finish the workaround of silicon errata on 82598.  Unmask
		 * the interrupt that we masked before the EICR read.
		 */
		if (!test_bit(__IXGBE_DOWN, &adapter->state))
			ixgbe_irq_enable(adapter, true, true);
		return IRQ_NONE;	/* Not our interrupt */
	}

	if (eicr & IXGBE_EICR_LSC)
		ixgbe_check_lsc(adapter);

	switch (hw->mac.type) {
	case ixgbe_mac_82599EB:
		ixgbe_check_sfp_event(adapter, eicr);
		fallthrough;
	case ixgbe_mac_X540:
	case ixgbe_mac_X550:
	case ixgbe_mac_X550EM_x:
	case ixgbe_mac_x550em_a:
		if (eicr & IXGBE_EICR_ECC) {
			e_info(link, "Received ECC Err, initiating reset\n");
			set_bit(__IXGBE_RESET_REQUESTED, &adapter->state);
			ixgbe_service_event_schedule(adapter);
			IXGBE_WRITE_REG(hw, IXGBE_EICR, IXGBE_EICR_ECC);
		}
		ixgbe_check_overtemp_event(adapter, eicr);
		break;
	default:
		break;
	}

	ixgbe_check_fan_failure(adapter, eicr);
	if (unlikely(eicr & IXGBE_EICR_TIMESYNC))
		ixgbe_ptp_check_pps_event(adapter);

	/* would disable interrupts here but EIAM disabled it */
	napi_schedule_irqoff(&q_vector->napi);

	/*
	 * re-enable link(maybe) and non-queue interrupts, no flush.
	 * ixgbe_poll will re-enable the queue interrupts
	 */
	if (!test_bit(__IXGBE_DOWN, &adapter->state))
		ixgbe_irq_enable(adapter, false, false);

	return IRQ_HANDLED;
}

/**
 * ixgbe_request_irq - initialize interrupts
 * @adapter: board private structure
 *
 * Attempts to configure interrupts using the best available
 * capabilities of the hardware and kernel.
 **/
static int ixgbe_request_irq(struct ixgbe_adapter *adapter)
{
	struct net_device *netdev = adapter->netdev;
	int err;

	if (adapter->flags & IXGBE_FLAG_MSIX_ENABLED)
		err = ixgbe_request_msix_irqs(adapter);
	else if (adapter->flags & IXGBE_FLAG_MSI_ENABLED)
		err = request_irq(adapter->pdev->irq, ixgbe_intr, 0,
				  netdev->name, adapter);
	else
		err = request_irq(adapter->pdev->irq, ixgbe_intr, IRQF_SHARED,
				  netdev->name, adapter);

	if (err)
		e_err(probe, "request_irq failed, Error %d\n", err);

	return err;
}

static void ixgbe_free_irq(struct ixgbe_adapter *adapter)
{
	int vector;

	if (!(adapter->flags & IXGBE_FLAG_MSIX_ENABLED)) {
		free_irq(adapter->pdev->irq, adapter);
		return;
	}

	if (!adapter->msix_entries)
		return;

	for (vector = 0; vector < adapter->num_q_vectors; vector++) {
		struct ixgbe_q_vector *q_vector = adapter->q_vector[vector];
		struct msix_entry *entry = &adapter->msix_entries[vector];

		/* free only the irqs that were actually requested */
		if (!q_vector->rx.ring && !q_vector->tx.ring)
			continue;

		/* clear the affinity_mask in the IRQ descriptor */
		irq_update_affinity_hint(entry->vector, NULL);

		free_irq(entry->vector, q_vector);
	}

	free_irq(adapter->msix_entries[vector].vector, adapter);
}

/**
 * ixgbe_irq_disable - Mask off interrupt generation on the NIC
 * @adapter: board private structure
 **/
static inline void ixgbe_irq_disable(struct ixgbe_adapter *adapter)
{
	switch (adapter->hw.mac.type) {
	case ixgbe_mac_82598EB:
		IXGBE_WRITE_REG(&adapter->hw, IXGBE_EIMC, ~0);
		break;
	case ixgbe_mac_82599EB:
	case ixgbe_mac_X540:
	case ixgbe_mac_X550:
	case ixgbe_mac_X550EM_x:
	case ixgbe_mac_x550em_a:
		IXGBE_WRITE_REG(&adapter->hw, IXGBE_EIMC, 0xFFFF0000);
		IXGBE_WRITE_REG(&adapter->hw, IXGBE_EIMC_EX(0), ~0);
		IXGBE_WRITE_REG(&adapter->hw, IXGBE_EIMC_EX(1), ~0);
		break;
	default:
		break;
	}
	IXGBE_WRITE_FLUSH(&adapter->hw);
	if (adapter->flags & IXGBE_FLAG_MSIX_ENABLED) {
		int vector;

		for (vector = 0; vector < adapter->num_q_vectors; vector++)
			synchronize_irq(adapter->msix_entries[vector].vector);

		synchronize_irq(adapter->msix_entries[vector++].vector);
	} else {
		synchronize_irq(adapter->pdev->irq);
	}
}

/**
 * ixgbe_configure_msi_and_legacy - Initialize PIN (INTA...) and MSI interrupts
 * @adapter: board private structure
 *
 **/
static void ixgbe_configure_msi_and_legacy(struct ixgbe_adapter *adapter)
{
	struct ixgbe_q_vector *q_vector = adapter->q_vector[0];

	ixgbe_write_eitr(q_vector);

	ixgbe_set_ivar(adapter, 0, 0, 0);
	ixgbe_set_ivar(adapter, 1, 0, 0);

	e_info(hw, "Legacy interrupt IVAR setup done\n");
}

/**
 * ixgbe_configure_tx_ring - Configure 8259x Tx ring after Reset
 * @adapter: board private structure
 * @ring: structure containing ring specific data
 *
 * Configure the Tx descriptor ring after a reset.
 **/
void ixgbe_configure_tx_ring(struct ixgbe_adapter *adapter,
			     struct ixgbe_ring *ring)
{
	struct ixgbe_hw *hw = &adapter->hw;
	u64 tdba = ring->dma;
	int wait_loop = 10;
	u32 txdctl = IXGBE_TXDCTL_ENABLE;
	u8 reg_idx = ring->reg_idx;

	ring->xsk_pool = NULL;
	if (ring_is_xdp(ring))
		ring->xsk_pool = ixgbe_xsk_pool(adapter, ring);

	/* disable queue to avoid issues while updating state */
	IXGBE_WRITE_REG(hw, IXGBE_TXDCTL(reg_idx), 0);
	IXGBE_WRITE_FLUSH(hw);

	IXGBE_WRITE_REG(hw, IXGBE_TDBAL(reg_idx),
			(tdba & DMA_BIT_MASK(32)));
	IXGBE_WRITE_REG(hw, IXGBE_TDBAH(reg_idx), (tdba >> 32));
	IXGBE_WRITE_REG(hw, IXGBE_TDLEN(reg_idx),
			ring->count * sizeof(union ixgbe_adv_tx_desc));
	IXGBE_WRITE_REG(hw, IXGBE_TDH(reg_idx), 0);
	IXGBE_WRITE_REG(hw, IXGBE_TDT(reg_idx), 0);
	ring->tail = adapter->io_addr + IXGBE_TDT(reg_idx);

	/*
	 * set WTHRESH to encourage burst writeback, it should not be set
	 * higher than 1 when:
	 * - ITR is 0 as it could cause false TX hangs
	 * - ITR is set to > 100k int/sec and BQL is enabled
	 *
	 * In order to avoid issues WTHRESH + PTHRESH should always be equal
	 * to or less than the number of on chip descriptors, which is
	 * currently 40.
	 */
	if (!ring->q_vector || (ring->q_vector->itr < IXGBE_100K_ITR))
		txdctl |= 1u << 16;	/* WTHRESH = 1 */
	else
		txdctl |= 8u << 16;	/* WTHRESH = 8 */

	/*
	 * Setting PTHRESH to 32 both improves performance
	 * and avoids a TX hang with DFP enabled
	 */
	txdctl |= (1u << 8) |	/* HTHRESH = 1 */
		   32;		/* PTHRESH = 32 */

	/* reinitialize flowdirector state */
	if (adapter->flags & IXGBE_FLAG_FDIR_HASH_CAPABLE) {
		ring->atr_sample_rate = adapter->atr_sample_rate;
		ring->atr_count = 0;
		set_bit(__IXGBE_TX_FDIR_INIT_DONE, &ring->state);
	} else {
		ring->atr_sample_rate = 0;
	}

	/* initialize XPS */
	if (!test_and_set_bit(__IXGBE_TX_XPS_INIT_DONE, &ring->state)) {
		struct ixgbe_q_vector *q_vector = ring->q_vector;

		if (q_vector)
			netif_set_xps_queue(ring->netdev,
					    &q_vector->affinity_mask,
					    ring->queue_index);
	}

	clear_bit(__IXGBE_HANG_CHECK_ARMED, &ring->state);

	/* reinitialize tx_buffer_info */
	memset(ring->tx_buffer_info, 0,
	       sizeof(struct ixgbe_tx_buffer) * ring->count);

	/* enable queue */
	IXGBE_WRITE_REG(hw, IXGBE_TXDCTL(reg_idx), txdctl);

	/* TXDCTL.EN will return 0 on 82598 if link is down, so skip it */
	if (hw->mac.type == ixgbe_mac_82598EB &&
	    !(IXGBE_READ_REG(hw, IXGBE_LINKS) & IXGBE_LINKS_UP))
		return;

	/* poll to verify queue is enabled */
	do {
		usleep_range(1000, 2000);
		txdctl = IXGBE_READ_REG(hw, IXGBE_TXDCTL(reg_idx));
	} while (--wait_loop && !(txdctl & IXGBE_TXDCTL_ENABLE));
	if (!wait_loop)
		hw_dbg(hw, "Could not enable Tx Queue %d\n", reg_idx);
}

static void ixgbe_setup_mtqc(struct ixgbe_adapter *adapter)
{
	struct ixgbe_hw *hw = &adapter->hw;
	u32 rttdcs, mtqc;
	u8 tcs = adapter->hw_tcs;

	if (hw->mac.type == ixgbe_mac_82598EB)
		return;

	/* disable the arbiter while setting MTQC */
	rttdcs = IXGBE_READ_REG(hw, IXGBE_RTTDCS);
	rttdcs |= IXGBE_RTTDCS_ARBDIS;
	IXGBE_WRITE_REG(hw, IXGBE_RTTDCS, rttdcs);

	/* set transmit pool layout */
	if (adapter->flags & IXGBE_FLAG_SRIOV_ENABLED) {
		mtqc = IXGBE_MTQC_VT_ENA;
		if (tcs > 4)
			mtqc |= IXGBE_MTQC_RT_ENA | IXGBE_MTQC_8TC_8TQ;
		else if (tcs > 1)
			mtqc |= IXGBE_MTQC_RT_ENA | IXGBE_MTQC_4TC_4TQ;
		else if (adapter->ring_feature[RING_F_VMDQ].mask ==
			 IXGBE_82599_VMDQ_4Q_MASK)
			mtqc |= IXGBE_MTQC_32VF;
		else
			mtqc |= IXGBE_MTQC_64VF;
	} else {
		if (tcs > 4) {
			mtqc = IXGBE_MTQC_RT_ENA | IXGBE_MTQC_8TC_8TQ;
		} else if (tcs > 1) {
			mtqc = IXGBE_MTQC_RT_ENA | IXGBE_MTQC_4TC_4TQ;
		} else {
			u8 max_txq = adapter->num_tx_queues +
				adapter->num_xdp_queues;
			if (max_txq > 63)
				mtqc = IXGBE_MTQC_RT_ENA | IXGBE_MTQC_4TC_4TQ;
			else
				mtqc = IXGBE_MTQC_64Q_1PB;
		}
	}

	IXGBE_WRITE_REG(hw, IXGBE_MTQC, mtqc);

	/* Enable Security TX Buffer IFG for multiple pb */
	if (tcs) {
		u32 sectx = IXGBE_READ_REG(hw, IXGBE_SECTXMINIFG);
		sectx |= IXGBE_SECTX_DCB;
		IXGBE_WRITE_REG(hw, IXGBE_SECTXMINIFG, sectx);
	}

	/* re-enable the arbiter */
	rttdcs &= ~IXGBE_RTTDCS_ARBDIS;
	IXGBE_WRITE_REG(hw, IXGBE_RTTDCS, rttdcs);
}

/**
 * ixgbe_configure_tx - Configure 8259x Transmit Unit after Reset
 * @adapter: board private structure
 *
 * Configure the Tx unit of the MAC after a reset.
 **/
static void ixgbe_configure_tx(struct ixgbe_adapter *adapter)
{
	struct ixgbe_hw *hw = &adapter->hw;
	u32 dmatxctl;
	u32 i;

	ixgbe_setup_mtqc(adapter);

	if (hw->mac.type != ixgbe_mac_82598EB) {
		/* DMATXCTL.EN must be before Tx queues are enabled */
		dmatxctl = IXGBE_READ_REG(hw, IXGBE_DMATXCTL);
		dmatxctl |= IXGBE_DMATXCTL_TE;
		IXGBE_WRITE_REG(hw, IXGBE_DMATXCTL, dmatxctl);
	}

	/* Setup the HW Tx Head and Tail descriptor pointers */
	for (i = 0; i < adapter->num_tx_queues; i++)
		ixgbe_configure_tx_ring(adapter, adapter->tx_ring[i]);
	for (i = 0; i < adapter->num_xdp_queues; i++)
		ixgbe_configure_tx_ring(adapter, adapter->xdp_ring[i]);
}

static void ixgbe_enable_rx_drop(struct ixgbe_adapter *adapter,
				 struct ixgbe_ring *ring)
{
	struct ixgbe_hw *hw = &adapter->hw;
	u8 reg_idx = ring->reg_idx;
	u32 srrctl = IXGBE_READ_REG(hw, IXGBE_SRRCTL(reg_idx));

	srrctl |= IXGBE_SRRCTL_DROP_EN;

	IXGBE_WRITE_REG(hw, IXGBE_SRRCTL(reg_idx), srrctl);
}

static void ixgbe_disable_rx_drop(struct ixgbe_adapter *adapter,
				  struct ixgbe_ring *ring)
{
	struct ixgbe_hw *hw = &adapter->hw;
	u8 reg_idx = ring->reg_idx;
	u32 srrctl = IXGBE_READ_REG(hw, IXGBE_SRRCTL(reg_idx));

	srrctl &= ~IXGBE_SRRCTL_DROP_EN;

	IXGBE_WRITE_REG(hw, IXGBE_SRRCTL(reg_idx), srrctl);
}

#ifdef CONFIG_IXGBE_DCB
void ixgbe_set_rx_drop_en(struct ixgbe_adapter *adapter)
#else
static void ixgbe_set_rx_drop_en(struct ixgbe_adapter *adapter)
#endif
{
	int i;
	bool pfc_en = adapter->dcb_cfg.pfc_mode_enable;

	if (adapter->ixgbe_ieee_pfc)
		pfc_en |= !!(adapter->ixgbe_ieee_pfc->pfc_en);

	/*
	 * We should set the drop enable bit if:
	 *  SR-IOV is enabled
	 *   or
	 *  Number of Rx queues > 1 and flow control is disabled
	 *
	 *  This allows us to avoid head of line blocking for security
	 *  and performance reasons.
	 */
	if (adapter->num_vfs || (adapter->num_rx_queues > 1 &&
	    !(adapter->hw.fc.current_mode & ixgbe_fc_tx_pause) && !pfc_en)) {
		for (i = 0; i < adapter->num_rx_queues; i++)
			ixgbe_enable_rx_drop(adapter, adapter->rx_ring[i]);
	} else {
		for (i = 0; i < adapter->num_rx_queues; i++)
			ixgbe_disable_rx_drop(adapter, adapter->rx_ring[i]);
	}
}

#define IXGBE_SRRCTL_BSIZEHDRSIZE_SHIFT 2

static void ixgbe_configure_srrctl(struct ixgbe_adapter *adapter,
				   struct ixgbe_ring *rx_ring)
{
	struct ixgbe_hw *hw = &adapter->hw;
	u32 srrctl;
	u8 reg_idx = rx_ring->reg_idx;

	if (hw->mac.type == ixgbe_mac_82598EB) {
		u16 mask = adapter->ring_feature[RING_F_RSS].mask;

		/*
		 * if VMDq is not active we must program one srrctl register
		 * per RSS queue since we have enabled RDRXCTL.MVMEN
		 */
		reg_idx &= mask;
	}

	/* configure header buffer length, needed for RSC */
	srrctl = IXGBE_RX_HDR_SIZE << IXGBE_SRRCTL_BSIZEHDRSIZE_SHIFT;

	/* configure the packet buffer length */
	if (rx_ring->xsk_pool) {
		u32 xsk_buf_len = xsk_pool_get_rx_frame_size(rx_ring->xsk_pool);

		/* If the MAC support setting RXDCTL.RLPML, the
		 * SRRCTL[n].BSIZEPKT is set to PAGE_SIZE and
		 * RXDCTL.RLPML is set to the actual UMEM buffer
		 * size. If not, then we are stuck with a 1k buffer
		 * size resolution. In this case frames larger than
		 * the UMEM buffer size viewed in a 1k resolution will
		 * be dropped.
		 */
		if (hw->mac.type != ixgbe_mac_82599EB)
			srrctl |= PAGE_SIZE >> IXGBE_SRRCTL_BSIZEPKT_SHIFT;
		else
			srrctl |= xsk_buf_len >> IXGBE_SRRCTL_BSIZEPKT_SHIFT;
	} else if (test_bit(__IXGBE_RX_3K_BUFFER, &rx_ring->state)) {
		srrctl |= IXGBE_RXBUFFER_3K >> IXGBE_SRRCTL_BSIZEPKT_SHIFT;
	} else {
		srrctl |= IXGBE_RXBUFFER_2K >> IXGBE_SRRCTL_BSIZEPKT_SHIFT;
	}

	/* configure descriptor type */
	srrctl |= IXGBE_SRRCTL_DESCTYPE_ADV_ONEBUF;

	IXGBE_WRITE_REG(hw, IXGBE_SRRCTL(reg_idx), srrctl);
}

/**
 * ixgbe_rss_indir_tbl_entries - Return RSS indirection table entries
 * @adapter: device handle
 *
 *  - 82598/82599/X540:     128
 *  - X550(non-SRIOV mode): 512
 *  - X550(SRIOV mode):     64
 */
u32 ixgbe_rss_indir_tbl_entries(struct ixgbe_adapter *adapter)
{
	if (adapter->hw.mac.type < ixgbe_mac_X550)
		return 128;
	else if (adapter->flags & IXGBE_FLAG_SRIOV_ENABLED)
		return 64;
	else
		return 512;
}

/**
 * ixgbe_store_key - Write the RSS key to HW
 * @adapter: device handle
 *
 * Write the RSS key stored in adapter.rss_key to HW.
 */
void ixgbe_store_key(struct ixgbe_adapter *adapter)
{
	struct ixgbe_hw *hw = &adapter->hw;
	int i;

	for (i = 0; i < 10; i++)
		IXGBE_WRITE_REG(hw, IXGBE_RSSRK(i), adapter->rss_key[i]);
}

/**
 * ixgbe_init_rss_key - Initialize adapter RSS key
 * @adapter: device handle
 *
 * Allocates and initializes the RSS key if it is not allocated.
 **/
static inline int ixgbe_init_rss_key(struct ixgbe_adapter *adapter)
{
	u32 *rss_key;

	if (!adapter->rss_key) {
		rss_key = kzalloc(IXGBE_RSS_KEY_SIZE, GFP_KERNEL);
		if (unlikely(!rss_key))
			return -ENOMEM;

		netdev_rss_key_fill(rss_key, IXGBE_RSS_KEY_SIZE);
		adapter->rss_key = rss_key;
	}

	return 0;
}

/**
 * ixgbe_store_reta - Write the RETA table to HW
 * @adapter: device handle
 *
 * Write the RSS redirection table stored in adapter.rss_indir_tbl[] to HW.
 */
void ixgbe_store_reta(struct ixgbe_adapter *adapter)
{
	u32 i, reta_entries = ixgbe_rss_indir_tbl_entries(adapter);
	struct ixgbe_hw *hw = &adapter->hw;
	u32 reta = 0;
	u32 indices_multi;
	u8 *indir_tbl = adapter->rss_indir_tbl;

	/* Fill out the redirection table as follows:
	 *  - 82598:      8 bit wide entries containing pair of 4 bit RSS
	 *    indices.
	 *  - 82599/X540: 8 bit wide entries containing 4 bit RSS index
	 *  - X550:       8 bit wide entries containing 6 bit RSS index
	 */
	if (adapter->hw.mac.type == ixgbe_mac_82598EB)
		indices_multi = 0x11;
	else
		indices_multi = 0x1;

	/* Write redirection table to HW */
	for (i = 0; i < reta_entries; i++) {
		reta |= indices_multi * indir_tbl[i] << (i & 0x3) * 8;
		if ((i & 3) == 3) {
			if (i < 128)
				IXGBE_WRITE_REG(hw, IXGBE_RETA(i >> 2), reta);
			else
				IXGBE_WRITE_REG(hw, IXGBE_ERETA((i >> 2) - 32),
						reta);
			reta = 0;
		}
	}
}

/**
 * ixgbe_store_vfreta - Write the RETA table to HW (x550 devices in SRIOV mode)
 * @adapter: device handle
 *
 * Write the RSS redirection table stored in adapter.rss_indir_tbl[] to HW.
 */
static void ixgbe_store_vfreta(struct ixgbe_adapter *adapter)
{
	u32 i, reta_entries = ixgbe_rss_indir_tbl_entries(adapter);
	struct ixgbe_hw *hw = &adapter->hw;
	u32 vfreta = 0;

	/* Write redirection table to HW */
	for (i = 0; i < reta_entries; i++) {
		u16 pool = adapter->num_rx_pools;

		vfreta |= (u32)adapter->rss_indir_tbl[i] << (i & 0x3) * 8;
		if ((i & 3) != 3)
			continue;

		while (pool--)
			IXGBE_WRITE_REG(hw,
					IXGBE_PFVFRETA(i >> 2, VMDQ_P(pool)),
					vfreta);
		vfreta = 0;
	}
}

static void ixgbe_setup_reta(struct ixgbe_adapter *adapter)
{
	u32 i, j;
	u32 reta_entries = ixgbe_rss_indir_tbl_entries(adapter);
	u16 rss_i = adapter->ring_feature[RING_F_RSS].indices;

	/* Program table for at least 4 queues w/ SR-IOV so that VFs can
	 * make full use of any rings they may have.  We will use the
	 * PSRTYPE register to control how many rings we use within the PF.
	 */
	if ((adapter->flags & IXGBE_FLAG_SRIOV_ENABLED) && (rss_i < 4))
		rss_i = 4;

	/* Fill out hash function seeds */
	ixgbe_store_key(adapter);

	/* Fill out redirection table */
	memset(adapter->rss_indir_tbl, 0, sizeof(adapter->rss_indir_tbl));

	for (i = 0, j = 0; i < reta_entries; i++, j++) {
		if (j == rss_i)
			j = 0;

		adapter->rss_indir_tbl[i] = j;
	}

	ixgbe_store_reta(adapter);
}

static void ixgbe_setup_vfreta(struct ixgbe_adapter *adapter)
{
	struct ixgbe_hw *hw = &adapter->hw;
	u16 rss_i = adapter->ring_feature[RING_F_RSS].indices;
	int i, j;

	/* Fill out hash function seeds */
	for (i = 0; i < 10; i++) {
		u16 pool = adapter->num_rx_pools;

		while (pool--)
			IXGBE_WRITE_REG(hw,
					IXGBE_PFVFRSSRK(i, VMDQ_P(pool)),
					*(adapter->rss_key + i));
	}

	/* Fill out the redirection table */
	for (i = 0, j = 0; i < 64; i++, j++) {
		if (j == rss_i)
			j = 0;

		adapter->rss_indir_tbl[i] = j;
	}

	ixgbe_store_vfreta(adapter);
}

static void ixgbe_setup_mrqc(struct ixgbe_adapter *adapter)
{
	struct ixgbe_hw *hw = &adapter->hw;
	u32 mrqc = 0, rss_field = 0, vfmrqc = 0;
	u32 rxcsum;

	/* Disable indicating checksum in descriptor, enables RSS hash */
	rxcsum = IXGBE_READ_REG(hw, IXGBE_RXCSUM);
	rxcsum |= IXGBE_RXCSUM_PCSD;
	IXGBE_WRITE_REG(hw, IXGBE_RXCSUM, rxcsum);

	if (adapter->hw.mac.type == ixgbe_mac_82598EB) {
		if (adapter->ring_feature[RING_F_RSS].mask)
			mrqc = IXGBE_MRQC_RSSEN;
	} else {
		u8 tcs = adapter->hw_tcs;

		if (adapter->flags & IXGBE_FLAG_SRIOV_ENABLED) {
			if (tcs > 4)
				mrqc = IXGBE_MRQC_VMDQRT8TCEN;	/* 8 TCs */
			else if (tcs > 1)
				mrqc = IXGBE_MRQC_VMDQRT4TCEN;	/* 4 TCs */
			else if (adapter->ring_feature[RING_F_VMDQ].mask ==
				 IXGBE_82599_VMDQ_4Q_MASK)
				mrqc = IXGBE_MRQC_VMDQRSS32EN;
			else
				mrqc = IXGBE_MRQC_VMDQRSS64EN;

			/* Enable L3/L4 for Tx Switched packets only for X550,
			 * older devices do not support this feature
			 */
			if (hw->mac.type >= ixgbe_mac_X550)
				mrqc |= IXGBE_MRQC_L3L4TXSWEN;
		} else {
			if (tcs > 4)
				mrqc = IXGBE_MRQC_RTRSS8TCEN;
			else if (tcs > 1)
				mrqc = IXGBE_MRQC_RTRSS4TCEN;
			else
				mrqc = IXGBE_MRQC_RSSEN;
		}
	}

	/* Perform hash on these packet types */
	rss_field |= IXGBE_MRQC_RSS_FIELD_IPV4 |
		     IXGBE_MRQC_RSS_FIELD_IPV4_TCP |
		     IXGBE_MRQC_RSS_FIELD_IPV6 |
		     IXGBE_MRQC_RSS_FIELD_IPV6_TCP;

	if (adapter->flags2 & IXGBE_FLAG2_RSS_FIELD_IPV4_UDP)
		rss_field |= IXGBE_MRQC_RSS_FIELD_IPV4_UDP;
	if (adapter->flags2 & IXGBE_FLAG2_RSS_FIELD_IPV6_UDP)
		rss_field |= IXGBE_MRQC_RSS_FIELD_IPV6_UDP;

	if ((hw->mac.type >= ixgbe_mac_X550) &&
	    (adapter->flags & IXGBE_FLAG_SRIOV_ENABLED)) {
		u16 pool = adapter->num_rx_pools;

		/* Enable VF RSS mode */
		mrqc |= IXGBE_MRQC_MULTIPLE_RSS;
		IXGBE_WRITE_REG(hw, IXGBE_MRQC, mrqc);

		/* Setup RSS through the VF registers */
		ixgbe_setup_vfreta(adapter);
		vfmrqc = IXGBE_MRQC_RSSEN;
		vfmrqc |= rss_field;

		while (pool--)
			IXGBE_WRITE_REG(hw,
					IXGBE_PFVFMRQC(VMDQ_P(pool)),
					vfmrqc);
	} else {
		ixgbe_setup_reta(adapter);
		mrqc |= rss_field;
		IXGBE_WRITE_REG(hw, IXGBE_MRQC, mrqc);
	}
}

/**
 * ixgbe_configure_rscctl - enable RSC for the indicated ring
 * @adapter: address of board private structure
 * @ring: structure containing ring specific data
 **/
static void ixgbe_configure_rscctl(struct ixgbe_adapter *adapter,
				   struct ixgbe_ring *ring)
{
	struct ixgbe_hw *hw = &adapter->hw;
	u32 rscctrl;
	u8 reg_idx = ring->reg_idx;

	if (!ring_is_rsc_enabled(ring))
		return;

	rscctrl = IXGBE_READ_REG(hw, IXGBE_RSCCTL(reg_idx));
	rscctrl |= IXGBE_RSCCTL_RSCEN;
	/*
	 * we must limit the number of descriptors so that the
	 * total size of max desc * buf_len is not greater
	 * than 65536
	 */
	rscctrl |= IXGBE_RSCCTL_MAXDESC_16;
	IXGBE_WRITE_REG(hw, IXGBE_RSCCTL(reg_idx), rscctrl);
}

#define IXGBE_MAX_RX_DESC_POLL 10
static void ixgbe_rx_desc_queue_enable(struct ixgbe_adapter *adapter,
				       struct ixgbe_ring *ring)
{
	struct ixgbe_hw *hw = &adapter->hw;
	int wait_loop = IXGBE_MAX_RX_DESC_POLL;
	u32 rxdctl;
	u8 reg_idx = ring->reg_idx;

	if (ixgbe_removed(hw->hw_addr))
		return;
	/* RXDCTL.EN will return 0 on 82598 if link is down, so skip it */
	if (hw->mac.type == ixgbe_mac_82598EB &&
	    !(IXGBE_READ_REG(hw, IXGBE_LINKS) & IXGBE_LINKS_UP))
		return;

	do {
		usleep_range(1000, 2000);
		rxdctl = IXGBE_READ_REG(hw, IXGBE_RXDCTL(reg_idx));
	} while (--wait_loop && !(rxdctl & IXGBE_RXDCTL_ENABLE));

	if (!wait_loop) {
		e_err(drv, "RXDCTL.ENABLE on Rx queue %d not set within "
		      "the polling period\n", reg_idx);
	}
}

void ixgbe_configure_rx_ring(struct ixgbe_adapter *adapter,
			     struct ixgbe_ring *ring)
{
	struct ixgbe_hw *hw = &adapter->hw;
	union ixgbe_adv_rx_desc *rx_desc;
	u64 rdba = ring->dma;
	u32 rxdctl;
	u8 reg_idx = ring->reg_idx;

	xdp_rxq_info_unreg_mem_model(&ring->xdp_rxq);
	ring->xsk_pool = ixgbe_xsk_pool(adapter, ring);
	if (ring->xsk_pool) {
		WARN_ON(xdp_rxq_info_reg_mem_model(&ring->xdp_rxq,
						   MEM_TYPE_XSK_BUFF_POOL,
						   NULL));
		xsk_pool_set_rxq_info(ring->xsk_pool, &ring->xdp_rxq);
	} else {
		WARN_ON(xdp_rxq_info_reg_mem_model(&ring->xdp_rxq,
						   MEM_TYPE_PAGE_SHARED, NULL));
	}

	/* disable queue to avoid use of these values while updating state */
	rxdctl = IXGBE_READ_REG(hw, IXGBE_RXDCTL(reg_idx));
	rxdctl &= ~IXGBE_RXDCTL_ENABLE;

	/* write value back with RXDCTL.ENABLE bit cleared */
	IXGBE_WRITE_REG(hw, IXGBE_RXDCTL(reg_idx), rxdctl);
	IXGBE_WRITE_FLUSH(hw);

	IXGBE_WRITE_REG(hw, IXGBE_RDBAL(reg_idx), (rdba & DMA_BIT_MASK(32)));
	IXGBE_WRITE_REG(hw, IXGBE_RDBAH(reg_idx), (rdba >> 32));
	IXGBE_WRITE_REG(hw, IXGBE_RDLEN(reg_idx),
			ring->count * sizeof(union ixgbe_adv_rx_desc));
	/* Force flushing of IXGBE_RDLEN to prevent MDD */
	IXGBE_WRITE_FLUSH(hw);

	IXGBE_WRITE_REG(hw, IXGBE_RDH(reg_idx), 0);
	IXGBE_WRITE_REG(hw, IXGBE_RDT(reg_idx), 0);
	ring->tail = adapter->io_addr + IXGBE_RDT(reg_idx);

	ixgbe_configure_srrctl(adapter, ring);
	ixgbe_configure_rscctl(adapter, ring);

	if (hw->mac.type == ixgbe_mac_82598EB) {
		/*
		 * enable cache line friendly hardware writes:
		 * PTHRESH=32 descriptors (half the internal cache),
		 * this also removes ugly rx_no_buffer_count increment
		 * HTHRESH=4 descriptors (to minimize latency on fetch)
		 * WTHRESH=8 burst writeback up to two cache lines
		 */
		rxdctl &= ~0x3FFFFF;
		rxdctl |=  0x080420;
#if (PAGE_SIZE < 8192)
	/* RXDCTL.RLPML does not work on 82599 */
	} else if (hw->mac.type != ixgbe_mac_82599EB) {
		rxdctl &= ~(IXGBE_RXDCTL_RLPMLMASK |
			    IXGBE_RXDCTL_RLPML_EN);

		/* Limit the maximum frame size so we don't overrun the skb.
		 * This can happen in SRIOV mode when the MTU of the VF is
		 * higher than the MTU of the PF.
		 */
		if (ring_uses_build_skb(ring) &&
		    !test_bit(__IXGBE_RX_3K_BUFFER, &ring->state))
			rxdctl |= IXGBE_MAX_2K_FRAME_BUILD_SKB |
				  IXGBE_RXDCTL_RLPML_EN;
#endif
	}

	ring->rx_offset = ixgbe_rx_offset(ring);

	if (ring->xsk_pool && hw->mac.type != ixgbe_mac_82599EB) {
		u32 xsk_buf_len = xsk_pool_get_rx_frame_size(ring->xsk_pool);

		rxdctl &= ~(IXGBE_RXDCTL_RLPMLMASK |
			    IXGBE_RXDCTL_RLPML_EN);
		rxdctl |= xsk_buf_len | IXGBE_RXDCTL_RLPML_EN;

		ring->rx_buf_len = xsk_buf_len;
	}

	/* initialize rx_buffer_info */
	memset(ring->rx_buffer_info, 0,
	       sizeof(struct ixgbe_rx_buffer) * ring->count);

	/* initialize Rx descriptor 0 */
	rx_desc = IXGBE_RX_DESC(ring, 0);
	rx_desc->wb.upper.length = 0;

	/* enable receive descriptor ring */
	rxdctl |= IXGBE_RXDCTL_ENABLE;
	IXGBE_WRITE_REG(hw, IXGBE_RXDCTL(reg_idx), rxdctl);

	ixgbe_rx_desc_queue_enable(adapter, ring);
	if (ring->xsk_pool)
		ixgbe_alloc_rx_buffers_zc(ring, ixgbe_desc_unused(ring));
	else
		ixgbe_alloc_rx_buffers(ring, ixgbe_desc_unused(ring));
}

static void ixgbe_setup_psrtype(struct ixgbe_adapter *adapter)
{
	struct ixgbe_hw *hw = &adapter->hw;
	int rss_i = adapter->ring_feature[RING_F_RSS].indices;
	u16 pool = adapter->num_rx_pools;

	/* PSRTYPE must be initialized in non 82598 adapters */
	u32 psrtype = IXGBE_PSRTYPE_TCPHDR |
		      IXGBE_PSRTYPE_UDPHDR |
		      IXGBE_PSRTYPE_IPV4HDR |
		      IXGBE_PSRTYPE_L2HDR |
		      IXGBE_PSRTYPE_IPV6HDR;

	if (hw->mac.type == ixgbe_mac_82598EB)
		return;

	if (rss_i > 3)
		psrtype |= 2u << 29;
	else if (rss_i > 1)
		psrtype |= 1u << 29;

	while (pool--)
		IXGBE_WRITE_REG(hw, IXGBE_PSRTYPE(VMDQ_P(pool)), psrtype);
}

static void ixgbe_configure_virtualization(struct ixgbe_adapter *adapter)
{
	struct ixgbe_hw *hw = &adapter->hw;
	u16 pool = adapter->num_rx_pools;
	u32 reg_offset, vf_shift, vmolr;
	u32 gcr_ext, vmdctl;
	int i;

	if (!(adapter->flags & IXGBE_FLAG_SRIOV_ENABLED))
		return;

	vmdctl = IXGBE_READ_REG(hw, IXGBE_VT_CTL);
	vmdctl |= IXGBE_VMD_CTL_VMDQ_EN;
	vmdctl &= ~IXGBE_VT_CTL_POOL_MASK;
	vmdctl |= VMDQ_P(0) << IXGBE_VT_CTL_POOL_SHIFT;
	vmdctl |= IXGBE_VT_CTL_REPLEN;
	IXGBE_WRITE_REG(hw, IXGBE_VT_CTL, vmdctl);

	/* accept untagged packets until a vlan tag is
	 * specifically set for the VMDQ queue/pool
	 */
	vmolr = IXGBE_VMOLR_AUPE;
	while (pool--)
		IXGBE_WRITE_REG(hw, IXGBE_VMOLR(VMDQ_P(pool)), vmolr);

	vf_shift = VMDQ_P(0) % 32;
	reg_offset = (VMDQ_P(0) >= 32) ? 1 : 0;

	/* Enable only the PF's pool for Tx/Rx */
	IXGBE_WRITE_REG(hw, IXGBE_VFRE(reg_offset), GENMASK(31, vf_shift));
	IXGBE_WRITE_REG(hw, IXGBE_VFRE(reg_offset ^ 1), reg_offset - 1);
	IXGBE_WRITE_REG(hw, IXGBE_VFTE(reg_offset), GENMASK(31, vf_shift));
	IXGBE_WRITE_REG(hw, IXGBE_VFTE(reg_offset ^ 1), reg_offset - 1);
	if (adapter->bridge_mode == BRIDGE_MODE_VEB)
		IXGBE_WRITE_REG(hw, IXGBE_PFDTXGSWC, IXGBE_PFDTXGSWC_VT_LBEN);

	/* Map PF MAC address in RAR Entry 0 to first pool following VFs */
	hw->mac.ops.set_vmdq(hw, 0, VMDQ_P(0));

	/* clear VLAN promisc flag so VFTA will be updated if necessary */
	adapter->flags2 &= ~IXGBE_FLAG2_VLAN_PROMISC;

	/*
	 * Set up VF register offsets for selected VT Mode,
	 * i.e. 32 or 64 VFs for SR-IOV
	 */
	switch (adapter->ring_feature[RING_F_VMDQ].mask) {
	case IXGBE_82599_VMDQ_8Q_MASK:
		gcr_ext = IXGBE_GCR_EXT_VT_MODE_16;
		break;
	case IXGBE_82599_VMDQ_4Q_MASK:
		gcr_ext = IXGBE_GCR_EXT_VT_MODE_32;
		break;
	default:
		gcr_ext = IXGBE_GCR_EXT_VT_MODE_64;
		break;
	}

	IXGBE_WRITE_REG(hw, IXGBE_GCR_EXT, gcr_ext);

	for (i = 0; i < adapter->num_vfs; i++) {
		/* configure spoof checking */
		ixgbe_ndo_set_vf_spoofchk(adapter->netdev, i,
					  adapter->vfinfo[i].spoofchk_enabled);

		/* Enable/Disable RSS query feature  */
		ixgbe_ndo_set_vf_rss_query_en(adapter->netdev, i,
					  adapter->vfinfo[i].rss_query_enabled);
	}
}

static void ixgbe_set_rx_buffer_len(struct ixgbe_adapter *adapter)
{
	struct ixgbe_hw *hw = &adapter->hw;
	struct net_device *netdev = adapter->netdev;
	int max_frame = netdev->mtu + ETH_HLEN + ETH_FCS_LEN;
	struct ixgbe_ring *rx_ring;
	int i;
	u32 mhadd, hlreg0;

#ifdef IXGBE_FCOE
	/* adjust max frame to be able to do baby jumbo for FCoE */
	if ((adapter->flags & IXGBE_FLAG_FCOE_ENABLED) &&
	    (max_frame < IXGBE_FCOE_JUMBO_FRAME_SIZE))
		max_frame = IXGBE_FCOE_JUMBO_FRAME_SIZE;

#endif /* IXGBE_FCOE */

	/* adjust max frame to be at least the size of a standard frame */
	if (max_frame < (ETH_FRAME_LEN + ETH_FCS_LEN))
		max_frame = (ETH_FRAME_LEN + ETH_FCS_LEN);

	mhadd = IXGBE_READ_REG(hw, IXGBE_MHADD);
	if (max_frame != (mhadd >> IXGBE_MHADD_MFS_SHIFT)) {
		mhadd &= ~IXGBE_MHADD_MFS_MASK;
		mhadd |= max_frame << IXGBE_MHADD_MFS_SHIFT;

		IXGBE_WRITE_REG(hw, IXGBE_MHADD, mhadd);
	}

	hlreg0 = IXGBE_READ_REG(hw, IXGBE_HLREG0);
	/* set jumbo enable since MHADD.MFS is keeping size locked at max_frame */
	hlreg0 |= IXGBE_HLREG0_JUMBOEN;
	IXGBE_WRITE_REG(hw, IXGBE_HLREG0, hlreg0);

	/*
	 * Setup the HW Rx Head and Tail Descriptor Pointers and
	 * the Base and Length of the Rx Descriptor Ring
	 */
	for (i = 0; i < adapter->num_rx_queues; i++) {
		rx_ring = adapter->rx_ring[i];

		clear_ring_rsc_enabled(rx_ring);
		clear_bit(__IXGBE_RX_3K_BUFFER, &rx_ring->state);
		clear_bit(__IXGBE_RX_BUILD_SKB_ENABLED, &rx_ring->state);

		if (adapter->flags2 & IXGBE_FLAG2_RSC_ENABLED)
			set_ring_rsc_enabled(rx_ring);

		if (test_bit(__IXGBE_RX_FCOE, &rx_ring->state))
			set_bit(__IXGBE_RX_3K_BUFFER, &rx_ring->state);

		if (adapter->flags2 & IXGBE_FLAG2_RX_LEGACY)
			continue;

		set_bit(__IXGBE_RX_BUILD_SKB_ENABLED, &rx_ring->state);

#if (PAGE_SIZE < 8192)
		if (adapter->flags2 & IXGBE_FLAG2_RSC_ENABLED)
			set_bit(__IXGBE_RX_3K_BUFFER, &rx_ring->state);

		if (IXGBE_2K_TOO_SMALL_WITH_PADDING ||
		    (max_frame > (ETH_FRAME_LEN + ETH_FCS_LEN)))
			set_bit(__IXGBE_RX_3K_BUFFER, &rx_ring->state);
#endif
	}
}

static void ixgbe_setup_rdrxctl(struct ixgbe_adapter *adapter)
{
	struct ixgbe_hw *hw = &adapter->hw;
	u32 rdrxctl = IXGBE_READ_REG(hw, IXGBE_RDRXCTL);

	switch (hw->mac.type) {
	case ixgbe_mac_82598EB:
		/*
		 * For VMDq support of different descriptor types or
		 * buffer sizes through the use of multiple SRRCTL
		 * registers, RDRXCTL.MVMEN must be set to 1
		 *
		 * also, the manual doesn't mention it clearly but DCA hints
		 * will only use queue 0's tags unless this bit is set.  Side
		 * effects of setting this bit are only that SRRCTL must be
		 * fully programmed [0..15]
		 */
		rdrxctl |= IXGBE_RDRXCTL_MVMEN;
		break;
	case ixgbe_mac_X550:
	case ixgbe_mac_X550EM_x:
	case ixgbe_mac_x550em_a:
		if (adapter->num_vfs)
			rdrxctl |= IXGBE_RDRXCTL_PSP;
		fallthrough;
	case ixgbe_mac_82599EB:
	case ixgbe_mac_X540:
		/* Disable RSC for ACK packets */
		IXGBE_WRITE_REG(hw, IXGBE_RSCDBU,
		   (IXGBE_RSCDBU_RSCACKDIS | IXGBE_READ_REG(hw, IXGBE_RSCDBU)));
		rdrxctl &= ~IXGBE_RDRXCTL_RSCFRSTSIZE;
		/* hardware requires some bits to be set by default */
		rdrxctl |= (IXGBE_RDRXCTL_RSCACKC | IXGBE_RDRXCTL_FCOE_WRFIX);
		rdrxctl |= IXGBE_RDRXCTL_CRCSTRIP;
		break;
	default:
		/* We should do nothing since we don't know this hardware */
		return;
	}

	IXGBE_WRITE_REG(hw, IXGBE_RDRXCTL, rdrxctl);
}

/**
 * ixgbe_configure_rx - Configure 8259x Receive Unit after Reset
 * @adapter: board private structure
 *
 * Configure the Rx unit of the MAC after a reset.
 **/
static void ixgbe_configure_rx(struct ixgbe_adapter *adapter)
{
	struct ixgbe_hw *hw = &adapter->hw;
	int i;
	u32 rxctrl, rfctl;

	/* disable receives while setting up the descriptors */
	hw->mac.ops.disable_rx(hw);

	ixgbe_setup_psrtype(adapter);
	ixgbe_setup_rdrxctl(adapter);

	/* RSC Setup */
	rfctl = IXGBE_READ_REG(hw, IXGBE_RFCTL);
	rfctl &= ~IXGBE_RFCTL_RSC_DIS;
	if (!(adapter->flags2 & IXGBE_FLAG2_RSC_ENABLED))
		rfctl |= IXGBE_RFCTL_RSC_DIS;

	/* disable NFS filtering */
	rfctl |= (IXGBE_RFCTL_NFSW_DIS | IXGBE_RFCTL_NFSR_DIS);
	IXGBE_WRITE_REG(hw, IXGBE_RFCTL, rfctl);

	/* Program registers for the distribution of queues */
	ixgbe_setup_mrqc(adapter);

	/* set_rx_buffer_len must be called before ring initialization */
	ixgbe_set_rx_buffer_len(adapter);

	/*
	 * Setup the HW Rx Head and Tail Descriptor Pointers and
	 * the Base and Length of the Rx Descriptor Ring
	 */
	for (i = 0; i < adapter->num_rx_queues; i++)
		ixgbe_configure_rx_ring(adapter, adapter->rx_ring[i]);

	rxctrl = IXGBE_READ_REG(hw, IXGBE_RXCTRL);
	/* disable drop enable for 82598 parts */
	if (hw->mac.type == ixgbe_mac_82598EB)
		rxctrl |= IXGBE_RXCTRL_DMBYPS;

	/* enable all receives */
	rxctrl |= IXGBE_RXCTRL_RXEN;
	hw->mac.ops.enable_rx_dma(hw, rxctrl);
}

static int ixgbe_vlan_rx_add_vid(struct net_device *netdev,
				 __be16 proto, u16 vid)
{
	struct ixgbe_adapter *adapter = netdev_priv(netdev);
	struct ixgbe_hw *hw = &adapter->hw;

	/* add VID to filter table */
	if (!vid || !(adapter->flags2 & IXGBE_FLAG2_VLAN_PROMISC))
		hw->mac.ops.set_vfta(&adapter->hw, vid, VMDQ_P(0), true, !!vid);

	set_bit(vid, adapter->active_vlans);

	return 0;
}

static int ixgbe_find_vlvf_entry(struct ixgbe_hw *hw, u32 vlan)
{
	u32 vlvf;
	int idx;

	/* short cut the special case */
	if (vlan == 0)
		return 0;

	/* Search for the vlan id in the VLVF entries */
	for (idx = IXGBE_VLVF_ENTRIES; --idx;) {
		vlvf = IXGBE_READ_REG(hw, IXGBE_VLVF(idx));
		if ((vlvf & VLAN_VID_MASK) == vlan)
			break;
	}

	return idx;
}

void ixgbe_update_pf_promisc_vlvf(struct ixgbe_adapter *adapter, u32 vid)
{
	struct ixgbe_hw *hw = &adapter->hw;
	u32 bits, word;
	int idx;

	idx = ixgbe_find_vlvf_entry(hw, vid);
	if (!idx)
		return;

	/* See if any other pools are set for this VLAN filter
	 * entry other than the PF.
	 */
	word = idx * 2 + (VMDQ_P(0) / 32);
	bits = ~BIT(VMDQ_P(0) % 32);
	bits &= IXGBE_READ_REG(hw, IXGBE_VLVFB(word));

	/* Disable the filter so this falls into the default pool. */
	if (!bits && !IXGBE_READ_REG(hw, IXGBE_VLVFB(word ^ 1))) {
		if (!(adapter->flags2 & IXGBE_FLAG2_VLAN_PROMISC))
			IXGBE_WRITE_REG(hw, IXGBE_VLVFB(word), 0);
		IXGBE_WRITE_REG(hw, IXGBE_VLVF(idx), 0);
	}
}

static int ixgbe_vlan_rx_kill_vid(struct net_device *netdev,
				  __be16 proto, u16 vid)
{
	struct ixgbe_adapter *adapter = netdev_priv(netdev);
	struct ixgbe_hw *hw = &adapter->hw;

	/* remove VID from filter table */
	if (vid && !(adapter->flags2 & IXGBE_FLAG2_VLAN_PROMISC))
		hw->mac.ops.set_vfta(hw, vid, VMDQ_P(0), false, true);

	clear_bit(vid, adapter->active_vlans);

	return 0;
}

/**
 * ixgbe_vlan_strip_disable - helper to disable hw vlan stripping
 * @adapter: driver data
 */
static void ixgbe_vlan_strip_disable(struct ixgbe_adapter *adapter)
{
	struct ixgbe_hw *hw = &adapter->hw;
	u32 vlnctrl;
	int i, j;

	switch (hw->mac.type) {
	case ixgbe_mac_82598EB:
		vlnctrl = IXGBE_READ_REG(hw, IXGBE_VLNCTRL);
		vlnctrl &= ~IXGBE_VLNCTRL_VME;
		IXGBE_WRITE_REG(hw, IXGBE_VLNCTRL, vlnctrl);
		break;
	case ixgbe_mac_82599EB:
	case ixgbe_mac_X540:
	case ixgbe_mac_X550:
	case ixgbe_mac_X550EM_x:
	case ixgbe_mac_x550em_a:
		for (i = 0; i < adapter->num_rx_queues; i++) {
			struct ixgbe_ring *ring = adapter->rx_ring[i];

			if (!netif_is_ixgbe(ring->netdev))
				continue;

			j = ring->reg_idx;
			vlnctrl = IXGBE_READ_REG(hw, IXGBE_RXDCTL(j));
			vlnctrl &= ~IXGBE_RXDCTL_VME;
			IXGBE_WRITE_REG(hw, IXGBE_RXDCTL(j), vlnctrl);
		}
		break;
	default:
		break;
	}
}

/**
 * ixgbe_vlan_strip_enable - helper to enable hw vlan stripping
 * @adapter: driver data
 */
static void ixgbe_vlan_strip_enable(struct ixgbe_adapter *adapter)
{
	struct ixgbe_hw *hw = &adapter->hw;
	u32 vlnctrl;
	int i, j;

	switch (hw->mac.type) {
	case ixgbe_mac_82598EB:
		vlnctrl = IXGBE_READ_REG(hw, IXGBE_VLNCTRL);
		vlnctrl |= IXGBE_VLNCTRL_VME;
		IXGBE_WRITE_REG(hw, IXGBE_VLNCTRL, vlnctrl);
		break;
	case ixgbe_mac_82599EB:
	case ixgbe_mac_X540:
	case ixgbe_mac_X550:
	case ixgbe_mac_X550EM_x:
	case ixgbe_mac_x550em_a:
		for (i = 0; i < adapter->num_rx_queues; i++) {
			struct ixgbe_ring *ring = adapter->rx_ring[i];

			if (!netif_is_ixgbe(ring->netdev))
				continue;

			j = ring->reg_idx;
			vlnctrl = IXGBE_READ_REG(hw, IXGBE_RXDCTL(j));
			vlnctrl |= IXGBE_RXDCTL_VME;
			IXGBE_WRITE_REG(hw, IXGBE_RXDCTL(j), vlnctrl);
		}
		break;
	default:
		break;
	}
}

static void ixgbe_vlan_promisc_enable(struct ixgbe_adapter *adapter)
{
	struct ixgbe_hw *hw = &adapter->hw;
	u32 vlnctrl, i;

	vlnctrl = IXGBE_READ_REG(hw, IXGBE_VLNCTRL);

	if (adapter->flags & IXGBE_FLAG_VMDQ_ENABLED) {
	/* For VMDq and SR-IOV we must leave VLAN filtering enabled */
		vlnctrl |= IXGBE_VLNCTRL_VFE;
		IXGBE_WRITE_REG(hw, IXGBE_VLNCTRL, vlnctrl);
	} else {
		vlnctrl &= ~IXGBE_VLNCTRL_VFE;
		IXGBE_WRITE_REG(hw, IXGBE_VLNCTRL, vlnctrl);
		return;
	}

	/* Nothing to do for 82598 */
	if (hw->mac.type == ixgbe_mac_82598EB)
		return;

	/* We are already in VLAN promisc, nothing to do */
	if (adapter->flags2 & IXGBE_FLAG2_VLAN_PROMISC)
		return;

	/* Set flag so we don't redo unnecessary work */
	adapter->flags2 |= IXGBE_FLAG2_VLAN_PROMISC;

	/* Add PF to all active pools */
	for (i = IXGBE_VLVF_ENTRIES; --i;) {
		u32 reg_offset = IXGBE_VLVFB(i * 2 + VMDQ_P(0) / 32);
		u32 vlvfb = IXGBE_READ_REG(hw, reg_offset);

		vlvfb |= BIT(VMDQ_P(0) % 32);
		IXGBE_WRITE_REG(hw, reg_offset, vlvfb);
	}

	/* Set all bits in the VLAN filter table array */
	for (i = hw->mac.vft_size; i--;)
		IXGBE_WRITE_REG(hw, IXGBE_VFTA(i), ~0U);
}

#define VFTA_BLOCK_SIZE 8
static void ixgbe_scrub_vfta(struct ixgbe_adapter *adapter, u32 vfta_offset)
{
	struct ixgbe_hw *hw = &adapter->hw;
	u32 vfta[VFTA_BLOCK_SIZE] = { 0 };
	u32 vid_start = vfta_offset * 32;
	u32 vid_end = vid_start + (VFTA_BLOCK_SIZE * 32);
	u32 i, vid, word, bits;

	for (i = IXGBE_VLVF_ENTRIES; --i;) {
		u32 vlvf = IXGBE_READ_REG(hw, IXGBE_VLVF(i));

		/* pull VLAN ID from VLVF */
		vid = vlvf & VLAN_VID_MASK;

		/* only concern outselves with a certain range */
		if (vid < vid_start || vid >= vid_end)
			continue;

		if (vlvf) {
			/* record VLAN ID in VFTA */
			vfta[(vid - vid_start) / 32] |= BIT(vid % 32);

			/* if PF is part of this then continue */
			if (test_bit(vid, adapter->active_vlans))
				continue;
		}

		/* remove PF from the pool */
		word = i * 2 + VMDQ_P(0) / 32;
		bits = ~BIT(VMDQ_P(0) % 32);
		bits &= IXGBE_READ_REG(hw, IXGBE_VLVFB(word));
		IXGBE_WRITE_REG(hw, IXGBE_VLVFB(word), bits);
	}

	/* extract values from active_vlans and write back to VFTA */
	for (i = VFTA_BLOCK_SIZE; i--;) {
		vid = (vfta_offset + i) * 32;
		word = vid / BITS_PER_LONG;
		bits = vid % BITS_PER_LONG;

		vfta[i] |= adapter->active_vlans[word] >> bits;

		IXGBE_WRITE_REG(hw, IXGBE_VFTA(vfta_offset + i), vfta[i]);
	}
}

static void ixgbe_vlan_promisc_disable(struct ixgbe_adapter *adapter)
{
	struct ixgbe_hw *hw = &adapter->hw;
	u32 vlnctrl, i;

	/* Set VLAN filtering to enabled */
	vlnctrl = IXGBE_READ_REG(hw, IXGBE_VLNCTRL);
	vlnctrl |= IXGBE_VLNCTRL_VFE;
	IXGBE_WRITE_REG(hw, IXGBE_VLNCTRL, vlnctrl);

	if (!(adapter->flags & IXGBE_FLAG_VMDQ_ENABLED) ||
	    hw->mac.type == ixgbe_mac_82598EB)
		return;

	/* We are not in VLAN promisc, nothing to do */
	if (!(adapter->flags2 & IXGBE_FLAG2_VLAN_PROMISC))
		return;

	/* Set flag so we don't redo unnecessary work */
	adapter->flags2 &= ~IXGBE_FLAG2_VLAN_PROMISC;

	for (i = 0; i < hw->mac.vft_size; i += VFTA_BLOCK_SIZE)
		ixgbe_scrub_vfta(adapter, i);
}

static void ixgbe_restore_vlan(struct ixgbe_adapter *adapter)
{
	u16 vid = 1;

	ixgbe_vlan_rx_add_vid(adapter->netdev, htons(ETH_P_8021Q), 0);

	for_each_set_bit_from(vid, adapter->active_vlans, VLAN_N_VID)
		ixgbe_vlan_rx_add_vid(adapter->netdev, htons(ETH_P_8021Q), vid);
}

/**
 * ixgbe_write_mc_addr_list - write multicast addresses to MTA
 * @netdev: network interface device structure
 *
 * Writes multicast address list to the MTA hash table.
 * Returns: -ENOMEM on failure
 *                0 on no addresses written
 *                X on writing X addresses to MTA
 **/
static int ixgbe_write_mc_addr_list(struct net_device *netdev)
{
	struct ixgbe_adapter *adapter = netdev_priv(netdev);
	struct ixgbe_hw *hw = &adapter->hw;

	if (!netif_running(netdev))
		return 0;

	if (hw->mac.ops.update_mc_addr_list)
		hw->mac.ops.update_mc_addr_list(hw, netdev);
	else
		return -ENOMEM;

#ifdef CONFIG_PCI_IOV
	ixgbe_restore_vf_multicasts(adapter);
#endif

	return netdev_mc_count(netdev);
}

#ifdef CONFIG_PCI_IOV
void ixgbe_full_sync_mac_table(struct ixgbe_adapter *adapter)
{
	struct ixgbe_mac_addr *mac_table = &adapter->mac_table[0];
	struct ixgbe_hw *hw = &adapter->hw;
	int i;

	for (i = 0; i < hw->mac.num_rar_entries; i++, mac_table++) {
		mac_table->state &= ~IXGBE_MAC_STATE_MODIFIED;

		if (mac_table->state & IXGBE_MAC_STATE_IN_USE)
			hw->mac.ops.set_rar(hw, i,
					    mac_table->addr,
					    mac_table->pool,
					    IXGBE_RAH_AV);
		else
			hw->mac.ops.clear_rar(hw, i);
	}
}

#endif
static void ixgbe_sync_mac_table(struct ixgbe_adapter *adapter)
{
	struct ixgbe_mac_addr *mac_table = &adapter->mac_table[0];
	struct ixgbe_hw *hw = &adapter->hw;
	int i;

	for (i = 0; i < hw->mac.num_rar_entries; i++, mac_table++) {
		if (!(mac_table->state & IXGBE_MAC_STATE_MODIFIED))
			continue;

		mac_table->state &= ~IXGBE_MAC_STATE_MODIFIED;

		if (mac_table->state & IXGBE_MAC_STATE_IN_USE)
			hw->mac.ops.set_rar(hw, i,
					    mac_table->addr,
					    mac_table->pool,
					    IXGBE_RAH_AV);
		else
			hw->mac.ops.clear_rar(hw, i);
	}
}

static void ixgbe_flush_sw_mac_table(struct ixgbe_adapter *adapter)
{
	struct ixgbe_mac_addr *mac_table = &adapter->mac_table[0];
	struct ixgbe_hw *hw = &adapter->hw;
	int i;

	for (i = 0; i < hw->mac.num_rar_entries; i++, mac_table++) {
		mac_table->state |= IXGBE_MAC_STATE_MODIFIED;
		mac_table->state &= ~IXGBE_MAC_STATE_IN_USE;
	}

	ixgbe_sync_mac_table(adapter);
}

static int ixgbe_available_rars(struct ixgbe_adapter *adapter, u16 pool)
{
	struct ixgbe_mac_addr *mac_table = &adapter->mac_table[0];
	struct ixgbe_hw *hw = &adapter->hw;
	int i, count = 0;

	for (i = 0; i < hw->mac.num_rar_entries; i++, mac_table++) {
		/* do not count default RAR as available */
		if (mac_table->state & IXGBE_MAC_STATE_DEFAULT)
			continue;

		/* only count unused and addresses that belong to us */
		if (mac_table->state & IXGBE_MAC_STATE_IN_USE) {
			if (mac_table->pool != pool)
				continue;
		}

		count++;
	}

	return count;
}

/* this function destroys the first RAR entry */
static void ixgbe_mac_set_default_filter(struct ixgbe_adapter *adapter)
{
	struct ixgbe_mac_addr *mac_table = &adapter->mac_table[0];
	struct ixgbe_hw *hw = &adapter->hw;

	memcpy(&mac_table->addr, hw->mac.addr, ETH_ALEN);
	mac_table->pool = VMDQ_P(0);

	mac_table->state = IXGBE_MAC_STATE_DEFAULT | IXGBE_MAC_STATE_IN_USE;

	hw->mac.ops.set_rar(hw, 0, mac_table->addr, mac_table->pool,
			    IXGBE_RAH_AV);
}

int ixgbe_add_mac_filter(struct ixgbe_adapter *adapter,
			 const u8 *addr, u16 pool)
{
	struct ixgbe_mac_addr *mac_table = &adapter->mac_table[0];
	struct ixgbe_hw *hw = &adapter->hw;
	int i;

	if (is_zero_ether_addr(addr))
		return -EINVAL;

	for (i = 0; i < hw->mac.num_rar_entries; i++, mac_table++) {
		if (mac_table->state & IXGBE_MAC_STATE_IN_USE)
			continue;

		ether_addr_copy(mac_table->addr, addr);
		mac_table->pool = pool;

		mac_table->state |= IXGBE_MAC_STATE_MODIFIED |
				    IXGBE_MAC_STATE_IN_USE;

		ixgbe_sync_mac_table(adapter);

		return i;
	}

	return -ENOMEM;
}

int ixgbe_del_mac_filter(struct ixgbe_adapter *adapter,
			 const u8 *addr, u16 pool)
{
	struct ixgbe_mac_addr *mac_table = &adapter->mac_table[0];
	struct ixgbe_hw *hw = &adapter->hw;
	int i;

	if (is_zero_ether_addr(addr))
		return -EINVAL;

	/* search table for addr, if found clear IN_USE flag and sync */
	for (i = 0; i < hw->mac.num_rar_entries; i++, mac_table++) {
		/* we can only delete an entry if it is in use */
		if (!(mac_table->state & IXGBE_MAC_STATE_IN_USE))
			continue;
		/* we only care about entries that belong to the given pool */
		if (mac_table->pool != pool)
			continue;
		/* we only care about a specific MAC address */
		if (!ether_addr_equal(addr, mac_table->addr))
			continue;

		mac_table->state |= IXGBE_MAC_STATE_MODIFIED;
		mac_table->state &= ~IXGBE_MAC_STATE_IN_USE;

		ixgbe_sync_mac_table(adapter);

		return 0;
	}

	return -ENOMEM;
}

static int ixgbe_uc_sync(struct net_device *netdev, const unsigned char *addr)
{
	struct ixgbe_adapter *adapter = netdev_priv(netdev);
	int ret;

	ret = ixgbe_add_mac_filter(adapter, addr, VMDQ_P(0));

	return min_t(int, ret, 0);
}

static int ixgbe_uc_unsync(struct net_device *netdev, const unsigned char *addr)
{
	struct ixgbe_adapter *adapter = netdev_priv(netdev);

	ixgbe_del_mac_filter(adapter, addr, VMDQ_P(0));

	return 0;
}

/**
 * ixgbe_set_rx_mode - Unicast, Multicast and Promiscuous mode set
 * @netdev: network interface device structure
 *
 * The set_rx_method entry point is called whenever the unicast/multicast
 * address list or the network interface flags are updated.  This routine is
 * responsible for configuring the hardware for proper unicast, multicast and
 * promiscuous mode.
 **/
void ixgbe_set_rx_mode(struct net_device *netdev)
{
	struct ixgbe_adapter *adapter = netdev_priv(netdev);
	struct ixgbe_hw *hw = &adapter->hw;
	u32 fctrl, vmolr = IXGBE_VMOLR_BAM | IXGBE_VMOLR_AUPE;
	netdev_features_t features = netdev->features;
	int count;

	/* Check for Promiscuous and All Multicast modes */
	fctrl = IXGBE_READ_REG(hw, IXGBE_FCTRL);

	/* set all bits that we expect to always be set */
	fctrl &= ~IXGBE_FCTRL_SBP; /* disable store-bad-packets */
	fctrl |= IXGBE_FCTRL_BAM;
	fctrl |= IXGBE_FCTRL_DPF; /* discard pause frames when FC enabled */
	fctrl |= IXGBE_FCTRL_PMCF;

	/* clear the bits we are changing the status of */
	fctrl &= ~(IXGBE_FCTRL_UPE | IXGBE_FCTRL_MPE);
	if (netdev->flags & IFF_PROMISC) {
		hw->addr_ctrl.user_set_promisc = true;
		fctrl |= (IXGBE_FCTRL_UPE | IXGBE_FCTRL_MPE);
		vmolr |= IXGBE_VMOLR_MPE;
		features &= ~NETIF_F_HW_VLAN_CTAG_FILTER;
	} else {
		if (netdev->flags & IFF_ALLMULTI) {
			fctrl |= IXGBE_FCTRL_MPE;
			vmolr |= IXGBE_VMOLR_MPE;
		}
		hw->addr_ctrl.user_set_promisc = false;
	}

	/*
	 * Write addresses to available RAR registers, if there is not
	 * sufficient space to store all the addresses then enable
	 * unicast promiscuous mode
	 */
	if (__dev_uc_sync(netdev, ixgbe_uc_sync, ixgbe_uc_unsync)) {
		fctrl |= IXGBE_FCTRL_UPE;
		vmolr |= IXGBE_VMOLR_ROPE;
	}

	/* Write addresses to the MTA, if the attempt fails
	 * then we should just turn on promiscuous mode so
	 * that we can at least receive multicast traffic
	 */
	count = ixgbe_write_mc_addr_list(netdev);
	if (count < 0) {
		fctrl |= IXGBE_FCTRL_MPE;
		vmolr |= IXGBE_VMOLR_MPE;
	} else if (count) {
		vmolr |= IXGBE_VMOLR_ROMPE;
	}

	if (hw->mac.type != ixgbe_mac_82598EB) {
		vmolr |= IXGBE_READ_REG(hw, IXGBE_VMOLR(VMDQ_P(0))) &
			 ~(IXGBE_VMOLR_MPE | IXGBE_VMOLR_ROMPE |
			   IXGBE_VMOLR_ROPE);
		IXGBE_WRITE_REG(hw, IXGBE_VMOLR(VMDQ_P(0)), vmolr);
	}

	/* This is useful for sniffing bad packets. */
	if (features & NETIF_F_RXALL) {
		/* UPE and MPE will be handled by normal PROMISC logic
		 * in e1000e_set_rx_mode */
		fctrl |= (IXGBE_FCTRL_SBP | /* Receive bad packets */
			  IXGBE_FCTRL_BAM | /* RX All Bcast Pkts */
			  IXGBE_FCTRL_PMCF); /* RX All MAC Ctrl Pkts */

		fctrl &= ~(IXGBE_FCTRL_DPF);
		/* NOTE:  VLAN filtering is disabled by setting PROMISC */
	}

	IXGBE_WRITE_REG(hw, IXGBE_FCTRL, fctrl);

	if (features & NETIF_F_HW_VLAN_CTAG_RX)
		ixgbe_vlan_strip_enable(adapter);
	else
		ixgbe_vlan_strip_disable(adapter);

	if (features & NETIF_F_HW_VLAN_CTAG_FILTER)
		ixgbe_vlan_promisc_disable(adapter);
	else
		ixgbe_vlan_promisc_enable(adapter);
}

static void ixgbe_napi_enable_all(struct ixgbe_adapter *adapter)
{
	int q_idx;

	for (q_idx = 0; q_idx < adapter->num_q_vectors; q_idx++)
		napi_enable(&adapter->q_vector[q_idx]->napi);
}

static void ixgbe_napi_disable_all(struct ixgbe_adapter *adapter)
{
	int q_idx;

	for (q_idx = 0; q_idx < adapter->num_q_vectors; q_idx++)
		napi_disable(&adapter->q_vector[q_idx]->napi);
}

static int ixgbe_udp_tunnel_sync(struct net_device *dev, unsigned int table)
{
	struct ixgbe_adapter *adapter = netdev_priv(dev);
	struct ixgbe_hw *hw = &adapter->hw;
	struct udp_tunnel_info ti;

	udp_tunnel_nic_get_port(dev, table, 0, &ti);
	if (ti.type == UDP_TUNNEL_TYPE_VXLAN)
		adapter->vxlan_port = ti.port;
	else
		adapter->geneve_port = ti.port;

	IXGBE_WRITE_REG(hw, IXGBE_VXLANCTRL,
			ntohs(adapter->vxlan_port) |
			ntohs(adapter->geneve_port) <<
				IXGBE_VXLANCTRL_GENEVE_UDPPORT_SHIFT);
	return 0;
}

static const struct udp_tunnel_nic_info ixgbe_udp_tunnels_x550 = {
	.sync_table	= ixgbe_udp_tunnel_sync,
	.flags		= UDP_TUNNEL_NIC_INFO_IPV4_ONLY,
	.tables		= {
		{ .n_entries = 1, .tunnel_types = UDP_TUNNEL_TYPE_VXLAN,  },
	},
};

static const struct udp_tunnel_nic_info ixgbe_udp_tunnels_x550em_a = {
	.sync_table	= ixgbe_udp_tunnel_sync,
	.flags		= UDP_TUNNEL_NIC_INFO_IPV4_ONLY,
	.tables		= {
		{ .n_entries = 1, .tunnel_types = UDP_TUNNEL_TYPE_VXLAN,  },
		{ .n_entries = 1, .tunnel_types = UDP_TUNNEL_TYPE_GENEVE, },
	},
};

#ifdef CONFIG_IXGBE_DCB
/**
 * ixgbe_configure_dcb - Configure DCB hardware
 * @adapter: ixgbe adapter struct
 *
 * This is called by the driver on open to configure the DCB hardware.
 * This is also called by the gennetlink interface when reconfiguring
 * the DCB state.
 */
static void ixgbe_configure_dcb(struct ixgbe_adapter *adapter)
{
	struct ixgbe_hw *hw = &adapter->hw;
	int max_frame = adapter->netdev->mtu + ETH_HLEN + ETH_FCS_LEN;

	if (!(adapter->flags & IXGBE_FLAG_DCB_ENABLED)) {
		if (hw->mac.type == ixgbe_mac_82598EB)
			netif_set_tso_max_size(adapter->netdev, 65536);
		return;
	}

	if (hw->mac.type == ixgbe_mac_82598EB)
		netif_set_tso_max_size(adapter->netdev, 32768);

#ifdef IXGBE_FCOE
	if (adapter->netdev->features & NETIF_F_FCOE_MTU)
		max_frame = max(max_frame, IXGBE_FCOE_JUMBO_FRAME_SIZE);
#endif

	/* reconfigure the hardware */
	if (adapter->dcbx_cap & DCB_CAP_DCBX_VER_CEE) {
		ixgbe_dcb_calculate_tc_credits(hw, &adapter->dcb_cfg, max_frame,
						DCB_TX_CONFIG);
		ixgbe_dcb_calculate_tc_credits(hw, &adapter->dcb_cfg, max_frame,
						DCB_RX_CONFIG);
		ixgbe_dcb_hw_config(hw, &adapter->dcb_cfg);
	} else if (adapter->ixgbe_ieee_ets && adapter->ixgbe_ieee_pfc) {
		ixgbe_dcb_hw_ets(&adapter->hw,
				 adapter->ixgbe_ieee_ets,
				 max_frame);
		ixgbe_dcb_hw_pfc_config(&adapter->hw,
					adapter->ixgbe_ieee_pfc->pfc_en,
					adapter->ixgbe_ieee_ets->prio_tc);
	}

	/* Enable RSS Hash per TC */
	if (hw->mac.type != ixgbe_mac_82598EB) {
		u32 msb = 0;
		u16 rss_i = adapter->ring_feature[RING_F_RSS].indices - 1;

		while (rss_i) {
			msb++;
			rss_i >>= 1;
		}

		/* write msb to all 8 TCs in one write */
		IXGBE_WRITE_REG(hw, IXGBE_RQTC, msb * 0x11111111);
	}
}
#endif

/* Additional bittime to account for IXGBE framing */
#define IXGBE_ETH_FRAMING 20

/**
 * ixgbe_hpbthresh - calculate high water mark for flow control
 *
 * @adapter: board private structure to calculate for
 * @pb: packet buffer to calculate
 */
static int ixgbe_hpbthresh(struct ixgbe_adapter *adapter, int pb)
{
	struct ixgbe_hw *hw = &adapter->hw;
	struct net_device *dev = adapter->netdev;
	int link, tc, kb, marker;
	u32 dv_id, rx_pba;

	/* Calculate max LAN frame size */
	tc = link = dev->mtu + ETH_HLEN + ETH_FCS_LEN + IXGBE_ETH_FRAMING;

#ifdef IXGBE_FCOE
	/* FCoE traffic class uses FCOE jumbo frames */
	if ((dev->features & NETIF_F_FCOE_MTU) &&
	    (tc < IXGBE_FCOE_JUMBO_FRAME_SIZE) &&
	    (pb == ixgbe_fcoe_get_tc(adapter)))
		tc = IXGBE_FCOE_JUMBO_FRAME_SIZE;
#endif

	/* Calculate delay value for device */
	switch (hw->mac.type) {
	case ixgbe_mac_X540:
	case ixgbe_mac_X550:
	case ixgbe_mac_X550EM_x:
	case ixgbe_mac_x550em_a:
		dv_id = IXGBE_DV_X540(link, tc);
		break;
	default:
		dv_id = IXGBE_DV(link, tc);
		break;
	}

	/* Loopback switch introduces additional latency */
	if (adapter->flags & IXGBE_FLAG_SRIOV_ENABLED)
		dv_id += IXGBE_B2BT(tc);

	/* Delay value is calculated in bit times convert to KB */
	kb = IXGBE_BT2KB(dv_id);
	rx_pba = IXGBE_READ_REG(hw, IXGBE_RXPBSIZE(pb)) >> 10;

	marker = rx_pba - kb;

	/* It is possible that the packet buffer is not large enough
	 * to provide required headroom. In this case throw an error
	 * to user and a do the best we can.
	 */
	if (marker < 0) {
		e_warn(drv, "Packet Buffer(%i) can not provide enough"
			    "headroom to support flow control."
			    "Decrease MTU or number of traffic classes\n", pb);
		marker = tc + 1;
	}

	return marker;
}

/**
 * ixgbe_lpbthresh - calculate low water mark for flow control
 *
 * @adapter: board private structure to calculate for
 * @pb: packet buffer to calculate
 */
static int ixgbe_lpbthresh(struct ixgbe_adapter *adapter, int pb)
{
	struct ixgbe_hw *hw = &adapter->hw;
	struct net_device *dev = adapter->netdev;
	int tc;
	u32 dv_id;

	/* Calculate max LAN frame size */
	tc = dev->mtu + ETH_HLEN + ETH_FCS_LEN;

#ifdef IXGBE_FCOE
	/* FCoE traffic class uses FCOE jumbo frames */
	if ((dev->features & NETIF_F_FCOE_MTU) &&
	    (tc < IXGBE_FCOE_JUMBO_FRAME_SIZE) &&
	    (pb == netdev_get_prio_tc_map(dev, adapter->fcoe.up)))
		tc = IXGBE_FCOE_JUMBO_FRAME_SIZE;
#endif

	/* Calculate delay value for device */
	switch (hw->mac.type) {
	case ixgbe_mac_X540:
	case ixgbe_mac_X550:
	case ixgbe_mac_X550EM_x:
	case ixgbe_mac_x550em_a:
		dv_id = IXGBE_LOW_DV_X540(tc);
		break;
	default:
		dv_id = IXGBE_LOW_DV(tc);
		break;
	}

	/* Delay value is calculated in bit times convert to KB */
	return IXGBE_BT2KB(dv_id);
}

/*
 * ixgbe_pbthresh_setup - calculate and setup high low water marks
 */
static void ixgbe_pbthresh_setup(struct ixgbe_adapter *adapter)
{
	struct ixgbe_hw *hw = &adapter->hw;
	int num_tc = adapter->hw_tcs;
	int i;

	if (!num_tc)
		num_tc = 1;

	for (i = 0; i < num_tc; i++) {
		hw->fc.high_water[i] = ixgbe_hpbthresh(adapter, i);
		hw->fc.low_water[i] = ixgbe_lpbthresh(adapter, i);

		/* Low water marks must not be larger than high water marks */
		if (hw->fc.low_water[i] > hw->fc.high_water[i])
			hw->fc.low_water[i] = 0;
	}

	for (; i < MAX_TRAFFIC_CLASS; i++)
		hw->fc.high_water[i] = 0;
}

static void ixgbe_configure_pb(struct ixgbe_adapter *adapter)
{
	struct ixgbe_hw *hw = &adapter->hw;
	int hdrm;
	u8 tc = adapter->hw_tcs;

	if (adapter->flags & IXGBE_FLAG_FDIR_HASH_CAPABLE ||
	    adapter->flags & IXGBE_FLAG_FDIR_PERFECT_CAPABLE)
		hdrm = 32 << adapter->fdir_pballoc;
	else
		hdrm = 0;

	hw->mac.ops.set_rxpba(hw, tc, hdrm, PBA_STRATEGY_EQUAL);
	ixgbe_pbthresh_setup(adapter);
}

static void ixgbe_fdir_filter_restore(struct ixgbe_adapter *adapter)
{
	struct ixgbe_hw *hw = &adapter->hw;
	struct hlist_node *node2;
	struct ixgbe_fdir_filter *filter;
	u8 queue;

	spin_lock(&adapter->fdir_perfect_lock);

	if (!hlist_empty(&adapter->fdir_filter_list))
		ixgbe_fdir_set_input_mask_82599(hw, &adapter->fdir_mask);

	hlist_for_each_entry_safe(filter, node2,
				  &adapter->fdir_filter_list, fdir_node) {
		if (filter->action == IXGBE_FDIR_DROP_QUEUE) {
			queue = IXGBE_FDIR_DROP_QUEUE;
		} else {
			u32 ring = ethtool_get_flow_spec_ring(filter->action);
			u8 vf = ethtool_get_flow_spec_ring_vf(filter->action);

			if (!vf && (ring >= adapter->num_rx_queues)) {
				e_err(drv, "FDIR restore failed without VF, ring: %u\n",
				      ring);
				continue;
			} else if (vf &&
				   ((vf > adapter->num_vfs) ||
				     ring >= adapter->num_rx_queues_per_pool)) {
				e_err(drv, "FDIR restore failed with VF, vf: %hhu, ring: %u\n",
				      vf, ring);
				continue;
			}

			/* Map the ring onto the absolute queue index */
			if (!vf)
				queue = adapter->rx_ring[ring]->reg_idx;
			else
				queue = ((vf - 1) *
					adapter->num_rx_queues_per_pool) + ring;
		}

		ixgbe_fdir_write_perfect_filter_82599(hw,
				&filter->filter, filter->sw_idx, queue);
	}

	spin_unlock(&adapter->fdir_perfect_lock);
}

/**
 * ixgbe_clean_rx_ring - Free Rx Buffers per Queue
 * @rx_ring: ring to free buffers from
 **/
static void ixgbe_clean_rx_ring(struct ixgbe_ring *rx_ring)
{
	u16 i = rx_ring->next_to_clean;
	struct ixgbe_rx_buffer *rx_buffer = &rx_ring->rx_buffer_info[i];

	if (rx_ring->xsk_pool) {
		ixgbe_xsk_clean_rx_ring(rx_ring);
		goto skip_free;
	}

	/* Free all the Rx ring sk_buffs */
	while (i != rx_ring->next_to_alloc) {
		if (rx_buffer->skb) {
			struct sk_buff *skb = rx_buffer->skb;
			if (IXGBE_CB(skb)->page_released)
				dma_unmap_page_attrs(rx_ring->dev,
						     IXGBE_CB(skb)->dma,
						     ixgbe_rx_pg_size(rx_ring),
						     DMA_FROM_DEVICE,
						     IXGBE_RX_DMA_ATTR);
			dev_kfree_skb(skb);
		}

		/* Invalidate cache lines that may have been written to by
		 * device so that we avoid corrupting memory.
		 */
		dma_sync_single_range_for_cpu(rx_ring->dev,
					      rx_buffer->dma,
					      rx_buffer->page_offset,
					      ixgbe_rx_bufsz(rx_ring),
					      DMA_FROM_DEVICE);

		/* free resources associated with mapping */
		dma_unmap_page_attrs(rx_ring->dev, rx_buffer->dma,
				     ixgbe_rx_pg_size(rx_ring),
				     DMA_FROM_DEVICE,
				     IXGBE_RX_DMA_ATTR);
		__page_frag_cache_drain(rx_buffer->page,
					rx_buffer->pagecnt_bias);

		i++;
		rx_buffer++;
		if (i == rx_ring->count) {
			i = 0;
			rx_buffer = rx_ring->rx_buffer_info;
		}
	}

skip_free:
	rx_ring->next_to_alloc = 0;
	rx_ring->next_to_clean = 0;
	rx_ring->next_to_use = 0;
}

static int ixgbe_fwd_ring_up(struct ixgbe_adapter *adapter,
			     struct ixgbe_fwd_adapter *accel)
{
	u16 rss_i = adapter->ring_feature[RING_F_RSS].indices;
	int num_tc = netdev_get_num_tc(adapter->netdev);
	struct net_device *vdev = accel->netdev;
	int i, baseq, err;

	baseq = accel->pool * adapter->num_rx_queues_per_pool;
	netdev_dbg(vdev, "pool %i:%i queues %i:%i\n",
		   accel->pool, adapter->num_rx_pools,
		   baseq, baseq + adapter->num_rx_queues_per_pool);

	accel->rx_base_queue = baseq;
	accel->tx_base_queue = baseq;

	/* record configuration for macvlan interface in vdev */
	for (i = 0; i < num_tc; i++)
		netdev_bind_sb_channel_queue(adapter->netdev, vdev,
					     i, rss_i, baseq + (rss_i * i));

	for (i = 0; i < adapter->num_rx_queues_per_pool; i++)
		adapter->rx_ring[baseq + i]->netdev = vdev;

	/* Guarantee all rings are updated before we update the
	 * MAC address filter.
	 */
	wmb();

	/* ixgbe_add_mac_filter will return an index if it succeeds, so we
	 * need to only treat it as an error value if it is negative.
	 */
	err = ixgbe_add_mac_filter(adapter, vdev->dev_addr,
				   VMDQ_P(accel->pool));
	if (err >= 0)
		return 0;

	/* if we cannot add the MAC rule then disable the offload */
	macvlan_release_l2fw_offload(vdev);

	for (i = 0; i < adapter->num_rx_queues_per_pool; i++)
		adapter->rx_ring[baseq + i]->netdev = NULL;

	netdev_err(vdev, "L2FW offload disabled due to L2 filter error\n");

	/* unbind the queues and drop the subordinate channel config */
	netdev_unbind_sb_channel(adapter->netdev, vdev);
	netdev_set_sb_channel(vdev, 0);

	clear_bit(accel->pool, adapter->fwd_bitmask);
	kfree(accel);

	return err;
}

static int ixgbe_macvlan_up(struct net_device *vdev,
			    struct netdev_nested_priv *priv)
{
	struct ixgbe_adapter *adapter = (struct ixgbe_adapter *)priv->data;
	struct ixgbe_fwd_adapter *accel;

	if (!netif_is_macvlan(vdev))
		return 0;

	accel = macvlan_accel_priv(vdev);
	if (!accel)
		return 0;

	ixgbe_fwd_ring_up(adapter, accel);

	return 0;
}

static void ixgbe_configure_dfwd(struct ixgbe_adapter *adapter)
{
	struct netdev_nested_priv priv = {
		.data = (void *)adapter,
	};

	netdev_walk_all_upper_dev_rcu(adapter->netdev,
				      ixgbe_macvlan_up, &priv);
}

static void ixgbe_configure(struct ixgbe_adapter *adapter)
{
	struct ixgbe_hw *hw = &adapter->hw;

	ixgbe_configure_pb(adapter);
#ifdef CONFIG_IXGBE_DCB
	ixgbe_configure_dcb(adapter);
#endif
	/*
	 * We must restore virtualization before VLANs or else
	 * the VLVF registers will not be populated
	 */
	ixgbe_configure_virtualization(adapter);

	ixgbe_set_rx_mode(adapter->netdev);
	ixgbe_restore_vlan(adapter);
	ixgbe_ipsec_restore(adapter);

	switch (hw->mac.type) {
	case ixgbe_mac_82599EB:
	case ixgbe_mac_X540:
		hw->mac.ops.disable_rx_buff(hw);
		break;
	default:
		break;
	}

	if (adapter->flags & IXGBE_FLAG_FDIR_HASH_CAPABLE) {
		ixgbe_init_fdir_signature_82599(&adapter->hw,
						adapter->fdir_pballoc);
	} else if (adapter->flags & IXGBE_FLAG_FDIR_PERFECT_CAPABLE) {
		ixgbe_init_fdir_perfect_82599(&adapter->hw,
					      adapter->fdir_pballoc);
		ixgbe_fdir_filter_restore(adapter);
	}

	switch (hw->mac.type) {
	case ixgbe_mac_82599EB:
	case ixgbe_mac_X540:
		hw->mac.ops.enable_rx_buff(hw);
		break;
	default:
		break;
	}

#ifdef CONFIG_IXGBE_DCA
	/* configure DCA */
	if (adapter->flags & IXGBE_FLAG_DCA_CAPABLE)
		ixgbe_setup_dca(adapter);
#endif /* CONFIG_IXGBE_DCA */

#ifdef IXGBE_FCOE
	/* configure FCoE L2 filters, redirection table, and Rx control */
	ixgbe_configure_fcoe(adapter);

#endif /* IXGBE_FCOE */
	ixgbe_configure_tx(adapter);
	ixgbe_configure_rx(adapter);
	ixgbe_configure_dfwd(adapter);
}

/**
 * ixgbe_sfp_link_config - set up SFP+ link
 * @adapter: pointer to private adapter struct
 **/
static void ixgbe_sfp_link_config(struct ixgbe_adapter *adapter)
{
	/*
	 * We are assuming the worst case scenario here, and that
	 * is that an SFP was inserted/removed after the reset
	 * but before SFP detection was enabled.  As such the best
	 * solution is to just start searching as soon as we start
	 */
	if (adapter->hw.mac.type == ixgbe_mac_82598EB)
		adapter->flags2 |= IXGBE_FLAG2_SEARCH_FOR_SFP;

	adapter->flags2 |= IXGBE_FLAG2_SFP_NEEDS_RESET;
	adapter->sfp_poll_time = 0;
}

/**
 * ixgbe_non_sfp_link_config - set up non-SFP+ link
 * @hw: pointer to private hardware struct
 *
 * Returns 0 on success, negative on failure
 **/
static int ixgbe_non_sfp_link_config(struct ixgbe_hw *hw)
{
	u32 speed;
	bool autoneg, link_up = false;
	int ret = -EIO;

	if (hw->mac.ops.check_link)
		ret = hw->mac.ops.check_link(hw, &speed, &link_up, false);

	if (ret)
		return ret;

	speed = hw->phy.autoneg_advertised;
	if (!speed && hw->mac.ops.get_link_capabilities) {
		ret = hw->mac.ops.get_link_capabilities(hw, &speed,
							&autoneg);
		/* remove NBASE-T speeds from default autonegotiation
		 * to accommodate broken network switches in the field
		 * which cannot cope with advertised NBASE-T speeds
		 */
		speed &= ~(IXGBE_LINK_SPEED_5GB_FULL |
			   IXGBE_LINK_SPEED_2_5GB_FULL);
	}

	if (ret)
		return ret;

	if (hw->mac.ops.setup_link)
		ret = hw->mac.ops.setup_link(hw, speed, link_up);

	return ret;
}

/**
 * ixgbe_clear_vf_stats_counters - Clear out VF stats after reset
 * @adapter: board private structure
 *
 * On a reset we need to clear out the VF stats or accounting gets
 * messed up because they're not clear on read.
 **/
static void ixgbe_clear_vf_stats_counters(struct ixgbe_adapter *adapter)
{
	struct ixgbe_hw *hw = &adapter->hw;
	int i;

	for (i = 0; i < adapter->num_vfs; i++) {
		adapter->vfinfo[i].last_vfstats.gprc =
			IXGBE_READ_REG(hw, IXGBE_PVFGPRC(i));
		adapter->vfinfo[i].saved_rst_vfstats.gprc +=
			adapter->vfinfo[i].vfstats.gprc;
		adapter->vfinfo[i].vfstats.gprc = 0;
		adapter->vfinfo[i].last_vfstats.gptc =
			IXGBE_READ_REG(hw, IXGBE_PVFGPTC(i));
		adapter->vfinfo[i].saved_rst_vfstats.gptc +=
			adapter->vfinfo[i].vfstats.gptc;
		adapter->vfinfo[i].vfstats.gptc = 0;
		adapter->vfinfo[i].last_vfstats.gorc =
			IXGBE_READ_REG(hw, IXGBE_PVFGORC_LSB(i));
		adapter->vfinfo[i].saved_rst_vfstats.gorc +=
			adapter->vfinfo[i].vfstats.gorc;
		adapter->vfinfo[i].vfstats.gorc = 0;
		adapter->vfinfo[i].last_vfstats.gotc =
			IXGBE_READ_REG(hw, IXGBE_PVFGOTC_LSB(i));
		adapter->vfinfo[i].saved_rst_vfstats.gotc +=
			adapter->vfinfo[i].vfstats.gotc;
		adapter->vfinfo[i].vfstats.gotc = 0;
		adapter->vfinfo[i].last_vfstats.mprc =
			IXGBE_READ_REG(hw, IXGBE_PVFMPRC(i));
		adapter->vfinfo[i].saved_rst_vfstats.mprc +=
			adapter->vfinfo[i].vfstats.mprc;
		adapter->vfinfo[i].vfstats.mprc = 0;
	}
}

static void ixgbe_setup_gpie(struct ixgbe_adapter *adapter)
{
	struct ixgbe_hw *hw = &adapter->hw;
	u32 gpie = 0;

	if (adapter->flags & IXGBE_FLAG_MSIX_ENABLED) {
		gpie = IXGBE_GPIE_MSIX_MODE | IXGBE_GPIE_PBA_SUPPORT |
		       IXGBE_GPIE_OCD;
		gpie |= IXGBE_GPIE_EIAME;
		/*
		 * use EIAM to auto-mask when MSI-X interrupt is asserted
		 * this saves a register write for every interrupt
		 */
		switch (hw->mac.type) {
		case ixgbe_mac_82598EB:
			IXGBE_WRITE_REG(hw, IXGBE_EIAM, IXGBE_EICS_RTX_QUEUE);
			break;
		case ixgbe_mac_82599EB:
		case ixgbe_mac_X540:
		case ixgbe_mac_X550:
		case ixgbe_mac_X550EM_x:
		case ixgbe_mac_x550em_a:
		default:
			IXGBE_WRITE_REG(hw, IXGBE_EIAM_EX(0), 0xFFFFFFFF);
			IXGBE_WRITE_REG(hw, IXGBE_EIAM_EX(1), 0xFFFFFFFF);
			break;
		}
	} else {
		/* legacy interrupts, use EIAM to auto-mask when reading EICR,
		 * specifically only auto mask tx and rx interrupts */
		IXGBE_WRITE_REG(hw, IXGBE_EIAM, IXGBE_EICS_RTX_QUEUE);
	}

	/* XXX: to interrupt immediately for EICS writes, enable this */
	/* gpie |= IXGBE_GPIE_EIMEN; */

	if (adapter->flags & IXGBE_FLAG_SRIOV_ENABLED) {
		gpie &= ~IXGBE_GPIE_VTMODE_MASK;

		switch (adapter->ring_feature[RING_F_VMDQ].mask) {
		case IXGBE_82599_VMDQ_8Q_MASK:
			gpie |= IXGBE_GPIE_VTMODE_16;
			break;
		case IXGBE_82599_VMDQ_4Q_MASK:
			gpie |= IXGBE_GPIE_VTMODE_32;
			break;
		default:
			gpie |= IXGBE_GPIE_VTMODE_64;
			break;
		}
	}

	/* Enable Thermal over heat sensor interrupt */
	if (adapter->flags2 & IXGBE_FLAG2_TEMP_SENSOR_CAPABLE) {
		switch (adapter->hw.mac.type) {
		case ixgbe_mac_82599EB:
			gpie |= IXGBE_SDP0_GPIEN_8259X;
			break;
		default:
			break;
		}
	}

	/* Enable fan failure interrupt */
	if (adapter->flags & IXGBE_FLAG_FAN_FAIL_CAPABLE)
		gpie |= IXGBE_SDP1_GPIEN(hw);

	switch (hw->mac.type) {
	case ixgbe_mac_82599EB:
		gpie |= IXGBE_SDP1_GPIEN_8259X | IXGBE_SDP2_GPIEN_8259X;
		break;
	case ixgbe_mac_X550EM_x:
	case ixgbe_mac_x550em_a:
		gpie |= IXGBE_SDP0_GPIEN_X540;
		break;
	default:
		break;
	}

	IXGBE_WRITE_REG(hw, IXGBE_GPIE, gpie);
}

static void ixgbe_up_complete(struct ixgbe_adapter *adapter)
{
	struct ixgbe_hw *hw = &adapter->hw;
	int err;
	u32 ctrl_ext;

	ixgbe_get_hw_control(adapter);
	ixgbe_setup_gpie(adapter);

	if (adapter->flags & IXGBE_FLAG_MSIX_ENABLED)
		ixgbe_configure_msix(adapter);
	else
		ixgbe_configure_msi_and_legacy(adapter);

	/* enable the optics for 82599 SFP+ fiber */
	if (hw->mac.ops.enable_tx_laser)
		hw->mac.ops.enable_tx_laser(hw);

	if (hw->phy.ops.set_phy_power)
		hw->phy.ops.set_phy_power(hw, true);

	smp_mb__before_atomic();
	clear_bit(__IXGBE_DOWN, &adapter->state);
	ixgbe_napi_enable_all(adapter);

	if (ixgbe_is_sfp(hw)) {
		ixgbe_sfp_link_config(adapter);
	} else {
		err = ixgbe_non_sfp_link_config(hw);
		if (err)
			e_err(probe, "link_config FAILED %d\n", err);
	}

	/* clear any pending interrupts, may auto mask */
	IXGBE_READ_REG(hw, IXGBE_EICR);
	ixgbe_irq_enable(adapter, true, true);

	/*
	 * If this adapter has a fan, check to see if we had a failure
	 * before we enabled the interrupt.
	 */
	if (adapter->flags & IXGBE_FLAG_FAN_FAIL_CAPABLE) {
		u32 esdp = IXGBE_READ_REG(hw, IXGBE_ESDP);
		if (esdp & IXGBE_ESDP_SDP1)
			e_crit(drv, "Fan has stopped, replace the adapter\n");
	}

	/* bring the link up in the watchdog, this could race with our first
	 * link up interrupt but shouldn't be a problem */
	adapter->flags |= IXGBE_FLAG_NEED_LINK_UPDATE;
	adapter->link_check_timeout = jiffies;
	mod_timer(&adapter->service_timer, jiffies);

	ixgbe_clear_vf_stats_counters(adapter);
	/* Set PF Reset Done bit so PF/VF Mail Ops can work */
	ctrl_ext = IXGBE_READ_REG(hw, IXGBE_CTRL_EXT);
	ctrl_ext |= IXGBE_CTRL_EXT_PFRSTD;
	IXGBE_WRITE_REG(hw, IXGBE_CTRL_EXT, ctrl_ext);

	/* update setting rx tx for all active vfs */
	ixgbe_set_all_vfs(adapter);
}

void ixgbe_reinit_locked(struct ixgbe_adapter *adapter)
{
	/* put off any impending NetWatchDogTimeout */
	netif_trans_update(adapter->netdev);

	while (test_and_set_bit(__IXGBE_RESETTING, &adapter->state))
		usleep_range(1000, 2000);
	if (adapter->hw.phy.type == ixgbe_phy_fw)
		ixgbe_watchdog_link_is_down(adapter);
	ixgbe_down(adapter);
	/*
	 * If SR-IOV enabled then wait a bit before bringing the adapter
	 * back up to give the VFs time to respond to the reset.  The
	 * two second wait is based upon the watchdog timer cycle in
	 * the VF driver.
	 */
	if (adapter->flags & IXGBE_FLAG_SRIOV_ENABLED)
		msleep(2000);
	ixgbe_up(adapter);
	clear_bit(__IXGBE_RESETTING, &adapter->state);
}

void ixgbe_up(struct ixgbe_adapter *adapter)
{
	/* hardware has been reset, we need to reload some things */
	ixgbe_configure(adapter);

	ixgbe_up_complete(adapter);
}

static unsigned long ixgbe_get_completion_timeout(struct ixgbe_adapter *adapter)
{
	u16 devctl2;

	pcie_capability_read_word(adapter->pdev, PCI_EXP_DEVCTL2, &devctl2);

	switch (devctl2 & IXGBE_PCIDEVCTRL2_TIMEO_MASK) {
	case IXGBE_PCIDEVCTRL2_17_34s:
	case IXGBE_PCIDEVCTRL2_4_8s:
		/* For now we cap the upper limit on delay to 2 seconds
		 * as we end up going up to 34 seconds of delay in worst
		 * case timeout value.
		 */
	case IXGBE_PCIDEVCTRL2_1_2s:
		return 2000000ul;	/* 2.0 s */
	case IXGBE_PCIDEVCTRL2_260_520ms:
		return 520000ul;	/* 520 ms */
	case IXGBE_PCIDEVCTRL2_65_130ms:
		return 130000ul;	/* 130 ms */
	case IXGBE_PCIDEVCTRL2_16_32ms:
		return 32000ul;		/* 32 ms */
	case IXGBE_PCIDEVCTRL2_1_2ms:
		return 2000ul;		/* 2 ms */
	case IXGBE_PCIDEVCTRL2_50_100us:
		return 100ul;		/* 100 us */
	case IXGBE_PCIDEVCTRL2_16_32ms_def:
		return 32000ul;		/* 32 ms */
	default:
		break;
	}

	/* We shouldn't need to hit this path, but just in case default as
	 * though completion timeout is not supported and support 32ms.
	 */
	return 32000ul;
}

void ixgbe_disable_rx(struct ixgbe_adapter *adapter)
{
	unsigned long wait_delay, delay_interval;
	struct ixgbe_hw *hw = &adapter->hw;
	int i, wait_loop;
	u32 rxdctl;

	/* disable receives */
	hw->mac.ops.disable_rx(hw);

	if (ixgbe_removed(hw->hw_addr))
		return;

	/* disable all enabled Rx queues */
	for (i = 0; i < adapter->num_rx_queues; i++) {
		struct ixgbe_ring *ring = adapter->rx_ring[i];
		u8 reg_idx = ring->reg_idx;

		rxdctl = IXGBE_READ_REG(hw, IXGBE_RXDCTL(reg_idx));
		rxdctl &= ~IXGBE_RXDCTL_ENABLE;
		rxdctl |= IXGBE_RXDCTL_SWFLSH;

		/* write value back with RXDCTL.ENABLE bit cleared */
		IXGBE_WRITE_REG(hw, IXGBE_RXDCTL(reg_idx), rxdctl);
	}

	/* RXDCTL.EN may not change on 82598 if link is down, so skip it */
	if (hw->mac.type == ixgbe_mac_82598EB &&
	    !(IXGBE_READ_REG(hw, IXGBE_LINKS) & IXGBE_LINKS_UP))
		return;

	/* Determine our minimum delay interval. We will increase this value
	 * with each subsequent test. This way if the device returns quickly
	 * we should spend as little time as possible waiting, however as
	 * the time increases we will wait for larger periods of time.
	 *
	 * The trick here is that we increase the interval using the
	 * following pattern: 1x 3x 5x 7x 9x 11x 13x 15x 17x 19x. The result
	 * of that wait is that it totals up to 100x whatever interval we
	 * choose. Since our minimum wait is 100us we can just divide the
	 * total timeout by 100 to get our minimum delay interval.
	 */
	delay_interval = ixgbe_get_completion_timeout(adapter) / 100;

	wait_loop = IXGBE_MAX_RX_DESC_POLL;
	wait_delay = delay_interval;

	while (wait_loop--) {
		usleep_range(wait_delay, wait_delay + 10);
		wait_delay += delay_interval * 2;
		rxdctl = 0;

		/* OR together the reading of all the active RXDCTL registers,
		 * and then test the result. We need the disable to complete
		 * before we start freeing the memory and invalidating the
		 * DMA mappings.
		 */
		for (i = 0; i < adapter->num_rx_queues; i++) {
			struct ixgbe_ring *ring = adapter->rx_ring[i];
			u8 reg_idx = ring->reg_idx;

			rxdctl |= IXGBE_READ_REG(hw, IXGBE_RXDCTL(reg_idx));
		}

		if (!(rxdctl & IXGBE_RXDCTL_ENABLE))
			return;
	}

	e_err(drv,
	      "RXDCTL.ENABLE for one or more queues not cleared within the polling period\n");
}

void ixgbe_disable_tx(struct ixgbe_adapter *adapter)
{
	unsigned long wait_delay, delay_interval;
	struct ixgbe_hw *hw = &adapter->hw;
	int i, wait_loop;
	u32 txdctl;

	if (ixgbe_removed(hw->hw_addr))
		return;

	/* disable all enabled Tx queues */
	for (i = 0; i < adapter->num_tx_queues; i++) {
		struct ixgbe_ring *ring = adapter->tx_ring[i];
		u8 reg_idx = ring->reg_idx;

		IXGBE_WRITE_REG(hw, IXGBE_TXDCTL(reg_idx), IXGBE_TXDCTL_SWFLSH);
	}

	/* disable all enabled XDP Tx queues */
	for (i = 0; i < adapter->num_xdp_queues; i++) {
		struct ixgbe_ring *ring = adapter->xdp_ring[i];
		u8 reg_idx = ring->reg_idx;

		IXGBE_WRITE_REG(hw, IXGBE_TXDCTL(reg_idx), IXGBE_TXDCTL_SWFLSH);
	}

	/* If the link is not up there shouldn't be much in the way of
	 * pending transactions. Those that are left will be flushed out
	 * when the reset logic goes through the flush sequence to clean out
	 * the pending Tx transactions.
	 */
	if (!(IXGBE_READ_REG(hw, IXGBE_LINKS) & IXGBE_LINKS_UP))
		goto dma_engine_disable;

	/* Determine our minimum delay interval. We will increase this value
	 * with each subsequent test. This way if the device returns quickly
	 * we should spend as little time as possible waiting, however as
	 * the time increases we will wait for larger periods of time.
	 *
	 * The trick here is that we increase the interval using the
	 * following pattern: 1x 3x 5x 7x 9x 11x 13x 15x 17x 19x. The result
	 * of that wait is that it totals up to 100x whatever interval we
	 * choose. Since our minimum wait is 100us we can just divide the
	 * total timeout by 100 to get our minimum delay interval.
	 */
	delay_interval = ixgbe_get_completion_timeout(adapter) / 100;

	wait_loop = IXGBE_MAX_RX_DESC_POLL;
	wait_delay = delay_interval;

	while (wait_loop--) {
		usleep_range(wait_delay, wait_delay + 10);
		wait_delay += delay_interval * 2;
		txdctl = 0;

		/* OR together the reading of all the active TXDCTL registers,
		 * and then test the result. We need the disable to complete
		 * before we start freeing the memory and invalidating the
		 * DMA mappings.
		 */
		for (i = 0; i < adapter->num_tx_queues; i++) {
			struct ixgbe_ring *ring = adapter->tx_ring[i];
			u8 reg_idx = ring->reg_idx;

			txdctl |= IXGBE_READ_REG(hw, IXGBE_TXDCTL(reg_idx));
		}
		for (i = 0; i < adapter->num_xdp_queues; i++) {
			struct ixgbe_ring *ring = adapter->xdp_ring[i];
			u8 reg_idx = ring->reg_idx;

			txdctl |= IXGBE_READ_REG(hw, IXGBE_TXDCTL(reg_idx));
		}

		if (!(txdctl & IXGBE_TXDCTL_ENABLE))
			goto dma_engine_disable;
	}

	e_err(drv,
	      "TXDCTL.ENABLE for one or more queues not cleared within the polling period\n");

dma_engine_disable:
	/* Disable the Tx DMA engine on 82599 and later MAC */
	switch (hw->mac.type) {
	case ixgbe_mac_82599EB:
	case ixgbe_mac_X540:
	case ixgbe_mac_X550:
	case ixgbe_mac_X550EM_x:
	case ixgbe_mac_x550em_a:
		IXGBE_WRITE_REG(hw, IXGBE_DMATXCTL,
				(IXGBE_READ_REG(hw, IXGBE_DMATXCTL) &
				 ~IXGBE_DMATXCTL_TE));
		fallthrough;
	default:
		break;
	}
}

void ixgbe_reset(struct ixgbe_adapter *adapter)
{
	struct ixgbe_hw *hw = &adapter->hw;
	struct net_device *netdev = adapter->netdev;
	int err;

	if (ixgbe_removed(hw->hw_addr))
		return;
	/* lock SFP init bit to prevent race conditions with the watchdog */
	while (test_and_set_bit(__IXGBE_IN_SFP_INIT, &adapter->state))
		usleep_range(1000, 2000);

	/* clear all SFP and link config related flags while holding SFP_INIT */
	adapter->flags2 &= ~(IXGBE_FLAG2_SEARCH_FOR_SFP |
			     IXGBE_FLAG2_SFP_NEEDS_RESET);
	adapter->flags &= ~IXGBE_FLAG_NEED_LINK_CONFIG;

	err = hw->mac.ops.init_hw(hw);
	switch (err) {
	case 0:
	case -ENOENT:
	case -EOPNOTSUPP:
		break;
	case -EALREADY:
		e_dev_err("primary disable timed out\n");
		break;
	case -EACCES:
		/* We are running on a pre-production device, log a warning */
		e_dev_warn("This device is a pre-production adapter/LOM. "
			   "Please be aware there may be issues associated with "
			   "your hardware.  If you are experiencing problems "
			   "please contact your Intel or hardware "
			   "representative who provided you with this "
			   "hardware.\n");
		break;
	default:
		e_dev_err("Hardware Error: %d\n", err);
	}

	clear_bit(__IXGBE_IN_SFP_INIT, &adapter->state);

	/* flush entries out of MAC table */
	ixgbe_flush_sw_mac_table(adapter);
	__dev_uc_unsync(netdev, NULL);

	/* do not flush user set addresses */
	ixgbe_mac_set_default_filter(adapter);

	/* update SAN MAC vmdq pool selection */
	if (hw->mac.san_mac_rar_index)
		hw->mac.ops.set_vmdq_san_mac(hw, VMDQ_P(0));

	if (test_bit(__IXGBE_PTP_RUNNING, &adapter->state))
		ixgbe_ptp_reset(adapter);

	if (hw->phy.ops.set_phy_power) {
		if (!netif_running(adapter->netdev) && !adapter->wol)
			hw->phy.ops.set_phy_power(hw, false);
		else
			hw->phy.ops.set_phy_power(hw, true);
	}
}

/**
 * ixgbe_clean_tx_ring - Free Tx Buffers
 * @tx_ring: ring to be cleaned
 **/
static void ixgbe_clean_tx_ring(struct ixgbe_ring *tx_ring)
{
	u16 i = tx_ring->next_to_clean;
	struct ixgbe_tx_buffer *tx_buffer = &tx_ring->tx_buffer_info[i];

	if (tx_ring->xsk_pool) {
		ixgbe_xsk_clean_tx_ring(tx_ring);
		goto out;
	}

	while (i != tx_ring->next_to_use) {
		union ixgbe_adv_tx_desc *eop_desc, *tx_desc;

		/* Free all the Tx ring sk_buffs */
		if (ring_is_xdp(tx_ring))
			xdp_return_frame(tx_buffer->xdpf);
		else
			dev_kfree_skb_any(tx_buffer->skb);

		/* unmap skb header data */
		dma_unmap_single(tx_ring->dev,
				 dma_unmap_addr(tx_buffer, dma),
				 dma_unmap_len(tx_buffer, len),
				 DMA_TO_DEVICE);

		/* check for eop_desc to determine the end of the packet */
		eop_desc = tx_buffer->next_to_watch;
		tx_desc = IXGBE_TX_DESC(tx_ring, i);

		/* unmap remaining buffers */
		while (tx_desc != eop_desc) {
			tx_buffer++;
			tx_desc++;
			i++;
			if (unlikely(i == tx_ring->count)) {
				i = 0;
				tx_buffer = tx_ring->tx_buffer_info;
				tx_desc = IXGBE_TX_DESC(tx_ring, 0);
			}

			/* unmap any remaining paged data */
			if (dma_unmap_len(tx_buffer, len))
				dma_unmap_page(tx_ring->dev,
					       dma_unmap_addr(tx_buffer, dma),
					       dma_unmap_len(tx_buffer, len),
					       DMA_TO_DEVICE);
		}

		/* move us one more past the eop_desc for start of next pkt */
		tx_buffer++;
		i++;
		if (unlikely(i == tx_ring->count)) {
			i = 0;
			tx_buffer = tx_ring->tx_buffer_info;
		}
	}

	/* reset BQL for queue */
	if (!ring_is_xdp(tx_ring))
		netdev_tx_reset_queue(txring_txq(tx_ring));

out:
	/* reset next_to_use and next_to_clean */
	tx_ring->next_to_use = 0;
	tx_ring->next_to_clean = 0;
}

/**
 * ixgbe_clean_all_rx_rings - Free Rx Buffers for all queues
 * @adapter: board private structure
 **/
static void ixgbe_clean_all_rx_rings(struct ixgbe_adapter *adapter)
{
	int i;

	for (i = 0; i < adapter->num_rx_queues; i++)
		ixgbe_clean_rx_ring(adapter->rx_ring[i]);
}

/**
 * ixgbe_clean_all_tx_rings - Free Tx Buffers for all queues
 * @adapter: board private structure
 **/
static void ixgbe_clean_all_tx_rings(struct ixgbe_adapter *adapter)
{
	int i;

	for (i = 0; i < adapter->num_tx_queues; i++)
		ixgbe_clean_tx_ring(adapter->tx_ring[i]);
	for (i = 0; i < adapter->num_xdp_queues; i++)
		ixgbe_clean_tx_ring(adapter->xdp_ring[i]);
}

static void ixgbe_fdir_filter_exit(struct ixgbe_adapter *adapter)
{
	struct hlist_node *node2;
	struct ixgbe_fdir_filter *filter;

	spin_lock(&adapter->fdir_perfect_lock);

	hlist_for_each_entry_safe(filter, node2,
				  &adapter->fdir_filter_list, fdir_node) {
		hlist_del(&filter->fdir_node);
		kfree(filter);
	}
	adapter->fdir_filter_count = 0;

	spin_unlock(&adapter->fdir_perfect_lock);
}

void ixgbe_down(struct ixgbe_adapter *adapter)
{
	struct net_device *netdev = adapter->netdev;
	struct ixgbe_hw *hw = &adapter->hw;
	int i;

	/* signal that we are down to the interrupt handler */
	if (test_and_set_bit(__IXGBE_DOWN, &adapter->state))
		return; /* do nothing if already down */

	/* Shut off incoming Tx traffic */
	netif_tx_stop_all_queues(netdev);

	/* call carrier off first to avoid false dev_watchdog timeouts */
	netif_carrier_off(netdev);
	netif_tx_disable(netdev);

	/* Disable Rx */
	ixgbe_disable_rx(adapter);

	/* synchronize_rcu() needed for pending XDP buffers to drain */
	if (adapter->xdp_ring[0])
		synchronize_rcu();

	ixgbe_irq_disable(adapter);

	ixgbe_napi_disable_all(adapter);

	clear_bit(__IXGBE_RESET_REQUESTED, &adapter->state);
	adapter->flags2 &= ~IXGBE_FLAG2_FDIR_REQUIRES_REINIT;
	adapter->flags &= ~IXGBE_FLAG_NEED_LINK_UPDATE;

	del_timer_sync(&adapter->service_timer);

	if (adapter->num_vfs) {
		/* Clear EITR Select mapping */
		IXGBE_WRITE_REG(&adapter->hw, IXGBE_EITRSEL, 0);

		/* Mark all the VFs as inactive */
		for (i = 0 ; i < adapter->num_vfs; i++)
			adapter->vfinfo[i].clear_to_send = false;

		/* update setting rx tx for all active vfs */
		ixgbe_set_all_vfs(adapter);
	}

	/* disable transmits in the hardware now that interrupts are off */
	ixgbe_disable_tx(adapter);

	if (!pci_channel_offline(adapter->pdev))
		ixgbe_reset(adapter);

	/* power down the optics for 82599 SFP+ fiber */
	if (hw->mac.ops.disable_tx_laser)
		hw->mac.ops.disable_tx_laser(hw);

	ixgbe_clean_all_tx_rings(adapter);
	ixgbe_clean_all_rx_rings(adapter);
}

/**
 * ixgbe_set_eee_capable - helper function to determine EEE support on X550
 * @adapter: board private structure
 */
static void ixgbe_set_eee_capable(struct ixgbe_adapter *adapter)
{
	struct ixgbe_hw *hw = &adapter->hw;

	switch (hw->device_id) {
	case IXGBE_DEV_ID_X550EM_A_1G_T:
	case IXGBE_DEV_ID_X550EM_A_1G_T_L:
		if (!hw->phy.eee_speeds_supported)
			break;
		adapter->flags2 |= IXGBE_FLAG2_EEE_CAPABLE;
		if (!hw->phy.eee_speeds_advertised)
			break;
		adapter->flags2 |= IXGBE_FLAG2_EEE_ENABLED;
		break;
	default:
		adapter->flags2 &= ~IXGBE_FLAG2_EEE_CAPABLE;
		adapter->flags2 &= ~IXGBE_FLAG2_EEE_ENABLED;
		break;
	}
}

/**
 * ixgbe_tx_timeout - Respond to a Tx Hang
 * @netdev: network interface device structure
 * @txqueue: queue number that timed out
 **/
static void ixgbe_tx_timeout(struct net_device *netdev, unsigned int __always_unused txqueue)
{
	struct ixgbe_adapter *adapter = netdev_priv(netdev);

	/* Do the reset outside of interrupt context */
	ixgbe_tx_timeout_reset(adapter);
}

#ifdef CONFIG_IXGBE_DCB
static void ixgbe_init_dcb(struct ixgbe_adapter *adapter)
{
	struct ixgbe_hw *hw = &adapter->hw;
	struct tc_configuration *tc;
	int j;

	switch (hw->mac.type) {
	case ixgbe_mac_82598EB:
	case ixgbe_mac_82599EB:
		adapter->dcb_cfg.num_tcs.pg_tcs = MAX_TRAFFIC_CLASS;
		adapter->dcb_cfg.num_tcs.pfc_tcs = MAX_TRAFFIC_CLASS;
		break;
	case ixgbe_mac_X540:
	case ixgbe_mac_X550:
		adapter->dcb_cfg.num_tcs.pg_tcs = X540_TRAFFIC_CLASS;
		adapter->dcb_cfg.num_tcs.pfc_tcs = X540_TRAFFIC_CLASS;
		break;
	case ixgbe_mac_X550EM_x:
	case ixgbe_mac_x550em_a:
	default:
		adapter->dcb_cfg.num_tcs.pg_tcs = DEF_TRAFFIC_CLASS;
		adapter->dcb_cfg.num_tcs.pfc_tcs = DEF_TRAFFIC_CLASS;
		break;
	}

	/* Configure DCB traffic classes */
	for (j = 0; j < MAX_TRAFFIC_CLASS; j++) {
		tc = &adapter->dcb_cfg.tc_config[j];
		tc->path[DCB_TX_CONFIG].bwg_id = 0;
		tc->path[DCB_TX_CONFIG].bwg_percent = 12 + (j & 1);
		tc->path[DCB_RX_CONFIG].bwg_id = 0;
		tc->path[DCB_RX_CONFIG].bwg_percent = 12 + (j & 1);
		tc->dcb_pfc = pfc_disabled;
	}

	/* Initialize default user to priority mapping, UPx->TC0 */
	tc = &adapter->dcb_cfg.tc_config[0];
	tc->path[DCB_TX_CONFIG].up_to_tc_bitmap = 0xFF;
	tc->path[DCB_RX_CONFIG].up_to_tc_bitmap = 0xFF;

	adapter->dcb_cfg.bw_percentage[DCB_TX_CONFIG][0] = 100;
	adapter->dcb_cfg.bw_percentage[DCB_RX_CONFIG][0] = 100;
	adapter->dcb_cfg.pfc_mode_enable = false;
	adapter->dcb_set_bitmap = 0x00;
	if (adapter->flags & IXGBE_FLAG_DCB_CAPABLE)
		adapter->dcbx_cap = DCB_CAP_DCBX_HOST | DCB_CAP_DCBX_VER_CEE;
	memcpy(&adapter->temp_dcb_cfg, &adapter->dcb_cfg,
	       sizeof(adapter->temp_dcb_cfg));
}
#endif

/**
 * ixgbe_sw_init - Initialize general software structures (struct ixgbe_adapter)
 * @adapter: board private structure to initialize
 * @ii: pointer to ixgbe_info for device
 *
 * ixgbe_sw_init initializes the Adapter private data structure.
 * Fields are initialized based on PCI device information and
 * OS network device settings (MTU size).
 **/
static int ixgbe_sw_init(struct ixgbe_adapter *adapter,
			 const struct ixgbe_info *ii)
{
	struct ixgbe_hw *hw = &adapter->hw;
	struct pci_dev *pdev = adapter->pdev;
	unsigned int rss, fdir;
	u32 fwsm;
	int i;

	/* PCI config space info */

	hw->vendor_id = pdev->vendor;
	hw->device_id = pdev->device;
	hw->revision_id = pdev->revision;
	hw->subsystem_vendor_id = pdev->subsystem_vendor;
	hw->subsystem_device_id = pdev->subsystem_device;

	/* get_invariants needs the device IDs */
	ii->get_invariants(hw);

	/* Set common capability flags and settings */
	rss = min_t(int, ixgbe_max_rss_indices(adapter), num_online_cpus());
	adapter->ring_feature[RING_F_RSS].limit = rss;
	adapter->flags2 |= IXGBE_FLAG2_RSC_CAPABLE;
	adapter->max_q_vectors = MAX_Q_VECTORS_82599;
	adapter->atr_sample_rate = 20;
	fdir = min_t(int, IXGBE_MAX_FDIR_INDICES, num_online_cpus());
	adapter->ring_feature[RING_F_FDIR].limit = fdir;
	adapter->fdir_pballoc = IXGBE_FDIR_PBALLOC_64K;
	adapter->ring_feature[RING_F_VMDQ].limit = 1;
#ifdef CONFIG_IXGBE_DCA
	adapter->flags |= IXGBE_FLAG_DCA_CAPABLE;
#endif
#ifdef CONFIG_IXGBE_DCB
	adapter->flags |= IXGBE_FLAG_DCB_CAPABLE;
	adapter->flags &= ~IXGBE_FLAG_DCB_ENABLED;
#endif
#ifdef IXGBE_FCOE
	adapter->flags |= IXGBE_FLAG_FCOE_CAPABLE;
	adapter->flags &= ~IXGBE_FLAG_FCOE_ENABLED;
#ifdef CONFIG_IXGBE_DCB
	/* Default traffic class to use for FCoE */
	adapter->fcoe.up = IXGBE_FCOE_DEFTC;
#endif /* CONFIG_IXGBE_DCB */
#endif /* IXGBE_FCOE */

	/* initialize static ixgbe jump table entries */
	adapter->jump_tables[0] = kzalloc(sizeof(*adapter->jump_tables[0]),
					  GFP_KERNEL);
	if (!adapter->jump_tables[0])
		return -ENOMEM;
	adapter->jump_tables[0]->mat = ixgbe_ipv4_fields;

	for (i = 1; i < IXGBE_MAX_LINK_HANDLE; i++)
		adapter->jump_tables[i] = NULL;

	adapter->mac_table = kcalloc(hw->mac.num_rar_entries,
				     sizeof(struct ixgbe_mac_addr),
				     GFP_KERNEL);
	if (!adapter->mac_table)
		return -ENOMEM;

	if (ixgbe_init_rss_key(adapter))
		return -ENOMEM;

	adapter->af_xdp_zc_qps = bitmap_zalloc(IXGBE_MAX_XDP_QS, GFP_KERNEL);
	if (!adapter->af_xdp_zc_qps)
		return -ENOMEM;

	/* Set MAC specific capability flags and exceptions */
	switch (hw->mac.type) {
	case ixgbe_mac_82598EB:
		adapter->flags2 &= ~IXGBE_FLAG2_RSC_CAPABLE;

		if (hw->device_id == IXGBE_DEV_ID_82598AT)
			adapter->flags |= IXGBE_FLAG_FAN_FAIL_CAPABLE;

		adapter->max_q_vectors = MAX_Q_VECTORS_82598;
		adapter->ring_feature[RING_F_FDIR].limit = 0;
		adapter->atr_sample_rate = 0;
		adapter->fdir_pballoc = 0;
#ifdef IXGBE_FCOE
		adapter->flags &= ~IXGBE_FLAG_FCOE_CAPABLE;
		adapter->flags &= ~IXGBE_FLAG_FCOE_ENABLED;
#ifdef CONFIG_IXGBE_DCB
		adapter->fcoe.up = 0;
#endif /* IXGBE_DCB */
#endif /* IXGBE_FCOE */
		break;
	case ixgbe_mac_82599EB:
		if (hw->device_id == IXGBE_DEV_ID_82599_T3_LOM)
			adapter->flags2 |= IXGBE_FLAG2_TEMP_SENSOR_CAPABLE;
		break;
	case ixgbe_mac_X540:
		fwsm = IXGBE_READ_REG(hw, IXGBE_FWSM(hw));
		if (fwsm & IXGBE_FWSM_TS_ENABLED)
			adapter->flags2 |= IXGBE_FLAG2_TEMP_SENSOR_CAPABLE;
		break;
	case ixgbe_mac_x550em_a:
		switch (hw->device_id) {
		case IXGBE_DEV_ID_X550EM_A_1G_T:
		case IXGBE_DEV_ID_X550EM_A_1G_T_L:
			adapter->flags2 |= IXGBE_FLAG2_TEMP_SENSOR_CAPABLE;
			break;
		default:
			break;
		}
		fallthrough;
	case ixgbe_mac_X550EM_x:
#ifdef CONFIG_IXGBE_DCB
		adapter->flags &= ~IXGBE_FLAG_DCB_CAPABLE;
#endif
#ifdef IXGBE_FCOE
		adapter->flags &= ~IXGBE_FLAG_FCOE_CAPABLE;
#ifdef CONFIG_IXGBE_DCB
		adapter->fcoe.up = 0;
#endif /* IXGBE_DCB */
#endif /* IXGBE_FCOE */
		fallthrough;
	case ixgbe_mac_X550:
		if (hw->mac.type == ixgbe_mac_X550)
			adapter->flags2 |= IXGBE_FLAG2_TEMP_SENSOR_CAPABLE;
#ifdef CONFIG_IXGBE_DCA
		adapter->flags &= ~IXGBE_FLAG_DCA_CAPABLE;
#endif
		break;
	default:
		break;
	}

#ifdef IXGBE_FCOE
	/* FCoE support exists, always init the FCoE lock */
	spin_lock_init(&adapter->fcoe.lock);

#endif
	/* n-tuple support exists, always init our spinlock */
	spin_lock_init(&adapter->fdir_perfect_lock);

	/* init spinlock to avoid concurrency of VF resources */
	spin_lock_init(&adapter->vfs_lock);

#ifdef CONFIG_IXGBE_DCB
	ixgbe_init_dcb(adapter);
#endif
	ixgbe_init_ipsec_offload(adapter);

	/* default flow control settings */
	hw->fc.requested_mode = ixgbe_fc_full;
	hw->fc.current_mode = ixgbe_fc_full;	/* init for ethtool output */
	ixgbe_pbthresh_setup(adapter);
	hw->fc.pause_time = IXGBE_DEFAULT_FCPAUSE;
	hw->fc.send_xon = true;
	hw->fc.disable_fc_autoneg = ixgbe_device_supports_autoneg_fc(hw);

#ifdef CONFIG_PCI_IOV
	if (max_vfs > 0)
		e_dev_warn("Enabling SR-IOV VFs using the max_vfs module parameter is deprecated - please use the pci sysfs interface instead.\n");

	/* assign number of SR-IOV VFs */
	if (hw->mac.type != ixgbe_mac_82598EB) {
		if (max_vfs > IXGBE_MAX_VFS_DRV_LIMIT) {
			max_vfs = 0;
			e_dev_warn("max_vfs parameter out of range. Not assigning any SR-IOV VFs\n");
		}
	}
#endif /* CONFIG_PCI_IOV */

	/* enable itr by default in dynamic mode */
	adapter->rx_itr_setting = 1;
	adapter->tx_itr_setting = 1;

	/* set default ring sizes */
	adapter->tx_ring_count = IXGBE_DEFAULT_TXD;
	adapter->rx_ring_count = IXGBE_DEFAULT_RXD;

	/* set default work limits */
	adapter->tx_work_limit = IXGBE_DEFAULT_TX_WORK;

	/* initialize eeprom parameters */
	if (ixgbe_init_eeprom_params_generic(hw)) {
		e_dev_err("EEPROM initialization failed\n");
		return -EIO;
	}

	/* PF holds first pool slot */
	set_bit(0, adapter->fwd_bitmask);
	set_bit(__IXGBE_DOWN, &adapter->state);

	/* enable locking for XDP_TX if we have more CPUs than queues */
	if (nr_cpu_ids > IXGBE_MAX_XDP_QS)
		static_branch_enable(&ixgbe_xdp_locking_key);

	return 0;
}

/**
 * ixgbe_setup_tx_resources - allocate Tx resources (Descriptors)
 * @tx_ring:    tx descriptor ring (for a specific queue) to setup
 *
 * Return 0 on success, negative on failure
 **/
int ixgbe_setup_tx_resources(struct ixgbe_ring *tx_ring)
{
	struct device *dev = tx_ring->dev;
	int orig_node = dev_to_node(dev);
	int ring_node = NUMA_NO_NODE;
	int size;

	size = sizeof(struct ixgbe_tx_buffer) * tx_ring->count;

	if (tx_ring->q_vector)
		ring_node = tx_ring->q_vector->numa_node;

	tx_ring->tx_buffer_info = vmalloc_node(size, ring_node);
	if (!tx_ring->tx_buffer_info)
		tx_ring->tx_buffer_info = vmalloc(size);
	if (!tx_ring->tx_buffer_info)
		goto err;

	/* round up to nearest 4K */
	tx_ring->size = tx_ring->count * sizeof(union ixgbe_adv_tx_desc);
	tx_ring->size = ALIGN(tx_ring->size, 4096);

	set_dev_node(dev, ring_node);
	tx_ring->desc = dma_alloc_coherent(dev,
					   tx_ring->size,
					   &tx_ring->dma,
					   GFP_KERNEL);
	set_dev_node(dev, orig_node);
	if (!tx_ring->desc)
		tx_ring->desc = dma_alloc_coherent(dev, tx_ring->size,
						   &tx_ring->dma, GFP_KERNEL);
	if (!tx_ring->desc)
		goto err;

	tx_ring->next_to_use = 0;
	tx_ring->next_to_clean = 0;
	return 0;

err:
	vfree(tx_ring->tx_buffer_info);
	tx_ring->tx_buffer_info = NULL;
	dev_err(dev, "Unable to allocate memory for the Tx descriptor ring\n");
	return -ENOMEM;
}

/**
 * ixgbe_setup_all_tx_resources - allocate all queues Tx resources
 * @adapter: board private structure
 *
 * If this function returns with an error, then it's possible one or
 * more of the rings is populated (while the rest are not).  It is the
 * callers duty to clean those orphaned rings.
 *
 * Return 0 on success, negative on failure
 **/
static int ixgbe_setup_all_tx_resources(struct ixgbe_adapter *adapter)
{
	int i, j = 0, err = 0;

	for (i = 0; i < adapter->num_tx_queues; i++) {
		err = ixgbe_setup_tx_resources(adapter->tx_ring[i]);
		if (!err)
			continue;

		e_err(probe, "Allocation for Tx Queue %u failed\n", i);
		goto err_setup_tx;
	}
	for (j = 0; j < adapter->num_xdp_queues; j++) {
		err = ixgbe_setup_tx_resources(adapter->xdp_ring[j]);
		if (!err)
			continue;

		e_err(probe, "Allocation for Tx Queue %u failed\n", j);
		goto err_setup_tx;
	}

	return 0;
err_setup_tx:
	/* rewind the index freeing the rings as we go */
	while (j--)
		ixgbe_free_tx_resources(adapter->xdp_ring[j]);
	while (i--)
		ixgbe_free_tx_resources(adapter->tx_ring[i]);
	return err;
}

static int ixgbe_rx_napi_id(struct ixgbe_ring *rx_ring)
{
	struct ixgbe_q_vector *q_vector = rx_ring->q_vector;

	return q_vector ? q_vector->napi.napi_id : 0;
}

/**
 * ixgbe_setup_rx_resources - allocate Rx resources (Descriptors)
 * @adapter: pointer to ixgbe_adapter
 * @rx_ring:    rx descriptor ring (for a specific queue) to setup
 *
 * Returns 0 on success, negative on failure
 **/
int ixgbe_setup_rx_resources(struct ixgbe_adapter *adapter,
			     struct ixgbe_ring *rx_ring)
{
	struct device *dev = rx_ring->dev;
	int orig_node = dev_to_node(dev);
	int ring_node = NUMA_NO_NODE;
	int size;

	size = sizeof(struct ixgbe_rx_buffer) * rx_ring->count;

	if (rx_ring->q_vector)
		ring_node = rx_ring->q_vector->numa_node;

	rx_ring->rx_buffer_info = vmalloc_node(size, ring_node);
	if (!rx_ring->rx_buffer_info)
		rx_ring->rx_buffer_info = vmalloc(size);
	if (!rx_ring->rx_buffer_info)
		goto err;

	/* Round up to nearest 4K */
	rx_ring->size = rx_ring->count * sizeof(union ixgbe_adv_rx_desc);
	rx_ring->size = ALIGN(rx_ring->size, 4096);

	set_dev_node(dev, ring_node);
	rx_ring->desc = dma_alloc_coherent(dev,
					   rx_ring->size,
					   &rx_ring->dma,
					   GFP_KERNEL);
	set_dev_node(dev, orig_node);
	if (!rx_ring->desc)
		rx_ring->desc = dma_alloc_coherent(dev, rx_ring->size,
						   &rx_ring->dma, GFP_KERNEL);
	if (!rx_ring->desc)
		goto err;

	rx_ring->next_to_clean = 0;
	rx_ring->next_to_use = 0;

	/* XDP RX-queue info */
	if (xdp_rxq_info_reg(&rx_ring->xdp_rxq, adapter->netdev,
			     rx_ring->queue_index, ixgbe_rx_napi_id(rx_ring)) < 0)
		goto err;

	WRITE_ONCE(rx_ring->xdp_prog, adapter->xdp_prog);

	return 0;
err:
	vfree(rx_ring->rx_buffer_info);
	rx_ring->rx_buffer_info = NULL;
	dev_err(dev, "Unable to allocate memory for the Rx descriptor ring\n");
	return -ENOMEM;
}

/**
 * ixgbe_setup_all_rx_resources - allocate all queues Rx resources
 * @adapter: board private structure
 *
 * If this function returns with an error, then it's possible one or
 * more of the rings is populated (while the rest are not).  It is the
 * callers duty to clean those orphaned rings.
 *
 * Return 0 on success, negative on failure
 **/
static int ixgbe_setup_all_rx_resources(struct ixgbe_adapter *adapter)
{
	int i, err = 0;

	for (i = 0; i < adapter->num_rx_queues; i++) {
		err = ixgbe_setup_rx_resources(adapter, adapter->rx_ring[i]);
		if (!err)
			continue;

		e_err(probe, "Allocation for Rx Queue %u failed\n", i);
		goto err_setup_rx;
	}

#ifdef IXGBE_FCOE
	err = ixgbe_setup_fcoe_ddp_resources(adapter);
	if (!err)
#endif
		return 0;
err_setup_rx:
	/* rewind the index freeing the rings as we go */
	while (i--)
		ixgbe_free_rx_resources(adapter->rx_ring[i]);
	return err;
}

/**
 * ixgbe_free_tx_resources - Free Tx Resources per Queue
 * @tx_ring: Tx descriptor ring for a specific queue
 *
 * Free all transmit software resources
 **/
void ixgbe_free_tx_resources(struct ixgbe_ring *tx_ring)
{
	ixgbe_clean_tx_ring(tx_ring);

	vfree(tx_ring->tx_buffer_info);
	tx_ring->tx_buffer_info = NULL;

	/* if not set, then don't free */
	if (!tx_ring->desc)
		return;

	dma_free_coherent(tx_ring->dev, tx_ring->size,
			  tx_ring->desc, tx_ring->dma);

	tx_ring->desc = NULL;
}

/**
 * ixgbe_free_all_tx_resources - Free Tx Resources for All Queues
 * @adapter: board private structure
 *
 * Free all transmit software resources
 **/
static void ixgbe_free_all_tx_resources(struct ixgbe_adapter *adapter)
{
	int i;

	for (i = 0; i < adapter->num_tx_queues; i++)
		if (adapter->tx_ring[i]->desc)
			ixgbe_free_tx_resources(adapter->tx_ring[i]);
	for (i = 0; i < adapter->num_xdp_queues; i++)
		if (adapter->xdp_ring[i]->desc)
			ixgbe_free_tx_resources(adapter->xdp_ring[i]);
}

/**
 * ixgbe_free_rx_resources - Free Rx Resources
 * @rx_ring: ring to clean the resources from
 *
 * Free all receive software resources
 **/
void ixgbe_free_rx_resources(struct ixgbe_ring *rx_ring)
{
	ixgbe_clean_rx_ring(rx_ring);

	rx_ring->xdp_prog = NULL;
	xdp_rxq_info_unreg(&rx_ring->xdp_rxq);
	vfree(rx_ring->rx_buffer_info);
	rx_ring->rx_buffer_info = NULL;

	/* if not set, then don't free */
	if (!rx_ring->desc)
		return;

	dma_free_coherent(rx_ring->dev, rx_ring->size,
			  rx_ring->desc, rx_ring->dma);

	rx_ring->desc = NULL;
}

/**
 * ixgbe_free_all_rx_resources - Free Rx Resources for All Queues
 * @adapter: board private structure
 *
 * Free all receive software resources
 **/
static void ixgbe_free_all_rx_resources(struct ixgbe_adapter *adapter)
{
	int i;

#ifdef IXGBE_FCOE
	ixgbe_free_fcoe_ddp_resources(adapter);

#endif
	for (i = 0; i < adapter->num_rx_queues; i++)
		if (adapter->rx_ring[i]->desc)
			ixgbe_free_rx_resources(adapter->rx_ring[i]);
}

/**
 * ixgbe_max_xdp_frame_size - returns the maximum allowed frame size for XDP
 * @adapter: device handle, pointer to adapter
 */
static int ixgbe_max_xdp_frame_size(struct ixgbe_adapter *adapter)
{
	if (PAGE_SIZE >= 8192 || adapter->flags2 & IXGBE_FLAG2_RX_LEGACY)
		return IXGBE_RXBUFFER_2K;
	else
		return IXGBE_RXBUFFER_3K;
}

/**
 * ixgbe_change_mtu - Change the Maximum Transfer Unit
 * @netdev: network interface device structure
 * @new_mtu: new value for maximum frame size
 *
 * Returns 0 on success, negative on failure
 **/
static int ixgbe_change_mtu(struct net_device *netdev, int new_mtu)
{
	struct ixgbe_adapter *adapter = netdev_priv(netdev);

	if (ixgbe_enabled_xdp_adapter(adapter)) {
		int new_frame_size = new_mtu + IXGBE_PKT_HDR_PAD;

		if (new_frame_size > ixgbe_max_xdp_frame_size(adapter)) {
			e_warn(probe, "Requested MTU size is not supported with XDP\n");
			return -EINVAL;
		}
	}

	/*
	 * For 82599EB we cannot allow legacy VFs to enable their receive
	 * paths when MTU greater than 1500 is configured.  So display a
	 * warning that legacy VFs will be disabled.
	 */
	if ((adapter->flags & IXGBE_FLAG_SRIOV_ENABLED) &&
	    (adapter->hw.mac.type == ixgbe_mac_82599EB) &&
	    (new_mtu > ETH_DATA_LEN))
		e_warn(probe, "Setting MTU > 1500 will disable legacy VFs\n");

	netdev_dbg(netdev, "changing MTU from %d to %d\n",
		   netdev->mtu, new_mtu);

	/* must set new MTU before calling down or up */
	WRITE_ONCE(netdev->mtu, new_mtu);

	if (netif_running(netdev))
		ixgbe_reinit_locked(adapter);

	return 0;
}

/**
 * ixgbe_open - Called when a network interface is made active
 * @netdev: network interface device structure
 *
 * Returns 0 on success, negative value on failure
 *
 * The open entry point is called when a network interface is made
 * active by the system (IFF_UP).  At this point all resources needed
 * for transmit and receive operations are allocated, the interrupt
 * handler is registered with the OS, the watchdog timer is started,
 * and the stack is notified that the interface is ready.
 **/
int ixgbe_open(struct net_device *netdev)
{
	struct ixgbe_adapter *adapter = netdev_priv(netdev);
	struct ixgbe_hw *hw = &adapter->hw;
	int err, queues;

	/* disallow open during test */
	if (test_bit(__IXGBE_TESTING, &adapter->state))
		return -EBUSY;

	netif_carrier_off(netdev);

	/* allocate transmit descriptors */
	err = ixgbe_setup_all_tx_resources(adapter);
	if (err)
		goto err_setup_tx;

	/* allocate receive descriptors */
	err = ixgbe_setup_all_rx_resources(adapter);
	if (err)
		goto err_setup_rx;

	ixgbe_configure(adapter);

	err = ixgbe_request_irq(adapter);
	if (err)
		goto err_req_irq;

	/* Notify the stack of the actual queue counts. */
	queues = adapter->num_tx_queues;
	err = netif_set_real_num_tx_queues(netdev, queues);
	if (err)
		goto err_set_queues;

	queues = adapter->num_rx_queues;
	err = netif_set_real_num_rx_queues(netdev, queues);
	if (err)
		goto err_set_queues;

	ixgbe_ptp_init(adapter);

	ixgbe_up_complete(adapter);

	udp_tunnel_nic_reset_ntf(netdev);

	return 0;

err_set_queues:
	ixgbe_free_irq(adapter);
err_req_irq:
	ixgbe_free_all_rx_resources(adapter);
	if (hw->phy.ops.set_phy_power && !adapter->wol)
		hw->phy.ops.set_phy_power(&adapter->hw, false);
err_setup_rx:
	ixgbe_free_all_tx_resources(adapter);
err_setup_tx:
	ixgbe_reset(adapter);

	return err;
}

static void ixgbe_close_suspend(struct ixgbe_adapter *adapter)
{
	ixgbe_ptp_suspend(adapter);

	if (adapter->hw.phy.ops.enter_lplu) {
		adapter->hw.phy.reset_disable = true;
		ixgbe_down(adapter);
		adapter->hw.phy.ops.enter_lplu(&adapter->hw);
		adapter->hw.phy.reset_disable = false;
	} else {
		ixgbe_down(adapter);
	}

	ixgbe_free_irq(adapter);

	ixgbe_free_all_tx_resources(adapter);
	ixgbe_free_all_rx_resources(adapter);
}

/**
 * ixgbe_close - Disables a network interface
 * @netdev: network interface device structure
 *
 * Returns 0, this is not allowed to fail
 *
 * The close entry point is called when an interface is de-activated
 * by the OS.  The hardware is still under the drivers control, but
 * needs to be disabled.  A global MAC reset is issued to stop the
 * hardware, and all transmit and receive resources are freed.
 **/
int ixgbe_close(struct net_device *netdev)
{
	struct ixgbe_adapter *adapter = netdev_priv(netdev);

	ixgbe_ptp_stop(adapter);

	if (netif_device_present(netdev))
		ixgbe_close_suspend(adapter);

	ixgbe_fdir_filter_exit(adapter);

	ixgbe_release_hw_control(adapter);

	return 0;
}

static int ixgbe_resume(struct device *dev_d)
{
	struct pci_dev *pdev = to_pci_dev(dev_d);
	struct ixgbe_adapter *adapter = pci_get_drvdata(pdev);
	struct net_device *netdev = adapter->netdev;
	u32 err;

	adapter->hw.hw_addr = adapter->io_addr;

	err = pci_enable_device_mem(pdev);
	if (err) {
		e_dev_err("Cannot enable PCI device from suspend\n");
		return err;
	}
	smp_mb__before_atomic();
	clear_bit(__IXGBE_DISABLED, &adapter->state);
	pci_set_master(pdev);

	device_wakeup_disable(dev_d);

	ixgbe_reset(adapter);

	IXGBE_WRITE_REG(&adapter->hw, IXGBE_WUS, ~0);

	rtnl_lock();
	err = ixgbe_init_interrupt_scheme(adapter);
	if (!err && netif_running(netdev))
		err = ixgbe_open(netdev);


	if (!err)
		netif_device_attach(netdev);
	rtnl_unlock();

	return err;
}

static int __ixgbe_shutdown(struct pci_dev *pdev, bool *enable_wake)
{
	struct ixgbe_adapter *adapter = pci_get_drvdata(pdev);
	struct net_device *netdev = adapter->netdev;
	struct ixgbe_hw *hw = &adapter->hw;
	u32 ctrl;
	u32 wufc = adapter->wol;

	rtnl_lock();
	netif_device_detach(netdev);

	if (netif_running(netdev))
		ixgbe_close_suspend(adapter);

	ixgbe_clear_interrupt_scheme(adapter);
	rtnl_unlock();

	if (hw->mac.ops.stop_link_on_d3)
		hw->mac.ops.stop_link_on_d3(hw);

	if (wufc) {
		u32 fctrl;

		ixgbe_set_rx_mode(netdev);

		/* enable the optics for 82599 SFP+ fiber as we can WoL */
		if (hw->mac.ops.enable_tx_laser)
			hw->mac.ops.enable_tx_laser(hw);

		/* enable the reception of multicast packets */
		fctrl = IXGBE_READ_REG(hw, IXGBE_FCTRL);
		fctrl |= IXGBE_FCTRL_MPE;
		IXGBE_WRITE_REG(hw, IXGBE_FCTRL, fctrl);

		ctrl = IXGBE_READ_REG(hw, IXGBE_CTRL);
		ctrl |= IXGBE_CTRL_GIO_DIS;
		IXGBE_WRITE_REG(hw, IXGBE_CTRL, ctrl);

		IXGBE_WRITE_REG(hw, IXGBE_WUFC, wufc);
	} else {
		IXGBE_WRITE_REG(hw, IXGBE_WUC, 0);
		IXGBE_WRITE_REG(hw, IXGBE_WUFC, 0);
	}

	switch (hw->mac.type) {
	case ixgbe_mac_82598EB:
		pci_wake_from_d3(pdev, false);
		break;
	case ixgbe_mac_82599EB:
	case ixgbe_mac_X540:
	case ixgbe_mac_X550:
	case ixgbe_mac_X550EM_x:
	case ixgbe_mac_x550em_a:
		pci_wake_from_d3(pdev, !!wufc);
		break;
	default:
		break;
	}

	*enable_wake = !!wufc;
	if (hw->phy.ops.set_phy_power && !*enable_wake)
		hw->phy.ops.set_phy_power(hw, false);

	ixgbe_release_hw_control(adapter);

	if (!test_and_set_bit(__IXGBE_DISABLED, &adapter->state))
		pci_disable_device(pdev);

	return 0;
}

static int ixgbe_suspend(struct device *dev_d)
{
	struct pci_dev *pdev = to_pci_dev(dev_d);
	int retval;
	bool wake;

	retval = __ixgbe_shutdown(pdev, &wake);

	device_set_wakeup_enable(dev_d, wake);

	return retval;
}

static void ixgbe_shutdown(struct pci_dev *pdev)
{
	bool wake;

	__ixgbe_shutdown(pdev, &wake);

	if (system_state == SYSTEM_POWER_OFF) {
		pci_wake_from_d3(pdev, wake);
		pci_set_power_state(pdev, PCI_D3hot);
	}
}

/**
 * ixgbe_update_stats - Update the board statistics counters.
 * @adapter: board private structure
 **/
void ixgbe_update_stats(struct ixgbe_adapter *adapter)
{
	struct net_device *netdev = adapter->netdev;
	struct ixgbe_hw *hw = &adapter->hw;
	struct ixgbe_hw_stats *hwstats = &adapter->stats;
	u64 total_mpc = 0;
	u32 i, missed_rx = 0, mpc, bprc, lxon, lxoff, xon_off_tot;
	u64 non_eop_descs = 0, restart_queue = 0, tx_busy = 0;
	u64 alloc_rx_page_failed = 0, alloc_rx_buff_failed = 0;
	u64 alloc_rx_page = 0;
	u64 bytes = 0, packets = 0, hw_csum_rx_error = 0;

	if (test_bit(__IXGBE_DOWN, &adapter->state) ||
	    test_bit(__IXGBE_RESETTING, &adapter->state))
		return;

	if (adapter->flags2 & IXGBE_FLAG2_RSC_ENABLED) {
		u64 rsc_count = 0;
		u64 rsc_flush = 0;
		for (i = 0; i < adapter->num_rx_queues; i++) {
			rsc_count += adapter->rx_ring[i]->rx_stats.rsc_count;
			rsc_flush += adapter->rx_ring[i]->rx_stats.rsc_flush;
		}
		adapter->rsc_total_count = rsc_count;
		adapter->rsc_total_flush = rsc_flush;
	}

	for (i = 0; i < adapter->num_rx_queues; i++) {
		struct ixgbe_ring *rx_ring = READ_ONCE(adapter->rx_ring[i]);

		if (!rx_ring)
			continue;
		non_eop_descs += rx_ring->rx_stats.non_eop_descs;
		alloc_rx_page += rx_ring->rx_stats.alloc_rx_page;
		alloc_rx_page_failed += rx_ring->rx_stats.alloc_rx_page_failed;
		alloc_rx_buff_failed += rx_ring->rx_stats.alloc_rx_buff_failed;
		hw_csum_rx_error += rx_ring->rx_stats.csum_err;
		bytes += rx_ring->stats.bytes;
		packets += rx_ring->stats.packets;
	}
	adapter->non_eop_descs = non_eop_descs;
	adapter->alloc_rx_page = alloc_rx_page;
	adapter->alloc_rx_page_failed = alloc_rx_page_failed;
	adapter->alloc_rx_buff_failed = alloc_rx_buff_failed;
	adapter->hw_csum_rx_error = hw_csum_rx_error;
	netdev->stats.rx_bytes = bytes;
	netdev->stats.rx_packets = packets;

	bytes = 0;
	packets = 0;
	/* gather some stats to the adapter struct that are per queue */
	for (i = 0; i < adapter->num_tx_queues; i++) {
		struct ixgbe_ring *tx_ring = READ_ONCE(adapter->tx_ring[i]);

		if (!tx_ring)
			continue;
		restart_queue += tx_ring->tx_stats.restart_queue;
		tx_busy += tx_ring->tx_stats.tx_busy;
		bytes += tx_ring->stats.bytes;
		packets += tx_ring->stats.packets;
	}
	for (i = 0; i < adapter->num_xdp_queues; i++) {
		struct ixgbe_ring *xdp_ring = READ_ONCE(adapter->xdp_ring[i]);

		if (!xdp_ring)
			continue;
		restart_queue += xdp_ring->tx_stats.restart_queue;
		tx_busy += xdp_ring->tx_stats.tx_busy;
		bytes += xdp_ring->stats.bytes;
		packets += xdp_ring->stats.packets;
	}
	adapter->restart_queue = restart_queue;
	adapter->tx_busy = tx_busy;
	netdev->stats.tx_bytes = bytes;
	netdev->stats.tx_packets = packets;

	hwstats->crcerrs += IXGBE_READ_REG(hw, IXGBE_CRCERRS);

	/* 8 register reads */
	for (i = 0; i < 8; i++) {
		/* for packet buffers not used, the register should read 0 */
		mpc = IXGBE_READ_REG(hw, IXGBE_MPC(i));
		missed_rx += mpc;
		hwstats->mpc[i] += mpc;
		total_mpc += hwstats->mpc[i];
		hwstats->pxontxc[i] += IXGBE_READ_REG(hw, IXGBE_PXONTXC(i));
		hwstats->pxofftxc[i] += IXGBE_READ_REG(hw, IXGBE_PXOFFTXC(i));
		switch (hw->mac.type) {
		case ixgbe_mac_82598EB:
			hwstats->rnbc[i] += IXGBE_READ_REG(hw, IXGBE_RNBC(i));
			hwstats->qbtc[i] += IXGBE_READ_REG(hw, IXGBE_QBTC(i));
			hwstats->qbrc[i] += IXGBE_READ_REG(hw, IXGBE_QBRC(i));
			hwstats->pxonrxc[i] +=
				IXGBE_READ_REG(hw, IXGBE_PXONRXC(i));
			break;
		case ixgbe_mac_82599EB:
		case ixgbe_mac_X540:
		case ixgbe_mac_X550:
		case ixgbe_mac_X550EM_x:
		case ixgbe_mac_x550em_a:
			hwstats->pxonrxc[i] +=
				IXGBE_READ_REG(hw, IXGBE_PXONRXCNT(i));
			break;
		default:
			break;
		}
	}

	/*16 register reads */
	for (i = 0; i < 16; i++) {
		hwstats->qptc[i] += IXGBE_READ_REG(hw, IXGBE_QPTC(i));
		hwstats->qprc[i] += IXGBE_READ_REG(hw, IXGBE_QPRC(i));
		if ((hw->mac.type == ixgbe_mac_82599EB) ||
		    (hw->mac.type == ixgbe_mac_X540) ||
		    (hw->mac.type == ixgbe_mac_X550) ||
		    (hw->mac.type == ixgbe_mac_X550EM_x) ||
		    (hw->mac.type == ixgbe_mac_x550em_a)) {
			hwstats->qbtc[i] += IXGBE_READ_REG(hw, IXGBE_QBTC_L(i));
			IXGBE_READ_REG(hw, IXGBE_QBTC_H(i)); /* to clear */
			hwstats->qbrc[i] += IXGBE_READ_REG(hw, IXGBE_QBRC_L(i));
			IXGBE_READ_REG(hw, IXGBE_QBRC_H(i)); /* to clear */
		}
	}

	hwstats->gprc += IXGBE_READ_REG(hw, IXGBE_GPRC);
	/* work around hardware counting issue */
	hwstats->gprc -= missed_rx;

	ixgbe_update_xoff_received(adapter);

	/* 82598 hardware only has a 32 bit counter in the high register */
	switch (hw->mac.type) {
	case ixgbe_mac_82598EB:
		hwstats->lxonrxc += IXGBE_READ_REG(hw, IXGBE_LXONRXC);
		hwstats->gorc += IXGBE_READ_REG(hw, IXGBE_GORCH);
		hwstats->gotc += IXGBE_READ_REG(hw, IXGBE_GOTCH);
		hwstats->tor += IXGBE_READ_REG(hw, IXGBE_TORH);
		break;
	case ixgbe_mac_X540:
	case ixgbe_mac_X550:
	case ixgbe_mac_X550EM_x:
	case ixgbe_mac_x550em_a:
		/* OS2BMC stats are X540 and later */
		hwstats->o2bgptc += IXGBE_READ_REG(hw, IXGBE_O2BGPTC);
		hwstats->o2bspc += IXGBE_READ_REG(hw, IXGBE_O2BSPC);
		hwstats->b2ospc += IXGBE_READ_REG(hw, IXGBE_B2OSPC);
		hwstats->b2ogprc += IXGBE_READ_REG(hw, IXGBE_B2OGPRC);
		fallthrough;
	case ixgbe_mac_82599EB:
		for (i = 0; i < 16; i++)
			adapter->hw_rx_no_dma_resources +=
					     IXGBE_READ_REG(hw, IXGBE_QPRDC(i));
		hwstats->gorc += IXGBE_READ_REG(hw, IXGBE_GORCL);
		IXGBE_READ_REG(hw, IXGBE_GORCH); /* to clear */
		hwstats->gotc += IXGBE_READ_REG(hw, IXGBE_GOTCL);
		IXGBE_READ_REG(hw, IXGBE_GOTCH); /* to clear */
		hwstats->tor += IXGBE_READ_REG(hw, IXGBE_TORL);
		IXGBE_READ_REG(hw, IXGBE_TORH); /* to clear */
		hwstats->lxonrxc += IXGBE_READ_REG(hw, IXGBE_LXONRXCNT);
		hwstats->fdirmatch += IXGBE_READ_REG(hw, IXGBE_FDIRMATCH);
		hwstats->fdirmiss += IXGBE_READ_REG(hw, IXGBE_FDIRMISS);
#ifdef IXGBE_FCOE
		hwstats->fccrc += IXGBE_READ_REG(hw, IXGBE_FCCRC);
		hwstats->fcoerpdc += IXGBE_READ_REG(hw, IXGBE_FCOERPDC);
		hwstats->fcoeprc += IXGBE_READ_REG(hw, IXGBE_FCOEPRC);
		hwstats->fcoeptc += IXGBE_READ_REG(hw, IXGBE_FCOEPTC);
		hwstats->fcoedwrc += IXGBE_READ_REG(hw, IXGBE_FCOEDWRC);
		hwstats->fcoedwtc += IXGBE_READ_REG(hw, IXGBE_FCOEDWTC);
		/* Add up per cpu counters for total ddp aloc fail */
		if (adapter->fcoe.ddp_pool) {
			struct ixgbe_fcoe *fcoe = &adapter->fcoe;
			struct ixgbe_fcoe_ddp_pool *ddp_pool;
			unsigned int cpu;
			u64 noddp = 0, noddp_ext_buff = 0;
			for_each_possible_cpu(cpu) {
				ddp_pool = per_cpu_ptr(fcoe->ddp_pool, cpu);
				noddp += ddp_pool->noddp;
				noddp_ext_buff += ddp_pool->noddp_ext_buff;
			}
			hwstats->fcoe_noddp = noddp;
			hwstats->fcoe_noddp_ext_buff = noddp_ext_buff;
		}
#endif /* IXGBE_FCOE */
		break;
	default:
		break;
	}
	bprc = IXGBE_READ_REG(hw, IXGBE_BPRC);
	hwstats->bprc += bprc;
	hwstats->mprc += IXGBE_READ_REG(hw, IXGBE_MPRC);
	if (hw->mac.type == ixgbe_mac_82598EB)
		hwstats->mprc -= bprc;
	hwstats->roc += IXGBE_READ_REG(hw, IXGBE_ROC);
	hwstats->prc64 += IXGBE_READ_REG(hw, IXGBE_PRC64);
	hwstats->prc127 += IXGBE_READ_REG(hw, IXGBE_PRC127);
	hwstats->prc255 += IXGBE_READ_REG(hw, IXGBE_PRC255);
	hwstats->prc511 += IXGBE_READ_REG(hw, IXGBE_PRC511);
	hwstats->prc1023 += IXGBE_READ_REG(hw, IXGBE_PRC1023);
	hwstats->prc1522 += IXGBE_READ_REG(hw, IXGBE_PRC1522);
	hwstats->rlec += IXGBE_READ_REG(hw, IXGBE_RLEC);
	lxon = IXGBE_READ_REG(hw, IXGBE_LXONTXC);
	hwstats->lxontxc += lxon;
	lxoff = IXGBE_READ_REG(hw, IXGBE_LXOFFTXC);
	hwstats->lxofftxc += lxoff;
	hwstats->gptc += IXGBE_READ_REG(hw, IXGBE_GPTC);
	hwstats->mptc += IXGBE_READ_REG(hw, IXGBE_MPTC);
	/*
	 * 82598 errata - tx of flow control packets is included in tx counters
	 */
	xon_off_tot = lxon + lxoff;
	hwstats->gptc -= xon_off_tot;
	hwstats->mptc -= xon_off_tot;
	hwstats->gotc -= (xon_off_tot * (ETH_ZLEN + ETH_FCS_LEN));
	hwstats->ruc += IXGBE_READ_REG(hw, IXGBE_RUC);
	hwstats->rfc += IXGBE_READ_REG(hw, IXGBE_RFC);
	hwstats->rjc += IXGBE_READ_REG(hw, IXGBE_RJC);
	hwstats->tpr += IXGBE_READ_REG(hw, IXGBE_TPR);
	hwstats->ptc64 += IXGBE_READ_REG(hw, IXGBE_PTC64);
	hwstats->ptc64 -= xon_off_tot;
	hwstats->ptc127 += IXGBE_READ_REG(hw, IXGBE_PTC127);
	hwstats->ptc255 += IXGBE_READ_REG(hw, IXGBE_PTC255);
	hwstats->ptc511 += IXGBE_READ_REG(hw, IXGBE_PTC511);
	hwstats->ptc1023 += IXGBE_READ_REG(hw, IXGBE_PTC1023);
	hwstats->ptc1522 += IXGBE_READ_REG(hw, IXGBE_PTC1522);
	hwstats->bptc += IXGBE_READ_REG(hw, IXGBE_BPTC);

	/* Fill out the OS statistics structure */
	netdev->stats.multicast = hwstats->mprc;

	/* Rx Errors */
	netdev->stats.rx_errors = hwstats->crcerrs + hwstats->rlec;
	netdev->stats.rx_dropped = 0;
	netdev->stats.rx_length_errors = hwstats->rlec;
	netdev->stats.rx_crc_errors = hwstats->crcerrs;
	netdev->stats.rx_missed_errors = total_mpc;

	/* VF Stats Collection - skip while resetting because these
	 * are not clear on read and otherwise you'll sometimes get
	 * crazy values.
	 */
	if (!test_bit(__IXGBE_RESETTING, &adapter->state)) {
		for (i = 0; i < adapter->num_vfs; i++) {
			UPDATE_VF_COUNTER_32bit(IXGBE_PVFGPRC(i),
						adapter->vfinfo[i].last_vfstats.gprc,
						adapter->vfinfo[i].vfstats.gprc);
			UPDATE_VF_COUNTER_32bit(IXGBE_PVFGPTC(i),
						adapter->vfinfo[i].last_vfstats.gptc,
						adapter->vfinfo[i].vfstats.gptc);
			UPDATE_VF_COUNTER_36bit(IXGBE_PVFGORC_LSB(i),
						IXGBE_PVFGORC_MSB(i),
						adapter->vfinfo[i].last_vfstats.gorc,
						adapter->vfinfo[i].vfstats.gorc);
			UPDATE_VF_COUNTER_36bit(IXGBE_PVFGOTC_LSB(i),
						IXGBE_PVFGOTC_MSB(i),
						adapter->vfinfo[i].last_vfstats.gotc,
						adapter->vfinfo[i].vfstats.gotc);
			UPDATE_VF_COUNTER_32bit(IXGBE_PVFMPRC(i),
						adapter->vfinfo[i].last_vfstats.mprc,
						adapter->vfinfo[i].vfstats.mprc);
		}
	}
}

/**
 * ixgbe_fdir_reinit_subtask - worker thread to reinit FDIR filter table
 * @adapter: pointer to the device adapter structure
 **/
static void ixgbe_fdir_reinit_subtask(struct ixgbe_adapter *adapter)
{
	struct ixgbe_hw *hw = &adapter->hw;
	int i;

	if (!(adapter->flags2 & IXGBE_FLAG2_FDIR_REQUIRES_REINIT))
		return;

	adapter->flags2 &= ~IXGBE_FLAG2_FDIR_REQUIRES_REINIT;

	/* if interface is down do nothing */
	if (test_bit(__IXGBE_DOWN, &adapter->state))
		return;

	/* do nothing if we are not using signature filters */
	if (!(adapter->flags & IXGBE_FLAG_FDIR_HASH_CAPABLE))
		return;

	adapter->fdir_overflow++;

	if (ixgbe_reinit_fdir_tables_82599(hw) == 0) {
		for (i = 0; i < adapter->num_tx_queues; i++)
			set_bit(__IXGBE_TX_FDIR_INIT_DONE,
				&(adapter->tx_ring[i]->state));
		for (i = 0; i < adapter->num_xdp_queues; i++)
			set_bit(__IXGBE_TX_FDIR_INIT_DONE,
				&adapter->xdp_ring[i]->state);
		/* re-enable flow director interrupts */
		IXGBE_WRITE_REG(hw, IXGBE_EIMS, IXGBE_EIMS_FLOW_DIR);
	} else {
		e_err(probe, "failed to finish FDIR re-initialization, "
		      "ignored adding FDIR ATR filters\n");
	}
}

/**
 * ixgbe_check_hang_subtask - check for hung queues and dropped interrupts
 * @adapter: pointer to the device adapter structure
 *
 * This function serves two purposes.  First it strobes the interrupt lines
 * in order to make certain interrupts are occurring.  Secondly it sets the
 * bits needed to check for TX hangs.  As a result we should immediately
 * determine if a hang has occurred.
 */
static void ixgbe_check_hang_subtask(struct ixgbe_adapter *adapter)
{
	struct ixgbe_hw *hw = &adapter->hw;
	u64 eics = 0;
	int i;

	/* If we're down, removing or resetting, just bail */
	if (test_bit(__IXGBE_DOWN, &adapter->state) ||
	    test_bit(__IXGBE_REMOVING, &adapter->state) ||
	    test_bit(__IXGBE_RESETTING, &adapter->state))
		return;

	/* Force detection of hung controller */
	if (netif_carrier_ok(adapter->netdev)) {
		for (i = 0; i < adapter->num_tx_queues; i++)
			set_check_for_tx_hang(adapter->tx_ring[i]);
		for (i = 0; i < adapter->num_xdp_queues; i++)
			set_check_for_tx_hang(adapter->xdp_ring[i]);
	}

	if (!(adapter->flags & IXGBE_FLAG_MSIX_ENABLED)) {
		/*
		 * for legacy and MSI interrupts don't set any bits
		 * that are enabled for EIAM, because this operation
		 * would set *both* EIMS and EICS for any bit in EIAM
		 */
		IXGBE_WRITE_REG(hw, IXGBE_EICS,
			(IXGBE_EICS_TCP_TIMER | IXGBE_EICS_OTHER));
	} else {
		/* get one bit for every active tx/rx interrupt vector */
		for (i = 0; i < adapter->num_q_vectors; i++) {
			struct ixgbe_q_vector *qv = adapter->q_vector[i];
			if (qv->rx.ring || qv->tx.ring)
				eics |= BIT_ULL(i);
		}
	}

	/* Cause software interrupt to ensure rings are cleaned */
	ixgbe_irq_rearm_queues(adapter, eics);
}

/**
 * ixgbe_watchdog_update_link - update the link status
 * @adapter: pointer to the device adapter structure
 **/
static void ixgbe_watchdog_update_link(struct ixgbe_adapter *adapter)
{
	struct ixgbe_hw *hw = &adapter->hw;
	u32 link_speed = adapter->link_speed;
	bool link_up = adapter->link_up;
	bool pfc_en = adapter->dcb_cfg.pfc_mode_enable;

	if (!(adapter->flags & IXGBE_FLAG_NEED_LINK_UPDATE))
		return;

	if (hw->mac.ops.check_link) {
		hw->mac.ops.check_link(hw, &link_speed, &link_up, false);
	} else {
		/* always assume link is up, if no check link function */
		link_speed = IXGBE_LINK_SPEED_10GB_FULL;
		link_up = true;
	}

	if (adapter->ixgbe_ieee_pfc)
		pfc_en |= !!(adapter->ixgbe_ieee_pfc->pfc_en);

	if (link_up && !((adapter->flags & IXGBE_FLAG_DCB_ENABLED) && pfc_en)) {
		hw->mac.ops.fc_enable(hw);
		ixgbe_set_rx_drop_en(adapter);
	}

	if (link_up ||
	    time_after(jiffies, (adapter->link_check_timeout +
				 IXGBE_TRY_LINK_TIMEOUT))) {
		adapter->flags &= ~IXGBE_FLAG_NEED_LINK_UPDATE;
		IXGBE_WRITE_REG(hw, IXGBE_EIMS, IXGBE_EIMC_LSC);
		IXGBE_WRITE_FLUSH(hw);
	}

	adapter->link_up = link_up;
	adapter->link_speed = link_speed;
}

static void ixgbe_update_default_up(struct ixgbe_adapter *adapter)
{
#ifdef CONFIG_IXGBE_DCB
	struct net_device *netdev = adapter->netdev;
	struct dcb_app app = {
			      .selector = IEEE_8021QAZ_APP_SEL_ETHERTYPE,
			      .protocol = 0,
			     };
	u8 up = 0;

	if (adapter->dcbx_cap & DCB_CAP_DCBX_VER_IEEE)
		up = dcb_ieee_getapp_mask(netdev, &app);

	adapter->default_up = (up > 1) ? (ffs(up) - 1) : 0;
#endif
}

/**
 * ixgbe_watchdog_link_is_up - update netif_carrier status and
 *                             print link up message
 * @adapter: pointer to the device adapter structure
 **/
static void ixgbe_watchdog_link_is_up(struct ixgbe_adapter *adapter)
{
	struct net_device *netdev = adapter->netdev;
	struct ixgbe_hw *hw = &adapter->hw;
	u32 link_speed = adapter->link_speed;
	const char *speed_str;
	bool flow_rx, flow_tx;

	/* only continue if link was previously down */
	if (netif_carrier_ok(netdev))
		return;

	adapter->flags2 &= ~IXGBE_FLAG2_SEARCH_FOR_SFP;

	switch (hw->mac.type) {
	case ixgbe_mac_82598EB: {
		u32 frctl = IXGBE_READ_REG(hw, IXGBE_FCTRL);
		u32 rmcs = IXGBE_READ_REG(hw, IXGBE_RMCS);
		flow_rx = !!(frctl & IXGBE_FCTRL_RFCE);
		flow_tx = !!(rmcs & IXGBE_RMCS_TFCE_802_3X);
	}
		break;
	case ixgbe_mac_X540:
	case ixgbe_mac_X550:
	case ixgbe_mac_X550EM_x:
	case ixgbe_mac_x550em_a:
	case ixgbe_mac_82599EB: {
		u32 mflcn = IXGBE_READ_REG(hw, IXGBE_MFLCN);
		u32 fccfg = IXGBE_READ_REG(hw, IXGBE_FCCFG);
		flow_rx = !!(mflcn & IXGBE_MFLCN_RFCE);
		flow_tx = !!(fccfg & IXGBE_FCCFG_TFCE_802_3X);
	}
		break;
	default:
		flow_tx = false;
		flow_rx = false;
		break;
	}

	adapter->last_rx_ptp_check = jiffies;

	if (test_bit(__IXGBE_PTP_RUNNING, &adapter->state))
		ixgbe_ptp_start_cyclecounter(adapter);

	switch (link_speed) {
	case IXGBE_LINK_SPEED_10GB_FULL:
		speed_str = "10 Gbps";
		break;
	case IXGBE_LINK_SPEED_5GB_FULL:
		speed_str = "5 Gbps";
		break;
	case IXGBE_LINK_SPEED_2_5GB_FULL:
		speed_str = "2.5 Gbps";
		break;
	case IXGBE_LINK_SPEED_1GB_FULL:
		speed_str = "1 Gbps";
		break;
	case IXGBE_LINK_SPEED_100_FULL:
		speed_str = "100 Mbps";
		break;
	case IXGBE_LINK_SPEED_10_FULL:
		speed_str = "10 Mbps";
		break;
	default:
		speed_str = "unknown speed";
		break;
	}
	e_info(drv, "NIC Link is Up %s, Flow Control: %s\n", speed_str,
	       ((flow_rx && flow_tx) ? "RX/TX" :
	       (flow_rx ? "RX" :
	       (flow_tx ? "TX" : "None"))));

	netif_carrier_on(netdev);
	ixgbe_check_vf_rate_limit(adapter);

	/* enable transmits */
	netif_tx_wake_all_queues(adapter->netdev);

	/* update the default user priority for VFs */
	ixgbe_update_default_up(adapter);

	/* ping all the active vfs to let them know link has changed */
	ixgbe_ping_all_vfs(adapter);
}

/**
 * ixgbe_watchdog_link_is_down - update netif_carrier status and
 *                               print link down message
 * @adapter: pointer to the adapter structure
 **/
static void ixgbe_watchdog_link_is_down(struct ixgbe_adapter *adapter)
{
	struct net_device *netdev = adapter->netdev;
	struct ixgbe_hw *hw = &adapter->hw;

	adapter->link_up = false;
	adapter->link_speed = 0;

	/* only continue if link was up previously */
	if (!netif_carrier_ok(netdev))
		return;

	/* poll for SFP+ cable when link is down */
	if (ixgbe_is_sfp(hw) && hw->mac.type == ixgbe_mac_82598EB)
		adapter->flags2 |= IXGBE_FLAG2_SEARCH_FOR_SFP;

	if (test_bit(__IXGBE_PTP_RUNNING, &adapter->state))
		ixgbe_ptp_start_cyclecounter(adapter);

	e_info(drv, "NIC Link is Down\n");
	netif_carrier_off(netdev);

	/* ping all the active vfs to let them know link has changed */
	ixgbe_ping_all_vfs(adapter);
}

static bool ixgbe_ring_tx_pending(struct ixgbe_adapter *adapter)
{
	int i;

	for (i = 0; i < adapter->num_tx_queues; i++) {
		struct ixgbe_ring *tx_ring = adapter->tx_ring[i];

		if (tx_ring->next_to_use != tx_ring->next_to_clean)
			return true;
	}

	for (i = 0; i < adapter->num_xdp_queues; i++) {
		struct ixgbe_ring *ring = adapter->xdp_ring[i];

		if (ring->next_to_use != ring->next_to_clean)
			return true;
	}

	return false;
}

static bool ixgbe_vf_tx_pending(struct ixgbe_adapter *adapter)
{
	struct ixgbe_hw *hw = &adapter->hw;
	struct ixgbe_ring_feature *vmdq = &adapter->ring_feature[RING_F_VMDQ];
	u32 q_per_pool = __ALIGN_MASK(1, ~vmdq->mask);

	int i, j;

	if (!adapter->num_vfs)
		return false;

	/* resetting the PF is only needed for MAC before X550 */
	if (hw->mac.type >= ixgbe_mac_X550)
		return false;

	for (i = 0; i < adapter->num_vfs; i++) {
		for (j = 0; j < q_per_pool; j++) {
			u32 h, t;

			h = IXGBE_READ_REG(hw, IXGBE_PVFTDHN(q_per_pool, i, j));
			t = IXGBE_READ_REG(hw, IXGBE_PVFTDTN(q_per_pool, i, j));

			if (h != t)
				return true;
		}
	}

	return false;
}

/**
 * ixgbe_watchdog_flush_tx - flush queues on link down
 * @adapter: pointer to the device adapter structure
 **/
static void ixgbe_watchdog_flush_tx(struct ixgbe_adapter *adapter)
{
	if (!netif_carrier_ok(adapter->netdev)) {
		if (ixgbe_ring_tx_pending(adapter) ||
		    ixgbe_vf_tx_pending(adapter)) {
			/* We've lost link, so the controller stops DMA,
			 * but we've got queued Tx work that's never going
			 * to get done, so reset controller to flush Tx.
			 * (Do the reset outside of interrupt context).
			 */
			e_warn(drv, "initiating reset to clear Tx work after link loss\n");
			set_bit(__IXGBE_RESET_REQUESTED, &adapter->state);
		}
	}
}

#ifdef CONFIG_PCI_IOV
static void ixgbe_bad_vf_abort(struct ixgbe_adapter *adapter, u32 vf)
{
	struct ixgbe_hw *hw = &adapter->hw;

	if (adapter->hw.mac.type == ixgbe_mac_82599EB &&
	    adapter->flags2 & IXGBE_FLAG2_AUTO_DISABLE_VF) {
		adapter->vfinfo[vf].primary_abort_count++;
		if (adapter->vfinfo[vf].primary_abort_count ==
		    IXGBE_PRIMARY_ABORT_LIMIT) {
			ixgbe_set_vf_link_state(adapter, vf,
						IFLA_VF_LINK_STATE_DISABLE);
			adapter->vfinfo[vf].primary_abort_count = 0;

			e_info(drv,
			       "Malicious Driver Detection event detected on PF %d VF %d MAC: %pM mdd-disable-vf=on",
			       hw->bus.func, vf,
			       adapter->vfinfo[vf].vf_mac_addresses);
		}
	}
}

static void ixgbe_check_for_bad_vf(struct ixgbe_adapter *adapter)
{
	struct ixgbe_hw *hw = &adapter->hw;
	struct pci_dev *pdev = adapter->pdev;
	unsigned int vf;
	u32 gpc;

	if (!(netif_carrier_ok(adapter->netdev)))
		return;

	gpc = IXGBE_READ_REG(hw, IXGBE_TXDGPC);
	if (gpc) /* If incrementing then no need for the check below */
		return;
	/* Check to see if a bad DMA write target from an errant or
	 * malicious VF has caused a PCIe error.  If so then we can
	 * issue a VFLR to the offending VF(s) and then resume without
	 * requesting a full slot reset.
	 */

	if (!pdev)
		return;

	/* check status reg for all VFs owned by this PF */
	for (vf = 0; vf < adapter->num_vfs; ++vf) {
		struct pci_dev *vfdev = adapter->vfinfo[vf].vfdev;
		u16 status_reg;

		if (!vfdev)
			continue;
		pci_read_config_word(vfdev, PCI_STATUS, &status_reg);
		if (status_reg != IXGBE_FAILED_READ_CFG_WORD &&
		    status_reg & PCI_STATUS_REC_MASTER_ABORT) {
			ixgbe_bad_vf_abort(adapter, vf);
			pcie_flr(vfdev);
		}
	}
}

static void ixgbe_spoof_check(struct ixgbe_adapter *adapter)
{
	u32 ssvpc;

	/* Do not perform spoof check for 82598 or if not in IOV mode */
	if (adapter->hw.mac.type == ixgbe_mac_82598EB ||
	    adapter->num_vfs == 0)
		return;

	ssvpc = IXGBE_READ_REG(&adapter->hw, IXGBE_SSVPC);

	/*
	 * ssvpc register is cleared on read, if zero then no
	 * spoofed packets in the last interval.
	 */
	if (!ssvpc)
		return;

	e_warn(drv, "%u Spoofed packets detected\n", ssvpc);
}
#else
static void ixgbe_spoof_check(struct ixgbe_adapter __always_unused *adapter)
{
}

static void
ixgbe_check_for_bad_vf(struct ixgbe_adapter __always_unused *adapter)
{
}
#endif /* CONFIG_PCI_IOV */


/**
 * ixgbe_watchdog_subtask - check and bring link up
 * @adapter: pointer to the device adapter structure
 **/
static void ixgbe_watchdog_subtask(struct ixgbe_adapter *adapter)
{
	/* if interface is down, removing or resetting, do nothing */
	if (test_bit(__IXGBE_DOWN, &adapter->state) ||
	    test_bit(__IXGBE_REMOVING, &adapter->state) ||
	    test_bit(__IXGBE_RESETTING, &adapter->state))
		return;

	ixgbe_watchdog_update_link(adapter);

	if (adapter->link_up)
		ixgbe_watchdog_link_is_up(adapter);
	else
		ixgbe_watchdog_link_is_down(adapter);

	ixgbe_check_for_bad_vf(adapter);
	ixgbe_spoof_check(adapter);
	ixgbe_update_stats(adapter);

	ixgbe_watchdog_flush_tx(adapter);
}

/**
 * ixgbe_sfp_detection_subtask - poll for SFP+ cable
 * @adapter: the ixgbe adapter structure
 **/
static void ixgbe_sfp_detection_subtask(struct ixgbe_adapter *adapter)
{
	struct ixgbe_hw *hw = &adapter->hw;
	int err;

	/* not searching for SFP so there is nothing to do here */
	if (!(adapter->flags2 & IXGBE_FLAG2_SEARCH_FOR_SFP) &&
	    !(adapter->flags2 & IXGBE_FLAG2_SFP_NEEDS_RESET))
		return;

	if (adapter->sfp_poll_time &&
	    time_after(adapter->sfp_poll_time, jiffies))
		return; /* If not yet time to poll for SFP */

	/* someone else is in init, wait until next service event */
	if (test_and_set_bit(__IXGBE_IN_SFP_INIT, &adapter->state))
		return;

	adapter->sfp_poll_time = jiffies + IXGBE_SFP_POLL_JIFFIES - 1;

	err = hw->phy.ops.identify_sfp(hw);
	if (err == -EOPNOTSUPP)
		goto sfp_out;

	if (err == -ENOENT) {
		/* If no cable is present, then we need to reset
		 * the next time we find a good cable. */
		adapter->flags2 |= IXGBE_FLAG2_SFP_NEEDS_RESET;
	}

	/* exit on error */
	if (err)
		goto sfp_out;

	/* exit if reset not needed */
	if (!(adapter->flags2 & IXGBE_FLAG2_SFP_NEEDS_RESET))
		goto sfp_out;

	adapter->flags2 &= ~IXGBE_FLAG2_SFP_NEEDS_RESET;

	/*
	 * A module may be identified correctly, but the EEPROM may not have
	 * support for that module.  setup_sfp() will fail in that case, so
	 * we should not allow that module to load.
	 */
	if (hw->mac.type == ixgbe_mac_82598EB)
		err = hw->phy.ops.reset(hw);
	else
		err = hw->mac.ops.setup_sfp(hw);

	if (err == -EOPNOTSUPP)
		goto sfp_out;

	adapter->flags |= IXGBE_FLAG_NEED_LINK_CONFIG;
	e_info(probe, "detected SFP+: %d\n", hw->phy.sfp_type);

sfp_out:
	clear_bit(__IXGBE_IN_SFP_INIT, &adapter->state);

	if (err == -EOPNOTSUPP &&
	    adapter->netdev->reg_state == NETREG_REGISTERED) {
		e_dev_err("failed to initialize because an unsupported "
			  "SFP+ module type was detected.\n");
		e_dev_err("Reload the driver after installing a "
			  "supported module.\n");
		unregister_netdev(adapter->netdev);
	}
}

/**
 * ixgbe_sfp_link_config_subtask - set up link SFP after module install
 * @adapter: the ixgbe adapter structure
 **/
static void ixgbe_sfp_link_config_subtask(struct ixgbe_adapter *adapter)
{
	struct ixgbe_hw *hw = &adapter->hw;
	u32 cap_speed;
	u32 speed;
	bool autoneg = false;

	if (!(adapter->flags & IXGBE_FLAG_NEED_LINK_CONFIG))
		return;

	/* someone else is in init, wait until next service event */
	if (test_and_set_bit(__IXGBE_IN_SFP_INIT, &adapter->state))
		return;

	adapter->flags &= ~IXGBE_FLAG_NEED_LINK_CONFIG;

	hw->mac.ops.get_link_capabilities(hw, &cap_speed, &autoneg);

	/* advertise highest capable link speed */
	if (!autoneg && (cap_speed & IXGBE_LINK_SPEED_10GB_FULL))
		speed = IXGBE_LINK_SPEED_10GB_FULL;
	else
		speed = cap_speed & (IXGBE_LINK_SPEED_10GB_FULL |
				     IXGBE_LINK_SPEED_1GB_FULL);

	if (hw->mac.ops.setup_link)
		hw->mac.ops.setup_link(hw, speed, true);

	adapter->flags |= IXGBE_FLAG_NEED_LINK_UPDATE;
	adapter->link_check_timeout = jiffies;
	clear_bit(__IXGBE_IN_SFP_INIT, &adapter->state);
}

/**
 * ixgbe_service_timer - Timer Call-back
 * @t: pointer to timer_list structure
 **/
static void ixgbe_service_timer(struct timer_list *t)
{
	struct ixgbe_adapter *adapter = from_timer(adapter, t, service_timer);
	unsigned long next_event_offset;

	/* poll faster when waiting for link */
	if (adapter->flags & IXGBE_FLAG_NEED_LINK_UPDATE)
		next_event_offset = HZ / 10;
	else
		next_event_offset = HZ * 2;

	/* Reset the timer */
	mod_timer(&adapter->service_timer, next_event_offset + jiffies);

	ixgbe_service_event_schedule(adapter);
}

static void ixgbe_phy_interrupt_subtask(struct ixgbe_adapter *adapter)
{
	struct ixgbe_hw *hw = &adapter->hw;
	bool overtemp;

	if (!(adapter->flags2 & IXGBE_FLAG2_PHY_INTERRUPT))
		return;

	adapter->flags2 &= ~IXGBE_FLAG2_PHY_INTERRUPT;

	if (!hw->phy.ops.handle_lasi)
		return;

	hw->phy.ops.handle_lasi(&adapter->hw, &overtemp);
	if (overtemp)
		e_crit(drv, "%s\n", ixgbe_overheat_msg);
}

static void ixgbe_reset_subtask(struct ixgbe_adapter *adapter)
{
	if (!test_and_clear_bit(__IXGBE_RESET_REQUESTED, &adapter->state))
		return;

	rtnl_lock();
	/* If we're already down, removing or resetting, just bail */
	if (test_bit(__IXGBE_DOWN, &adapter->state) ||
	    test_bit(__IXGBE_REMOVING, &adapter->state) ||
	    test_bit(__IXGBE_RESETTING, &adapter->state)) {
		rtnl_unlock();
		return;
	}

	ixgbe_dump(adapter);
	netdev_err(adapter->netdev, "Reset adapter\n");
	adapter->tx_timeout_count++;

	ixgbe_reinit_locked(adapter);
	rtnl_unlock();
}

/**
 * ixgbe_check_fw_error - Check firmware for errors
 * @adapter: the adapter private structure
 *
 * Check firmware errors in register FWSM
 */
static bool ixgbe_check_fw_error(struct ixgbe_adapter *adapter)
{
	struct ixgbe_hw *hw = &adapter->hw;
	u32 fwsm;

	/* read fwsm.ext_err_ind register and log errors */
	fwsm = IXGBE_READ_REG(hw, IXGBE_FWSM(hw));

	if (fwsm & IXGBE_FWSM_EXT_ERR_IND_MASK ||
	    !(fwsm & IXGBE_FWSM_FW_VAL_BIT))
		e_dev_warn("Warning firmware error detected FWSM: 0x%08X\n",
			   fwsm);

	if (hw->mac.ops.fw_recovery_mode && hw->mac.ops.fw_recovery_mode(hw)) {
		e_dev_err("Firmware recovery mode detected. Limiting functionality. Refer to the Intel(R) Ethernet Adapters and Devices User Guide for details on firmware recovery mode.\n");
		return true;
	}

	return false;
}

/**
 * ixgbe_service_task - manages and runs subtasks
 * @work: pointer to work_struct containing our data
 **/
static void ixgbe_service_task(struct work_struct *work)
{
	struct ixgbe_adapter *adapter = container_of(work,
						     struct ixgbe_adapter,
						     service_task);
	if (ixgbe_removed(adapter->hw.hw_addr)) {
		if (!test_bit(__IXGBE_DOWN, &adapter->state)) {
			rtnl_lock();
			ixgbe_down(adapter);
			rtnl_unlock();
		}
		ixgbe_service_event_complete(adapter);
		return;
	}
	if (ixgbe_check_fw_error(adapter)) {
		if (!test_bit(__IXGBE_DOWN, &adapter->state))
			unregister_netdev(adapter->netdev);
		ixgbe_service_event_complete(adapter);
		return;
	}
	ixgbe_reset_subtask(adapter);
	ixgbe_phy_interrupt_subtask(adapter);
	ixgbe_sfp_detection_subtask(adapter);
	ixgbe_sfp_link_config_subtask(adapter);
	ixgbe_check_overtemp_subtask(adapter);
	ixgbe_watchdog_subtask(adapter);
	ixgbe_fdir_reinit_subtask(adapter);
	ixgbe_check_hang_subtask(adapter);

	if (test_bit(__IXGBE_PTP_RUNNING, &adapter->state)) {
		ixgbe_ptp_overflow_check(adapter);
		if (adapter->flags & IXGBE_FLAG_RX_HWTSTAMP_IN_REGISTER)
			ixgbe_ptp_rx_hang(adapter);
		ixgbe_ptp_tx_hang(adapter);
	}

	ixgbe_service_event_complete(adapter);
}

static int ixgbe_tso(struct ixgbe_ring *tx_ring,
		     struct ixgbe_tx_buffer *first,
		     u8 *hdr_len,
		     struct ixgbe_ipsec_tx_data *itd)
{
	u32 vlan_macip_lens, type_tucmd, mss_l4len_idx;
	struct sk_buff *skb = first->skb;
	union {
		struct iphdr *v4;
		struct ipv6hdr *v6;
		unsigned char *hdr;
	} ip;
	union {
		struct tcphdr *tcp;
		struct udphdr *udp;
		unsigned char *hdr;
	} l4;
	u32 paylen, l4_offset;
	u32 fceof_saidx = 0;
	int err;

	if (skb->ip_summed != CHECKSUM_PARTIAL)
		return 0;

	if (!skb_is_gso(skb))
		return 0;

	err = skb_cow_head(skb, 0);
	if (err < 0)
		return err;

	if (eth_p_mpls(first->protocol))
		ip.hdr = skb_inner_network_header(skb);
	else
		ip.hdr = skb_network_header(skb);
	l4.hdr = skb_checksum_start(skb);

	/* ADV DTYP TUCMD MKRLOC/ISCSIHEDLEN */
	type_tucmd = (skb_shinfo(skb)->gso_type & SKB_GSO_UDP_L4) ?
		      IXGBE_ADVTXD_TUCMD_L4T_UDP : IXGBE_ADVTXD_TUCMD_L4T_TCP;

	/* initialize outer IP header fields */
	if (ip.v4->version == 4) {
		unsigned char *csum_start = skb_checksum_start(skb);
		unsigned char *trans_start = ip.hdr + (ip.v4->ihl * 4);
		int len = csum_start - trans_start;

		/* IP header will have to cancel out any data that
		 * is not a part of the outer IP header, so set to
		 * a reverse csum if needed, else init check to 0.
		 */
		ip.v4->check = (skb_shinfo(skb)->gso_type & SKB_GSO_PARTIAL) ?
					   csum_fold(csum_partial(trans_start,
								  len, 0)) : 0;
		type_tucmd |= IXGBE_ADVTXD_TUCMD_IPV4;

		ip.v4->tot_len = 0;
		first->tx_flags |= IXGBE_TX_FLAGS_TSO |
				   IXGBE_TX_FLAGS_CSUM |
				   IXGBE_TX_FLAGS_IPV4;
	} else {
		ip.v6->payload_len = 0;
		first->tx_flags |= IXGBE_TX_FLAGS_TSO |
				   IXGBE_TX_FLAGS_CSUM;
	}

	/* determine offset of inner transport header */
	l4_offset = l4.hdr - skb->data;

	/* remove payload length from inner checksum */
	paylen = skb->len - l4_offset;

	if (type_tucmd & IXGBE_ADVTXD_TUCMD_L4T_TCP) {
		/* compute length of segmentation header */
		*hdr_len = (l4.tcp->doff * 4) + l4_offset;
		csum_replace_by_diff(&l4.tcp->check,
				     (__force __wsum)htonl(paylen));
	} else {
		/* compute length of segmentation header */
		*hdr_len = sizeof(*l4.udp) + l4_offset;
		csum_replace_by_diff(&l4.udp->check,
				     (__force __wsum)htonl(paylen));
	}

	/* update gso size and bytecount with header size */
	first->gso_segs = skb_shinfo(skb)->gso_segs;
	first->bytecount += (first->gso_segs - 1) * *hdr_len;

	/* mss_l4len_id: use 0 as index for TSO */
	mss_l4len_idx = (*hdr_len - l4_offset) << IXGBE_ADVTXD_L4LEN_SHIFT;
	mss_l4len_idx |= skb_shinfo(skb)->gso_size << IXGBE_ADVTXD_MSS_SHIFT;

	fceof_saidx |= itd->sa_idx;
	type_tucmd |= itd->flags | itd->trailer_len;

	/* vlan_macip_lens: HEADLEN, MACLEN, VLAN tag */
	vlan_macip_lens = l4.hdr - ip.hdr;
	vlan_macip_lens |= (ip.hdr - skb->data) << IXGBE_ADVTXD_MACLEN_SHIFT;
	vlan_macip_lens |= first->tx_flags & IXGBE_TX_FLAGS_VLAN_MASK;

	ixgbe_tx_ctxtdesc(tx_ring, vlan_macip_lens, fceof_saidx, type_tucmd,
			  mss_l4len_idx);

	return 1;
}

static void ixgbe_tx_csum(struct ixgbe_ring *tx_ring,
			  struct ixgbe_tx_buffer *first,
			  struct ixgbe_ipsec_tx_data *itd)
{
	struct sk_buff *skb = first->skb;
	u32 vlan_macip_lens = 0;
	u32 fceof_saidx = 0;
	u32 type_tucmd = 0;

	if (skb->ip_summed != CHECKSUM_PARTIAL) {
csum_failed:
		if (!(first->tx_flags & (IXGBE_TX_FLAGS_HW_VLAN |
					 IXGBE_TX_FLAGS_CC)))
			return;
		goto no_csum;
	}

	switch (skb->csum_offset) {
	case offsetof(struct tcphdr, check):
		type_tucmd = IXGBE_ADVTXD_TUCMD_L4T_TCP;
		fallthrough;
	case offsetof(struct udphdr, check):
		break;
	case offsetof(struct sctphdr, checksum):
		/* validate that this is actually an SCTP request */
		if (skb_csum_is_sctp(skb)) {
			type_tucmd = IXGBE_ADVTXD_TUCMD_L4T_SCTP;
			break;
		}
		fallthrough;
	default:
		skb_checksum_help(skb);
		goto csum_failed;
	}

	/* update TX checksum flag */
	first->tx_flags |= IXGBE_TX_FLAGS_CSUM;
	vlan_macip_lens = skb_checksum_start_offset(skb) -
			  skb_network_offset(skb);
no_csum:
	/* vlan_macip_lens: MACLEN, VLAN tag */
	vlan_macip_lens |= skb_network_offset(skb) << IXGBE_ADVTXD_MACLEN_SHIFT;
	vlan_macip_lens |= first->tx_flags & IXGBE_TX_FLAGS_VLAN_MASK;

	fceof_saidx |= itd->sa_idx;
	type_tucmd |= itd->flags | itd->trailer_len;

	ixgbe_tx_ctxtdesc(tx_ring, vlan_macip_lens, fceof_saidx, type_tucmd, 0);
}

#define IXGBE_SET_FLAG(_input, _flag, _result) \
	((_flag <= _result) ? \
	 ((u32)(_input & _flag) * (_result / _flag)) : \
	 ((u32)(_input & _flag) / (_flag / _result)))

static u32 ixgbe_tx_cmd_type(struct sk_buff *skb, u32 tx_flags)
{
	/* set type for advanced descriptor with frame checksum insertion */
	u32 cmd_type = IXGBE_ADVTXD_DTYP_DATA |
		       IXGBE_ADVTXD_DCMD_DEXT |
		       IXGBE_ADVTXD_DCMD_IFCS;

	/* set HW vlan bit if vlan is present */
	cmd_type |= IXGBE_SET_FLAG(tx_flags, IXGBE_TX_FLAGS_HW_VLAN,
				   IXGBE_ADVTXD_DCMD_VLE);

	/* set segmentation enable bits for TSO/FSO */
	cmd_type |= IXGBE_SET_FLAG(tx_flags, IXGBE_TX_FLAGS_TSO,
				   IXGBE_ADVTXD_DCMD_TSE);

	/* set timestamp bit if present */
	cmd_type |= IXGBE_SET_FLAG(tx_flags, IXGBE_TX_FLAGS_TSTAMP,
				   IXGBE_ADVTXD_MAC_TSTAMP);

	/* insert frame checksum */
	cmd_type ^= IXGBE_SET_FLAG(skb->no_fcs, 1, IXGBE_ADVTXD_DCMD_IFCS);

	return cmd_type;
}

static void ixgbe_tx_olinfo_status(union ixgbe_adv_tx_desc *tx_desc,
				   u32 tx_flags, unsigned int paylen)
{
	u32 olinfo_status = paylen << IXGBE_ADVTXD_PAYLEN_SHIFT;

	/* enable L4 checksum for TSO and TX checksum offload */
	olinfo_status |= IXGBE_SET_FLAG(tx_flags,
					IXGBE_TX_FLAGS_CSUM,
					IXGBE_ADVTXD_POPTS_TXSM);

	/* enable IPv4 checksum for TSO */
	olinfo_status |= IXGBE_SET_FLAG(tx_flags,
					IXGBE_TX_FLAGS_IPV4,
					IXGBE_ADVTXD_POPTS_IXSM);

	/* enable IPsec */
	olinfo_status |= IXGBE_SET_FLAG(tx_flags,
					IXGBE_TX_FLAGS_IPSEC,
					IXGBE_ADVTXD_POPTS_IPSEC);

	/*
	 * Check Context must be set if Tx switch is enabled, which it
	 * always is for case where virtual functions are running
	 */
	olinfo_status |= IXGBE_SET_FLAG(tx_flags,
					IXGBE_TX_FLAGS_CC,
					IXGBE_ADVTXD_CC);

	tx_desc->read.olinfo_status = cpu_to_le32(olinfo_status);
}

static int __ixgbe_maybe_stop_tx(struct ixgbe_ring *tx_ring, u16 size)
{
	if (!netif_subqueue_try_stop(tx_ring->netdev, tx_ring->queue_index,
				     ixgbe_desc_unused(tx_ring), size))
		return -EBUSY;

	++tx_ring->tx_stats.restart_queue;
	return 0;
}

static inline int ixgbe_maybe_stop_tx(struct ixgbe_ring *tx_ring, u16 size)
{
	if (likely(ixgbe_desc_unused(tx_ring) >= size))
		return 0;

	return __ixgbe_maybe_stop_tx(tx_ring, size);
}

static int ixgbe_tx_map(struct ixgbe_ring *tx_ring,
			struct ixgbe_tx_buffer *first,
			const u8 hdr_len)
{
	struct sk_buff *skb = first->skb;
	struct ixgbe_tx_buffer *tx_buffer;
	union ixgbe_adv_tx_desc *tx_desc;
	skb_frag_t *frag;
	dma_addr_t dma;
	unsigned int data_len, size;
	u32 tx_flags = first->tx_flags;
	u32 cmd_type = ixgbe_tx_cmd_type(skb, tx_flags);
	u16 i = tx_ring->next_to_use;

	tx_desc = IXGBE_TX_DESC(tx_ring, i);

	ixgbe_tx_olinfo_status(tx_desc, tx_flags, skb->len - hdr_len);

	size = skb_headlen(skb);
	data_len = skb->data_len;

#ifdef IXGBE_FCOE
	if (tx_flags & IXGBE_TX_FLAGS_FCOE) {
		if (data_len < sizeof(struct fcoe_crc_eof)) {
			size -= sizeof(struct fcoe_crc_eof) - data_len;
			data_len = 0;
		} else {
			data_len -= sizeof(struct fcoe_crc_eof);
		}
	}

#endif
	dma = dma_map_single(tx_ring->dev, skb->data, size, DMA_TO_DEVICE);

	tx_buffer = first;

	for (frag = &skb_shinfo(skb)->frags[0];; frag++) {
		if (dma_mapping_error(tx_ring->dev, dma))
			goto dma_error;

		/* record length, and DMA address */
		dma_unmap_len_set(tx_buffer, len, size);
		dma_unmap_addr_set(tx_buffer, dma, dma);

		tx_desc->read.buffer_addr = cpu_to_le64(dma);

		while (unlikely(size > IXGBE_MAX_DATA_PER_TXD)) {
			tx_desc->read.cmd_type_len =
				cpu_to_le32(cmd_type ^ IXGBE_MAX_DATA_PER_TXD);

			i++;
			tx_desc++;
			if (i == tx_ring->count) {
				tx_desc = IXGBE_TX_DESC(tx_ring, 0);
				i = 0;
			}
			tx_desc->read.olinfo_status = 0;

			dma += IXGBE_MAX_DATA_PER_TXD;
			size -= IXGBE_MAX_DATA_PER_TXD;

			tx_desc->read.buffer_addr = cpu_to_le64(dma);
		}

		if (likely(!data_len))
			break;

		tx_desc->read.cmd_type_len = cpu_to_le32(cmd_type ^ size);

		i++;
		tx_desc++;
		if (i == tx_ring->count) {
			tx_desc = IXGBE_TX_DESC(tx_ring, 0);
			i = 0;
		}
		tx_desc->read.olinfo_status = 0;

#ifdef IXGBE_FCOE
		size = min_t(unsigned int, data_len, skb_frag_size(frag));
#else
		size = skb_frag_size(frag);
#endif
		data_len -= size;

		dma = skb_frag_dma_map(tx_ring->dev, frag, 0, size,
				       DMA_TO_DEVICE);

		tx_buffer = &tx_ring->tx_buffer_info[i];
	}

	/* write last descriptor with RS and EOP bits */
	cmd_type |= size | IXGBE_TXD_CMD;
	tx_desc->read.cmd_type_len = cpu_to_le32(cmd_type);

	netdev_tx_sent_queue(txring_txq(tx_ring), first->bytecount);

	/* set the timestamp */
	first->time_stamp = jiffies;

	skb_tx_timestamp(skb);

	/*
	 * Force memory writes to complete before letting h/w know there
	 * are new descriptors to fetch.  (Only applicable for weak-ordered
	 * memory model archs, such as IA-64).
	 *
	 * We also need this memory barrier to make certain all of the
	 * status bits have been updated before next_to_watch is written.
	 */
	wmb();

	/* set next_to_watch value indicating a packet is present */
	first->next_to_watch = tx_desc;

	i++;
	if (i == tx_ring->count)
		i = 0;

	tx_ring->next_to_use = i;

	ixgbe_maybe_stop_tx(tx_ring, DESC_NEEDED);

	if (netif_xmit_stopped(txring_txq(tx_ring)) || !netdev_xmit_more()) {
		writel(i, tx_ring->tail);
	}

	return 0;
dma_error:
	dev_err(tx_ring->dev, "TX DMA map failed\n");

	/* clear dma mappings for failed tx_buffer_info map */
	for (;;) {
		tx_buffer = &tx_ring->tx_buffer_info[i];
		if (dma_unmap_len(tx_buffer, len))
			dma_unmap_page(tx_ring->dev,
				       dma_unmap_addr(tx_buffer, dma),
				       dma_unmap_len(tx_buffer, len),
				       DMA_TO_DEVICE);
		dma_unmap_len_set(tx_buffer, len, 0);
		if (tx_buffer == first)
			break;
		if (i == 0)
			i += tx_ring->count;
		i--;
	}

	dev_kfree_skb_any(first->skb);
	first->skb = NULL;

	tx_ring->next_to_use = i;

	return -1;
}

static void ixgbe_atr(struct ixgbe_ring *ring,
		      struct ixgbe_tx_buffer *first)
{
	struct ixgbe_q_vector *q_vector = ring->q_vector;
	union ixgbe_atr_hash_dword input = { .dword = 0 };
	union ixgbe_atr_hash_dword common = { .dword = 0 };
	union {
		unsigned char *network;
		struct iphdr *ipv4;
		struct ipv6hdr *ipv6;
	} hdr;
	struct tcphdr *th;
	unsigned int hlen;
	struct sk_buff *skb;
	__be16 vlan_id;
	int l4_proto;

	/* if ring doesn't have a interrupt vector, cannot perform ATR */
	if (!q_vector)
		return;

	/* do nothing if sampling is disabled */
	if (!ring->atr_sample_rate)
		return;

	ring->atr_count++;

	/* currently only IPv4/IPv6 with TCP is supported */
	if ((first->protocol != htons(ETH_P_IP)) &&
	    (first->protocol != htons(ETH_P_IPV6)))
		return;

	/* snag network header to get L4 type and address */
	skb = first->skb;
	hdr.network = skb_network_header(skb);
	if (unlikely(hdr.network <= skb->data))
		return;
	if (skb->encapsulation &&
	    first->protocol == htons(ETH_P_IP) &&
	    hdr.ipv4->protocol == IPPROTO_UDP) {
		struct ixgbe_adapter *adapter = q_vector->adapter;

		if (unlikely(skb_tail_pointer(skb) < hdr.network +
			     vxlan_headroom(0)))
			return;

		/* verify the port is recognized as VXLAN */
		if (adapter->vxlan_port &&
		    udp_hdr(skb)->dest == adapter->vxlan_port)
			hdr.network = skb_inner_network_header(skb);

		if (adapter->geneve_port &&
		    udp_hdr(skb)->dest == adapter->geneve_port)
			hdr.network = skb_inner_network_header(skb);
	}

	/* Make sure we have at least [minimum IPv4 header + TCP]
	 * or [IPv6 header] bytes
	 */
	if (unlikely(skb_tail_pointer(skb) < hdr.network + 40))
		return;

	/* Currently only IPv4/IPv6 with TCP is supported */
	switch (hdr.ipv4->version) {
	case IPVERSION:
		/* access ihl as u8 to avoid unaligned access on ia64 */
		hlen = (hdr.network[0] & 0x0F) << 2;
		l4_proto = hdr.ipv4->protocol;
		break;
	case 6:
		hlen = hdr.network - skb->data;
		l4_proto = ipv6_find_hdr(skb, &hlen, IPPROTO_TCP, NULL, NULL);
		hlen -= hdr.network - skb->data;
		break;
	default:
		return;
	}

	if (l4_proto != IPPROTO_TCP)
		return;

	if (unlikely(skb_tail_pointer(skb) < hdr.network +
		     hlen + sizeof(struct tcphdr)))
		return;

	th = (struct tcphdr *)(hdr.network + hlen);

	/* skip this packet since the socket is closing */
	if (th->fin)
		return;

	/* sample on all syn packets or once every atr sample count */
	if (!th->syn && (ring->atr_count < ring->atr_sample_rate))
		return;

	/* reset sample count */
	ring->atr_count = 0;

	vlan_id = htons(first->tx_flags >> IXGBE_TX_FLAGS_VLAN_SHIFT);

	/*
	 * src and dst are inverted, think how the receiver sees them
	 *
	 * The input is broken into two sections, a non-compressed section
	 * containing vm_pool, vlan_id, and flow_type.  The rest of the data
	 * is XORed together and stored in the compressed dword.
	 */
	input.formatted.vlan_id = vlan_id;

	/*
	 * since src port and flex bytes occupy the same word XOR them together
	 * and write the value to source port portion of compressed dword
	 */
	if (first->tx_flags & (IXGBE_TX_FLAGS_SW_VLAN | IXGBE_TX_FLAGS_HW_VLAN))
		common.port.src ^= th->dest ^ htons(ETH_P_8021Q);
	else
		common.port.src ^= th->dest ^ first->protocol;
	common.port.dst ^= th->source;

	switch (hdr.ipv4->version) {
	case IPVERSION:
		input.formatted.flow_type = IXGBE_ATR_FLOW_TYPE_TCPV4;
		common.ip ^= hdr.ipv4->saddr ^ hdr.ipv4->daddr;
		break;
	case 6:
		input.formatted.flow_type = IXGBE_ATR_FLOW_TYPE_TCPV6;
		common.ip ^= hdr.ipv6->saddr.s6_addr32[0] ^
			     hdr.ipv6->saddr.s6_addr32[1] ^
			     hdr.ipv6->saddr.s6_addr32[2] ^
			     hdr.ipv6->saddr.s6_addr32[3] ^
			     hdr.ipv6->daddr.s6_addr32[0] ^
			     hdr.ipv6->daddr.s6_addr32[1] ^
			     hdr.ipv6->daddr.s6_addr32[2] ^
			     hdr.ipv6->daddr.s6_addr32[3];
		break;
	default:
		break;
	}

	if (hdr.network != skb_network_header(skb))
		input.formatted.flow_type |= IXGBE_ATR_L4TYPE_TUNNEL_MASK;

	/* This assumes the Rx queue and Tx queue are bound to the same CPU */
	ixgbe_fdir_add_signature_filter_82599(&q_vector->adapter->hw,
					      input, common, ring->queue_index);
}

#ifdef IXGBE_FCOE
static u16 ixgbe_select_queue(struct net_device *dev, struct sk_buff *skb,
			      struct net_device *sb_dev)
{
	struct ixgbe_adapter *adapter;
	struct ixgbe_ring_feature *f;
	int txq;

	if (sb_dev) {
		u8 tc = netdev_get_prio_tc_map(dev, skb->priority);
		struct net_device *vdev = sb_dev;

		txq = vdev->tc_to_txq[tc].offset;
		txq += reciprocal_scale(skb_get_hash(skb),
					vdev->tc_to_txq[tc].count);

		return txq;
	}

	/*
	 * only execute the code below if protocol is FCoE
	 * or FIP and we have FCoE enabled on the adapter
	 */
	switch (vlan_get_protocol(skb)) {
	case htons(ETH_P_FCOE):
	case htons(ETH_P_FIP):
		adapter = netdev_priv(dev);

		if (!sb_dev && (adapter->flags & IXGBE_FLAG_FCOE_ENABLED))
			break;
		fallthrough;
	default:
		return netdev_pick_tx(dev, skb, sb_dev);
	}

	f = &adapter->ring_feature[RING_F_FCOE];

	txq = skb_rx_queue_recorded(skb) ? skb_get_rx_queue(skb) :
					   smp_processor_id();

	while (txq >= f->indices)
		txq -= f->indices;

	return txq + f->offset;
}

#endif
int ixgbe_xmit_xdp_ring(struct ixgbe_ring *ring,
			struct xdp_frame *xdpf)
{
	struct skb_shared_info *sinfo = xdp_get_shared_info_from_frame(xdpf);
	u8 nr_frags = unlikely(xdp_frame_has_frags(xdpf)) ? sinfo->nr_frags : 0;
	u16 i = 0, index = ring->next_to_use;
	struct ixgbe_tx_buffer *tx_head = &ring->tx_buffer_info[index];
	struct ixgbe_tx_buffer *tx_buff = tx_head;
	union ixgbe_adv_tx_desc *tx_desc = IXGBE_TX_DESC(ring, index);
	u32 cmd_type, len = xdpf->len;
	void *data = xdpf->data;

	if (unlikely(ixgbe_desc_unused(ring) < 1 + nr_frags))
		return IXGBE_XDP_CONSUMED;

	tx_head->bytecount = xdp_get_frame_len(xdpf);
	tx_head->gso_segs = 1;
	tx_head->xdpf = xdpf;

	tx_desc->read.olinfo_status =
		cpu_to_le32(tx_head->bytecount << IXGBE_ADVTXD_PAYLEN_SHIFT);

	for (;;) {
		dma_addr_t dma;

		dma = dma_map_single(ring->dev, data, len, DMA_TO_DEVICE);
		if (dma_mapping_error(ring->dev, dma))
			goto unmap;

		dma_unmap_len_set(tx_buff, len, len);
		dma_unmap_addr_set(tx_buff, dma, dma);

		cmd_type = IXGBE_ADVTXD_DTYP_DATA | IXGBE_ADVTXD_DCMD_DEXT |
			   IXGBE_ADVTXD_DCMD_IFCS | len;
		tx_desc->read.cmd_type_len = cpu_to_le32(cmd_type);
		tx_desc->read.buffer_addr = cpu_to_le64(dma);
		tx_buff->protocol = 0;

		if (++index == ring->count)
			index = 0;

		if (i == nr_frags)
			break;

		tx_buff = &ring->tx_buffer_info[index];
		tx_desc = IXGBE_TX_DESC(ring, index);
		tx_desc->read.olinfo_status = 0;

		data = skb_frag_address(&sinfo->frags[i]);
		len = skb_frag_size(&sinfo->frags[i]);
		i++;
	}
	/* put descriptor type bits */
	tx_desc->read.cmd_type_len |= cpu_to_le32(IXGBE_TXD_CMD);

	/* Avoid any potential race with xdp_xmit and cleanup */
	smp_wmb();

	tx_head->next_to_watch = tx_desc;
	ring->next_to_use = index;

	return IXGBE_XDP_TX;

unmap:
	for (;;) {
		tx_buff = &ring->tx_buffer_info[index];
		if (dma_unmap_len(tx_buff, len))
			dma_unmap_page(ring->dev, dma_unmap_addr(tx_buff, dma),
				       dma_unmap_len(tx_buff, len),
				       DMA_TO_DEVICE);
		dma_unmap_len_set(tx_buff, len, 0);
		if (tx_buff == tx_head)
			break;

		if (!index)
			index += ring->count;
		index--;
	}

	return IXGBE_XDP_CONSUMED;
}

netdev_tx_t ixgbe_xmit_frame_ring(struct sk_buff *skb,
			  struct ixgbe_adapter *adapter,
			  struct ixgbe_ring *tx_ring)
{
	struct ixgbe_tx_buffer *first;
	int tso;
	u32 tx_flags = 0;
	unsigned short f;
	u16 count = TXD_USE_COUNT(skb_headlen(skb));
	struct ixgbe_ipsec_tx_data ipsec_tx = { 0 };
	__be16 protocol = skb->protocol;
	u8 hdr_len = 0;

	/*
	 * need: 1 descriptor per page * PAGE_SIZE/IXGBE_MAX_DATA_PER_TXD,
	 *       + 1 desc for skb_headlen/IXGBE_MAX_DATA_PER_TXD,
	 *       + 2 desc gap to keep tail from touching head,
	 *       + 1 desc for context descriptor,
	 * otherwise try next time
	 */
	for (f = 0; f < skb_shinfo(skb)->nr_frags; f++)
		count += TXD_USE_COUNT(skb_frag_size(
						&skb_shinfo(skb)->frags[f]));

	if (ixgbe_maybe_stop_tx(tx_ring, count + 3)) {
		tx_ring->tx_stats.tx_busy++;
		return NETDEV_TX_BUSY;
	}

	/* record the location of the first descriptor for this packet */
	first = &tx_ring->tx_buffer_info[tx_ring->next_to_use];
	first->skb = skb;
	first->bytecount = skb->len;
	first->gso_segs = 1;

	/* if we have a HW VLAN tag being added default to the HW one */
	if (skb_vlan_tag_present(skb)) {
		tx_flags |= skb_vlan_tag_get(skb) << IXGBE_TX_FLAGS_VLAN_SHIFT;
		tx_flags |= IXGBE_TX_FLAGS_HW_VLAN;
	/* else if it is a SW VLAN check the next protocol and store the tag */
	} else if (protocol == htons(ETH_P_8021Q)) {
		struct vlan_hdr *vhdr, _vhdr;
		vhdr = skb_header_pointer(skb, ETH_HLEN, sizeof(_vhdr), &_vhdr);
		if (!vhdr)
			goto out_drop;

		tx_flags |= ntohs(vhdr->h_vlan_TCI) <<
				  IXGBE_TX_FLAGS_VLAN_SHIFT;
		tx_flags |= IXGBE_TX_FLAGS_SW_VLAN;
	}
	protocol = vlan_get_protocol(skb);

	if (unlikely(skb_shinfo(skb)->tx_flags & SKBTX_HW_TSTAMP) &&
	    adapter->ptp_clock) {
		if (adapter->tstamp_config.tx_type == HWTSTAMP_TX_ON &&
		    !test_and_set_bit_lock(__IXGBE_PTP_TX_IN_PROGRESS,
					   &adapter->state)) {
			skb_shinfo(skb)->tx_flags |= SKBTX_IN_PROGRESS;
			tx_flags |= IXGBE_TX_FLAGS_TSTAMP;

			/* schedule check for Tx timestamp */
			adapter->ptp_tx_skb = skb_get(skb);
			adapter->ptp_tx_start = jiffies;
			schedule_work(&adapter->ptp_tx_work);
		} else {
			adapter->tx_hwtstamp_skipped++;
		}
	}

#ifdef CONFIG_PCI_IOV
	/*
	 * Use the l2switch_enable flag - would be false if the DMA
	 * Tx switch had been disabled.
	 */
	if (adapter->flags & IXGBE_FLAG_SRIOV_ENABLED)
		tx_flags |= IXGBE_TX_FLAGS_CC;

#endif
	/* DCB maps skb priorities 0-7 onto 3 bit PCP of VLAN tag. */
	if ((adapter->flags & IXGBE_FLAG_DCB_ENABLED) &&
	    ((tx_flags & (IXGBE_TX_FLAGS_HW_VLAN | IXGBE_TX_FLAGS_SW_VLAN)) ||
	     (skb->priority != TC_PRIO_CONTROL))) {
		tx_flags &= ~IXGBE_TX_FLAGS_VLAN_PRIO_MASK;
		tx_flags |= (skb->priority & 0x7) <<
					IXGBE_TX_FLAGS_VLAN_PRIO_SHIFT;
		if (tx_flags & IXGBE_TX_FLAGS_SW_VLAN) {
			struct vlan_ethhdr *vhdr;

			if (skb_cow_head(skb, 0))
				goto out_drop;
			vhdr = skb_vlan_eth_hdr(skb);
			vhdr->h_vlan_TCI = htons(tx_flags >>
						 IXGBE_TX_FLAGS_VLAN_SHIFT);
		} else {
			tx_flags |= IXGBE_TX_FLAGS_HW_VLAN;
		}
	}

	/* record initial flags and protocol */
	first->tx_flags = tx_flags;
	first->protocol = protocol;

#ifdef IXGBE_FCOE
	/* setup tx offload for FCoE */
	if ((protocol == htons(ETH_P_FCOE)) &&
	    (tx_ring->netdev->features & (NETIF_F_FSO | NETIF_F_FCOE_CRC))) {
		tso = ixgbe_fso(tx_ring, first, &hdr_len);
		if (tso < 0)
			goto out_drop;

		goto xmit_fcoe;
	}

#endif /* IXGBE_FCOE */

#ifdef CONFIG_IXGBE_IPSEC
	if (xfrm_offload(skb) &&
	    !ixgbe_ipsec_tx(tx_ring, first, &ipsec_tx))
		goto out_drop;
#endif
	tso = ixgbe_tso(tx_ring, first, &hdr_len, &ipsec_tx);
	if (tso < 0)
		goto out_drop;
	else if (!tso)
		ixgbe_tx_csum(tx_ring, first, &ipsec_tx);

	/* add the ATR filter if ATR is on */
	if (test_bit(__IXGBE_TX_FDIR_INIT_DONE, &tx_ring->state))
		ixgbe_atr(tx_ring, first);

#ifdef IXGBE_FCOE
xmit_fcoe:
#endif /* IXGBE_FCOE */
	if (ixgbe_tx_map(tx_ring, first, hdr_len))
		goto cleanup_tx_timestamp;

	return NETDEV_TX_OK;

out_drop:
	dev_kfree_skb_any(first->skb);
	first->skb = NULL;
cleanup_tx_timestamp:
	if (unlikely(tx_flags & IXGBE_TX_FLAGS_TSTAMP)) {
		dev_kfree_skb_any(adapter->ptp_tx_skb);
		adapter->ptp_tx_skb = NULL;
		cancel_work_sync(&adapter->ptp_tx_work);
		clear_bit_unlock(__IXGBE_PTP_TX_IN_PROGRESS, &adapter->state);
	}

	return NETDEV_TX_OK;
}

static netdev_tx_t __ixgbe_xmit_frame(struct sk_buff *skb,
				      struct net_device *netdev,
				      struct ixgbe_ring *ring)
{
	struct ixgbe_adapter *adapter = netdev_priv(netdev);
	struct ixgbe_ring *tx_ring;

	/*
	 * The minimum packet size for olinfo paylen is 17 so pad the skb
	 * in order to meet this minimum size requirement.
	 */
	if (skb_put_padto(skb, 17))
		return NETDEV_TX_OK;

	tx_ring = ring ? ring : adapter->tx_ring[skb_get_queue_mapping(skb)];
	if (unlikely(test_bit(__IXGBE_TX_DISABLED, &tx_ring->state)))
		return NETDEV_TX_BUSY;

	return ixgbe_xmit_frame_ring(skb, adapter, tx_ring);
}

static netdev_tx_t ixgbe_xmit_frame(struct sk_buff *skb,
				    struct net_device *netdev)
{
	return __ixgbe_xmit_frame(skb, netdev, NULL);
}

/**
 * ixgbe_set_mac - Change the Ethernet Address of the NIC
 * @netdev: network interface device structure
 * @p: pointer to an address structure
 *
 * Returns 0 on success, negative on failure
 **/
static int ixgbe_set_mac(struct net_device *netdev, void *p)
{
	struct ixgbe_adapter *adapter = netdev_priv(netdev);
	struct ixgbe_hw *hw = &adapter->hw;
	struct sockaddr *addr = p;

	if (!is_valid_ether_addr(addr->sa_data))
		return -EADDRNOTAVAIL;

	eth_hw_addr_set(netdev, addr->sa_data);
	memcpy(hw->mac.addr, addr->sa_data, netdev->addr_len);

	ixgbe_mac_set_default_filter(adapter);

	return 0;
}

static int
ixgbe_mdio_read(struct net_device *netdev, int prtad, int devad, u16 addr)
{
	struct ixgbe_adapter *adapter = netdev_priv(netdev);
	struct ixgbe_hw *hw = &adapter->hw;
	u16 value;
	int rc;

	if (adapter->mii_bus) {
		int regnum = addr;

		if (devad != MDIO_DEVAD_NONE)
			return mdiobus_c45_read(adapter->mii_bus, prtad,
						devad, regnum);

		return mdiobus_read(adapter->mii_bus, prtad, regnum);
	}

	if (prtad != hw->phy.mdio.prtad)
		return -EINVAL;
	rc = hw->phy.ops.read_reg(hw, addr, devad, &value);
	if (!rc)
		rc = value;
	return rc;
}

static int ixgbe_mdio_write(struct net_device *netdev, int prtad, int devad,
			    u16 addr, u16 value)
{
	struct ixgbe_adapter *adapter = netdev_priv(netdev);
	struct ixgbe_hw *hw = &adapter->hw;

	if (adapter->mii_bus) {
		int regnum = addr;

		if (devad != MDIO_DEVAD_NONE)
			return mdiobus_c45_write(adapter->mii_bus, prtad, devad,
						 regnum, value);

		return mdiobus_write(adapter->mii_bus, prtad, regnum, value);
	}

	if (prtad != hw->phy.mdio.prtad)
		return -EINVAL;
	return hw->phy.ops.write_reg(hw, addr, devad, value);
}

static int ixgbe_ioctl(struct net_device *netdev, struct ifreq *req, int cmd)
{
	struct ixgbe_adapter *adapter = netdev_priv(netdev);

	switch (cmd) {
	case SIOCSHWTSTAMP:
		return ixgbe_ptp_set_ts_config(adapter, req);
	case SIOCGHWTSTAMP:
		return ixgbe_ptp_get_ts_config(adapter, req);
	case SIOCGMIIPHY:
		if (!adapter->hw.phy.ops.read_reg)
			return -EOPNOTSUPP;
		fallthrough;
	default:
		return mdio_mii_ioctl(&adapter->hw.phy.mdio, if_mii(req), cmd);
	}
}

/**
 * ixgbe_add_sanmac_netdev - Add the SAN MAC address to the corresponding
 * netdev->dev_addrs
 * @dev: network interface device structure
 *
 * Returns non-zero on failure
 **/
static int ixgbe_add_sanmac_netdev(struct net_device *dev)
{
	int err = 0;
	struct ixgbe_adapter *adapter = netdev_priv(dev);
	struct ixgbe_hw *hw = &adapter->hw;

	if (is_valid_ether_addr(hw->mac.san_addr)) {
		rtnl_lock();
		err = dev_addr_add(dev, hw->mac.san_addr, NETDEV_HW_ADDR_T_SAN);
		rtnl_unlock();

		/* update SAN MAC vmdq pool selection */
		hw->mac.ops.set_vmdq_san_mac(hw, VMDQ_P(0));
	}
	return err;
}

/**
 * ixgbe_del_sanmac_netdev - Removes the SAN MAC address to the corresponding
 * netdev->dev_addrs
 * @dev: network interface device structure
 *
 * Returns non-zero on failure
 **/
static int ixgbe_del_sanmac_netdev(struct net_device *dev)
{
	int err = 0;
	struct ixgbe_adapter *adapter = netdev_priv(dev);
	struct ixgbe_mac_info *mac = &adapter->hw.mac;

	if (is_valid_ether_addr(mac->san_addr)) {
		rtnl_lock();
		err = dev_addr_del(dev, mac->san_addr, NETDEV_HW_ADDR_T_SAN);
		rtnl_unlock();
	}
	return err;
}

static void ixgbe_get_ring_stats64(struct rtnl_link_stats64 *stats,
				   struct ixgbe_ring *ring)
{
	u64 bytes, packets;
	unsigned int start;

	if (ring) {
		do {
			start = u64_stats_fetch_begin(&ring->syncp);
			packets = ring->stats.packets;
			bytes   = ring->stats.bytes;
		} while (u64_stats_fetch_retry(&ring->syncp, start));
		stats->tx_packets += packets;
		stats->tx_bytes   += bytes;
	}
}

static void ixgbe_get_stats64(struct net_device *netdev,
			      struct rtnl_link_stats64 *stats)
{
	struct ixgbe_adapter *adapter = netdev_priv(netdev);
	int i;

	rcu_read_lock();
	for (i = 0; i < adapter->num_rx_queues; i++) {
		struct ixgbe_ring *ring = READ_ONCE(adapter->rx_ring[i]);
		u64 bytes, packets;
		unsigned int start;

		if (ring) {
			do {
				start = u64_stats_fetch_begin(&ring->syncp);
				packets = ring->stats.packets;
				bytes   = ring->stats.bytes;
			} while (u64_stats_fetch_retry(&ring->syncp, start));
			stats->rx_packets += packets;
			stats->rx_bytes   += bytes;
		}
	}

	for (i = 0; i < adapter->num_tx_queues; i++) {
		struct ixgbe_ring *ring = READ_ONCE(adapter->tx_ring[i]);

		ixgbe_get_ring_stats64(stats, ring);
	}
	for (i = 0; i < adapter->num_xdp_queues; i++) {
		struct ixgbe_ring *ring = READ_ONCE(adapter->xdp_ring[i]);

		ixgbe_get_ring_stats64(stats, ring);
	}
	rcu_read_unlock();

	/* following stats updated by ixgbe_watchdog_task() */
	stats->multicast	= netdev->stats.multicast;
	stats->rx_errors	= netdev->stats.rx_errors;
	stats->rx_length_errors	= netdev->stats.rx_length_errors;
	stats->rx_crc_errors	= netdev->stats.rx_crc_errors;
	stats->rx_missed_errors	= netdev->stats.rx_missed_errors;
}

static int ixgbe_ndo_get_vf_stats(struct net_device *netdev, int vf,
				  struct ifla_vf_stats *vf_stats)
{
	struct ixgbe_adapter *adapter = netdev_priv(netdev);

	if (vf < 0 || vf >= adapter->num_vfs)
		return -EINVAL;

	vf_stats->rx_packets = adapter->vfinfo[vf].vfstats.gprc;
	vf_stats->rx_bytes   = adapter->vfinfo[vf].vfstats.gorc;
	vf_stats->tx_packets = adapter->vfinfo[vf].vfstats.gptc;
	vf_stats->tx_bytes   = adapter->vfinfo[vf].vfstats.gotc;
	vf_stats->multicast  = adapter->vfinfo[vf].vfstats.mprc;

	return 0;
}

#ifdef CONFIG_IXGBE_DCB
/**
 * ixgbe_validate_rtr - verify 802.1Qp to Rx packet buffer mapping is valid.
 * @adapter: pointer to ixgbe_adapter
 * @tc: number of traffic classes currently enabled
 *
 * Configure a valid 802.1Qp to Rx packet buffer mapping ie confirm
 * 802.1Q priority maps to a packet buffer that exists.
 */
static void ixgbe_validate_rtr(struct ixgbe_adapter *adapter, u8 tc)
{
	struct ixgbe_hw *hw = &adapter->hw;
	u32 reg, rsave;
	int i;

	/* 82598 have a static priority to TC mapping that can not
	 * be changed so no validation is needed.
	 */
	if (hw->mac.type == ixgbe_mac_82598EB)
		return;

	reg = IXGBE_READ_REG(hw, IXGBE_RTRUP2TC);
	rsave = reg;

	for (i = 0; i < MAX_TRAFFIC_CLASS; i++) {
		u8 up2tc = reg >> (i * IXGBE_RTRUP2TC_UP_SHIFT);

		/* If up2tc is out of bounds default to zero */
		if (up2tc > tc)
			reg &= ~(0x7 << IXGBE_RTRUP2TC_UP_SHIFT);
	}

	if (reg != rsave)
		IXGBE_WRITE_REG(hw, IXGBE_RTRUP2TC, reg);

	return;
}

/**
 * ixgbe_set_prio_tc_map - Configure netdev prio tc map
 * @adapter: Pointer to adapter struct
 *
 * Populate the netdev user priority to tc map
 */
static void ixgbe_set_prio_tc_map(struct ixgbe_adapter *adapter)
{
	struct net_device *dev = adapter->netdev;
	struct ixgbe_dcb_config *dcb_cfg = &adapter->dcb_cfg;
	struct ieee_ets *ets = adapter->ixgbe_ieee_ets;
	u8 prio;

	for (prio = 0; prio < MAX_USER_PRIORITY; prio++) {
		u8 tc = 0;

		if (adapter->dcbx_cap & DCB_CAP_DCBX_VER_CEE)
			tc = ixgbe_dcb_get_tc_from_up(dcb_cfg, 0, prio);
		else if (ets)
			tc = ets->prio_tc[prio];

		netdev_set_prio_tc_map(dev, prio, tc);
	}
}

#endif /* CONFIG_IXGBE_DCB */
static int ixgbe_reassign_macvlan_pool(struct net_device *vdev,
				       struct netdev_nested_priv *priv)
{
	struct ixgbe_adapter *adapter = (struct ixgbe_adapter *)priv->data;
	struct ixgbe_fwd_adapter *accel;
	int pool;

	/* we only care about macvlans... */
	if (!netif_is_macvlan(vdev))
		return 0;

	/* that have hardware offload enabled... */
	accel = macvlan_accel_priv(vdev);
	if (!accel)
		return 0;

	/* If we can relocate to a different bit do so */
	pool = find_first_zero_bit(adapter->fwd_bitmask, adapter->num_rx_pools);
	if (pool < adapter->num_rx_pools) {
		set_bit(pool, adapter->fwd_bitmask);
		accel->pool = pool;
		return 0;
	}

	/* if we cannot find a free pool then disable the offload */
	netdev_err(vdev, "L2FW offload disabled due to lack of queue resources\n");
	macvlan_release_l2fw_offload(vdev);

	/* unbind the queues and drop the subordinate channel config */
	netdev_unbind_sb_channel(adapter->netdev, vdev);
	netdev_set_sb_channel(vdev, 0);

	kfree(accel);

	return 0;
}

static void ixgbe_defrag_macvlan_pools(struct net_device *dev)
{
	struct ixgbe_adapter *adapter = netdev_priv(dev);
	struct netdev_nested_priv priv = {
		.data = (void *)adapter,
	};

	/* flush any stale bits out of the fwd bitmask */
	bitmap_clear(adapter->fwd_bitmask, 1, 63);

	/* walk through upper devices reassigning pools */
	netdev_walk_all_upper_dev_rcu(dev, ixgbe_reassign_macvlan_pool,
				      &priv);
}

/**
 * ixgbe_setup_tc - configure net_device for multiple traffic classes
 *
 * @dev: net device to configure
 * @tc: number of traffic classes to enable
 */
int ixgbe_setup_tc(struct net_device *dev, u8 tc)
{
	struct ixgbe_adapter *adapter = netdev_priv(dev);
	struct ixgbe_hw *hw = &adapter->hw;

	/* Hardware supports up to 8 traffic classes */
	if (tc > adapter->dcb_cfg.num_tcs.pg_tcs)
		return -EINVAL;

	if (hw->mac.type == ixgbe_mac_82598EB && tc && tc < MAX_TRAFFIC_CLASS)
		return -EINVAL;

	/* Hardware has to reinitialize queues and interrupts to
	 * match packet buffer alignment. Unfortunately, the
	 * hardware is not flexible enough to do this dynamically.
	 */
	if (netif_running(dev))
		ixgbe_close(dev);
	else
		ixgbe_reset(adapter);

	ixgbe_clear_interrupt_scheme(adapter);

#ifdef CONFIG_IXGBE_DCB
	if (tc) {
		if (adapter->xdp_prog) {
			e_warn(probe, "DCB is not supported with XDP\n");

			ixgbe_init_interrupt_scheme(adapter);
			if (netif_running(dev))
				ixgbe_open(dev);
			return -EINVAL;
		}

		netdev_set_num_tc(dev, tc);
		ixgbe_set_prio_tc_map(adapter);

		adapter->hw_tcs = tc;
		adapter->flags |= IXGBE_FLAG_DCB_ENABLED;

		if (adapter->hw.mac.type == ixgbe_mac_82598EB) {
			adapter->last_lfc_mode = adapter->hw.fc.requested_mode;
			adapter->hw.fc.requested_mode = ixgbe_fc_none;
		}
	} else {
		netdev_reset_tc(dev);

		if (adapter->hw.mac.type == ixgbe_mac_82598EB)
			adapter->hw.fc.requested_mode = adapter->last_lfc_mode;

		adapter->flags &= ~IXGBE_FLAG_DCB_ENABLED;
		adapter->hw_tcs = tc;

		adapter->temp_dcb_cfg.pfc_mode_enable = false;
		adapter->dcb_cfg.pfc_mode_enable = false;
	}

	ixgbe_validate_rtr(adapter, tc);

#endif /* CONFIG_IXGBE_DCB */
	ixgbe_init_interrupt_scheme(adapter);

	ixgbe_defrag_macvlan_pools(dev);

	if (netif_running(dev))
		return ixgbe_open(dev);

	return 0;
}

static int ixgbe_delete_clsu32(struct ixgbe_adapter *adapter,
			       struct tc_cls_u32_offload *cls)
{
	u32 hdl = cls->knode.handle;
	u32 uhtid = TC_U32_USERHTID(cls->knode.handle);
	u32 loc = cls->knode.handle & 0xfffff;
	int err = 0, i, j;
	struct ixgbe_jump_table *jump = NULL;

	if (loc > IXGBE_MAX_HW_ENTRIES)
		return -EINVAL;

	if ((uhtid != 0x800) && (uhtid >= IXGBE_MAX_LINK_HANDLE))
		return -EINVAL;

	/* Clear this filter in the link data it is associated with */
	if (uhtid != 0x800) {
		jump = adapter->jump_tables[uhtid];
		if (!jump)
			return -EINVAL;
		if (!test_bit(loc - 1, jump->child_loc_map))
			return -EINVAL;
		clear_bit(loc - 1, jump->child_loc_map);
	}

	/* Check if the filter being deleted is a link */
	for (i = 1; i < IXGBE_MAX_LINK_HANDLE; i++) {
		jump = adapter->jump_tables[i];
		if (jump && jump->link_hdl == hdl) {
			/* Delete filters in the hardware in the child hash
			 * table associated with this link
			 */
			for (j = 0; j < IXGBE_MAX_HW_ENTRIES; j++) {
				if (!test_bit(j, jump->child_loc_map))
					continue;
				spin_lock(&adapter->fdir_perfect_lock);
				err = ixgbe_update_ethtool_fdir_entry(adapter,
								      NULL,
								      j + 1);
				spin_unlock(&adapter->fdir_perfect_lock);
				clear_bit(j, jump->child_loc_map);
			}
			/* Remove resources for this link */
			kfree(jump->input);
			kfree(jump->mask);
			kfree(jump);
			adapter->jump_tables[i] = NULL;
			return err;
		}
	}

	spin_lock(&adapter->fdir_perfect_lock);
	err = ixgbe_update_ethtool_fdir_entry(adapter, NULL, loc);
	spin_unlock(&adapter->fdir_perfect_lock);
	return err;
}

static int ixgbe_configure_clsu32_add_hnode(struct ixgbe_adapter *adapter,
					    struct tc_cls_u32_offload *cls)
{
	u32 uhtid = TC_U32_USERHTID(cls->hnode.handle);

	if (uhtid >= IXGBE_MAX_LINK_HANDLE)
		return -EINVAL;

	/* This ixgbe devices do not support hash tables at the moment
	 * so abort when given hash tables.
	 */
	if (cls->hnode.divisor > 0)
		return -EINVAL;

	set_bit(uhtid - 1, &adapter->tables);
	return 0;
}

static int ixgbe_configure_clsu32_del_hnode(struct ixgbe_adapter *adapter,
					    struct tc_cls_u32_offload *cls)
{
	u32 uhtid = TC_U32_USERHTID(cls->hnode.handle);

	if (uhtid >= IXGBE_MAX_LINK_HANDLE)
		return -EINVAL;

	clear_bit(uhtid - 1, &adapter->tables);
	return 0;
}

#ifdef CONFIG_NET_CLS_ACT
struct upper_walk_data {
	struct ixgbe_adapter *adapter;
	u64 action;
	int ifindex;
	u8 queue;
};

static int get_macvlan_queue(struct net_device *upper,
			     struct netdev_nested_priv *priv)
{
	if (netif_is_macvlan(upper)) {
		struct ixgbe_fwd_adapter *vadapter = macvlan_accel_priv(upper);
		struct ixgbe_adapter *adapter;
		struct upper_walk_data *data;
		int ifindex;

		data = (struct upper_walk_data *)priv->data;
		ifindex = data->ifindex;
		adapter = data->adapter;
		if (vadapter && upper->ifindex == ifindex) {
			data->queue = adapter->rx_ring[vadapter->rx_base_queue]->reg_idx;
			data->action = data->queue;
			return 1;
		}
	}

	return 0;
}

static int handle_redirect_action(struct ixgbe_adapter *adapter, int ifindex,
				  u8 *queue, u64 *action)
{
	struct ixgbe_ring_feature *vmdq = &adapter->ring_feature[RING_F_VMDQ];
	unsigned int num_vfs = adapter->num_vfs, vf;
	struct netdev_nested_priv priv;
	struct upper_walk_data data;
	struct net_device *upper;

	/* redirect to a SRIOV VF */
	for (vf = 0; vf < num_vfs; ++vf) {
		upper = pci_get_drvdata(adapter->vfinfo[vf].vfdev);
		if (upper->ifindex == ifindex) {
			*queue = vf * __ALIGN_MASK(1, ~vmdq->mask);
			*action = vf + 1;
			*action <<= ETHTOOL_RX_FLOW_SPEC_RING_VF_OFF;
			return 0;
		}
	}

	/* redirect to a offloaded macvlan netdev */
	data.adapter = adapter;
	data.ifindex = ifindex;
	data.action = 0;
	data.queue = 0;
	priv.data = (void *)&data;
	if (netdev_walk_all_upper_dev_rcu(adapter->netdev,
					  get_macvlan_queue, &priv)) {
		*action = data.action;
		*queue = data.queue;

		return 0;
	}

	return -EINVAL;
}

static int parse_tc_actions(struct ixgbe_adapter *adapter,
			    struct tcf_exts *exts, u64 *action, u8 *queue)
{
	const struct tc_action *a;
	int i;

	if (!tcf_exts_has_actions(exts))
		return -EINVAL;

	tcf_exts_for_each_action(i, a, exts) {
		/* Drop action */
		if (is_tcf_gact_shot(a)) {
			*action = IXGBE_FDIR_DROP_QUEUE;
			*queue = IXGBE_FDIR_DROP_QUEUE;
			return 0;
		}

		/* Redirect to a VF or a offloaded macvlan */
		if (is_tcf_mirred_egress_redirect(a)) {
			struct net_device *dev = tcf_mirred_dev(a);

			if (!dev)
				return -EINVAL;
			return handle_redirect_action(adapter, dev->ifindex,
						      queue, action);
		}

		return -EINVAL;
	}

	return -EINVAL;
}
#else
static int parse_tc_actions(struct ixgbe_adapter *adapter,
			    struct tcf_exts *exts, u64 *action, u8 *queue)
{
	return -EINVAL;
}
#endif /* CONFIG_NET_CLS_ACT */

static int ixgbe_clsu32_build_input(struct ixgbe_fdir_filter *input,
				    union ixgbe_atr_input *mask,
				    struct tc_cls_u32_offload *cls,
				    struct ixgbe_mat_field *field_ptr,
				    struct ixgbe_nexthdr *nexthdr)
{
	int i, j, off;
	__be32 val, m;
	bool found_entry = false, found_jump_field = false;

	for (i = 0; i < cls->knode.sel->nkeys; i++) {
		off = cls->knode.sel->keys[i].off;
		val = cls->knode.sel->keys[i].val;
		m = cls->knode.sel->keys[i].mask;

		for (j = 0; field_ptr[j].val; j++) {
			if (field_ptr[j].off == off) {
				field_ptr[j].val(input, mask, (__force u32)val,
						 (__force u32)m);
				input->filter.formatted.flow_type |=
					field_ptr[j].type;
				found_entry = true;
				break;
			}
		}
		if (nexthdr) {
			if (nexthdr->off == cls->knode.sel->keys[i].off &&
			    nexthdr->val ==
			    (__force u32)cls->knode.sel->keys[i].val &&
			    nexthdr->mask ==
			    (__force u32)cls->knode.sel->keys[i].mask)
				found_jump_field = true;
			else
				continue;
		}
	}

	if (nexthdr && !found_jump_field)
		return -EINVAL;

	if (!found_entry)
		return 0;

	mask->formatted.flow_type = IXGBE_ATR_L4TYPE_IPV6_MASK |
				    IXGBE_ATR_L4TYPE_MASK;

	if (input->filter.formatted.flow_type == IXGBE_ATR_FLOW_TYPE_IPV4)
		mask->formatted.flow_type &= IXGBE_ATR_L4TYPE_IPV6_MASK;

	return 0;
}

static int ixgbe_configure_clsu32(struct ixgbe_adapter *adapter,
				  struct tc_cls_u32_offload *cls)
{
	__be16 protocol = cls->common.protocol;
	u32 loc = cls->knode.handle & 0xfffff;
	struct ixgbe_hw *hw = &adapter->hw;
	struct ixgbe_mat_field *field_ptr;
	struct ixgbe_fdir_filter *input = NULL;
	union ixgbe_atr_input *mask = NULL;
	struct ixgbe_jump_table *jump = NULL;
	int i, err = -EINVAL;
	u8 queue;
	u32 uhtid, link_uhtid;

	uhtid = TC_U32_USERHTID(cls->knode.handle);
	link_uhtid = TC_U32_USERHTID(cls->knode.link_handle);

	/* At the moment cls_u32 jumps to network layer and skips past
	 * L2 headers. The canonical method to match L2 frames is to use
	 * negative values. However this is error prone at best but really
	 * just broken because there is no way to "know" what sort of hdr
	 * is in front of the network layer. Fix cls_u32 to support L2
	 * headers when needed.
	 */
	if (protocol != htons(ETH_P_IP))
		return err;

	if (loc >= ((1024 << adapter->fdir_pballoc) - 2)) {
		e_err(drv, "Location out of range\n");
		return err;
	}

	/* cls u32 is a graph starting at root node 0x800. The driver tracks
	 * links and also the fields used to advance the parser across each
	 * link (e.g. nexthdr/eat parameters from 'tc'). This way we can map
	 * the u32 graph onto the hardware parse graph denoted in ixgbe_model.h
	 * To add support for new nodes update ixgbe_model.h parse structures
	 * this function _should_ be generic try not to hardcode values here.
	 */
	if (uhtid == 0x800) {
		field_ptr = (adapter->jump_tables[0])->mat;
	} else {
		if (uhtid >= IXGBE_MAX_LINK_HANDLE)
			return err;
		if (!adapter->jump_tables[uhtid])
			return err;
		field_ptr = (adapter->jump_tables[uhtid])->mat;
	}

	if (!field_ptr)
		return err;

	/* At this point we know the field_ptr is valid and need to either
	 * build cls_u32 link or attach filter. Because adding a link to
	 * a handle that does not exist is invalid and the same for adding
	 * rules to handles that don't exist.
	 */

	if (link_uhtid) {
		struct ixgbe_nexthdr *nexthdr = ixgbe_ipv4_jumps;

		if (link_uhtid >= IXGBE_MAX_LINK_HANDLE)
			return err;

		if (!test_bit(link_uhtid - 1, &adapter->tables))
			return err;

		/* Multiple filters as links to the same hash table are not
		 * supported. To add a new filter with the same next header
		 * but different match/jump conditions, create a new hash table
		 * and link to it.
		 */
		if (adapter->jump_tables[link_uhtid] &&
		    (adapter->jump_tables[link_uhtid])->link_hdl) {
			e_err(drv, "Link filter exists for link: %x\n",
			      link_uhtid);
			return err;
		}

		for (i = 0; nexthdr[i].jump; i++) {
			if (nexthdr[i].o != cls->knode.sel->offoff ||
			    nexthdr[i].s != cls->knode.sel->offshift ||
			    nexthdr[i].m !=
			    (__force u32)cls->knode.sel->offmask)
				return err;

			jump = kzalloc(sizeof(*jump), GFP_KERNEL);
			if (!jump)
				return -ENOMEM;
			input = kzalloc(sizeof(*input), GFP_KERNEL);
			if (!input) {
				err = -ENOMEM;
				goto free_jump;
			}
			mask = kzalloc(sizeof(*mask), GFP_KERNEL);
			if (!mask) {
				err = -ENOMEM;
				goto free_input;
			}
			jump->input = input;
			jump->mask = mask;
			jump->link_hdl = cls->knode.handle;

			err = ixgbe_clsu32_build_input(input, mask, cls,
						       field_ptr, &nexthdr[i]);
			if (!err) {
				jump->mat = nexthdr[i].jump;
				adapter->jump_tables[link_uhtid] = jump;
				break;
			} else {
				kfree(mask);
				kfree(input);
				kfree(jump);
			}
		}
		return 0;
	}

	input = kzalloc(sizeof(*input), GFP_KERNEL);
	if (!input)
		return -ENOMEM;
	mask = kzalloc(sizeof(*mask), GFP_KERNEL);
	if (!mask) {
		err = -ENOMEM;
		goto free_input;
	}

	if ((uhtid != 0x800) && (adapter->jump_tables[uhtid])) {
		if ((adapter->jump_tables[uhtid])->input)
			memcpy(input, (adapter->jump_tables[uhtid])->input,
			       sizeof(*input));
		if ((adapter->jump_tables[uhtid])->mask)
			memcpy(mask, (adapter->jump_tables[uhtid])->mask,
			       sizeof(*mask));

		/* Lookup in all child hash tables if this location is already
		 * filled with a filter
		 */
		for (i = 1; i < IXGBE_MAX_LINK_HANDLE; i++) {
			struct ixgbe_jump_table *link = adapter->jump_tables[i];

			if (link && (test_bit(loc - 1, link->child_loc_map))) {
				e_err(drv, "Filter exists in location: %x\n",
				      loc);
				err = -EINVAL;
				goto err_out;
			}
		}
	}
	err = ixgbe_clsu32_build_input(input, mask, cls, field_ptr, NULL);
	if (err)
		goto err_out;

	err = parse_tc_actions(adapter, cls->knode.exts, &input->action,
			       &queue);
	if (err < 0)
		goto err_out;

	input->sw_idx = loc;

	spin_lock(&adapter->fdir_perfect_lock);

	if (hlist_empty(&adapter->fdir_filter_list)) {
		memcpy(&adapter->fdir_mask, mask, sizeof(*mask));
		err = ixgbe_fdir_set_input_mask_82599(hw, mask);
		if (err)
			goto err_out_w_lock;
	} else if (memcmp(&adapter->fdir_mask, mask, sizeof(*mask))) {
		err = -EINVAL;
		goto err_out_w_lock;
	}

	ixgbe_atr_compute_perfect_hash_82599(&input->filter, mask);
	err = ixgbe_fdir_write_perfect_filter_82599(hw, &input->filter,
						    input->sw_idx, queue);
	if (err)
		goto err_out_w_lock;

	ixgbe_update_ethtool_fdir_entry(adapter, input, input->sw_idx);
	spin_unlock(&adapter->fdir_perfect_lock);

	if ((uhtid != 0x800) && (adapter->jump_tables[uhtid]))
		set_bit(loc - 1, (adapter->jump_tables[uhtid])->child_loc_map);

	kfree(mask);
	return err;
err_out_w_lock:
	spin_unlock(&adapter->fdir_perfect_lock);
err_out:
	kfree(mask);
free_input:
	kfree(input);
free_jump:
	kfree(jump);
	return err;
}

static int ixgbe_setup_tc_cls_u32(struct ixgbe_adapter *adapter,
				  struct tc_cls_u32_offload *cls_u32)
{
	switch (cls_u32->command) {
	case TC_CLSU32_NEW_KNODE:
	case TC_CLSU32_REPLACE_KNODE:
		return ixgbe_configure_clsu32(adapter, cls_u32);
	case TC_CLSU32_DELETE_KNODE:
		return ixgbe_delete_clsu32(adapter, cls_u32);
	case TC_CLSU32_NEW_HNODE:
	case TC_CLSU32_REPLACE_HNODE:
		return ixgbe_configure_clsu32_add_hnode(adapter, cls_u32);
	case TC_CLSU32_DELETE_HNODE:
		return ixgbe_configure_clsu32_del_hnode(adapter, cls_u32);
	default:
		return -EOPNOTSUPP;
	}
}

static int ixgbe_setup_tc_block_cb(enum tc_setup_type type, void *type_data,
				   void *cb_priv)
{
	struct ixgbe_adapter *adapter = cb_priv;

	if (!tc_cls_can_offload_and_chain0(adapter->netdev, type_data))
		return -EOPNOTSUPP;

	switch (type) {
	case TC_SETUP_CLSU32:
		return ixgbe_setup_tc_cls_u32(adapter, type_data);
	default:
		return -EOPNOTSUPP;
	}
}

static int ixgbe_setup_tc_mqprio(struct net_device *dev,
				 struct tc_mqprio_qopt *mqprio)
{
	mqprio->hw = TC_MQPRIO_HW_OFFLOAD_TCS;
	return ixgbe_setup_tc(dev, mqprio->num_tc);
}

static LIST_HEAD(ixgbe_block_cb_list);

static int __ixgbe_setup_tc(struct net_device *dev, enum tc_setup_type type,
			    void *type_data)
{
	struct ixgbe_adapter *adapter = netdev_priv(dev);

	switch (type) {
	case TC_SETUP_BLOCK:
		return flow_block_cb_setup_simple(type_data,
						  &ixgbe_block_cb_list,
						  ixgbe_setup_tc_block_cb,
						  adapter, adapter, true);
	case TC_SETUP_QDISC_MQPRIO:
		return ixgbe_setup_tc_mqprio(dev, type_data);
	default:
		return -EOPNOTSUPP;
	}
}

#ifdef CONFIG_PCI_IOV
void ixgbe_sriov_reinit(struct ixgbe_adapter *adapter)
{
	struct net_device *netdev = adapter->netdev;

	rtnl_lock();
	ixgbe_setup_tc(netdev, adapter->hw_tcs);
	rtnl_unlock();
}

#endif
void ixgbe_do_reset(struct net_device *netdev)
{
	struct ixgbe_adapter *adapter = netdev_priv(netdev);

	if (netif_running(netdev))
		ixgbe_reinit_locked(adapter);
	else
		ixgbe_reset(adapter);
}

static netdev_features_t ixgbe_fix_features(struct net_device *netdev,
					    netdev_features_t features)
{
	struct ixgbe_adapter *adapter = netdev_priv(netdev);

	/* If Rx checksum is disabled, then RSC/LRO should also be disabled */
	if (!(features & NETIF_F_RXCSUM))
		features &= ~NETIF_F_LRO;

	/* Turn off LRO if not RSC capable */
	if (!(adapter->flags2 & IXGBE_FLAG2_RSC_CAPABLE))
		features &= ~NETIF_F_LRO;

	if (adapter->xdp_prog && (features & NETIF_F_LRO)) {
		e_dev_err("LRO is not supported with XDP\n");
		features &= ~NETIF_F_LRO;
	}

	return features;
}

static void ixgbe_reset_l2fw_offload(struct ixgbe_adapter *adapter)
{
	int rss = min_t(int, ixgbe_max_rss_indices(adapter),
			num_online_cpus());

	/* go back to full RSS if we're not running SR-IOV */
	if (!adapter->ring_feature[RING_F_VMDQ].offset)
		adapter->flags &= ~(IXGBE_FLAG_VMDQ_ENABLED |
				    IXGBE_FLAG_SRIOV_ENABLED);

	adapter->ring_feature[RING_F_RSS].limit = rss;
	adapter->ring_feature[RING_F_VMDQ].limit = 1;

	ixgbe_setup_tc(adapter->netdev, adapter->hw_tcs);
}

static int ixgbe_set_features(struct net_device *netdev,
			      netdev_features_t features)
{
	struct ixgbe_adapter *adapter = netdev_priv(netdev);
	netdev_features_t changed = netdev->features ^ features;
	bool need_reset = false;

	/* Make sure RSC matches LRO, reset if change */
	if (!(features & NETIF_F_LRO)) {
		if (adapter->flags2 & IXGBE_FLAG2_RSC_ENABLED)
			need_reset = true;
		adapter->flags2 &= ~IXGBE_FLAG2_RSC_ENABLED;
	} else if ((adapter->flags2 & IXGBE_FLAG2_RSC_CAPABLE) &&
		   !(adapter->flags2 & IXGBE_FLAG2_RSC_ENABLED)) {
		if (adapter->rx_itr_setting == 1 ||
		    adapter->rx_itr_setting > IXGBE_MIN_RSC_ITR) {
			adapter->flags2 |= IXGBE_FLAG2_RSC_ENABLED;
			need_reset = true;
		} else if ((changed ^ features) & NETIF_F_LRO) {
			e_info(probe, "rx-usecs set too low, "
			       "disabling RSC\n");
		}
	}

	/*
	 * Check if Flow Director n-tuple support or hw_tc support was
	 * enabled or disabled.  If the state changed, we need to reset.
	 */
	if ((features & NETIF_F_NTUPLE) || (features & NETIF_F_HW_TC)) {
		/* turn off ATR, enable perfect filters and reset */
		if (!(adapter->flags & IXGBE_FLAG_FDIR_PERFECT_CAPABLE))
			need_reset = true;

		adapter->flags &= ~IXGBE_FLAG_FDIR_HASH_CAPABLE;
		adapter->flags |= IXGBE_FLAG_FDIR_PERFECT_CAPABLE;
	} else {
		/* turn off perfect filters, enable ATR and reset */
		if (adapter->flags & IXGBE_FLAG_FDIR_PERFECT_CAPABLE)
			need_reset = true;

		adapter->flags &= ~IXGBE_FLAG_FDIR_PERFECT_CAPABLE;

		/* We cannot enable ATR if SR-IOV is enabled */
		if (adapter->flags & IXGBE_FLAG_SRIOV_ENABLED ||
		    /* We cannot enable ATR if we have 2 or more tcs */
		    (adapter->hw_tcs > 1) ||
		    /* We cannot enable ATR if RSS is disabled */
		    (adapter->ring_feature[RING_F_RSS].limit <= 1) ||
		    /* A sample rate of 0 indicates ATR disabled */
		    (!adapter->atr_sample_rate))
			; /* do nothing not supported */
		else /* otherwise supported and set the flag */
			adapter->flags |= IXGBE_FLAG_FDIR_HASH_CAPABLE;
	}

	if (changed & NETIF_F_RXALL)
		need_reset = true;

	netdev->features = features;

	if ((changed & NETIF_F_HW_L2FW_DOFFLOAD) && adapter->num_rx_pools > 1)
		ixgbe_reset_l2fw_offload(adapter);
	else if (need_reset)
		ixgbe_do_reset(netdev);
	else if (changed & (NETIF_F_HW_VLAN_CTAG_RX |
			    NETIF_F_HW_VLAN_CTAG_FILTER))
		ixgbe_set_rx_mode(netdev);

	return 1;
}

static int ixgbe_ndo_fdb_add(struct ndmsg *ndm, struct nlattr *tb[],
			     struct net_device *dev,
			     const unsigned char *addr, u16 vid,
			     u16 flags,
			     struct netlink_ext_ack *extack)
{
	/* guarantee we can provide a unique filter for the unicast address */
	if (is_unicast_ether_addr(addr) || is_link_local_ether_addr(addr)) {
		struct ixgbe_adapter *adapter = netdev_priv(dev);
		u16 pool = VMDQ_P(0);

		if (netdev_uc_count(dev) >= ixgbe_available_rars(adapter, pool))
			return -ENOMEM;
	}

	return ndo_dflt_fdb_add(ndm, tb, dev, addr, vid, flags);
}

/**
 * ixgbe_configure_bridge_mode - set various bridge modes
 * @adapter: the private structure
 * @mode: requested bridge mode
 *
 * Configure some settings require for various bridge modes.
 **/
static int ixgbe_configure_bridge_mode(struct ixgbe_adapter *adapter,
				       __u16 mode)
{
	struct ixgbe_hw *hw = &adapter->hw;
	unsigned int p, num_pools;
	u32 vmdctl;

	switch (mode) {
	case BRIDGE_MODE_VEPA:
		/* disable Tx loopback, rely on switch hairpin mode */
		IXGBE_WRITE_REG(&adapter->hw, IXGBE_PFDTXGSWC, 0);

		/* must enable Rx switching replication to allow multicast
		 * packet reception on all VFs, and to enable source address
		 * pruning.
		 */
		vmdctl = IXGBE_READ_REG(hw, IXGBE_VMD_CTL);
		vmdctl |= IXGBE_VT_CTL_REPLEN;
		IXGBE_WRITE_REG(hw, IXGBE_VMD_CTL, vmdctl);

		/* enable Rx source address pruning. Note, this requires
		 * replication to be enabled or else it does nothing.
		 */
		num_pools = adapter->num_vfs + adapter->num_rx_pools;
		for (p = 0; p < num_pools; p++) {
			if (hw->mac.ops.set_source_address_pruning)
				hw->mac.ops.set_source_address_pruning(hw,
								       true,
								       p);
		}
		break;
	case BRIDGE_MODE_VEB:
		/* enable Tx loopback for internal VF/PF communication */
		IXGBE_WRITE_REG(&adapter->hw, IXGBE_PFDTXGSWC,
				IXGBE_PFDTXGSWC_VT_LBEN);

		/* disable Rx switching replication unless we have SR-IOV
		 * virtual functions
		 */
		vmdctl = IXGBE_READ_REG(hw, IXGBE_VMD_CTL);
		if (!adapter->num_vfs)
			vmdctl &= ~IXGBE_VT_CTL_REPLEN;
		IXGBE_WRITE_REG(hw, IXGBE_VMD_CTL, vmdctl);

		/* disable Rx source address pruning, since we don't expect to
		 * be receiving external loopback of our transmitted frames.
		 */
		num_pools = adapter->num_vfs + adapter->num_rx_pools;
		for (p = 0; p < num_pools; p++) {
			if (hw->mac.ops.set_source_address_pruning)
				hw->mac.ops.set_source_address_pruning(hw,
								       false,
								       p);
		}
		break;
	default:
		return -EINVAL;
	}

	adapter->bridge_mode = mode;

	e_info(drv, "enabling bridge mode: %s\n",
	       mode == BRIDGE_MODE_VEPA ? "VEPA" : "VEB");

	return 0;
}

static int ixgbe_ndo_bridge_setlink(struct net_device *dev,
				    struct nlmsghdr *nlh, u16 flags,
				    struct netlink_ext_ack *extack)
{
	struct ixgbe_adapter *adapter = netdev_priv(dev);
	struct nlattr *attr, *br_spec;
	int rem;

	if (!(adapter->flags & IXGBE_FLAG_SRIOV_ENABLED))
		return -EOPNOTSUPP;

	br_spec = nlmsg_find_attr(nlh, sizeof(struct ifinfomsg), IFLA_AF_SPEC);
	if (!br_spec)
		return -EINVAL;

<<<<<<< HEAD
	nla_for_each_nested(attr, br_spec, rem) {
		int status;
		__u16 mode;

		if (nla_type(attr) != IFLA_BRIDGE_MODE)
			continue;

		mode = nla_get_u16(attr);
		status = ixgbe_configure_bridge_mode(adapter, mode);
=======
	nla_for_each_nested_type(attr, IFLA_BRIDGE_MODE, br_spec, rem) {
		__u16 mode = nla_get_u16(attr);
		int status = ixgbe_configure_bridge_mode(adapter, mode);

>>>>>>> 0c383648
		if (status)
			return status;

		break;
	}

	return 0;
}

static int ixgbe_ndo_bridge_getlink(struct sk_buff *skb, u32 pid, u32 seq,
				    struct net_device *dev,
				    u32 filter_mask, int nlflags)
{
	struct ixgbe_adapter *adapter = netdev_priv(dev);

	if (!(adapter->flags & IXGBE_FLAG_SRIOV_ENABLED))
		return 0;

	return ndo_dflt_bridge_getlink(skb, pid, seq, dev,
				       adapter->bridge_mode, 0, 0, nlflags,
				       filter_mask, NULL);
}

static void *ixgbe_fwd_add(struct net_device *pdev, struct net_device *vdev)
{
	struct ixgbe_adapter *adapter = netdev_priv(pdev);
	struct ixgbe_fwd_adapter *accel;
	int tcs = adapter->hw_tcs ? : 1;
	int pool, err;

	if (adapter->xdp_prog) {
		e_warn(probe, "L2FW offload is not supported with XDP\n");
		return ERR_PTR(-EINVAL);
	}

	/* The hardware supported by ixgbe only filters on the destination MAC
	 * address. In order to avoid issues we only support offloading modes
	 * where the hardware can actually provide the functionality.
	 */
	if (!macvlan_supports_dest_filter(vdev))
		return ERR_PTR(-EMEDIUMTYPE);

	/* We need to lock down the macvlan to be a single queue device so that
	 * we can reuse the tc_to_txq field in the macvlan netdev to represent
	 * the queue mapping to our netdev.
	 */
	if (netif_is_multiqueue(vdev))
		return ERR_PTR(-ERANGE);

	pool = find_first_zero_bit(adapter->fwd_bitmask, adapter->num_rx_pools);
	if (pool == adapter->num_rx_pools) {
		u16 used_pools = adapter->num_vfs + adapter->num_rx_pools;
		u16 reserved_pools;

		if (((adapter->flags & IXGBE_FLAG_DCB_ENABLED) &&
		     adapter->num_rx_pools >= (MAX_TX_QUEUES / tcs)) ||
		    adapter->num_rx_pools > IXGBE_MAX_MACVLANS)
			return ERR_PTR(-EBUSY);

		/* Hardware has a limited number of available pools. Each VF,
		 * and the PF require a pool. Check to ensure we don't
		 * attempt to use more then the available number of pools.
		 */
		if (used_pools >= IXGBE_MAX_VF_FUNCTIONS)
			return ERR_PTR(-EBUSY);

		/* Enable VMDq flag so device will be set in VM mode */
		adapter->flags |= IXGBE_FLAG_VMDQ_ENABLED |
				  IXGBE_FLAG_SRIOV_ENABLED;

		/* Try to reserve as many queues per pool as possible,
		 * we start with the configurations that support 4 queues
		 * per pools, followed by 2, and then by just 1 per pool.
		 */
		if (used_pools < 32 && adapter->num_rx_pools < 16)
			reserved_pools = min_t(u16,
					       32 - used_pools,
					       16 - adapter->num_rx_pools);
		else if (adapter->num_rx_pools < 32)
			reserved_pools = min_t(u16,
					       64 - used_pools,
					       32 - adapter->num_rx_pools);
		else
			reserved_pools = 64 - used_pools;


		if (!reserved_pools)
			return ERR_PTR(-EBUSY);

		adapter->ring_feature[RING_F_VMDQ].limit += reserved_pools;

		/* Force reinit of ring allocation with VMDQ enabled */
		err = ixgbe_setup_tc(pdev, adapter->hw_tcs);
		if (err)
			return ERR_PTR(err);

		if (pool >= adapter->num_rx_pools)
			return ERR_PTR(-ENOMEM);
	}

	accel = kzalloc(sizeof(*accel), GFP_KERNEL);
	if (!accel)
		return ERR_PTR(-ENOMEM);

	set_bit(pool, adapter->fwd_bitmask);
	netdev_set_sb_channel(vdev, pool);
	accel->pool = pool;
	accel->netdev = vdev;

	if (!netif_running(pdev))
		return accel;

	err = ixgbe_fwd_ring_up(adapter, accel);
	if (err)
		return ERR_PTR(err);

	return accel;
}

static void ixgbe_fwd_del(struct net_device *pdev, void *priv)
{
	struct ixgbe_fwd_adapter *accel = priv;
	struct ixgbe_adapter *adapter = netdev_priv(pdev);
	unsigned int rxbase = accel->rx_base_queue;
	unsigned int i;

	/* delete unicast filter associated with offloaded interface */
	ixgbe_del_mac_filter(adapter, accel->netdev->dev_addr,
			     VMDQ_P(accel->pool));

	/* Allow remaining Rx packets to get flushed out of the
	 * Rx FIFO before we drop the netdev for the ring.
	 */
	usleep_range(10000, 20000);

	for (i = 0; i < adapter->num_rx_queues_per_pool; i++) {
		struct ixgbe_ring *ring = adapter->rx_ring[rxbase + i];
		struct ixgbe_q_vector *qv = ring->q_vector;

		/* Make sure we aren't processing any packets and clear
		 * netdev to shut down the ring.
		 */
		if (netif_running(adapter->netdev))
			napi_synchronize(&qv->napi);
		ring->netdev = NULL;
	}

	/* unbind the queues and drop the subordinate channel config */
	netdev_unbind_sb_channel(pdev, accel->netdev);
	netdev_set_sb_channel(accel->netdev, 0);

	clear_bit(accel->pool, adapter->fwd_bitmask);
	kfree(accel);
}

#define IXGBE_MAX_MAC_HDR_LEN		127
#define IXGBE_MAX_NETWORK_HDR_LEN	511

static netdev_features_t
ixgbe_features_check(struct sk_buff *skb, struct net_device *dev,
		     netdev_features_t features)
{
	unsigned int network_hdr_len, mac_hdr_len;

	/* Make certain the headers can be described by a context descriptor */
	mac_hdr_len = skb_network_offset(skb);
	if (unlikely(mac_hdr_len > IXGBE_MAX_MAC_HDR_LEN))
		return features & ~(NETIF_F_HW_CSUM |
				    NETIF_F_SCTP_CRC |
				    NETIF_F_GSO_UDP_L4 |
				    NETIF_F_HW_VLAN_CTAG_TX |
				    NETIF_F_TSO |
				    NETIF_F_TSO6);

	network_hdr_len = skb_checksum_start(skb) - skb_network_header(skb);
	if (unlikely(network_hdr_len >  IXGBE_MAX_NETWORK_HDR_LEN))
		return features & ~(NETIF_F_HW_CSUM |
				    NETIF_F_SCTP_CRC |
				    NETIF_F_GSO_UDP_L4 |
				    NETIF_F_TSO |
				    NETIF_F_TSO6);

	/* We can only support IPV4 TSO in tunnels if we can mangle the
	 * inner IP ID field, so strip TSO if MANGLEID is not supported.
	 * IPsec offoad sets skb->encapsulation but still can handle
	 * the TSO, so it's the exception.
	 */
	if (skb->encapsulation && !(features & NETIF_F_TSO_MANGLEID)) {
#ifdef CONFIG_IXGBE_IPSEC
		if (!secpath_exists(skb))
#endif
			features &= ~NETIF_F_TSO;
	}

	return features;
}

static int ixgbe_xdp_setup(struct net_device *dev, struct bpf_prog *prog)
{
	int i, frame_size = dev->mtu + ETH_HLEN + ETH_FCS_LEN + VLAN_HLEN;
	struct ixgbe_adapter *adapter = netdev_priv(dev);
	struct bpf_prog *old_prog;
	bool need_reset;
	int num_queues;

	if (adapter->flags & IXGBE_FLAG_SRIOV_ENABLED)
		return -EINVAL;

	if (adapter->flags & IXGBE_FLAG_DCB_ENABLED)
		return -EINVAL;

	/* verify ixgbe ring attributes are sufficient for XDP */
	for (i = 0; i < adapter->num_rx_queues; i++) {
		struct ixgbe_ring *ring = adapter->rx_ring[i];

		if (ring_is_rsc_enabled(ring))
			return -EINVAL;

		if (frame_size > ixgbe_rx_bufsz(ring))
			return -EINVAL;
	}

	/* if the number of cpus is much larger than the maximum of queues,
	 * we should stop it and then return with ENOMEM like before.
	 */
	if (nr_cpu_ids > IXGBE_MAX_XDP_QS * 2)
		return -ENOMEM;

	old_prog = xchg(&adapter->xdp_prog, prog);
	need_reset = (!!prog != !!old_prog);

	/* If transitioning XDP modes reconfigure rings */
	if (need_reset) {
		int err;

		if (!prog)
			/* Wait until ndo_xsk_wakeup completes. */
			synchronize_rcu();
		err = ixgbe_setup_tc(dev, adapter->hw_tcs);

		if (err)
			return -EINVAL;
		if (!prog)
			xdp_features_clear_redirect_target(dev);
	} else {
		for (i = 0; i < adapter->num_rx_queues; i++) {
			WRITE_ONCE(adapter->rx_ring[i]->xdp_prog,
				   adapter->xdp_prog);
		}
	}

	if (old_prog)
		bpf_prog_put(old_prog);

	/* Kick start the NAPI context if there is an AF_XDP socket open
	 * on that queue id. This so that receiving will start.
	 */
	if (need_reset && prog) {
		num_queues = min_t(int, adapter->num_rx_queues,
				   adapter->num_xdp_queues);
		for (i = 0; i < num_queues; i++)
			if (adapter->xdp_ring[i]->xsk_pool)
				(void)ixgbe_xsk_wakeup(adapter->netdev, i,
						       XDP_WAKEUP_RX);
		xdp_features_set_redirect_target(dev, true);
	}

	return 0;
}

static int ixgbe_xdp(struct net_device *dev, struct netdev_bpf *xdp)
{
	struct ixgbe_adapter *adapter = netdev_priv(dev);

	switch (xdp->command) {
	case XDP_SETUP_PROG:
		return ixgbe_xdp_setup(dev, xdp->prog);
	case XDP_SETUP_XSK_POOL:
		return ixgbe_xsk_pool_setup(adapter, xdp->xsk.pool,
					    xdp->xsk.queue_id);

	default:
		return -EINVAL;
	}
}

void ixgbe_xdp_ring_update_tail(struct ixgbe_ring *ring)
{
	/* Force memory writes to complete before letting h/w know there
	 * are new descriptors to fetch.
	 */
	wmb();
	writel(ring->next_to_use, ring->tail);
}

void ixgbe_xdp_ring_update_tail_locked(struct ixgbe_ring *ring)
{
	if (static_branch_unlikely(&ixgbe_xdp_locking_key))
		spin_lock(&ring->tx_lock);
	ixgbe_xdp_ring_update_tail(ring);
	if (static_branch_unlikely(&ixgbe_xdp_locking_key))
		spin_unlock(&ring->tx_lock);
}

static int ixgbe_xdp_xmit(struct net_device *dev, int n,
			  struct xdp_frame **frames, u32 flags)
{
	struct ixgbe_adapter *adapter = netdev_priv(dev);
	struct ixgbe_ring *ring;
	int nxmit = 0;
	int i;

	if (unlikely(test_bit(__IXGBE_DOWN, &adapter->state)))
		return -ENETDOWN;

	if (unlikely(flags & ~XDP_XMIT_FLAGS_MASK))
		return -EINVAL;

	/* During program transitions its possible adapter->xdp_prog is assigned
	 * but ring has not been configured yet. In this case simply abort xmit.
	 */
	ring = adapter->xdp_prog ? ixgbe_determine_xdp_ring(adapter) : NULL;
	if (unlikely(!ring))
		return -ENXIO;

	if (unlikely(test_bit(__IXGBE_TX_DISABLED, &ring->state)))
		return -ENXIO;

	if (static_branch_unlikely(&ixgbe_xdp_locking_key))
		spin_lock(&ring->tx_lock);

	for (i = 0; i < n; i++) {
		struct xdp_frame *xdpf = frames[i];
		int err;

		err = ixgbe_xmit_xdp_ring(ring, xdpf);
		if (err != IXGBE_XDP_TX)
			break;
		nxmit++;
	}

	if (unlikely(flags & XDP_XMIT_FLUSH))
		ixgbe_xdp_ring_update_tail(ring);

	if (static_branch_unlikely(&ixgbe_xdp_locking_key))
		spin_unlock(&ring->tx_lock);

	return nxmit;
}

static const struct net_device_ops ixgbe_netdev_ops = {
	.ndo_open		= ixgbe_open,
	.ndo_stop		= ixgbe_close,
	.ndo_start_xmit		= ixgbe_xmit_frame,
	.ndo_set_rx_mode	= ixgbe_set_rx_mode,
	.ndo_validate_addr	= eth_validate_addr,
	.ndo_set_mac_address	= ixgbe_set_mac,
	.ndo_change_mtu		= ixgbe_change_mtu,
	.ndo_tx_timeout		= ixgbe_tx_timeout,
	.ndo_set_tx_maxrate	= ixgbe_tx_maxrate,
	.ndo_vlan_rx_add_vid	= ixgbe_vlan_rx_add_vid,
	.ndo_vlan_rx_kill_vid	= ixgbe_vlan_rx_kill_vid,
	.ndo_eth_ioctl		= ixgbe_ioctl,
	.ndo_set_vf_mac		= ixgbe_ndo_set_vf_mac,
	.ndo_set_vf_vlan	= ixgbe_ndo_set_vf_vlan,
	.ndo_set_vf_rate	= ixgbe_ndo_set_vf_bw,
	.ndo_set_vf_spoofchk	= ixgbe_ndo_set_vf_spoofchk,
	.ndo_set_vf_link_state	= ixgbe_ndo_set_vf_link_state,
	.ndo_set_vf_rss_query_en = ixgbe_ndo_set_vf_rss_query_en,
	.ndo_set_vf_trust	= ixgbe_ndo_set_vf_trust,
	.ndo_get_vf_config	= ixgbe_ndo_get_vf_config,
	.ndo_get_vf_stats	= ixgbe_ndo_get_vf_stats,
	.ndo_get_stats64	= ixgbe_get_stats64,
	.ndo_setup_tc		= __ixgbe_setup_tc,
#ifdef IXGBE_FCOE
	.ndo_select_queue	= ixgbe_select_queue,
	.ndo_fcoe_ddp_setup = ixgbe_fcoe_ddp_get,
	.ndo_fcoe_ddp_target = ixgbe_fcoe_ddp_target,
	.ndo_fcoe_ddp_done = ixgbe_fcoe_ddp_put,
	.ndo_fcoe_enable = ixgbe_fcoe_enable,
	.ndo_fcoe_disable = ixgbe_fcoe_disable,
	.ndo_fcoe_get_wwn = ixgbe_fcoe_get_wwn,
	.ndo_fcoe_get_hbainfo = ixgbe_fcoe_get_hbainfo,
#endif /* IXGBE_FCOE */
	.ndo_set_features = ixgbe_set_features,
	.ndo_fix_features = ixgbe_fix_features,
	.ndo_fdb_add		= ixgbe_ndo_fdb_add,
	.ndo_bridge_setlink	= ixgbe_ndo_bridge_setlink,
	.ndo_bridge_getlink	= ixgbe_ndo_bridge_getlink,
	.ndo_dfwd_add_station	= ixgbe_fwd_add,
	.ndo_dfwd_del_station	= ixgbe_fwd_del,
	.ndo_features_check	= ixgbe_features_check,
	.ndo_bpf		= ixgbe_xdp,
	.ndo_xdp_xmit		= ixgbe_xdp_xmit,
	.ndo_xsk_wakeup         = ixgbe_xsk_wakeup,
};

static void ixgbe_disable_txr_hw(struct ixgbe_adapter *adapter,
				 struct ixgbe_ring *tx_ring)
{
	unsigned long wait_delay, delay_interval;
	struct ixgbe_hw *hw = &adapter->hw;
	u8 reg_idx = tx_ring->reg_idx;
	int wait_loop;
	u32 txdctl;

	IXGBE_WRITE_REG(hw, IXGBE_TXDCTL(reg_idx), IXGBE_TXDCTL_SWFLSH);

	/* delay mechanism from ixgbe_disable_tx */
	delay_interval = ixgbe_get_completion_timeout(adapter) / 100;

	wait_loop = IXGBE_MAX_RX_DESC_POLL;
	wait_delay = delay_interval;

	while (wait_loop--) {
		usleep_range(wait_delay, wait_delay + 10);
		wait_delay += delay_interval * 2;
		txdctl = IXGBE_READ_REG(hw, IXGBE_TXDCTL(reg_idx));

		if (!(txdctl & IXGBE_TXDCTL_ENABLE))
			return;
	}

	e_err(drv, "TXDCTL.ENABLE not cleared within the polling period\n");
}

static void ixgbe_disable_txr(struct ixgbe_adapter *adapter,
			      struct ixgbe_ring *tx_ring)
{
	set_bit(__IXGBE_TX_DISABLED, &tx_ring->state);
	ixgbe_disable_txr_hw(adapter, tx_ring);
}

static void ixgbe_disable_rxr_hw(struct ixgbe_adapter *adapter,
				 struct ixgbe_ring *rx_ring)
{
	unsigned long wait_delay, delay_interval;
	struct ixgbe_hw *hw = &adapter->hw;
	u8 reg_idx = rx_ring->reg_idx;
	int wait_loop;
	u32 rxdctl;

	rxdctl = IXGBE_READ_REG(hw, IXGBE_RXDCTL(reg_idx));
	rxdctl &= ~IXGBE_RXDCTL_ENABLE;
	rxdctl |= IXGBE_RXDCTL_SWFLSH;

	/* write value back with RXDCTL.ENABLE bit cleared */
	IXGBE_WRITE_REG(hw, IXGBE_RXDCTL(reg_idx), rxdctl);

	/* RXDCTL.EN may not change on 82598 if link is down, so skip it */
	if (hw->mac.type == ixgbe_mac_82598EB &&
	    !(IXGBE_READ_REG(hw, IXGBE_LINKS) & IXGBE_LINKS_UP))
		return;

	/* delay mechanism from ixgbe_disable_rx */
	delay_interval = ixgbe_get_completion_timeout(adapter) / 100;

	wait_loop = IXGBE_MAX_RX_DESC_POLL;
	wait_delay = delay_interval;

	while (wait_loop--) {
		usleep_range(wait_delay, wait_delay + 10);
		wait_delay += delay_interval * 2;
		rxdctl = IXGBE_READ_REG(hw, IXGBE_RXDCTL(reg_idx));

		if (!(rxdctl & IXGBE_RXDCTL_ENABLE))
			return;
	}

	e_err(drv, "RXDCTL.ENABLE not cleared within the polling period\n");
}

static void ixgbe_reset_txr_stats(struct ixgbe_ring *tx_ring)
{
	memset(&tx_ring->stats, 0, sizeof(tx_ring->stats));
	memset(&tx_ring->tx_stats, 0, sizeof(tx_ring->tx_stats));
}

static void ixgbe_reset_rxr_stats(struct ixgbe_ring *rx_ring)
{
	memset(&rx_ring->stats, 0, sizeof(rx_ring->stats));
	memset(&rx_ring->rx_stats, 0, sizeof(rx_ring->rx_stats));
}

/**
 * ixgbe_irq_disable_single - Disable single IRQ vector
 * @adapter: adapter structure
 * @ring: ring index
 **/
static void ixgbe_irq_disable_single(struct ixgbe_adapter *adapter, u32 ring)
{
	struct ixgbe_hw *hw = &adapter->hw;
	u64 qmask = BIT_ULL(ring);
	u32 mask;

	switch (adapter->hw.mac.type) {
	case ixgbe_mac_82598EB:
		mask = qmask & IXGBE_EIMC_RTX_QUEUE;
		IXGBE_WRITE_REG(&adapter->hw, IXGBE_EIMC, mask);
		break;
	case ixgbe_mac_82599EB:
	case ixgbe_mac_X540:
	case ixgbe_mac_X550:
	case ixgbe_mac_X550EM_x:
	case ixgbe_mac_x550em_a:
		mask = (qmask & 0xFFFFFFFF);
		if (mask)
			IXGBE_WRITE_REG(hw, IXGBE_EIMS_EX(0), mask);
		mask = (qmask >> 32);
		if (mask)
			IXGBE_WRITE_REG(hw, IXGBE_EIMS_EX(1), mask);
		break;
	default:
		break;
	}
	IXGBE_WRITE_FLUSH(&adapter->hw);
	if (adapter->flags & IXGBE_FLAG_MSIX_ENABLED)
		synchronize_irq(adapter->msix_entries[ring].vector);
	else
		synchronize_irq(adapter->pdev->irq);
}

/**
 * ixgbe_txrx_ring_disable - Disable Rx/Tx/XDP Tx rings
 * @adapter: adapter structure
 * @ring: ring index
 *
 * This function disables a certain Rx/Tx/XDP Tx ring. The function
 * assumes that the netdev is running.
 **/
void ixgbe_txrx_ring_disable(struct ixgbe_adapter *adapter, int ring)
{
	struct ixgbe_ring *rx_ring, *tx_ring, *xdp_ring;

	rx_ring = adapter->rx_ring[ring];
	tx_ring = adapter->tx_ring[ring];
	xdp_ring = adapter->xdp_ring[ring];

	ixgbe_irq_disable_single(adapter, ring);

	/* Rx/Tx/XDP Tx share the same napi context. */
	napi_disable(&rx_ring->q_vector->napi);

	ixgbe_disable_txr(adapter, tx_ring);
	if (xdp_ring)
		ixgbe_disable_txr(adapter, xdp_ring);
	ixgbe_disable_rxr_hw(adapter, rx_ring);

	if (xdp_ring)
		synchronize_rcu();

	ixgbe_clean_tx_ring(tx_ring);
	if (xdp_ring)
		ixgbe_clean_tx_ring(xdp_ring);
	ixgbe_clean_rx_ring(rx_ring);

	ixgbe_reset_txr_stats(tx_ring);
	if (xdp_ring)
		ixgbe_reset_txr_stats(xdp_ring);
	ixgbe_reset_rxr_stats(rx_ring);
}

/**
 * ixgbe_txrx_ring_enable - Enable Rx/Tx/XDP Tx rings
 * @adapter: adapter structure
 * @ring: ring index
 *
 * This function enables a certain Rx/Tx/XDP Tx ring. The function
 * assumes that the netdev is running.
 **/
void ixgbe_txrx_ring_enable(struct ixgbe_adapter *adapter, int ring)
{
	struct ixgbe_ring *rx_ring, *tx_ring, *xdp_ring;

	rx_ring = adapter->rx_ring[ring];
	tx_ring = adapter->tx_ring[ring];
	xdp_ring = adapter->xdp_ring[ring];

	ixgbe_configure_tx_ring(adapter, tx_ring);
	if (xdp_ring)
		ixgbe_configure_tx_ring(adapter, xdp_ring);
	ixgbe_configure_rx_ring(adapter, rx_ring);

	clear_bit(__IXGBE_TX_DISABLED, &tx_ring->state);
	if (xdp_ring)
		clear_bit(__IXGBE_TX_DISABLED, &xdp_ring->state);

	/* Rx/Tx/XDP Tx share the same napi context. */
	napi_enable(&rx_ring->q_vector->napi);
	ixgbe_irq_enable_queues(adapter, BIT_ULL(ring));
	IXGBE_WRITE_FLUSH(&adapter->hw);
}

/**
 * ixgbe_enumerate_functions - Get the number of ports this device has
 * @adapter: adapter structure
 *
 * This function enumerates the phsyical functions co-located on a single slot,
 * in order to determine how many ports a device has. This is most useful in
 * determining the required GT/s of PCIe bandwidth necessary for optimal
 * performance.
 **/
static inline int ixgbe_enumerate_functions(struct ixgbe_adapter *adapter)
{
	struct pci_dev *entry, *pdev = adapter->pdev;
	int physfns = 0;

	/* Some cards can not use the generic count PCIe functions method,
	 * because they are behind a parent switch, so we hardcode these with
	 * the correct number of functions.
	 */
	if (ixgbe_pcie_from_parent(&adapter->hw))
		physfns = 4;

	list_for_each_entry(entry, &adapter->pdev->bus->devices, bus_list) {
		/* don't count virtual functions */
		if (entry->is_virtfn)
			continue;

		/* When the devices on the bus don't all match our device ID,
		 * we can't reliably determine the correct number of
		 * functions. This can occur if a function has been direct
		 * attached to a virtual machine using VT-d, for example. In
		 * this case, simply return -1 to indicate this.
		 */
		if ((entry->vendor != pdev->vendor) ||
		    (entry->device != pdev->device))
			return -1;

		physfns++;
	}

	return physfns;
}

/**
 * ixgbe_wol_supported - Check whether device supports WoL
 * @adapter: the adapter private structure
 * @device_id: the device ID
 * @subdevice_id: the subsystem device ID
 *
 * This function is used by probe and ethtool to determine
 * which devices have WoL support
 *
 **/
bool ixgbe_wol_supported(struct ixgbe_adapter *adapter, u16 device_id,
			 u16 subdevice_id)
{
	struct ixgbe_hw *hw = &adapter->hw;
	u16 wol_cap = adapter->eeprom_cap & IXGBE_DEVICE_CAPS_WOL_MASK;

	/* WOL not supported on 82598 */
	if (hw->mac.type == ixgbe_mac_82598EB)
		return false;

	/* check eeprom to see if WOL is enabled for X540 and newer */
	if (hw->mac.type >= ixgbe_mac_X540) {
		if ((wol_cap == IXGBE_DEVICE_CAPS_WOL_PORT0_1) ||
		    ((wol_cap == IXGBE_DEVICE_CAPS_WOL_PORT0) &&
		     (hw->bus.func == 0)))
			return true;
	}

	/* WOL is determined based on device IDs for 82599 MACs */
	switch (device_id) {
	case IXGBE_DEV_ID_82599_SFP:
		/* Only these subdevices could supports WOL */
		switch (subdevice_id) {
		case IXGBE_SUBDEV_ID_82599_560FLR:
		case IXGBE_SUBDEV_ID_82599_LOM_SNAP6:
		case IXGBE_SUBDEV_ID_82599_SFP_WOL0:
		case IXGBE_SUBDEV_ID_82599_SFP_2OCP:
			/* only support first port */
			if (hw->bus.func != 0)
				break;
			fallthrough;
		case IXGBE_SUBDEV_ID_82599_SP_560FLR:
		case IXGBE_SUBDEV_ID_82599_SFP:
		case IXGBE_SUBDEV_ID_82599_RNDC:
		case IXGBE_SUBDEV_ID_82599_ECNA_DP:
		case IXGBE_SUBDEV_ID_82599_SFP_1OCP:
		case IXGBE_SUBDEV_ID_82599_SFP_LOM_OEM1:
		case IXGBE_SUBDEV_ID_82599_SFP_LOM_OEM2:
			return true;
		}
		break;
	case IXGBE_DEV_ID_82599EN_SFP:
		/* Only these subdevices support WOL */
		switch (subdevice_id) {
		case IXGBE_SUBDEV_ID_82599EN_SFP_OCP1:
			return true;
		}
		break;
	case IXGBE_DEV_ID_82599_COMBO_BACKPLANE:
		/* All except this subdevice support WOL */
		if (subdevice_id != IXGBE_SUBDEV_ID_82599_KX4_KR_MEZZ)
			return true;
		break;
	case IXGBE_DEV_ID_82599_KX4:
		return  true;
	default:
		break;
	}

	return false;
}

/**
 * ixgbe_set_fw_version - Set FW version
 * @adapter: the adapter private structure
 *
 * This function is used by probe and ethtool to determine the FW version to
 * format to display. The FW version is taken from the EEPROM/NVM.
 */
static void ixgbe_set_fw_version(struct ixgbe_adapter *adapter)
{
	struct ixgbe_hw *hw = &adapter->hw;
	struct ixgbe_nvm_version nvm_ver;

	ixgbe_get_oem_prod_version(hw, &nvm_ver);
	if (nvm_ver.oem_valid) {
		snprintf(adapter->eeprom_id, sizeof(adapter->eeprom_id),
			 "%x.%x.%x", nvm_ver.oem_major, nvm_ver.oem_minor,
			 nvm_ver.oem_release);
		return;
	}

	ixgbe_get_etk_id(hw, &nvm_ver);
	ixgbe_get_orom_version(hw, &nvm_ver);

	if (nvm_ver.or_valid) {
		snprintf(adapter->eeprom_id, sizeof(adapter->eeprom_id),
			 "0x%08x, %d.%d.%d", nvm_ver.etk_id, nvm_ver.or_major,
			 nvm_ver.or_build, nvm_ver.or_patch);
		return;
	}

	/* Set ETrack ID format */
	snprintf(adapter->eeprom_id, sizeof(adapter->eeprom_id),
		 "0x%08x", nvm_ver.etk_id);
}

/**
 * ixgbe_probe - Device Initialization Routine
 * @pdev: PCI device information struct
 * @ent: entry in ixgbe_pci_tbl
 *
 * Returns 0 on success, negative on failure
 *
 * ixgbe_probe initializes an adapter identified by a pci_dev structure.
 * The OS initialization, configuring of the adapter private structure,
 * and a hardware reset occur.
 **/
static int ixgbe_probe(struct pci_dev *pdev, const struct pci_device_id *ent)
{
	struct net_device *netdev;
	struct ixgbe_adapter *adapter = NULL;
	struct ixgbe_hw *hw;
	const struct ixgbe_info *ii = ixgbe_info_tbl[ent->driver_data];
	unsigned int indices = MAX_TX_QUEUES;
	u8 part_str[IXGBE_PBANUM_LENGTH];
	int i, err, expected_gts;
	bool disable_dev = false;
#ifdef IXGBE_FCOE
	u16 device_caps;
#endif
	u32 eec;

	/* Catch broken hardware that put the wrong VF device ID in
	 * the PCIe SR-IOV capability.
	 */
	if (pdev->is_virtfn) {
		WARN(1, KERN_ERR "%s (%hx:%hx) should not be a VF!\n",
		     pci_name(pdev), pdev->vendor, pdev->device);
		return -EINVAL;
	}

	err = pci_enable_device_mem(pdev);
	if (err)
		return err;

	err = dma_set_mask_and_coherent(&pdev->dev, DMA_BIT_MASK(64));
	if (err) {
		dev_err(&pdev->dev,
			"No usable DMA configuration, aborting\n");
		goto err_dma;
	}

	err = pci_request_mem_regions(pdev, ixgbe_driver_name);
	if (err) {
		dev_err(&pdev->dev,
			"pci_request_selected_regions failed 0x%x\n", err);
		goto err_pci_reg;
	}

	pci_set_master(pdev);
	pci_save_state(pdev);

	if (ii->mac == ixgbe_mac_82598EB) {
#ifdef CONFIG_IXGBE_DCB
		/* 8 TC w/ 4 queues per TC */
		indices = 4 * MAX_TRAFFIC_CLASS;
#else
		indices = IXGBE_MAX_RSS_INDICES;
#endif
	}

	netdev = alloc_etherdev_mq(sizeof(struct ixgbe_adapter), indices);
	if (!netdev) {
		err = -ENOMEM;
		goto err_alloc_etherdev;
	}

	SET_NETDEV_DEV(netdev, &pdev->dev);

	adapter = netdev_priv(netdev);

	adapter->netdev = netdev;
	adapter->pdev = pdev;
	hw = &adapter->hw;
	hw->back = adapter;
	adapter->msg_enable = netif_msg_init(debug, DEFAULT_MSG_ENABLE);

	hw->hw_addr = ioremap(pci_resource_start(pdev, 0),
			      pci_resource_len(pdev, 0));
	adapter->io_addr = hw->hw_addr;
	if (!hw->hw_addr) {
		err = -EIO;
		goto err_ioremap;
	}

	netdev->netdev_ops = &ixgbe_netdev_ops;
	ixgbe_set_ethtool_ops(netdev);
	netdev->watchdog_timeo = 5 * HZ;
	strscpy(netdev->name, pci_name(pdev), sizeof(netdev->name));

	/* Setup hw api */
	hw->mac.ops   = *ii->mac_ops;
	hw->mac.type  = ii->mac;
	hw->mvals     = ii->mvals;
	if (ii->link_ops)
		hw->link.ops  = *ii->link_ops;

	/* EEPROM */
	hw->eeprom.ops = *ii->eeprom_ops;
	eec = IXGBE_READ_REG(hw, IXGBE_EEC(hw));
	if (ixgbe_removed(hw->hw_addr)) {
		err = -EIO;
		goto err_ioremap;
	}
	/* If EEPROM is valid (bit 8 = 1), use default otherwise use bit bang */
	if (!(eec & BIT(8)))
		hw->eeprom.ops.read = &ixgbe_read_eeprom_bit_bang_generic;

	/* PHY */
	hw->phy.ops = *ii->phy_ops;
	hw->phy.sfp_type = ixgbe_sfp_type_unknown;
	/* ixgbe_identify_phy_generic will set prtad and mmds properly */
	hw->phy.mdio.prtad = MDIO_PRTAD_NONE;
	hw->phy.mdio.mmds = 0;
	hw->phy.mdio.mode_support = MDIO_SUPPORTS_C45 | MDIO_EMULATE_C22;
	hw->phy.mdio.dev = netdev;
	hw->phy.mdio.mdio_read = ixgbe_mdio_read;
	hw->phy.mdio.mdio_write = ixgbe_mdio_write;

	/* setup the private structure */
	err = ixgbe_sw_init(adapter, ii);
	if (err)
		goto err_sw_init;

	if (adapter->hw.mac.type == ixgbe_mac_82599EB)
		adapter->flags2 |= IXGBE_FLAG2_AUTO_DISABLE_VF;

	switch (adapter->hw.mac.type) {
	case ixgbe_mac_X550:
	case ixgbe_mac_X550EM_x:
		netdev->udp_tunnel_nic_info = &ixgbe_udp_tunnels_x550;
		break;
	case ixgbe_mac_x550em_a:
		netdev->udp_tunnel_nic_info = &ixgbe_udp_tunnels_x550em_a;
		break;
	default:
		break;
	}

	/* Make sure the SWFW semaphore is in a valid state */
	if (hw->mac.ops.init_swfw_sync)
		hw->mac.ops.init_swfw_sync(hw);

	/* Make it possible the adapter to be woken up via WOL */
	switch (adapter->hw.mac.type) {
	case ixgbe_mac_82599EB:
	case ixgbe_mac_X540:
	case ixgbe_mac_X550:
	case ixgbe_mac_X550EM_x:
	case ixgbe_mac_x550em_a:
		IXGBE_WRITE_REG(&adapter->hw, IXGBE_WUS, ~0);
		break;
	default:
		break;
	}

	/*
	 * If there is a fan on this device and it has failed log the
	 * failure.
	 */
	if (adapter->flags & IXGBE_FLAG_FAN_FAIL_CAPABLE) {
		u32 esdp = IXGBE_READ_REG(hw, IXGBE_ESDP);
		if (esdp & IXGBE_ESDP_SDP1)
			e_crit(probe, "Fan has stopped, replace the adapter\n");
	}

	if (allow_unsupported_sfp)
		hw->allow_unsupported_sfp = allow_unsupported_sfp;

	/* reset_hw fills in the perm_addr as well */
	hw->phy.reset_if_overtemp = true;
	err = hw->mac.ops.reset_hw(hw);
	hw->phy.reset_if_overtemp = false;
	ixgbe_set_eee_capable(adapter);
	if (err == -ENOENT) {
		err = 0;
	} else if (err == -EOPNOTSUPP) {
		e_dev_err("failed to load because an unsupported SFP+ or QSFP module type was detected.\n");
		e_dev_err("Reload the driver after installing a supported module.\n");
		goto err_sw_init;
	} else if (err) {
		e_dev_err("HW Init failed: %d\n", err);
		goto err_sw_init;
	}

#ifdef CONFIG_PCI_IOV
	/* SR-IOV not supported on the 82598 */
	if (adapter->hw.mac.type == ixgbe_mac_82598EB)
		goto skip_sriov;
	/* Mailbox */
	ixgbe_init_mbx_params_pf(hw);
	hw->mbx.ops = ii->mbx_ops;
	pci_sriov_set_totalvfs(pdev, IXGBE_MAX_VFS_DRV_LIMIT);
	ixgbe_enable_sriov(adapter, max_vfs);
skip_sriov:

#endif
	netdev->features = NETIF_F_SG |
			   NETIF_F_TSO |
			   NETIF_F_TSO6 |
			   NETIF_F_RXHASH |
			   NETIF_F_RXCSUM |
			   NETIF_F_HW_CSUM;

#define IXGBE_GSO_PARTIAL_FEATURES (NETIF_F_GSO_GRE | \
				    NETIF_F_GSO_GRE_CSUM | \
				    NETIF_F_GSO_IPXIP4 | \
				    NETIF_F_GSO_IPXIP6 | \
				    NETIF_F_GSO_UDP_TUNNEL | \
				    NETIF_F_GSO_UDP_TUNNEL_CSUM)

	netdev->gso_partial_features = IXGBE_GSO_PARTIAL_FEATURES;
	netdev->features |= NETIF_F_GSO_PARTIAL |
			    IXGBE_GSO_PARTIAL_FEATURES;

	if (hw->mac.type >= ixgbe_mac_82599EB)
		netdev->features |= NETIF_F_SCTP_CRC | NETIF_F_GSO_UDP_L4;

#ifdef CONFIG_IXGBE_IPSEC
#define IXGBE_ESP_FEATURES	(NETIF_F_HW_ESP | \
				 NETIF_F_HW_ESP_TX_CSUM | \
				 NETIF_F_GSO_ESP)

	if (adapter->ipsec)
		netdev->features |= IXGBE_ESP_FEATURES;
#endif
	/* copy netdev features into list of user selectable features */
	netdev->hw_features |= netdev->features |
			       NETIF_F_HW_VLAN_CTAG_FILTER |
			       NETIF_F_HW_VLAN_CTAG_RX |
			       NETIF_F_HW_VLAN_CTAG_TX |
			       NETIF_F_RXALL |
			       NETIF_F_HW_L2FW_DOFFLOAD;

	if (hw->mac.type >= ixgbe_mac_82599EB)
		netdev->hw_features |= NETIF_F_NTUPLE |
				       NETIF_F_HW_TC;

	netdev->features |= NETIF_F_HIGHDMA;

	netdev->vlan_features |= netdev->features | NETIF_F_TSO_MANGLEID;
	netdev->hw_enc_features |= netdev->vlan_features;
	netdev->mpls_features |= NETIF_F_SG |
				 NETIF_F_TSO |
				 NETIF_F_TSO6 |
				 NETIF_F_HW_CSUM;
	netdev->mpls_features |= IXGBE_GSO_PARTIAL_FEATURES;

	/* set this bit last since it cannot be part of vlan_features */
	netdev->features |= NETIF_F_HW_VLAN_CTAG_FILTER |
			    NETIF_F_HW_VLAN_CTAG_RX |
			    NETIF_F_HW_VLAN_CTAG_TX;

	netdev->priv_flags |= IFF_UNICAST_FLT;
	netdev->priv_flags |= IFF_SUPP_NOFCS;

	netdev->xdp_features = NETDEV_XDP_ACT_BASIC | NETDEV_XDP_ACT_REDIRECT |
			       NETDEV_XDP_ACT_XSK_ZEROCOPY;

	/* MTU range: 68 - 9710 */
	netdev->min_mtu = ETH_MIN_MTU;
	netdev->max_mtu = IXGBE_MAX_JUMBO_FRAME_SIZE - (ETH_HLEN + ETH_FCS_LEN);

#ifdef CONFIG_IXGBE_DCB
	if (adapter->flags & IXGBE_FLAG_DCB_CAPABLE)
		netdev->dcbnl_ops = &ixgbe_dcbnl_ops;
#endif

#ifdef IXGBE_FCOE
	if (adapter->flags & IXGBE_FLAG_FCOE_CAPABLE) {
		unsigned int fcoe_l;

		if (hw->mac.ops.get_device_caps) {
			hw->mac.ops.get_device_caps(hw, &device_caps);
			if (device_caps & IXGBE_DEVICE_CAPS_FCOE_OFFLOADS)
				adapter->flags &= ~IXGBE_FLAG_FCOE_CAPABLE;
		}


		fcoe_l = min_t(int, IXGBE_FCRETA_SIZE, num_online_cpus());
		adapter->ring_feature[RING_F_FCOE].limit = fcoe_l;

		netdev->features |= NETIF_F_FSO |
				    NETIF_F_FCOE_CRC;

		netdev->vlan_features |= NETIF_F_FSO |
					 NETIF_F_FCOE_CRC |
					 NETIF_F_FCOE_MTU;
	}
#endif /* IXGBE_FCOE */
	if (adapter->flags2 & IXGBE_FLAG2_RSC_CAPABLE)
		netdev->hw_features |= NETIF_F_LRO;
	if (adapter->flags2 & IXGBE_FLAG2_RSC_ENABLED)
		netdev->features |= NETIF_F_LRO;

	if (ixgbe_check_fw_error(adapter)) {
		err = -EIO;
		goto err_sw_init;
	}

	/* make sure the EEPROM is good */
	if (hw->eeprom.ops.validate_checksum(hw, NULL) < 0) {
		e_dev_err("The EEPROM Checksum Is Not Valid\n");
		err = -EIO;
		goto err_sw_init;
	}

	eth_platform_get_mac_address(&adapter->pdev->dev,
				     adapter->hw.mac.perm_addr);

	eth_hw_addr_set(netdev, hw->mac.perm_addr);

	if (!is_valid_ether_addr(netdev->dev_addr)) {
		e_dev_err("invalid MAC address\n");
		err = -EIO;
		goto err_sw_init;
	}

	/* Set hw->mac.addr to permanent MAC address */
	ether_addr_copy(hw->mac.addr, hw->mac.perm_addr);
	ixgbe_mac_set_default_filter(adapter);

	timer_setup(&adapter->service_timer, ixgbe_service_timer, 0);

	if (ixgbe_removed(hw->hw_addr)) {
		err = -EIO;
		goto err_sw_init;
	}
	INIT_WORK(&adapter->service_task, ixgbe_service_task);
	set_bit(__IXGBE_SERVICE_INITED, &adapter->state);
	clear_bit(__IXGBE_SERVICE_SCHED, &adapter->state);

	err = ixgbe_init_interrupt_scheme(adapter);
	if (err)
		goto err_sw_init;

	for (i = 0; i < adapter->num_rx_queues; i++)
		u64_stats_init(&adapter->rx_ring[i]->syncp);
	for (i = 0; i < adapter->num_tx_queues; i++)
		u64_stats_init(&adapter->tx_ring[i]->syncp);
	for (i = 0; i < adapter->num_xdp_queues; i++)
		u64_stats_init(&adapter->xdp_ring[i]->syncp);

	/* WOL not supported for all devices */
	adapter->wol = 0;
	hw->eeprom.ops.read(hw, 0x2c, &adapter->eeprom_cap);
	hw->wol_enabled = ixgbe_wol_supported(adapter, pdev->device,
						pdev->subsystem_device);
	if (hw->wol_enabled)
		adapter->wol = IXGBE_WUFC_MAG;

	device_set_wakeup_enable(&adapter->pdev->dev, adapter->wol);

	/* save off EEPROM version number */
	ixgbe_set_fw_version(adapter);

	/* pick up the PCI bus settings for reporting later */
	if (ixgbe_pcie_from_parent(hw))
		ixgbe_get_parent_bus_info(adapter);
	else
		 hw->mac.ops.get_bus_info(hw);

	/* calculate the expected PCIe bandwidth required for optimal
	 * performance. Note that some older parts will never have enough
	 * bandwidth due to being older generation PCIe parts. We clamp these
	 * parts to ensure no warning is displayed if it can't be fixed.
	 */
	switch (hw->mac.type) {
	case ixgbe_mac_82598EB:
		expected_gts = min(ixgbe_enumerate_functions(adapter) * 10, 16);
		break;
	default:
		expected_gts = ixgbe_enumerate_functions(adapter) * 10;
		break;
	}

	/* don't check link if we failed to enumerate functions */
	if (expected_gts > 0)
		ixgbe_check_minimum_link(adapter, expected_gts);

	err = ixgbe_read_pba_string_generic(hw, part_str, sizeof(part_str));
	if (err)
		strscpy(part_str, "Unknown", sizeof(part_str));
	if (ixgbe_is_sfp(hw) && hw->phy.sfp_type != ixgbe_sfp_type_not_present)
		e_dev_info("MAC: %d, PHY: %d, SFP+: %d, PBA No: %s\n",
			   hw->mac.type, hw->phy.type, hw->phy.sfp_type,
			   part_str);
	else
		e_dev_info("MAC: %d, PHY: %d, PBA No: %s\n",
			   hw->mac.type, hw->phy.type, part_str);

	e_dev_info("%pM\n", netdev->dev_addr);

	/* reset the hardware with the new settings */
	err = hw->mac.ops.start_hw(hw);
	if (err == -EACCES) {
		/* We are running on a pre-production device, log a warning */
		e_dev_warn("This device is a pre-production adapter/LOM. "
			   "Please be aware there may be issues associated "
			   "with your hardware.  If you are experiencing "
			   "problems please contact your Intel or hardware "
			   "representative who provided you with this "
			   "hardware.\n");
	}
	strcpy(netdev->name, "eth%d");
	pci_set_drvdata(pdev, adapter);
	err = register_netdev(netdev);
	if (err)
		goto err_register;


	/* power down the optics for 82599 SFP+ fiber */
	if (hw->mac.ops.disable_tx_laser)
		hw->mac.ops.disable_tx_laser(hw);

	/* carrier off reporting is important to ethtool even BEFORE open */
	netif_carrier_off(netdev);

#ifdef CONFIG_IXGBE_DCA
	if (dca_add_requester(&pdev->dev) == 0) {
		adapter->flags |= IXGBE_FLAG_DCA_ENABLED;
		ixgbe_setup_dca(adapter);
	}
#endif
	if (adapter->flags & IXGBE_FLAG_SRIOV_ENABLED) {
		e_info(probe, "IOV is enabled with %d VFs\n", adapter->num_vfs);
		for (i = 0; i < adapter->num_vfs; i++)
			ixgbe_vf_configuration(pdev, (i | 0x10000000));
	}

	/* firmware requires driver version to be 0xFFFFFFFF
	 * since os does not support feature
	 */
	if (hw->mac.ops.set_fw_drv_ver)
		hw->mac.ops.set_fw_drv_ver(hw, 0xFF, 0xFF, 0xFF, 0xFF,
					   sizeof(UTS_RELEASE) - 1,
					   UTS_RELEASE);

	/* add san mac addr to netdev */
	ixgbe_add_sanmac_netdev(netdev);

	e_dev_info("%s\n", ixgbe_default_device_descr);

#ifdef CONFIG_IXGBE_HWMON
	if (ixgbe_sysfs_init(adapter))
		e_err(probe, "failed to allocate sysfs resources\n");
#endif /* CONFIG_IXGBE_HWMON */

	ixgbe_dbg_adapter_init(adapter);

	/* setup link for SFP devices with MNG FW, else wait for IXGBE_UP */
	if (ixgbe_mng_enabled(hw) && ixgbe_is_sfp(hw) && hw->mac.ops.setup_link)
		hw->mac.ops.setup_link(hw,
			IXGBE_LINK_SPEED_10GB_FULL | IXGBE_LINK_SPEED_1GB_FULL,
			true);

	err = ixgbe_mii_bus_init(hw);
	if (err)
		goto err_netdev;

	return 0;

err_netdev:
	unregister_netdev(netdev);
err_register:
	ixgbe_release_hw_control(adapter);
	ixgbe_clear_interrupt_scheme(adapter);
err_sw_init:
	ixgbe_disable_sriov(adapter);
	adapter->flags2 &= ~IXGBE_FLAG2_SEARCH_FOR_SFP;
	iounmap(adapter->io_addr);
	kfree(adapter->jump_tables[0]);
	kfree(adapter->mac_table);
	kfree(adapter->rss_key);
	bitmap_free(adapter->af_xdp_zc_qps);
err_ioremap:
	disable_dev = !test_and_set_bit(__IXGBE_DISABLED, &adapter->state);
	free_netdev(netdev);
err_alloc_etherdev:
	pci_release_mem_regions(pdev);
err_pci_reg:
err_dma:
	if (!adapter || disable_dev)
		pci_disable_device(pdev);
	return err;
}

/**
 * ixgbe_remove - Device Removal Routine
 * @pdev: PCI device information struct
 *
 * ixgbe_remove is called by the PCI subsystem to alert the driver
 * that it should release a PCI device.  The could be caused by a
 * Hot-Plug event, or because the driver is going to be removed from
 * memory.
 **/
static void ixgbe_remove(struct pci_dev *pdev)
{
	struct ixgbe_adapter *adapter = pci_get_drvdata(pdev);
	struct net_device *netdev;
	bool disable_dev;
	int i;

	/* if !adapter then we already cleaned up in probe */
	if (!adapter)
		return;

	netdev  = adapter->netdev;
	ixgbe_dbg_adapter_exit(adapter);

	set_bit(__IXGBE_REMOVING, &adapter->state);
	cancel_work_sync(&adapter->service_task);

	if (adapter->mii_bus)
		mdiobus_unregister(adapter->mii_bus);

#ifdef CONFIG_IXGBE_DCA
	if (adapter->flags & IXGBE_FLAG_DCA_ENABLED) {
		adapter->flags &= ~IXGBE_FLAG_DCA_ENABLED;
		dca_remove_requester(&pdev->dev);
		IXGBE_WRITE_REG(&adapter->hw, IXGBE_DCA_CTRL,
				IXGBE_DCA_CTRL_DCA_DISABLE);
	}

#endif
#ifdef CONFIG_IXGBE_HWMON
	ixgbe_sysfs_exit(adapter);
#endif /* CONFIG_IXGBE_HWMON */

	/* remove the added san mac */
	ixgbe_del_sanmac_netdev(netdev);

#ifdef CONFIG_PCI_IOV
	ixgbe_disable_sriov(adapter);
#endif
	if (netdev->reg_state == NETREG_REGISTERED)
		unregister_netdev(netdev);

	ixgbe_stop_ipsec_offload(adapter);
	ixgbe_clear_interrupt_scheme(adapter);

	ixgbe_release_hw_control(adapter);

#ifdef CONFIG_DCB
	kfree(adapter->ixgbe_ieee_pfc);
	kfree(adapter->ixgbe_ieee_ets);

#endif
	iounmap(adapter->io_addr);
	pci_release_mem_regions(pdev);

	e_dev_info("complete\n");

	for (i = 0; i < IXGBE_MAX_LINK_HANDLE; i++) {
		if (adapter->jump_tables[i]) {
			kfree(adapter->jump_tables[i]->input);
			kfree(adapter->jump_tables[i]->mask);
		}
		kfree(adapter->jump_tables[i]);
	}

	kfree(adapter->mac_table);
	kfree(adapter->rss_key);
	bitmap_free(adapter->af_xdp_zc_qps);
	disable_dev = !test_and_set_bit(__IXGBE_DISABLED, &adapter->state);
	free_netdev(netdev);

	if (disable_dev)
		pci_disable_device(pdev);
}

/**
 * ixgbe_io_error_detected - called when PCI error is detected
 * @pdev: Pointer to PCI device
 * @state: The current pci connection state
 *
 * This function is called after a PCI bus error affecting
 * this device has been detected.
 */
static pci_ers_result_t ixgbe_io_error_detected(struct pci_dev *pdev,
						pci_channel_state_t state)
{
	struct ixgbe_adapter *adapter = pci_get_drvdata(pdev);
	struct net_device *netdev = adapter->netdev;

#ifdef CONFIG_PCI_IOV
	struct ixgbe_hw *hw = &adapter->hw;
	struct pci_dev *bdev, *vfdev;
	u32 dw0, dw1, dw2, dw3;
	int vf, pos;
	u16 req_id, pf_func;

	if (adapter->hw.mac.type == ixgbe_mac_82598EB ||
	    adapter->num_vfs == 0)
		goto skip_bad_vf_detection;

	bdev = pdev->bus->self;
	while (bdev && (pci_pcie_type(bdev) != PCI_EXP_TYPE_ROOT_PORT))
		bdev = bdev->bus->self;

	if (!bdev)
		goto skip_bad_vf_detection;

	pos = pci_find_ext_capability(bdev, PCI_EXT_CAP_ID_ERR);
	if (!pos)
		goto skip_bad_vf_detection;

	dw0 = ixgbe_read_pci_cfg_dword(hw, pos + PCI_ERR_HEADER_LOG);
	dw1 = ixgbe_read_pci_cfg_dword(hw, pos + PCI_ERR_HEADER_LOG + 4);
	dw2 = ixgbe_read_pci_cfg_dword(hw, pos + PCI_ERR_HEADER_LOG + 8);
	dw3 = ixgbe_read_pci_cfg_dword(hw, pos + PCI_ERR_HEADER_LOG + 12);
	if (ixgbe_removed(hw->hw_addr))
		goto skip_bad_vf_detection;

	req_id = dw1 >> 16;
	/* On the 82599 if bit 7 of the requestor ID is set then it's a VF */
	if (!(req_id & 0x0080))
		goto skip_bad_vf_detection;

	pf_func = req_id & 0x01;
	if ((pf_func & 1) == (pdev->devfn & 1)) {
		unsigned int device_id;

		vf = FIELD_GET(0x7F, req_id);
		e_dev_err("VF %d has caused a PCIe error\n", vf);
		e_dev_err("TLP: dw0: %8.8x\tdw1: %8.8x\tdw2: "
				"%8.8x\tdw3: %8.8x\n",
		dw0, dw1, dw2, dw3);
		switch (adapter->hw.mac.type) {
		case ixgbe_mac_82599EB:
			device_id = IXGBE_82599_VF_DEVICE_ID;
			break;
		case ixgbe_mac_X540:
			device_id = IXGBE_X540_VF_DEVICE_ID;
			break;
		case ixgbe_mac_X550:
			device_id = IXGBE_DEV_ID_X550_VF;
			break;
		case ixgbe_mac_X550EM_x:
			device_id = IXGBE_DEV_ID_X550EM_X_VF;
			break;
		case ixgbe_mac_x550em_a:
			device_id = IXGBE_DEV_ID_X550EM_A_VF;
			break;
		default:
			device_id = 0;
			break;
		}

		/* Find the pci device of the offending VF */
		vfdev = pci_get_device(PCI_VENDOR_ID_INTEL, device_id, NULL);
		while (vfdev) {
			if (vfdev->devfn == (req_id & 0xFF))
				break;
			vfdev = pci_get_device(PCI_VENDOR_ID_INTEL,
					       device_id, vfdev);
		}
		/*
		 * There's a slim chance the VF could have been hot plugged,
		 * so if it is no longer present we don't need to issue the
		 * VFLR.  Just clean up the AER in that case.
		 */
		if (vfdev) {
			pcie_flr(vfdev);
			/* Free device reference count */
			pci_dev_put(vfdev);
		}
	}

	/*
	 * Even though the error may have occurred on the other port
	 * we still need to increment the vf error reference count for
	 * both ports because the I/O resume function will be called
	 * for both of them.
	 */
	adapter->vferr_refcount++;

	return PCI_ERS_RESULT_RECOVERED;

skip_bad_vf_detection:
#endif /* CONFIG_PCI_IOV */
	if (!test_bit(__IXGBE_SERVICE_INITED, &adapter->state))
		return PCI_ERS_RESULT_DISCONNECT;

	if (!netif_device_present(netdev))
		return PCI_ERS_RESULT_DISCONNECT;

	rtnl_lock();
	netif_device_detach(netdev);

	if (netif_running(netdev))
		ixgbe_close_suspend(adapter);

	if (state == pci_channel_io_perm_failure) {
		rtnl_unlock();
		return PCI_ERS_RESULT_DISCONNECT;
	}

	if (!test_and_set_bit(__IXGBE_DISABLED, &adapter->state))
		pci_disable_device(pdev);
	rtnl_unlock();

	/* Request a slot reset. */
	return PCI_ERS_RESULT_NEED_RESET;
}

/**
 * ixgbe_io_slot_reset - called after the pci bus has been reset.
 * @pdev: Pointer to PCI device
 *
 * Restart the card from scratch, as if from a cold-boot.
 */
static pci_ers_result_t ixgbe_io_slot_reset(struct pci_dev *pdev)
{
	struct ixgbe_adapter *adapter = pci_get_drvdata(pdev);
	pci_ers_result_t result;

	if (pci_enable_device_mem(pdev)) {
		e_err(probe, "Cannot re-enable PCI device after reset.\n");
		result = PCI_ERS_RESULT_DISCONNECT;
	} else {
		smp_mb__before_atomic();
		clear_bit(__IXGBE_DISABLED, &adapter->state);
		adapter->hw.hw_addr = adapter->io_addr;
		pci_set_master(pdev);
		pci_restore_state(pdev);
		pci_save_state(pdev);

		pci_wake_from_d3(pdev, false);

		ixgbe_reset(adapter);
		IXGBE_WRITE_REG(&adapter->hw, IXGBE_WUS, ~0);
		result = PCI_ERS_RESULT_RECOVERED;
	}

	return result;
}

/**
 * ixgbe_io_resume - called when traffic can start flowing again.
 * @pdev: Pointer to PCI device
 *
 * This callback is called when the error recovery driver tells us that
 * its OK to resume normal operation.
 */
static void ixgbe_io_resume(struct pci_dev *pdev)
{
	struct ixgbe_adapter *adapter = pci_get_drvdata(pdev);
	struct net_device *netdev = adapter->netdev;

#ifdef CONFIG_PCI_IOV
	if (adapter->vferr_refcount) {
		e_info(drv, "Resuming after VF err\n");
		adapter->vferr_refcount--;
		return;
	}

#endif
	rtnl_lock();
	if (netif_running(netdev))
		ixgbe_open(netdev);

	netif_device_attach(netdev);
	rtnl_unlock();
}

static const struct pci_error_handlers ixgbe_err_handler = {
	.error_detected = ixgbe_io_error_detected,
	.slot_reset = ixgbe_io_slot_reset,
	.resume = ixgbe_io_resume,
};

static DEFINE_SIMPLE_DEV_PM_OPS(ixgbe_pm_ops, ixgbe_suspend, ixgbe_resume);

static struct pci_driver ixgbe_driver = {
	.name      = ixgbe_driver_name,
	.id_table  = ixgbe_pci_tbl,
	.probe     = ixgbe_probe,
	.remove    = ixgbe_remove,
	.driver.pm = pm_sleep_ptr(&ixgbe_pm_ops),
	.shutdown  = ixgbe_shutdown,
	.sriov_configure = ixgbe_pci_sriov_configure,
	.err_handler = &ixgbe_err_handler
};

/**
 * ixgbe_init_module - Driver Registration Routine
 *
 * ixgbe_init_module is the first routine called when the driver is
 * loaded. All it does is register with the PCI subsystem.
 **/
static int __init ixgbe_init_module(void)
{
	int ret;
	pr_info("%s\n", ixgbe_driver_string);
	pr_info("%s\n", ixgbe_copyright);

	ixgbe_wq = create_singlethread_workqueue(ixgbe_driver_name);
	if (!ixgbe_wq) {
		pr_err("%s: Failed to create workqueue\n", ixgbe_driver_name);
		return -ENOMEM;
	}

	ixgbe_dbg_init();

	ret = pci_register_driver(&ixgbe_driver);
	if (ret) {
		destroy_workqueue(ixgbe_wq);
		ixgbe_dbg_exit();
		return ret;
	}

#ifdef CONFIG_IXGBE_DCA
	dca_register_notify(&dca_notifier);
#endif

	return 0;
}

module_init(ixgbe_init_module);

/**
 * ixgbe_exit_module - Driver Exit Cleanup Routine
 *
 * ixgbe_exit_module is called just before the driver is removed
 * from memory.
 **/
static void __exit ixgbe_exit_module(void)
{
#ifdef CONFIG_IXGBE_DCA
	dca_unregister_notify(&dca_notifier);
#endif
	pci_unregister_driver(&ixgbe_driver);

	ixgbe_dbg_exit();
	if (ixgbe_wq) {
		destroy_workqueue(ixgbe_wq);
		ixgbe_wq = NULL;
	}
}

#ifdef CONFIG_IXGBE_DCA
static int ixgbe_notify_dca(struct notifier_block *nb, unsigned long event,
			    void *p)
{
	int ret_val;

	ret_val = driver_for_each_device(&ixgbe_driver.driver, NULL, &event,
					 __ixgbe_notify_dca);

	return ret_val ? NOTIFY_BAD : NOTIFY_DONE;
}

#endif /* CONFIG_IXGBE_DCA */

module_exit(ixgbe_exit_module);

/* ixgbe_main.c */<|MERGE_RESOLUTION|>--- conflicted
+++ resolved
@@ -10061,22 +10061,10 @@
 	if (!br_spec)
 		return -EINVAL;
 
-<<<<<<< HEAD
-	nla_for_each_nested(attr, br_spec, rem) {
-		int status;
-		__u16 mode;
-
-		if (nla_type(attr) != IFLA_BRIDGE_MODE)
-			continue;
-
-		mode = nla_get_u16(attr);
-		status = ixgbe_configure_bridge_mode(adapter, mode);
-=======
 	nla_for_each_nested_type(attr, IFLA_BRIDGE_MODE, br_spec, rem) {
 		__u16 mode = nla_get_u16(attr);
 		int status = ixgbe_configure_bridge_mode(adapter, mode);
 
->>>>>>> 0c383648
 		if (status)
 			return status;
 
