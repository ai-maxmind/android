// SPDX-License-Identifier: (GPL-2.0 OR MIT)
/* Google virtual Ethernet (gve) driver
 *
 * Copyright (C) 2015-2021 Google, Inc.
 */

#include "gve.h"
#include "gve_adminq.h"
#include "gve_utils.h"
#include "gve_dqo.h"
#include <net/ip.h>
#include <linux/tcp.h>
#include <linux/slab.h>
#include <linux/skbuff.h>

/* Returns true if tx_bufs are available. */
static bool gve_has_free_tx_qpl_bufs(struct gve_tx_ring *tx, int count)
{
	int num_avail;

	if (!tx->dqo.qpl)
		return true;

	num_avail = tx->dqo.num_tx_qpl_bufs -
		(tx->dqo_tx.alloc_tx_qpl_buf_cnt -
		 tx->dqo_tx.free_tx_qpl_buf_cnt);

	if (count <= num_avail)
		return true;

	/* Update cached value from dqo_compl. */
	tx->dqo_tx.free_tx_qpl_buf_cnt =
		atomic_read_acquire(&tx->dqo_compl.free_tx_qpl_buf_cnt);

	num_avail = tx->dqo.num_tx_qpl_bufs -
		(tx->dqo_tx.alloc_tx_qpl_buf_cnt -
		 tx->dqo_tx.free_tx_qpl_buf_cnt);

	return count <= num_avail;
}

static s16
gve_alloc_tx_qpl_buf(struct gve_tx_ring *tx)
{
	s16 index;

	index = tx->dqo_tx.free_tx_qpl_buf_head;

	/* No TX buffers available, try to steal the list from the
	 * completion handler.
	 */
	if (unlikely(index == -1)) {
		tx->dqo_tx.free_tx_qpl_buf_head =
			atomic_xchg(&tx->dqo_compl.free_tx_qpl_buf_head, -1);
		index = tx->dqo_tx.free_tx_qpl_buf_head;

		if (unlikely(index == -1))
			return index;
	}

	/* Remove TX buf from free list */
	tx->dqo_tx.free_tx_qpl_buf_head = tx->dqo.tx_qpl_buf_next[index];

	return index;
}

static void
gve_free_tx_qpl_bufs(struct gve_tx_ring *tx,
		     struct gve_tx_pending_packet_dqo *pkt)
{
	s16 index;
	int i;

	if (!pkt->num_bufs)
		return;

	index = pkt->tx_qpl_buf_ids[0];
	/* Create a linked list of buffers to be added to the free list */
	for (i = 1; i < pkt->num_bufs; i++) {
		tx->dqo.tx_qpl_buf_next[index] = pkt->tx_qpl_buf_ids[i];
		index = pkt->tx_qpl_buf_ids[i];
	}

	while (true) {
		s16 old_head = atomic_read_acquire(&tx->dqo_compl.free_tx_qpl_buf_head);

		tx->dqo.tx_qpl_buf_next[index] = old_head;
		if (atomic_cmpxchg(&tx->dqo_compl.free_tx_qpl_buf_head,
				   old_head,
				   pkt->tx_qpl_buf_ids[0]) == old_head) {
			break;
		}
	}

	atomic_add(pkt->num_bufs, &tx->dqo_compl.free_tx_qpl_buf_cnt);
	pkt->num_bufs = 0;
}

/* Returns true if a gve_tx_pending_packet_dqo object is available. */
static bool gve_has_pending_packet(struct gve_tx_ring *tx)
{
	/* Check TX path's list. */
	if (tx->dqo_tx.free_pending_packets != -1)
		return true;

	/* Check completion handler's list. */
	if (atomic_read_acquire(&tx->dqo_compl.free_pending_packets) != -1)
		return true;

	return false;
}

static struct gve_tx_pending_packet_dqo *
gve_alloc_pending_packet(struct gve_tx_ring *tx)
{
	struct gve_tx_pending_packet_dqo *pending_packet;
	s16 index;

	index = tx->dqo_tx.free_pending_packets;

	/* No pending_packets available, try to steal the list from the
	 * completion handler.
	 */
	if (unlikely(index == -1)) {
		tx->dqo_tx.free_pending_packets =
			atomic_xchg(&tx->dqo_compl.free_pending_packets, -1);
		index = tx->dqo_tx.free_pending_packets;

		if (unlikely(index == -1))
			return NULL;
	}

	pending_packet = &tx->dqo.pending_packets[index];

	/* Remove pending_packet from free list */
	tx->dqo_tx.free_pending_packets = pending_packet->next;
	pending_packet->state = GVE_PACKET_STATE_PENDING_DATA_COMPL;

	return pending_packet;
}

static void
gve_free_pending_packet(struct gve_tx_ring *tx,
			struct gve_tx_pending_packet_dqo *pending_packet)
{
	s16 index = pending_packet - tx->dqo.pending_packets;

	pending_packet->state = GVE_PACKET_STATE_UNALLOCATED;
	while (true) {
		s16 old_head = atomic_read_acquire(&tx->dqo_compl.free_pending_packets);

		pending_packet->next = old_head;
		if (atomic_cmpxchg(&tx->dqo_compl.free_pending_packets,
				   old_head, index) == old_head) {
			break;
		}
	}
}

/* gve_tx_free_desc - Cleans up all pending tx requests and buffers.
 */
static void gve_tx_clean_pending_packets(struct gve_tx_ring *tx)
{
	int i;

	for (i = 0; i < tx->dqo.num_pending_packets; i++) {
		struct gve_tx_pending_packet_dqo *cur_state =
			&tx->dqo.pending_packets[i];
		int j;

		for (j = 0; j < cur_state->num_bufs; j++) {
			if (j == 0) {
				dma_unmap_single(tx->dev,
					dma_unmap_addr(cur_state, dma[j]),
					dma_unmap_len(cur_state, len[j]),
					DMA_TO_DEVICE);
			} else {
				dma_unmap_page(tx->dev,
					dma_unmap_addr(cur_state, dma[j]),
					dma_unmap_len(cur_state, len[j]),
					DMA_TO_DEVICE);
			}
		}
		if (cur_state->skb) {
			dev_consume_skb_any(cur_state->skb);
			cur_state->skb = NULL;
		}
	}
}

void gve_tx_stop_ring_dqo(struct gve_priv *priv, int idx)
{
	int ntfy_idx = gve_tx_idx_to_ntfy(priv, idx);
	struct gve_tx_ring *tx = &priv->tx[idx];

	if (!gve_tx_was_added_to_block(priv, idx))
		return;

	gve_remove_napi(priv, ntfy_idx);
	gve_clean_tx_done_dqo(priv, tx, /*napi=*/NULL);
	netdev_tx_reset_queue(tx->netdev_txq);
	gve_tx_clean_pending_packets(tx);
	gve_tx_remove_from_block(priv, idx);
}

static void gve_tx_free_ring_dqo(struct gve_priv *priv, struct gve_tx_ring *tx,
				 struct gve_tx_alloc_rings_cfg *cfg)
{
	struct device *hdev = &priv->pdev->dev;
	int idx = tx->q_num;
	size_t bytes;
	u32 qpl_id;

	if (tx->q_resources) {
		dma_free_coherent(hdev, sizeof(*tx->q_resources),
				  tx->q_resources, tx->q_resources_bus);
		tx->q_resources = NULL;
	}

	if (tx->dqo.compl_ring) {
		bytes = sizeof(tx->dqo.compl_ring[0]) *
			(tx->dqo.complq_mask + 1);
		dma_free_coherent(hdev, bytes, tx->dqo.compl_ring,
				  tx->complq_bus_dqo);
		tx->dqo.compl_ring = NULL;
	}

	if (tx->dqo.tx_ring) {
		bytes = sizeof(tx->dqo.tx_ring[0]) * (tx->mask + 1);
		dma_free_coherent(hdev, bytes, tx->dqo.tx_ring, tx->bus);
		tx->dqo.tx_ring = NULL;
	}

	kvfree(tx->dqo.pending_packets);
	tx->dqo.pending_packets = NULL;

	kvfree(tx->dqo.tx_qpl_buf_next);
	tx->dqo.tx_qpl_buf_next = NULL;

<<<<<<< HEAD
	tx->dqo.qpl = NULL;
=======
	if (tx->dqo.qpl) {
		qpl_id = gve_tx_qpl_id(priv, tx->q_num);
		gve_free_queue_page_list(priv, tx->dqo.qpl, qpl_id);
		tx->dqo.qpl = NULL;
	}
>>>>>>> 1613e604

	netif_dbg(priv, drv, priv->dev, "freed tx queue %d\n", idx);
}

static int gve_tx_qpl_buf_init(struct gve_tx_ring *tx)
{
	int num_tx_qpl_bufs = GVE_TX_BUFS_PER_PAGE_DQO *
		tx->dqo.qpl->num_entries;
	int i;

	tx->dqo.tx_qpl_buf_next = kvcalloc(num_tx_qpl_bufs,
					   sizeof(tx->dqo.tx_qpl_buf_next[0]),
					   GFP_KERNEL);
	if (!tx->dqo.tx_qpl_buf_next)
		return -ENOMEM;

	tx->dqo.num_tx_qpl_bufs = num_tx_qpl_bufs;

	/* Generate free TX buf list */
	for (i = 0; i < num_tx_qpl_bufs - 1; i++)
		tx->dqo.tx_qpl_buf_next[i] = i + 1;
	tx->dqo.tx_qpl_buf_next[num_tx_qpl_bufs - 1] = -1;

	atomic_set_release(&tx->dqo_compl.free_tx_qpl_buf_head, -1);
	return 0;
}

void gve_tx_start_ring_dqo(struct gve_priv *priv, int idx)
{
	int ntfy_idx = gve_tx_idx_to_ntfy(priv, idx);
	struct gve_tx_ring *tx = &priv->tx[idx];

	gve_tx_add_to_block(priv, idx);

	tx->netdev_txq = netdev_get_tx_queue(priv->dev, idx);
	gve_add_napi(priv, ntfy_idx, gve_napi_poll_dqo);
}

static int gve_tx_alloc_ring_dqo(struct gve_priv *priv,
				 struct gve_tx_alloc_rings_cfg *cfg,
				 struct gve_tx_ring *tx,
				 int idx)
{
	struct device *hdev = &priv->pdev->dev;
	int num_pending_packets;
	int qpl_page_cnt;
	size_t bytes;
	u32 qpl_id;
	int i;

	memset(tx, 0, sizeof(*tx));
	tx->q_num = idx;
	tx->dev = hdev;
	atomic_set_release(&tx->dqo_compl.hw_tx_head, 0);

	/* Queue sizes must be a power of 2 */
	tx->mask = cfg->ring_size - 1;
	tx->dqo.complq_mask = tx->mask;

	/* The max number of pending packets determines the maximum number of
	 * descriptors which maybe written to the completion queue.
	 *
	 * We must set the number small enough to make sure we never overrun the
	 * completion queue.
	 */
	num_pending_packets = tx->dqo.complq_mask + 1;

	/* Reserve space for descriptor completions, which will be reported at
	 * most every GVE_TX_MIN_RE_INTERVAL packets.
	 */
	num_pending_packets -=
		(tx->dqo.complq_mask + 1) / GVE_TX_MIN_RE_INTERVAL;

	/* Each packet may have at most 2 buffer completions if it receives both
	 * a miss and reinjection completion.
	 */
	num_pending_packets /= 2;

	tx->dqo.num_pending_packets = min_t(int, num_pending_packets, S16_MAX);
	tx->dqo.pending_packets = kvcalloc(tx->dqo.num_pending_packets,
					   sizeof(tx->dqo.pending_packets[0]),
					   GFP_KERNEL);
	if (!tx->dqo.pending_packets)
		goto err;

	/* Set up linked list of pending packets */
	for (i = 0; i < tx->dqo.num_pending_packets - 1; i++)
		tx->dqo.pending_packets[i].next = i + 1;

	tx->dqo.pending_packets[tx->dqo.num_pending_packets - 1].next = -1;
	atomic_set_release(&tx->dqo_compl.free_pending_packets, -1);
	tx->dqo_compl.miss_completions.head = -1;
	tx->dqo_compl.miss_completions.tail = -1;
	tx->dqo_compl.timed_out_completions.head = -1;
	tx->dqo_compl.timed_out_completions.tail = -1;

	bytes = sizeof(tx->dqo.tx_ring[0]) * (tx->mask + 1);
	tx->dqo.tx_ring = dma_alloc_coherent(hdev, bytes, &tx->bus, GFP_KERNEL);
	if (!tx->dqo.tx_ring)
		goto err;

	bytes = sizeof(tx->dqo.compl_ring[0]) * (tx->dqo.complq_mask + 1);
	tx->dqo.compl_ring = dma_alloc_coherent(hdev, bytes,
						&tx->complq_bus_dqo,
						GFP_KERNEL);
	if (!tx->dqo.compl_ring)
		goto err;

	tx->q_resources = dma_alloc_coherent(hdev, sizeof(*tx->q_resources),
					     &tx->q_resources_bus, GFP_KERNEL);
	if (!tx->q_resources)
		goto err;

	if (!cfg->raw_addressing) {
<<<<<<< HEAD
		u32 qpl_id = gve_tx_qpl_id(priv, tx->q_num);

		tx->dqo.qpl = &cfg->qpls[qpl_id];
=======
		qpl_id = gve_tx_qpl_id(priv, tx->q_num);
		qpl_page_cnt = priv->tx_pages_per_qpl;

		tx->dqo.qpl = gve_alloc_queue_page_list(priv, qpl_id,
							qpl_page_cnt);
		if (!tx->dqo.qpl)
			goto err;
>>>>>>> 1613e604

		if (gve_tx_qpl_buf_init(tx))
			goto err;
	}

	return 0;

err:
	gve_tx_free_ring_dqo(priv, tx, cfg);
	return -ENOMEM;
}

int gve_tx_alloc_rings_dqo(struct gve_priv *priv,
			   struct gve_tx_alloc_rings_cfg *cfg)
{
	struct gve_tx_ring *tx = cfg->tx;
	int err = 0;
	int i, j;

	if (cfg->start_idx + cfg->num_rings > cfg->qcfg->max_queues) {
		netif_err(priv, drv, priv->dev,
			  "Cannot alloc more than the max num of Tx rings\n");
		return -EINVAL;
	}

	if (cfg->start_idx == 0) {
		tx = kvcalloc(cfg->qcfg->max_queues, sizeof(struct gve_tx_ring),
			      GFP_KERNEL);
		if (!tx)
			return -ENOMEM;
	} else if (!tx) {
		netif_err(priv, drv, priv->dev,
			  "Cannot alloc tx rings from a nonzero start idx without tx array\n");
		return -EINVAL;
	}

	for (i = cfg->start_idx; i < cfg->start_idx + cfg->num_rings; i++) {
		err = gve_tx_alloc_ring_dqo(priv, cfg, &tx[i], i);
		if (err) {
			netif_err(priv, drv, priv->dev,
				  "Failed to alloc tx ring=%d: err=%d\n",
				  i, err);
			goto err;
		}
	}

	cfg->tx = tx;
	return 0;

err:
	for (j = 0; j < i; j++)
		gve_tx_free_ring_dqo(priv, &tx[j], cfg);
	if (cfg->start_idx == 0)
		kvfree(tx);
	return err;
}

void gve_tx_free_rings_dqo(struct gve_priv *priv,
			   struct gve_tx_alloc_rings_cfg *cfg)
{
	struct gve_tx_ring *tx = cfg->tx;
	int i;

	if (!tx)
		return;

	for (i = cfg->start_idx; i < cfg->start_idx + cfg->num_rings; i++)
		gve_tx_free_ring_dqo(priv, &tx[i], cfg);

	if (cfg->start_idx == 0) {
		kvfree(tx);
		cfg->tx = NULL;
	}
}

/* Returns the number of slots available in the ring */
static u32 num_avail_tx_slots(const struct gve_tx_ring *tx)
{
	u32 num_used = (tx->dqo_tx.tail - tx->dqo_tx.head) & tx->mask;

	return tx->mask - num_used;
}

static bool gve_has_avail_slots_tx_dqo(struct gve_tx_ring *tx,
				       int desc_count, int buf_count)
{
	return gve_has_pending_packet(tx) &&
		   num_avail_tx_slots(tx) >= desc_count &&
		   gve_has_free_tx_qpl_bufs(tx, buf_count);
}

/* Stops the queue if available descriptors is less than 'count'.
 * Return: 0 if stop is not required.
 */
static int gve_maybe_stop_tx_dqo(struct gve_tx_ring *tx,
				 int desc_count, int buf_count)
{
	if (likely(gve_has_avail_slots_tx_dqo(tx, desc_count, buf_count)))
		return 0;

	/* Update cached TX head pointer */
	tx->dqo_tx.head = atomic_read_acquire(&tx->dqo_compl.hw_tx_head);

	if (likely(gve_has_avail_slots_tx_dqo(tx, desc_count, buf_count)))
		return 0;

	/* No space, so stop the queue */
	tx->stop_queue++;
	netif_tx_stop_queue(tx->netdev_txq);

	/* Sync with restarting queue in `gve_tx_poll_dqo()` */
	mb();

	/* After stopping queue, check if we can transmit again in order to
	 * avoid TOCTOU bug.
	 */
	tx->dqo_tx.head = atomic_read_acquire(&tx->dqo_compl.hw_tx_head);

	if (likely(!gve_has_avail_slots_tx_dqo(tx, desc_count, buf_count)))
		return -EBUSY;

	netif_tx_start_queue(tx->netdev_txq);
	tx->wake_queue++;
	return 0;
}

static void gve_extract_tx_metadata_dqo(const struct sk_buff *skb,
					struct gve_tx_metadata_dqo *metadata)
{
	memset(metadata, 0, sizeof(*metadata));
	metadata->version = GVE_TX_METADATA_VERSION_DQO;

	if (skb->l4_hash) {
		u16 path_hash = skb->hash ^ (skb->hash >> 16);

		path_hash &= (1 << 15) - 1;
		if (unlikely(path_hash == 0))
			path_hash = ~path_hash;

		metadata->path_hash = path_hash;
	}
}

static void gve_tx_fill_pkt_desc_dqo(struct gve_tx_ring *tx, u32 *desc_idx,
				     struct sk_buff *skb, u32 len, u64 addr,
				     s16 compl_tag, bool eop, bool is_gso)
{
	const bool checksum_offload_en = skb->ip_summed == CHECKSUM_PARTIAL;

	while (len > 0) {
		struct gve_tx_pkt_desc_dqo *desc =
			&tx->dqo.tx_ring[*desc_idx].pkt;
		u32 cur_len = min_t(u32, len, GVE_TX_MAX_BUF_SIZE_DQO);
		bool cur_eop = eop && cur_len == len;

		*desc = (struct gve_tx_pkt_desc_dqo){
			.buf_addr = cpu_to_le64(addr),
			.dtype = GVE_TX_PKT_DESC_DTYPE_DQO,
			.end_of_packet = cur_eop,
			.checksum_offload_enable = checksum_offload_en,
			.compl_tag = cpu_to_le16(compl_tag),
			.buf_size = cur_len,
		};

		addr += cur_len;
		len -= cur_len;
		*desc_idx = (*desc_idx + 1) & tx->mask;
	}
}

/* Validates and prepares `skb` for TSO.
 *
 * Returns header length, or < 0 if invalid.
 */
static int gve_prep_tso(struct sk_buff *skb)
{
	struct tcphdr *tcp;
	int header_len;
	u32 paylen;
	int err;

	/* Note: HW requires MSS (gso_size) to be <= 9728 and the total length
	 * of the TSO to be <= 262143.
	 *
	 * However, we don't validate these because:
	 * - Hypervisor enforces a limit of 9K MTU
	 * - Kernel will not produce a TSO larger than 64k
	 */

	if (unlikely(skb_shinfo(skb)->gso_size < GVE_TX_MIN_TSO_MSS_DQO))
		return -1;

	/* Needed because we will modify header. */
	err = skb_cow_head(skb, 0);
	if (err < 0)
		return err;

	tcp = tcp_hdr(skb);

	/* Remove payload length from checksum. */
	paylen = skb->len - skb_transport_offset(skb);

	switch (skb_shinfo(skb)->gso_type) {
	case SKB_GSO_TCPV4:
	case SKB_GSO_TCPV6:
		csum_replace_by_diff(&tcp->check,
				     (__force __wsum)htonl(paylen));

		/* Compute length of segmentation header. */
		header_len = skb_tcp_all_headers(skb);
		break;
	default:
		return -EINVAL;
	}

	if (unlikely(header_len > GVE_TX_MAX_HDR_SIZE_DQO))
		return -EINVAL;

	return header_len;
}

static void gve_tx_fill_tso_ctx_desc(struct gve_tx_tso_context_desc_dqo *desc,
				     const struct sk_buff *skb,
				     const struct gve_tx_metadata_dqo *metadata,
				     int header_len)
{
	*desc = (struct gve_tx_tso_context_desc_dqo){
		.header_len = header_len,
		.cmd_dtype = {
			.dtype = GVE_TX_TSO_CTX_DESC_DTYPE_DQO,
			.tso = 1,
		},
		.flex0 = metadata->bytes[0],
		.flex5 = metadata->bytes[5],
		.flex6 = metadata->bytes[6],
		.flex7 = metadata->bytes[7],
		.flex8 = metadata->bytes[8],
		.flex9 = metadata->bytes[9],
		.flex10 = metadata->bytes[10],
		.flex11 = metadata->bytes[11],
	};
	desc->tso_total_len = skb->len - header_len;
	desc->mss = skb_shinfo(skb)->gso_size;
}

static void
gve_tx_fill_general_ctx_desc(struct gve_tx_general_context_desc_dqo *desc,
			     const struct gve_tx_metadata_dqo *metadata)
{
	*desc = (struct gve_tx_general_context_desc_dqo){
		.flex0 = metadata->bytes[0],
		.flex1 = metadata->bytes[1],
		.flex2 = metadata->bytes[2],
		.flex3 = metadata->bytes[3],
		.flex4 = metadata->bytes[4],
		.flex5 = metadata->bytes[5],
		.flex6 = metadata->bytes[6],
		.flex7 = metadata->bytes[7],
		.flex8 = metadata->bytes[8],
		.flex9 = metadata->bytes[9],
		.flex10 = metadata->bytes[10],
		.flex11 = metadata->bytes[11],
		.cmd_dtype = {.dtype = GVE_TX_GENERAL_CTX_DESC_DTYPE_DQO},
	};
}

static int gve_tx_add_skb_no_copy_dqo(struct gve_tx_ring *tx,
				      struct sk_buff *skb,
				      struct gve_tx_pending_packet_dqo *pkt,
				      s16 completion_tag,
				      u32 *desc_idx,
				      bool is_gso)
{
	const struct skb_shared_info *shinfo = skb_shinfo(skb);
	int i;

	/* Note: HW requires that the size of a non-TSO packet be within the
	 * range of [17, 9728].
	 *
	 * We don't double check because
	 * - We limited `netdev->min_mtu` to ETH_MIN_MTU.
	 * - Hypervisor won't allow MTU larger than 9216.
	 */

	pkt->num_bufs = 0;
	/* Map the linear portion of skb */
	{
		u32 len = skb_headlen(skb);
		dma_addr_t addr;

		addr = dma_map_single(tx->dev, skb->data, len, DMA_TO_DEVICE);
		if (unlikely(dma_mapping_error(tx->dev, addr)))
			goto err;

		dma_unmap_len_set(pkt, len[pkt->num_bufs], len);
		dma_unmap_addr_set(pkt, dma[pkt->num_bufs], addr);
		++pkt->num_bufs;

		gve_tx_fill_pkt_desc_dqo(tx, desc_idx, skb, len, addr,
					 completion_tag,
					 /*eop=*/shinfo->nr_frags == 0, is_gso);
	}

	for (i = 0; i < shinfo->nr_frags; i++) {
		const skb_frag_t *frag = &shinfo->frags[i];
		bool is_eop = i == (shinfo->nr_frags - 1);
		u32 len = skb_frag_size(frag);
		dma_addr_t addr;

		addr = skb_frag_dma_map(tx->dev, frag, 0, len, DMA_TO_DEVICE);
		if (unlikely(dma_mapping_error(tx->dev, addr)))
			goto err;

		dma_unmap_len_set(pkt, len[pkt->num_bufs], len);
		dma_unmap_addr_set(pkt, dma[pkt->num_bufs], addr);
		++pkt->num_bufs;

		gve_tx_fill_pkt_desc_dqo(tx, desc_idx, skb, len, addr,
					 completion_tag, is_eop, is_gso);
	}

	return 0;
err:
	for (i = 0; i < pkt->num_bufs; i++) {
		if (i == 0) {
			dma_unmap_single(tx->dev,
					 dma_unmap_addr(pkt, dma[i]),
					 dma_unmap_len(pkt, len[i]),
					 DMA_TO_DEVICE);
		} else {
			dma_unmap_page(tx->dev,
				       dma_unmap_addr(pkt, dma[i]),
				       dma_unmap_len(pkt, len[i]),
				       DMA_TO_DEVICE);
		}
	}
	pkt->num_bufs = 0;
	return -1;
}

/* Tx buffer i corresponds to
 * qpl_page_id = i / GVE_TX_BUFS_PER_PAGE_DQO
 * qpl_page_offset = (i % GVE_TX_BUFS_PER_PAGE_DQO) * GVE_TX_BUF_SIZE_DQO
 */
static void gve_tx_buf_get_addr(struct gve_tx_ring *tx,
				s16 index,
				void **va, dma_addr_t *dma_addr)
{
	int page_id = index >> (PAGE_SHIFT - GVE_TX_BUF_SHIFT_DQO);
	int offset = (index & (GVE_TX_BUFS_PER_PAGE_DQO - 1)) << GVE_TX_BUF_SHIFT_DQO;

	*va = page_address(tx->dqo.qpl->pages[page_id]) + offset;
	*dma_addr = tx->dqo.qpl->page_buses[page_id] + offset;
}

static int gve_tx_add_skb_copy_dqo(struct gve_tx_ring *tx,
				   struct sk_buff *skb,
				   struct gve_tx_pending_packet_dqo *pkt,
				   s16 completion_tag,
				   u32 *desc_idx,
				   bool is_gso)
{
	u32 copy_offset = 0;
	dma_addr_t dma_addr;
	u32 copy_len;
	s16 index;
	void *va;

	/* Break the packet into buffer size chunks */
	pkt->num_bufs = 0;
	while (copy_offset < skb->len) {
		index = gve_alloc_tx_qpl_buf(tx);
		if (unlikely(index == -1))
			goto err;

		gve_tx_buf_get_addr(tx, index, &va, &dma_addr);
		copy_len = min_t(u32, GVE_TX_BUF_SIZE_DQO,
				 skb->len - copy_offset);
		skb_copy_bits(skb, copy_offset, va, copy_len);

		copy_offset += copy_len;
		dma_sync_single_for_device(tx->dev, dma_addr,
					   copy_len, DMA_TO_DEVICE);
		gve_tx_fill_pkt_desc_dqo(tx, desc_idx, skb,
					 copy_len,
					 dma_addr,
					 completion_tag,
					 copy_offset == skb->len,
					 is_gso);

		pkt->tx_qpl_buf_ids[pkt->num_bufs] = index;
		++tx->dqo_tx.alloc_tx_qpl_buf_cnt;
		++pkt->num_bufs;
	}

	return 0;
err:
	/* Should not be here if gve_has_free_tx_qpl_bufs() check is correct */
	gve_free_tx_qpl_bufs(tx, pkt);
	return -ENOMEM;
}

/* Returns 0 on success, or < 0 on error.
 *
 * Before this function is called, the caller must ensure
 * gve_has_pending_packet(tx) returns true.
 */
static int gve_tx_add_skb_dqo(struct gve_tx_ring *tx,
			      struct sk_buff *skb)
{
	const bool is_gso = skb_is_gso(skb);
	u32 desc_idx = tx->dqo_tx.tail;
	struct gve_tx_pending_packet_dqo *pkt;
	struct gve_tx_metadata_dqo metadata;
	s16 completion_tag;

	pkt = gve_alloc_pending_packet(tx);
	pkt->skb = skb;
	completion_tag = pkt - tx->dqo.pending_packets;

	gve_extract_tx_metadata_dqo(skb, &metadata);
	if (is_gso) {
		int header_len = gve_prep_tso(skb);

		if (unlikely(header_len < 0))
			goto err;

		gve_tx_fill_tso_ctx_desc(&tx->dqo.tx_ring[desc_idx].tso_ctx,
					 skb, &metadata, header_len);
		desc_idx = (desc_idx + 1) & tx->mask;
	}

	gve_tx_fill_general_ctx_desc(&tx->dqo.tx_ring[desc_idx].general_ctx,
				     &metadata);
	desc_idx = (desc_idx + 1) & tx->mask;

	if (tx->dqo.qpl) {
		if (gve_tx_add_skb_copy_dqo(tx, skb, pkt,
					    completion_tag,
					    &desc_idx, is_gso))
			goto err;
	}  else {
		if (gve_tx_add_skb_no_copy_dqo(tx, skb, pkt,
					       completion_tag,
					       &desc_idx, is_gso))
			goto err;
	}

	tx->dqo_tx.posted_packet_desc_cnt += pkt->num_bufs;

	/* Commit the changes to our state */
	tx->dqo_tx.tail = desc_idx;

	/* Request a descriptor completion on the last descriptor of the
	 * packet if we are allowed to by the HW enforced interval.
	 */
	{
		u32 last_desc_idx = (desc_idx - 1) & tx->mask;
		u32 last_report_event_interval =
			(last_desc_idx - tx->dqo_tx.last_re_idx) & tx->mask;

		if (unlikely(last_report_event_interval >=
			     GVE_TX_MIN_RE_INTERVAL)) {
			tx->dqo.tx_ring[last_desc_idx].pkt.report_event = true;
			tx->dqo_tx.last_re_idx = last_desc_idx;
		}
	}

	return 0;

err:
	pkt->skb = NULL;
	gve_free_pending_packet(tx, pkt);

	return -1;
}

static int gve_num_descs_per_buf(size_t size)
{
	return DIV_ROUND_UP(size, GVE_TX_MAX_BUF_SIZE_DQO);
}

static int gve_num_buffer_descs_needed(const struct sk_buff *skb)
{
	const struct skb_shared_info *shinfo = skb_shinfo(skb);
	int num_descs;
	int i;

	num_descs = gve_num_descs_per_buf(skb_headlen(skb));

	for (i = 0; i < shinfo->nr_frags; i++) {
		unsigned int frag_size = skb_frag_size(&shinfo->frags[i]);

		num_descs += gve_num_descs_per_buf(frag_size);
	}

	return num_descs;
}

/* Returns true if HW is capable of sending TSO represented by `skb`.
 *
 * Each segment must not span more than GVE_TX_MAX_DATA_DESCS buffers.
 * - The header is counted as one buffer for every single segment.
 * - A buffer which is split between two segments is counted for both.
 * - If a buffer contains both header and payload, it is counted as two buffers.
 */
static bool gve_can_send_tso(const struct sk_buff *skb)
{
	const int max_bufs_per_seg = GVE_TX_MAX_DATA_DESCS - 1;
	const struct skb_shared_info *shinfo = skb_shinfo(skb);
	const int header_len = skb_tcp_all_headers(skb);
	const int gso_size = shinfo->gso_size;
	int cur_seg_num_bufs;
	int cur_seg_size;
	int i;

	cur_seg_size = skb_headlen(skb) - header_len;
	cur_seg_num_bufs = cur_seg_size > 0;

	for (i = 0; i < shinfo->nr_frags; i++) {
		if (cur_seg_size >= gso_size) {
			cur_seg_size %= gso_size;
			cur_seg_num_bufs = cur_seg_size > 0;
		}

		if (unlikely(++cur_seg_num_bufs > max_bufs_per_seg))
			return false;

		cur_seg_size += skb_frag_size(&shinfo->frags[i]);
	}

	return true;
}

netdev_features_t gve_features_check_dqo(struct sk_buff *skb,
					 struct net_device *dev,
					 netdev_features_t features)
{
	if (skb_is_gso(skb) && !gve_can_send_tso(skb))
		return features & ~NETIF_F_GSO_MASK;

	return features;
}

/* Attempt to transmit specified SKB.
 *
 * Returns 0 if the SKB was transmitted or dropped.
 * Returns -1 if there is not currently enough space to transmit the SKB.
 */
static int gve_try_tx_skb(struct gve_priv *priv, struct gve_tx_ring *tx,
			  struct sk_buff *skb)
{
	int num_buffer_descs;
	int total_num_descs;

	if (skb_is_gso(skb) && unlikely(ipv6_hopopt_jumbo_remove(skb)))
		goto drop;

	if (tx->dqo.qpl) {
		/* We do not need to verify the number of buffers used per
		 * packet or per segment in case of TSO as with 2K size buffers
		 * none of the TX packet rules would be violated.
		 *
		 * gve_can_send_tso() checks that each TCP segment of gso_size is
		 * not distributed over more than 9 SKB frags..
		 */
		num_buffer_descs = DIV_ROUND_UP(skb->len, GVE_TX_BUF_SIZE_DQO);
	} else {
		num_buffer_descs = gve_num_buffer_descs_needed(skb);
		if (!skb_is_gso(skb)) {
			if (unlikely(num_buffer_descs > GVE_TX_MAX_DATA_DESCS)) {
				if (unlikely(skb_linearize(skb) < 0))
					goto drop;

				num_buffer_descs = 1;
			}
		}
	}

	/* Metadata + (optional TSO) + data descriptors. */
	total_num_descs = 1 + skb_is_gso(skb) + num_buffer_descs;
	if (unlikely(gve_maybe_stop_tx_dqo(tx, total_num_descs +
			GVE_TX_MIN_DESC_PREVENT_CACHE_OVERLAP,
			num_buffer_descs))) {
		return -1;
	}

	if (unlikely(gve_tx_add_skb_dqo(tx, skb) < 0))
		goto drop;

	netdev_tx_sent_queue(tx->netdev_txq, skb->len);
	skb_tx_timestamp(skb);
	return 0;

drop:
	tx->dropped_pkt++;
	dev_kfree_skb_any(skb);
	return 0;
}

/* Transmit a given skb and ring the doorbell. */
netdev_tx_t gve_tx_dqo(struct sk_buff *skb, struct net_device *dev)
{
	struct gve_priv *priv = netdev_priv(dev);
	struct gve_tx_ring *tx;

	tx = &priv->tx[skb_get_queue_mapping(skb)];
	if (unlikely(gve_try_tx_skb(priv, tx, skb) < 0)) {
		/* We need to ring the txq doorbell -- we have stopped the Tx
		 * queue for want of resources, but prior calls to gve_tx()
		 * may have added descriptors without ringing the doorbell.
		 */
		gve_tx_put_doorbell_dqo(priv, tx->q_resources, tx->dqo_tx.tail);
		return NETDEV_TX_BUSY;
	}

	if (!netif_xmit_stopped(tx->netdev_txq) && netdev_xmit_more())
		return NETDEV_TX_OK;

	gve_tx_put_doorbell_dqo(priv, tx->q_resources, tx->dqo_tx.tail);
	return NETDEV_TX_OK;
}

static void add_to_list(struct gve_tx_ring *tx, struct gve_index_list *list,
			struct gve_tx_pending_packet_dqo *pending_packet)
{
	s16 old_tail, index;

	index = pending_packet - tx->dqo.pending_packets;
	old_tail = list->tail;
	list->tail = index;
	if (old_tail == -1)
		list->head = index;
	else
		tx->dqo.pending_packets[old_tail].next = index;

	pending_packet->next = -1;
	pending_packet->prev = old_tail;
}

static void remove_from_list(struct gve_tx_ring *tx,
			     struct gve_index_list *list,
			     struct gve_tx_pending_packet_dqo *pkt)
{
	s16 prev_index, next_index;

	prev_index = pkt->prev;
	next_index = pkt->next;

	if (prev_index == -1) {
		/* Node is head */
		list->head = next_index;
	} else {
		tx->dqo.pending_packets[prev_index].next = next_index;
	}
	if (next_index == -1) {
		/* Node is tail */
		list->tail = prev_index;
	} else {
		tx->dqo.pending_packets[next_index].prev = prev_index;
	}
}

static void gve_unmap_packet(struct device *dev,
			     struct gve_tx_pending_packet_dqo *pkt)
{
	int i;

	/* SKB linear portion is guaranteed to be mapped */
	dma_unmap_single(dev, dma_unmap_addr(pkt, dma[0]),
			 dma_unmap_len(pkt, len[0]), DMA_TO_DEVICE);
	for (i = 1; i < pkt->num_bufs; i++) {
		dma_unmap_page(dev, dma_unmap_addr(pkt, dma[i]),
			       dma_unmap_len(pkt, len[i]), DMA_TO_DEVICE);
	}
	pkt->num_bufs = 0;
}

/* Completion types and expected behavior:
 * No Miss compl + Packet compl = Packet completed normally.
 * Miss compl + Re-inject compl = Packet completed normally.
 * No Miss compl + Re-inject compl = Skipped i.e. packet not completed.
 * Miss compl + Packet compl = Skipped i.e. packet not completed.
 */
static void gve_handle_packet_completion(struct gve_priv *priv,
					 struct gve_tx_ring *tx, bool is_napi,
					 u16 compl_tag, u64 *bytes, u64 *pkts,
					 bool is_reinjection)
{
	struct gve_tx_pending_packet_dqo *pending_packet;

	if (unlikely(compl_tag >= tx->dqo.num_pending_packets)) {
		net_err_ratelimited("%s: Invalid TX completion tag: %d\n",
				    priv->dev->name, (int)compl_tag);
		return;
	}

	pending_packet = &tx->dqo.pending_packets[compl_tag];

	if (unlikely(is_reinjection)) {
		if (unlikely(pending_packet->state ==
			     GVE_PACKET_STATE_TIMED_OUT_COMPL)) {
			net_err_ratelimited("%s: Re-injection completion: %d received after timeout.\n",
					    priv->dev->name, (int)compl_tag);
			/* Packet was already completed as a result of timeout,
			 * so just remove from list and free pending packet.
			 */
			remove_from_list(tx,
					 &tx->dqo_compl.timed_out_completions,
					 pending_packet);
			gve_free_pending_packet(tx, pending_packet);
			return;
		}
		if (unlikely(pending_packet->state !=
			     GVE_PACKET_STATE_PENDING_REINJECT_COMPL)) {
			/* No outstanding miss completion but packet allocated
			 * implies packet receives a re-injection completion
			 * without a prior miss completion. Return without
			 * completing the packet.
			 */
			net_err_ratelimited("%s: Re-injection completion received without corresponding miss completion: %d\n",
					    priv->dev->name, (int)compl_tag);
			return;
		}
		remove_from_list(tx, &tx->dqo_compl.miss_completions,
				 pending_packet);
	} else {
		/* Packet is allocated but not a pending data completion. */
		if (unlikely(pending_packet->state !=
			     GVE_PACKET_STATE_PENDING_DATA_COMPL)) {
			net_err_ratelimited("%s: No pending data completion: %d\n",
					    priv->dev->name, (int)compl_tag);
			return;
		}
	}
	tx->dqo_tx.completed_packet_desc_cnt += pending_packet->num_bufs;
	if (tx->dqo.qpl)
		gve_free_tx_qpl_bufs(tx, pending_packet);
	else
		gve_unmap_packet(tx->dev, pending_packet);

	*bytes += pending_packet->skb->len;
	(*pkts)++;
	napi_consume_skb(pending_packet->skb, is_napi);
	pending_packet->skb = NULL;
	gve_free_pending_packet(tx, pending_packet);
}

static void gve_handle_miss_completion(struct gve_priv *priv,
				       struct gve_tx_ring *tx, u16 compl_tag,
				       u64 *bytes, u64 *pkts)
{
	struct gve_tx_pending_packet_dqo *pending_packet;

	if (unlikely(compl_tag >= tx->dqo.num_pending_packets)) {
		net_err_ratelimited("%s: Invalid TX completion tag: %d\n",
				    priv->dev->name, (int)compl_tag);
		return;
	}

	pending_packet = &tx->dqo.pending_packets[compl_tag];
	if (unlikely(pending_packet->state !=
				GVE_PACKET_STATE_PENDING_DATA_COMPL)) {
		net_err_ratelimited("%s: Unexpected packet state: %d for completion tag : %d\n",
				    priv->dev->name, (int)pending_packet->state,
				    (int)compl_tag);
		return;
	}

	pending_packet->state = GVE_PACKET_STATE_PENDING_REINJECT_COMPL;
	/* jiffies can wraparound but time comparisons can handle overflows. */
	pending_packet->timeout_jiffies =
			jiffies +
			msecs_to_jiffies(GVE_REINJECT_COMPL_TIMEOUT *
					 MSEC_PER_SEC);
	add_to_list(tx, &tx->dqo_compl.miss_completions, pending_packet);

	*bytes += pending_packet->skb->len;
	(*pkts)++;
}

static void remove_miss_completions(struct gve_priv *priv,
				    struct gve_tx_ring *tx)
{
	struct gve_tx_pending_packet_dqo *pending_packet;
	s16 next_index;

	next_index = tx->dqo_compl.miss_completions.head;
	while (next_index != -1) {
		pending_packet = &tx->dqo.pending_packets[next_index];
		next_index = pending_packet->next;
		/* Break early because packets should timeout in order. */
		if (time_is_after_jiffies(pending_packet->timeout_jiffies))
			break;

		remove_from_list(tx, &tx->dqo_compl.miss_completions,
				 pending_packet);
		/* Unmap/free TX buffers and free skb but do not unallocate packet i.e.
		 * the completion tag is not freed to ensure that the driver
		 * can take appropriate action if a corresponding valid
		 * completion is received later.
		 */
		if (tx->dqo.qpl)
			gve_free_tx_qpl_bufs(tx, pending_packet);
		else
			gve_unmap_packet(tx->dev, pending_packet);

		/* This indicates the packet was dropped. */
		dev_kfree_skb_any(pending_packet->skb);
		pending_packet->skb = NULL;
		tx->dropped_pkt++;
		net_err_ratelimited("%s: No reinjection completion was received for: %d.\n",
				    priv->dev->name,
				    (int)(pending_packet - tx->dqo.pending_packets));

		pending_packet->state = GVE_PACKET_STATE_TIMED_OUT_COMPL;
		pending_packet->timeout_jiffies =
				jiffies +
				msecs_to_jiffies(GVE_DEALLOCATE_COMPL_TIMEOUT *
						 MSEC_PER_SEC);
		/* Maintain pending packet in another list so the packet can be
		 * unallocated at a later time.
		 */
		add_to_list(tx, &tx->dqo_compl.timed_out_completions,
			    pending_packet);
	}
}

static void remove_timed_out_completions(struct gve_priv *priv,
					 struct gve_tx_ring *tx)
{
	struct gve_tx_pending_packet_dqo *pending_packet;
	s16 next_index;

	next_index = tx->dqo_compl.timed_out_completions.head;
	while (next_index != -1) {
		pending_packet = &tx->dqo.pending_packets[next_index];
		next_index = pending_packet->next;
		/* Break early because packets should timeout in order. */
		if (time_is_after_jiffies(pending_packet->timeout_jiffies))
			break;

		remove_from_list(tx, &tx->dqo_compl.timed_out_completions,
				 pending_packet);
		gve_free_pending_packet(tx, pending_packet);
	}
}

int gve_clean_tx_done_dqo(struct gve_priv *priv, struct gve_tx_ring *tx,
			  struct napi_struct *napi)
{
	u64 reinject_compl_bytes = 0;
	u64 reinject_compl_pkts = 0;
	int num_descs_cleaned = 0;
	u64 miss_compl_bytes = 0;
	u64 miss_compl_pkts = 0;
	u64 pkt_compl_bytes = 0;
	u64 pkt_compl_pkts = 0;

	/* Limit in order to avoid blocking for too long */
	while (!napi || pkt_compl_pkts < napi->weight) {
		struct gve_tx_compl_desc *compl_desc =
			&tx->dqo.compl_ring[tx->dqo_compl.head];
		u16 type;

		if (compl_desc->generation == tx->dqo_compl.cur_gen_bit)
			break;

		/* Prefetch the next descriptor. */
		prefetch(&tx->dqo.compl_ring[(tx->dqo_compl.head + 1) &
				tx->dqo.complq_mask]);

		/* Do not read data until we own the descriptor */
		dma_rmb();
		type = compl_desc->type;

		if (type == GVE_COMPL_TYPE_DQO_DESC) {
			/* This is the last descriptor fetched by HW plus one */
			u16 tx_head = le16_to_cpu(compl_desc->tx_head);

			atomic_set_release(&tx->dqo_compl.hw_tx_head, tx_head);
		} else if (type == GVE_COMPL_TYPE_DQO_PKT) {
			u16 compl_tag = le16_to_cpu(compl_desc->completion_tag);
			if (compl_tag & GVE_ALT_MISS_COMPL_BIT) {
				compl_tag &= ~GVE_ALT_MISS_COMPL_BIT;
				gve_handle_miss_completion(priv, tx, compl_tag,
							   &miss_compl_bytes,
							   &miss_compl_pkts);
			} else {
				gve_handle_packet_completion(priv, tx, !!napi,
							     compl_tag,
							     &pkt_compl_bytes,
							     &pkt_compl_pkts,
							     false);
			}
		} else if (type == GVE_COMPL_TYPE_DQO_MISS) {
			u16 compl_tag = le16_to_cpu(compl_desc->completion_tag);

			gve_handle_miss_completion(priv, tx, compl_tag,
						   &miss_compl_bytes,
						   &miss_compl_pkts);
		} else if (type == GVE_COMPL_TYPE_DQO_REINJECTION) {
			u16 compl_tag = le16_to_cpu(compl_desc->completion_tag);

			gve_handle_packet_completion(priv, tx, !!napi,
						     compl_tag,
						     &reinject_compl_bytes,
						     &reinject_compl_pkts,
						     true);
		}

		tx->dqo_compl.head =
			(tx->dqo_compl.head + 1) & tx->dqo.complq_mask;
		/* Flip the generation bit when we wrap around */
		tx->dqo_compl.cur_gen_bit ^= tx->dqo_compl.head == 0;
		num_descs_cleaned++;
	}

	netdev_tx_completed_queue(tx->netdev_txq,
				  pkt_compl_pkts + miss_compl_pkts,
				  pkt_compl_bytes + miss_compl_bytes);

	remove_miss_completions(priv, tx);
	remove_timed_out_completions(priv, tx);

	u64_stats_update_begin(&tx->statss);
	tx->bytes_done += pkt_compl_bytes + reinject_compl_bytes;
	tx->pkt_done += pkt_compl_pkts + reinject_compl_pkts;
	u64_stats_update_end(&tx->statss);
	return num_descs_cleaned;
}

bool gve_tx_poll_dqo(struct gve_notify_block *block, bool do_clean)
{
	struct gve_tx_compl_desc *compl_desc;
	struct gve_tx_ring *tx = block->tx;
	struct gve_priv *priv = block->priv;

	if (do_clean) {
		int num_descs_cleaned = gve_clean_tx_done_dqo(priv, tx,
							      &block->napi);

		/* Sync with queue being stopped in `gve_maybe_stop_tx_dqo()` */
		mb();

		if (netif_tx_queue_stopped(tx->netdev_txq) &&
		    num_descs_cleaned > 0) {
			tx->wake_queue++;
			netif_tx_wake_queue(tx->netdev_txq);
		}
	}

	/* Return true if we still have work. */
	compl_desc = &tx->dqo.compl_ring[tx->dqo_compl.head];
	return compl_desc->generation != tx->dqo_compl.cur_gen_bit;
}<|MERGE_RESOLUTION|>--- conflicted
+++ resolved
@@ -237,15 +237,11 @@
 	kvfree(tx->dqo.tx_qpl_buf_next);
 	tx->dqo.tx_qpl_buf_next = NULL;
 
-<<<<<<< HEAD
-	tx->dqo.qpl = NULL;
-=======
 	if (tx->dqo.qpl) {
 		qpl_id = gve_tx_qpl_id(priv, tx->q_num);
 		gve_free_queue_page_list(priv, tx->dqo.qpl, qpl_id);
 		tx->dqo.qpl = NULL;
 	}
->>>>>>> 1613e604
 
 	netif_dbg(priv, drv, priv->dev, "freed tx queue %d\n", idx);
 }
@@ -360,11 +356,6 @@
 		goto err;
 
 	if (!cfg->raw_addressing) {
-<<<<<<< HEAD
-		u32 qpl_id = gve_tx_qpl_id(priv, tx->q_num);
-
-		tx->dqo.qpl = &cfg->qpls[qpl_id];
-=======
 		qpl_id = gve_tx_qpl_id(priv, tx->q_num);
 		qpl_page_cnt = priv->tx_pages_per_qpl;
 
@@ -372,7 +363,6 @@
 							qpl_page_cnt);
 		if (!tx->dqo.qpl)
 			goto err;
->>>>>>> 1613e604
 
 		if (gve_tx_qpl_buf_init(tx))
 			goto err;
