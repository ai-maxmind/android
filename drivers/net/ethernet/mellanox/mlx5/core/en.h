--- conflicted
+++ resolved
@@ -1200,13 +1200,10 @@
 			       struct ethtool_coalesce *coal,
 			       struct kernel_ethtool_coalesce *kernel_coal,
 			       struct netlink_ext_ack *extack);
-<<<<<<< HEAD
-=======
 int mlx5e_get_per_queue_coalesce(struct net_device *dev, u32 queue,
 				 struct ethtool_coalesce *coal);
 int mlx5e_set_per_queue_coalesce(struct net_device *dev, u32 queue,
 				 struct ethtool_coalesce *coal);
->>>>>>> 1613e604
 u32 mlx5e_ethtool_get_rxfh_key_size(struct mlx5e_priv *priv);
 u32 mlx5e_ethtool_get_rxfh_indir_size(struct mlx5e_priv *priv);
 int mlx5e_ethtool_get_ts_info(struct mlx5e_priv *priv,
