--- conflicted
+++ resolved
@@ -17,10 +17,7 @@
 	bool is_overheat;
 	int num_ports_mapped;
 	int num_ports_up;
-<<<<<<< HEAD
-=======
 	enum ethtool_module_power_mode_policy power_mode_policy;
->>>>>>> faeb8e7a
 };
 
 struct mlxsw_env {
@@ -449,8 +446,6 @@
 }
 EXPORT_SYMBOL(mlxsw_env_reset_module);
 
-<<<<<<< HEAD
-=======
 int
 mlxsw_env_get_module_power_mode(struct mlxsw_core *mlxsw_core, u8 module,
 				struct ethtool_module_power_mode_params *params,
@@ -597,7 +592,6 @@
 }
 EXPORT_SYMBOL(mlxsw_env_set_module_power_mode);
 
->>>>>>> faeb8e7a
 static int mlxsw_env_module_has_temp_sensor(struct mlxsw_core *mlxsw_core,
 					    u8 module,
 					    bool *p_has_temp_sensor)
@@ -947,21 +941,12 @@
 int mlxsw_env_module_port_up(struct mlxsw_core *mlxsw_core, u8 module)
 {
 	struct mlxsw_env *mlxsw_env = mlxsw_core_env(mlxsw_core);
-<<<<<<< HEAD
-=======
 	int err = 0;
->>>>>>> faeb8e7a
 
 	if (WARN_ON_ONCE(module >= mlxsw_env->module_count))
 		return -EINVAL;
 
 	mutex_lock(&mlxsw_env->module_info_lock);
-<<<<<<< HEAD
-	mlxsw_env->module_info[module].num_ports_up++;
-	mutex_unlock(&mlxsw_env->module_info_lock);
-
-	return 0;
-=======
 
 	if (mlxsw_env->module_info[module].power_mode_policy !=
 	    ETHTOOL_MODULE_POWER_MODE_POLICY_AUTO)
@@ -983,7 +968,6 @@
 out_unlock:
 	mutex_unlock(&mlxsw_env->module_info_lock);
 	return err;
->>>>>>> faeb8e7a
 }
 EXPORT_SYMBOL(mlxsw_env_module_port_up);
 
@@ -995,9 +979,6 @@
 		return;
 
 	mutex_lock(&mlxsw_env->module_info_lock);
-<<<<<<< HEAD
-	mlxsw_env->module_info[module].num_ports_up--;
-=======
 
 	mlxsw_env->module_info[module].num_ports_up--;
 
@@ -1014,7 +995,6 @@
 	__mlxsw_env_set_module_power_mode(mlxsw_core, module, true, NULL);
 
 out_unlock:
->>>>>>> faeb8e7a
 	mutex_unlock(&mlxsw_env->module_info_lock);
 }
 EXPORT_SYMBOL(mlxsw_env_module_port_down);
@@ -1037,8 +1017,6 @@
 	if (!env)
 		return -ENOMEM;
 
-<<<<<<< HEAD
-=======
 	/* Firmware defaults to high power mode policy where modules are
 	 * transitioned to high power mode following plug-in.
 	 */
@@ -1046,7 +1024,6 @@
 		env->module_info[i].power_mode_policy =
 			ETHTOOL_MODULE_POWER_MODE_POLICY_HIGH;
 
->>>>>>> faeb8e7a
 	mutex_init(&env->module_info_lock);
 	env->core = mlxsw_core;
 	env->module_count = module_count;
