/*
 * Copyright (C) 2017 Netronome Systems, Inc.
 *
 * This software is licensed under the GNU General License Version 2,
 * June 1991 as shown in the file COPYING in the top-level directory of this
 * source tree.
 *
 * THE COPYRIGHT HOLDERS AND/OR OTHER PARTIES PROVIDE THE PROGRAM "AS IS"
 * WITHOUT WARRANTY OF ANY KIND, EITHER EXPRESSED OR IMPLIED, INCLUDING,
 * BUT NOT LIMITED TO, THE IMPLIED WARRANTIES OF MERCHANTABILITY AND FITNESS
 * FOR A PARTICULAR PURPOSE. THE ENTIRE RISK AS TO THE QUALITY AND PERFORMANCE
 * OF THE PROGRAM IS WITH YOU. SHOULD THE PROGRAM PROVE DEFECTIVE, YOU ASSUME
 * THE COST OF ALL NECESSARY SERVICING, REPAIR OR CORRECTION.
 */

#include <linux/debugfs.h>
#include <linux/etherdevice.h>
#include <linux/kernel.h>
#include <linux/module.h>
#include <linux/netdevice.h>
#include <linux/slab.h>
#include <net/netdev_queues.h>
#include <net/page_pool/helpers.h>
#include <net/netlink.h>
#include <net/pkt_cls.h>
#include <net/rtnetlink.h>
#include <net/udp_tunnel.h>

#include "netdevsim.h"

#define NSIM_RING_SIZE		256

static int nsim_napi_rx(struct nsim_rq *rq, struct sk_buff *skb)
{
	if (skb_queue_len(&rq->skb_queue) > NSIM_RING_SIZE) {
		dev_kfree_skb_any(skb);
		return NET_RX_DROP;
	}

	skb_queue_tail(&rq->skb_queue, skb);
	return NET_RX_SUCCESS;
}

static int nsim_forward_skb(struct net_device *dev, struct sk_buff *skb,
			    struct nsim_rq *rq)
{
	return __dev_forward_skb(dev, skb) ?: nsim_napi_rx(rq, skb);
}

static netdev_tx_t nsim_start_xmit(struct sk_buff *skb, struct net_device *dev)
{
	struct netdevsim *ns = netdev_priv(dev);
	struct net_device *peer_dev;
	unsigned int len = skb->len;
	struct netdevsim *peer_ns;
	struct nsim_rq *rq;
	int rxq;

	rcu_read_lock();
	if (!nsim_ipsec_tx(ns, skb))
		goto out_drop_free;

	peer_ns = rcu_dereference(ns->peer);
	if (!peer_ns)
		goto out_drop_free;

	peer_dev = peer_ns->netdev;
	rxq = skb_get_queue_mapping(skb);
	if (rxq >= peer_dev->num_rx_queues)
		rxq = rxq % peer_dev->num_rx_queues;
	rq = &peer_ns->rq[rxq];

	skb_tx_timestamp(skb);
	if (unlikely(nsim_forward_skb(peer_dev, skb, rq) == NET_RX_DROP))
		goto out_drop_cnt;

	napi_schedule(&rq->napi);

	rcu_read_unlock();
	u64_stats_update_begin(&ns->syncp);
	ns->tx_packets++;
	ns->tx_bytes += len;
	u64_stats_update_end(&ns->syncp);
	return NETDEV_TX_OK;

out_drop_free:
	dev_kfree_skb(skb);
out_drop_cnt:
	rcu_read_unlock();
	u64_stats_update_begin(&ns->syncp);
	ns->tx_dropped++;
	u64_stats_update_end(&ns->syncp);
	return NETDEV_TX_OK;
}

static void nsim_set_rx_mode(struct net_device *dev)
{
}

static int nsim_change_mtu(struct net_device *dev, int new_mtu)
{
	struct netdevsim *ns = netdev_priv(dev);

	if (ns->xdp.prog && new_mtu > NSIM_XDP_MAX_MTU)
		return -EBUSY;

	WRITE_ONCE(dev->mtu, new_mtu);

	return 0;
}

static void
nsim_get_stats64(struct net_device *dev, struct rtnl_link_stats64 *stats)
{
	struct netdevsim *ns = netdev_priv(dev);
	unsigned int start;

	do {
		start = u64_stats_fetch_begin(&ns->syncp);
		stats->tx_bytes = ns->tx_bytes;
		stats->tx_packets = ns->tx_packets;
		stats->tx_dropped = ns->tx_dropped;
	} while (u64_stats_fetch_retry(&ns->syncp, start));
}

static int
nsim_setup_tc_block_cb(enum tc_setup_type type, void *type_data, void *cb_priv)
{
	return nsim_bpf_setup_tc_block_cb(type, type_data, cb_priv);
}

static int nsim_set_vf_mac(struct net_device *dev, int vf, u8 *mac)
{
	struct netdevsim *ns = netdev_priv(dev);
	struct nsim_dev *nsim_dev = ns->nsim_dev;

	/* Only refuse multicast addresses, zero address can mean unset/any. */
	if (vf >= nsim_dev_get_vfs(nsim_dev) || is_multicast_ether_addr(mac))
		return -EINVAL;
	memcpy(nsim_dev->vfconfigs[vf].vf_mac, mac, ETH_ALEN);

	return 0;
}

static int nsim_set_vf_vlan(struct net_device *dev, int vf,
			    u16 vlan, u8 qos, __be16 vlan_proto)
{
	struct netdevsim *ns = netdev_priv(dev);
	struct nsim_dev *nsim_dev = ns->nsim_dev;

	if (vf >= nsim_dev_get_vfs(nsim_dev) || vlan > 4095 || qos > 7)
		return -EINVAL;

	nsim_dev->vfconfigs[vf].vlan = vlan;
	nsim_dev->vfconfigs[vf].qos = qos;
	nsim_dev->vfconfigs[vf].vlan_proto = vlan_proto;

	return 0;
}

static int nsim_set_vf_rate(struct net_device *dev, int vf, int min, int max)
{
	struct netdevsim *ns = netdev_priv(dev);
	struct nsim_dev *nsim_dev = ns->nsim_dev;

	if (nsim_esw_mode_is_switchdev(ns->nsim_dev)) {
		pr_err("Not supported in switchdev mode. Please use devlink API.\n");
		return -EOPNOTSUPP;
	}

	if (vf >= nsim_dev_get_vfs(nsim_dev))
		return -EINVAL;

	nsim_dev->vfconfigs[vf].min_tx_rate = min;
	nsim_dev->vfconfigs[vf].max_tx_rate = max;

	return 0;
}

static int nsim_set_vf_spoofchk(struct net_device *dev, int vf, bool val)
{
	struct netdevsim *ns = netdev_priv(dev);
	struct nsim_dev *nsim_dev = ns->nsim_dev;

	if (vf >= nsim_dev_get_vfs(nsim_dev))
		return -EINVAL;
	nsim_dev->vfconfigs[vf].spoofchk_enabled = val;

	return 0;
}

static int nsim_set_vf_rss_query_en(struct net_device *dev, int vf, bool val)
{
	struct netdevsim *ns = netdev_priv(dev);
	struct nsim_dev *nsim_dev = ns->nsim_dev;

	if (vf >= nsim_dev_get_vfs(nsim_dev))
		return -EINVAL;
	nsim_dev->vfconfigs[vf].rss_query_enabled = val;

	return 0;
}

static int nsim_set_vf_trust(struct net_device *dev, int vf, bool val)
{
	struct netdevsim *ns = netdev_priv(dev);
	struct nsim_dev *nsim_dev = ns->nsim_dev;

	if (vf >= nsim_dev_get_vfs(nsim_dev))
		return -EINVAL;
	nsim_dev->vfconfigs[vf].trusted = val;

	return 0;
}

static int
nsim_get_vf_config(struct net_device *dev, int vf, struct ifla_vf_info *ivi)
{
	struct netdevsim *ns = netdev_priv(dev);
	struct nsim_dev *nsim_dev = ns->nsim_dev;

	if (vf >= nsim_dev_get_vfs(nsim_dev))
		return -EINVAL;

	ivi->vf = vf;
	ivi->linkstate = nsim_dev->vfconfigs[vf].link_state;
	ivi->min_tx_rate = nsim_dev->vfconfigs[vf].min_tx_rate;
	ivi->max_tx_rate = nsim_dev->vfconfigs[vf].max_tx_rate;
	ivi->vlan = nsim_dev->vfconfigs[vf].vlan;
	ivi->vlan_proto = nsim_dev->vfconfigs[vf].vlan_proto;
	ivi->qos = nsim_dev->vfconfigs[vf].qos;
	memcpy(&ivi->mac, nsim_dev->vfconfigs[vf].vf_mac, ETH_ALEN);
	ivi->spoofchk = nsim_dev->vfconfigs[vf].spoofchk_enabled;
	ivi->trusted = nsim_dev->vfconfigs[vf].trusted;
	ivi->rss_query_en = nsim_dev->vfconfigs[vf].rss_query_enabled;

	return 0;
}

static int nsim_set_vf_link_state(struct net_device *dev, int vf, int state)
{
	struct netdevsim *ns = netdev_priv(dev);
	struct nsim_dev *nsim_dev = ns->nsim_dev;

	if (vf >= nsim_dev_get_vfs(nsim_dev))
		return -EINVAL;

	switch (state) {
	case IFLA_VF_LINK_STATE_AUTO:
	case IFLA_VF_LINK_STATE_ENABLE:
	case IFLA_VF_LINK_STATE_DISABLE:
		break;
	default:
		return -EINVAL;
	}

	nsim_dev->vfconfigs[vf].link_state = state;

	return 0;
}

static void nsim_taprio_stats(struct tc_taprio_qopt_stats *stats)
{
	stats->window_drops = 0;
	stats->tx_overruns = 0;
}

static int nsim_setup_tc_taprio(struct net_device *dev,
				struct tc_taprio_qopt_offload *offload)
{
	int err = 0;

	switch (offload->cmd) {
	case TAPRIO_CMD_REPLACE:
	case TAPRIO_CMD_DESTROY:
		break;
	case TAPRIO_CMD_STATS:
		nsim_taprio_stats(&offload->stats);
		break;
	default:
		err = -EOPNOTSUPP;
	}

	return err;
}

static LIST_HEAD(nsim_block_cb_list);

static int
nsim_setup_tc(struct net_device *dev, enum tc_setup_type type, void *type_data)
{
	struct netdevsim *ns = netdev_priv(dev);

	switch (type) {
	case TC_SETUP_QDISC_TAPRIO:
		return nsim_setup_tc_taprio(dev, type_data);
	case TC_SETUP_BLOCK:
		return flow_block_cb_setup_simple(type_data,
						  &nsim_block_cb_list,
						  nsim_setup_tc_block_cb,
						  ns, ns, true);
	default:
		return -EOPNOTSUPP;
	}
}

static int
nsim_set_features(struct net_device *dev, netdev_features_t features)
{
	struct netdevsim *ns = netdev_priv(dev);

	if ((dev->features & NETIF_F_HW_TC) > (features & NETIF_F_HW_TC))
		return nsim_bpf_disable_tc(ns);

	return 0;
}

static int nsim_get_iflink(const struct net_device *dev)
{
	struct netdevsim *nsim, *peer;
	int iflink;

	nsim = netdev_priv(dev);

	rcu_read_lock();
	peer = rcu_dereference(nsim->peer);
	iflink = peer ? READ_ONCE(peer->netdev->ifindex) : 0;
	rcu_read_unlock();

	return iflink;
}

<<<<<<< HEAD
static int nsim_open(struct net_device *dev)
{
	struct netdevsim *ns = netdev_priv(dev);
	struct page_pool_params pp = { 0 };

	pp.pool_size = 128;
	pp.dev = &dev->dev;
	pp.dma_dir = DMA_BIDIRECTIONAL;
	pp.netdev = dev;

	ns->pp = page_pool_create(&pp);
	return PTR_ERR_OR_ZERO(ns->pp);
=======
static int nsim_rcv(struct nsim_rq *rq, int budget)
{
	struct sk_buff *skb;
	int i;

	for (i = 0; i < budget; i++) {
		if (skb_queue_empty(&rq->skb_queue))
			break;

		skb = skb_dequeue(&rq->skb_queue);
		netif_receive_skb(skb);
	}

	return i;
}

static int nsim_poll(struct napi_struct *napi, int budget)
{
	struct nsim_rq *rq = container_of(napi, struct nsim_rq, napi);
	int done;

	done = nsim_rcv(rq, budget);
	napi_complete(napi);

	return done;
}

static int nsim_create_page_pool(struct nsim_rq *rq)
{
	struct page_pool_params p = {
		.order = 0,
		.pool_size = NSIM_RING_SIZE,
		.nid = NUMA_NO_NODE,
		.dev = &rq->napi.dev->dev,
		.napi = &rq->napi,
		.dma_dir = DMA_BIDIRECTIONAL,
		.netdev = rq->napi.dev,
	};

	rq->page_pool = page_pool_create(&p);
	if (IS_ERR(rq->page_pool)) {
		int err = PTR_ERR(rq->page_pool);

		rq->page_pool = NULL;
		return err;
	}
	return 0;
}

static int nsim_init_napi(struct netdevsim *ns)
{
	struct net_device *dev = ns->netdev;
	struct nsim_rq *rq;
	int err, i;

	for (i = 0; i < dev->num_rx_queues; i++) {
		rq = &ns->rq[i];

		netif_napi_add(dev, &rq->napi, nsim_poll);
	}

	for (i = 0; i < dev->num_rx_queues; i++) {
		rq = &ns->rq[i];

		err = nsim_create_page_pool(rq);
		if (err)
			goto err_pp_destroy;
	}

	return 0;

err_pp_destroy:
	while (i--) {
		page_pool_destroy(ns->rq[i].page_pool);
		ns->rq[i].page_pool = NULL;
	}

	for (i = 0; i < dev->num_rx_queues; i++)
		__netif_napi_del(&ns->rq[i].napi);

	return err;
}

static void nsim_enable_napi(struct netdevsim *ns)
{
	struct net_device *dev = ns->netdev;
	int i;

	for (i = 0; i < dev->num_rx_queues; i++) {
		struct nsim_rq *rq = &ns->rq[i];

		netif_queue_set_napi(dev, i, NETDEV_QUEUE_TYPE_RX, &rq->napi);
		napi_enable(&rq->napi);
	}
}

static int nsim_open(struct net_device *dev)
{
	struct netdevsim *ns = netdev_priv(dev);
	int err;

	err = nsim_init_napi(ns);
	if (err)
		return err;

	nsim_enable_napi(ns);

	return 0;
}

static void nsim_del_napi(struct netdevsim *ns)
{
	struct net_device *dev = ns->netdev;
	int i;

	for (i = 0; i < dev->num_rx_queues; i++) {
		struct nsim_rq *rq = &ns->rq[i];

		napi_disable(&rq->napi);
		__netif_napi_del(&rq->napi);
	}
	synchronize_net();

	for (i = 0; i < dev->num_rx_queues; i++) {
		page_pool_destroy(ns->rq[i].page_pool);
		ns->rq[i].page_pool = NULL;
	}
>>>>>>> 1613e604
}

static int nsim_stop(struct net_device *dev)
{
	struct netdevsim *ns = netdev_priv(dev);
<<<<<<< HEAD

	page_pool_destroy(ns->pp);
=======
	struct netdevsim *peer;

	netif_carrier_off(dev);
	peer = rtnl_dereference(ns->peer);
	if (peer)
		netif_carrier_off(peer->netdev);

	nsim_del_napi(ns);
>>>>>>> 1613e604

	return 0;
}

static const struct net_device_ops nsim_netdev_ops = {
	.ndo_start_xmit		= nsim_start_xmit,
	.ndo_set_rx_mode	= nsim_set_rx_mode,
	.ndo_set_mac_address	= eth_mac_addr,
	.ndo_validate_addr	= eth_validate_addr,
	.ndo_change_mtu		= nsim_change_mtu,
	.ndo_get_stats64	= nsim_get_stats64,
	.ndo_set_vf_mac		= nsim_set_vf_mac,
	.ndo_set_vf_vlan	= nsim_set_vf_vlan,
	.ndo_set_vf_rate	= nsim_set_vf_rate,
	.ndo_set_vf_spoofchk	= nsim_set_vf_spoofchk,
	.ndo_set_vf_trust	= nsim_set_vf_trust,
	.ndo_get_vf_config	= nsim_get_vf_config,
	.ndo_set_vf_link_state	= nsim_set_vf_link_state,
	.ndo_set_vf_rss_query_en = nsim_set_vf_rss_query_en,
	.ndo_setup_tc		= nsim_setup_tc,
	.ndo_set_features	= nsim_set_features,
	.ndo_get_iflink		= nsim_get_iflink,
	.ndo_bpf		= nsim_bpf,
	.ndo_open		= nsim_open,
	.ndo_stop		= nsim_stop,
};

static const struct net_device_ops nsim_vf_netdev_ops = {
	.ndo_start_xmit		= nsim_start_xmit,
	.ndo_set_rx_mode	= nsim_set_rx_mode,
	.ndo_set_mac_address	= eth_mac_addr,
	.ndo_validate_addr	= eth_validate_addr,
	.ndo_change_mtu		= nsim_change_mtu,
	.ndo_get_stats64	= nsim_get_stats64,
	.ndo_setup_tc		= nsim_setup_tc,
	.ndo_set_features	= nsim_set_features,
};

/* We don't have true per-queue stats, yet, so do some random fakery here.
 * Only report stuff for queue 0.
 */
static void nsim_get_queue_stats_rx(struct net_device *dev, int idx,
				    struct netdev_queue_stats_rx *stats)
{
	struct rtnl_link_stats64 rtstats = {};

	if (!idx)
		nsim_get_stats64(dev, &rtstats);

	stats->packets = rtstats.rx_packets - !!rtstats.rx_packets;
	stats->bytes = rtstats.rx_bytes;
}

static void nsim_get_queue_stats_tx(struct net_device *dev, int idx,
				    struct netdev_queue_stats_tx *stats)
{
	struct rtnl_link_stats64 rtstats = {};

	if (!idx)
		nsim_get_stats64(dev, &rtstats);

	stats->packets = rtstats.tx_packets - !!rtstats.tx_packets;
	stats->bytes = rtstats.tx_bytes;
}

static void nsim_get_base_stats(struct net_device *dev,
				struct netdev_queue_stats_rx *rx,
				struct netdev_queue_stats_tx *tx)
{
	struct rtnl_link_stats64 rtstats = {};

	nsim_get_stats64(dev, &rtstats);

	rx->packets = !!rtstats.rx_packets;
	rx->bytes = 0;
	tx->packets = !!rtstats.tx_packets;
	tx->bytes = 0;
}

static const struct netdev_stat_ops nsim_stat_ops = {
	.get_queue_stats_tx	= nsim_get_queue_stats_tx,
	.get_queue_stats_rx	= nsim_get_queue_stats_rx,
	.get_base_stats		= nsim_get_base_stats,
};

static ssize_t
nsim_pp_hold_read(struct file *file, char __user *data,
		  size_t count, loff_t *ppos)
{
	struct netdevsim *ns = file->private_data;
	char buf[3] = "n\n";

	if (ns->page)
		buf[0] = 'y';

	return simple_read_from_buffer(data, count, ppos, buf, 2);
}

static ssize_t
nsim_pp_hold_write(struct file *file, const char __user *data,
		   size_t count, loff_t *ppos)
{
	struct netdevsim *ns = file->private_data;
	ssize_t ret;
	bool val;

	ret = kstrtobool_from_user(data, count, &val);
	if (ret)
		return ret;

	rtnl_lock();
	ret = count;
	if (val == !!ns->page)
		goto exit;

	if (!netif_running(ns->netdev) && val) {
		ret = -ENETDOWN;
	} else if (val) {
<<<<<<< HEAD
		ns->page = page_pool_dev_alloc_pages(ns->pp);
=======
		ns->page = page_pool_dev_alloc_pages(ns->rq[0].page_pool);
>>>>>>> 1613e604
		if (!ns->page)
			ret = -ENOMEM;
	} else {
		page_pool_put_full_page(ns->page->pp, ns->page, false);
		ns->page = NULL;
	}
	rtnl_unlock();

exit:
	return count;
}

static const struct file_operations nsim_pp_hold_fops = {
	.open = simple_open,
	.read = nsim_pp_hold_read,
	.write = nsim_pp_hold_write,
	.llseek = generic_file_llseek,
	.owner = THIS_MODULE,
};

static void nsim_setup(struct net_device *dev)
{
	ether_setup(dev);
	eth_hw_addr_random(dev);

	dev->tx_queue_len = 0;
	dev->flags &= ~IFF_MULTICAST;
	dev->priv_flags |= IFF_LIVE_ADDR_CHANGE |
			   IFF_NO_QUEUE;
	dev->features |= NETIF_F_HIGHDMA |
			 NETIF_F_SG |
			 NETIF_F_FRAGLIST |
			 NETIF_F_HW_CSUM |
			 NETIF_F_TSO;
	dev->hw_features |= NETIF_F_HW_TC;
	dev->max_mtu = ETH_MAX_MTU;
	dev->xdp_features = NETDEV_XDP_ACT_HW_OFFLOAD;
}

static int nsim_queue_init(struct netdevsim *ns)
{
	struct net_device *dev = ns->netdev;
	int i;

	ns->rq = kvcalloc(dev->num_rx_queues, sizeof(*ns->rq),
			  GFP_KERNEL_ACCOUNT | __GFP_RETRY_MAYFAIL);
	if (!ns->rq)
		return -ENOMEM;

	for (i = 0; i < dev->num_rx_queues; i++)
		skb_queue_head_init(&ns->rq[i].skb_queue);

	return 0;
}

static void nsim_queue_free(struct netdevsim *ns)
{
	struct net_device *dev = ns->netdev;
	int i;

	for (i = 0; i < dev->num_rx_queues; i++)
		skb_queue_purge_reason(&ns->rq[i].skb_queue,
				       SKB_DROP_REASON_QUEUE_PURGE);

	kvfree(ns->rq);
	ns->rq = NULL;
}

static int nsim_init_netdevsim(struct netdevsim *ns)
{
	struct mock_phc *phc;
	int err;

	phc = mock_phc_create(&ns->nsim_bus_dev->dev);
	if (IS_ERR(phc))
		return PTR_ERR(phc);

	ns->phc = phc;
	ns->netdev->netdev_ops = &nsim_netdev_ops;
	ns->netdev->stat_ops = &nsim_stat_ops;

	err = nsim_udp_tunnels_info_create(ns->nsim_dev, ns->netdev);
	if (err)
		goto err_phc_destroy;

	rtnl_lock();
	err = nsim_queue_init(ns);
	if (err)
		goto err_utn_destroy;

	err = nsim_bpf_init(ns);
	if (err)
		goto err_rq_destroy;

	nsim_macsec_init(ns);
	nsim_ipsec_init(ns);

	err = register_netdevice(ns->netdev);
	if (err)
		goto err_ipsec_teardown;
	rtnl_unlock();
	return 0;

err_ipsec_teardown:
	nsim_ipsec_teardown(ns);
	nsim_macsec_teardown(ns);
	nsim_bpf_uninit(ns);
err_rq_destroy:
	nsim_queue_free(ns);
err_utn_destroy:
	rtnl_unlock();
	nsim_udp_tunnels_info_destroy(ns->netdev);
err_phc_destroy:
	mock_phc_destroy(ns->phc);
	return err;
}

static int nsim_init_netdevsim_vf(struct netdevsim *ns)
{
	int err;

	ns->netdev->netdev_ops = &nsim_vf_netdev_ops;
	rtnl_lock();
	err = register_netdevice(ns->netdev);
	rtnl_unlock();
	return err;
}

static void nsim_exit_netdevsim(struct netdevsim *ns)
{
	nsim_udp_tunnels_info_destroy(ns->netdev);
	mock_phc_destroy(ns->phc);
}

struct netdevsim *
nsim_create(struct nsim_dev *nsim_dev, struct nsim_dev_port *nsim_dev_port)
{
	struct net_device *dev;
	struct netdevsim *ns;
	int err;

	dev = alloc_netdev_mq(sizeof(*ns), "eth%d", NET_NAME_UNKNOWN, nsim_setup,
			      nsim_dev->nsim_bus_dev->num_queues);
	if (!dev)
		return ERR_PTR(-ENOMEM);

	dev_net_set(dev, nsim_dev_net(nsim_dev));
	ns = netdev_priv(dev);
	ns->netdev = dev;
	u64_stats_init(&ns->syncp);
	ns->nsim_dev = nsim_dev;
	ns->nsim_dev_port = nsim_dev_port;
	ns->nsim_bus_dev = nsim_dev->nsim_bus_dev;
	SET_NETDEV_DEV(dev, &ns->nsim_bus_dev->dev);
	SET_NETDEV_DEVLINK_PORT(dev, &nsim_dev_port->devlink_port);
	nsim_ethtool_init(ns);
	if (nsim_dev_port_is_pf(nsim_dev_port))
		err = nsim_init_netdevsim(ns);
	else
		err = nsim_init_netdevsim_vf(ns);
	if (err)
		goto err_free_netdev;

	ns->pp_dfs = debugfs_create_file("pp_hold", 0600, nsim_dev_port->ddir,
					 ns, &nsim_pp_hold_fops);

	return ns;

err_free_netdev:
	free_netdev(dev);
	return ERR_PTR(err);
}

void nsim_destroy(struct netdevsim *ns)
{
	struct net_device *dev = ns->netdev;
	struct netdevsim *peer;

	debugfs_remove(ns->pp_dfs);

	rtnl_lock();
	peer = rtnl_dereference(ns->peer);
	if (peer)
		RCU_INIT_POINTER(peer->peer, NULL);
	RCU_INIT_POINTER(ns->peer, NULL);
	unregister_netdevice(dev);
	if (nsim_dev_port_is_pf(ns->nsim_dev_port)) {
		nsim_macsec_teardown(ns);
		nsim_ipsec_teardown(ns);
		nsim_bpf_uninit(ns);
		nsim_queue_free(ns);
	}
	rtnl_unlock();
	if (nsim_dev_port_is_pf(ns->nsim_dev_port))
		nsim_exit_netdevsim(ns);

	/* Put this intentionally late to exercise the orphaning path */
	if (ns->page) {
		page_pool_put_full_page(ns->page->pp, ns->page, false);
		ns->page = NULL;
	}

	free_netdev(dev);
}

bool netdev_is_nsim(struct net_device *dev)
{
	return dev->netdev_ops == &nsim_netdev_ops;
}

static int nsim_validate(struct nlattr *tb[], struct nlattr *data[],
			 struct netlink_ext_ack *extack)
{
	NL_SET_ERR_MSG_MOD(extack,
			   "Please use: echo \"[ID] [PORT_COUNT] [NUM_QUEUES]\" > /sys/bus/netdevsim/new_device");
	return -EOPNOTSUPP;
}

static struct rtnl_link_ops nsim_link_ops __read_mostly = {
	.kind		= DRV_NAME,
	.validate	= nsim_validate,
};

static int __init nsim_module_init(void)
{
	int err;

	err = nsim_dev_init();
	if (err)
		return err;

	err = nsim_bus_init();
	if (err)
		goto err_dev_exit;

	err = rtnl_link_register(&nsim_link_ops);
	if (err)
		goto err_bus_exit;

	return 0;

err_bus_exit:
	nsim_bus_exit();
err_dev_exit:
	nsim_dev_exit();
	return err;
}

static void __exit nsim_module_exit(void)
{
	rtnl_link_unregister(&nsim_link_ops);
	nsim_bus_exit();
	nsim_dev_exit();
}

module_init(nsim_module_init);
module_exit(nsim_module_exit);
MODULE_LICENSE("GPL");
MODULE_DESCRIPTION("Simulated networking device for testing");
MODULE_ALIAS_RTNL_LINK(DRV_NAME);<|MERGE_RESOLUTION|>--- conflicted
+++ resolved
@@ -330,20 +330,6 @@
 	return iflink;
 }
 
-<<<<<<< HEAD
-static int nsim_open(struct net_device *dev)
-{
-	struct netdevsim *ns = netdev_priv(dev);
-	struct page_pool_params pp = { 0 };
-
-	pp.pool_size = 128;
-	pp.dev = &dev->dev;
-	pp.dma_dir = DMA_BIDIRECTIONAL;
-	pp.netdev = dev;
-
-	ns->pp = page_pool_create(&pp);
-	return PTR_ERR_OR_ZERO(ns->pp);
-=======
 static int nsim_rcv(struct nsim_rq *rq, int budget)
 {
 	struct sk_buff *skb;
@@ -471,16 +457,11 @@
 		page_pool_destroy(ns->rq[i].page_pool);
 		ns->rq[i].page_pool = NULL;
 	}
->>>>>>> 1613e604
 }
 
 static int nsim_stop(struct net_device *dev)
 {
 	struct netdevsim *ns = netdev_priv(dev);
-<<<<<<< HEAD
-
-	page_pool_destroy(ns->pp);
-=======
 	struct netdevsim *peer;
 
 	netif_carrier_off(dev);
@@ -489,7 +470,6 @@
 		netif_carrier_off(peer->netdev);
 
 	nsim_del_napi(ns);
->>>>>>> 1613e604
 
 	return 0;
 }
@@ -608,11 +588,7 @@
 	if (!netif_running(ns->netdev) && val) {
 		ret = -ENETDOWN;
 	} else if (val) {
-<<<<<<< HEAD
-		ns->page = page_pool_dev_alloc_pages(ns->pp);
-=======
 		ns->page = page_pool_dev_alloc_pages(ns->rq[0].page_pool);
->>>>>>> 1613e604
 		if (!ns->page)
 			ret = -ENOMEM;
 	} else {
