--- conflicted
+++ resolved
@@ -967,11 +967,7 @@
 	return 0;
 }
 
-<<<<<<< HEAD
 void dwc3_remove_requests(struct dwc3 *dwc, struct dwc3_ep *dep, int status)
-=======
-static void dwc3_remove_requests(struct dwc3 *dwc, struct dwc3_ep *dep, int status)
->>>>>>> e4a7232c
 {
 	struct dwc3_request		*req;
 
@@ -1027,11 +1023,19 @@
 	reg &= ~DWC3_DALEPENA_EP(dep->number);
 	dwc3_writel(dwc->regs, DWC3_DALEPENA, reg);
 
-	dwc3_remove_requests(dwc, dep, -ESHUTDOWN);
+	dwc3_remove_requests(dwc, dep, -ECONNRESET);
 
 	dep->stream_capable = false;
 	dep->type = 0;
-	dep->flags &= DWC3_EP_TXFIFO_RESIZED;
+	mask = DWC3_EP_TXFIFO_RESIZED;
+	/*
+	 * dwc3_remove_requests() can exit early if DWC3 EP delayed stop is
+	 * set.  Do not clear DEP flags, so that the end transfer command will
+	 * be reattempted during the next SETUP stage.
+	 */
+	if (dep->flags & DWC3_EP_DELAY_STOP)
+		mask |= (DWC3_EP_DELAY_STOP | DWC3_EP_TRANSFER_STARTED);
+	dep->flags &= mask;
 
 	/* Clear out the ep descriptors for non-ep0 */
 	if (dep->number > 1) {
@@ -1039,23 +1043,6 @@
 		dep->endpoint.desc = NULL;
 	}
 
-<<<<<<< HEAD
-	dwc3_remove_requests(dwc, dep, -ECONNRESET);
-
-	dep->stream_capable = false;
-	dep->type = 0;
-	mask = DWC3_EP_TXFIFO_RESIZED;
-	/*
-	 * dwc3_remove_requests() can exit early if DWC3 EP delayed stop is
-	 * set.  Do not clear DEP flags, so that the end transfer command will
-	 * be reattempted during the next SETUP stage.
-	 */
-	if (dep->flags & DWC3_EP_DELAY_STOP)
-		mask |= (DWC3_EP_DELAY_STOP | DWC3_EP_TRANSFER_STARTED);
-	dep->flags &= mask;
-
-=======
->>>>>>> e4a7232c
 	return 0;
 }
 
