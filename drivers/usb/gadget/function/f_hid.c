// SPDX-License-Identifier: GPL-2.0+
/*
 * f_hid.c -- USB HID function driver
 *
 * Copyright (C) 2010 Fabien Chouteau <fabien.chouteau@barco.com>
 */

#include <linux/kernel.h>
#include <linux/module.h>
#include <linux/hid.h>
#include <linux/idr.h>
#include <linux/cdev.h>
#include <linux/mutex.h>
#include <linux/poll.h>
#include <linux/uaccess.h>
#include <linux/wait.h>
#include <linux/sched.h>
#include <linux/usb/g_hid.h>

#include "u_f.h"
#include "u_hid.h"

#define HIDG_MINORS	4

static int major, minors;
static struct class *hidg_class;
static DEFINE_IDA(hidg_ida);
static DEFINE_MUTEX(hidg_ida_lock); /* protects access to hidg_ida */

/*-------------------------------------------------------------------------*/
/*                            HID gadget struct                            */

struct f_hidg_req_list {
	struct usb_request	*req;
	unsigned int		pos;
	struct list_head 	list;
};

struct f_hidg {
	/* configuration */
	unsigned char			bInterfaceSubClass;
	unsigned char			bInterfaceProtocol;
	unsigned char			protocol;
	unsigned char			idle;
	unsigned short			report_desc_length;
	char				*report_desc;
	unsigned short			report_length;
	/*
	 * use_out_ep - if true, the OUT Endpoint (interrupt out method)
	 *              will be used to receive reports from the host
	 *              using functions with the "intout" suffix.
	 *              Otherwise, the OUT Endpoint will not be configured
	 *              and the SETUP/SET_REPORT method ("ssreport" suffix)
	 *              will be used to receive reports.
	 */
	bool				use_out_ep;

	/* recv report */
	spinlock_t			read_spinlock;
	wait_queue_head_t		read_queue;
	/* recv report - interrupt out only (use_out_ep == 1) */
	struct list_head		completed_out_req;
	unsigned int			qlen;
	/* recv report - setup set_report only (use_out_ep == 0) */
	char				*set_report_buf;
	unsigned int			set_report_length;

	/* send report */
	spinlock_t			write_spinlock;
	bool				write_pending;
	wait_queue_head_t		write_queue;
	struct usb_request		*req;

	struct device			dev;
	struct cdev			cdev;
	struct usb_function		func;

	struct usb_ep			*in_ep;
	struct usb_ep			*out_ep;
};

static inline struct f_hidg *func_to_hidg(struct usb_function *f)
{
	return container_of(f, struct f_hidg, func);
}

static void hidg_release(struct device *dev)
{
	struct f_hidg *hidg = container_of(dev, struct f_hidg, dev);

	kfree(hidg->set_report_buf);
	kfree(hidg);
}

/*-------------------------------------------------------------------------*/
/*                           Static descriptors                            */

static struct usb_interface_descriptor hidg_interface_desc = {
	.bLength		= sizeof hidg_interface_desc,
	.bDescriptorType	= USB_DT_INTERFACE,
	/* .bInterfaceNumber	= DYNAMIC */
	.bAlternateSetting	= 0,
	/* .bNumEndpoints	= DYNAMIC (depends on use_out_ep) */
	.bInterfaceClass	= USB_CLASS_HID,
	/* .bInterfaceSubClass	= DYNAMIC */
	/* .bInterfaceProtocol	= DYNAMIC */
	/* .iInterface		= DYNAMIC */
};

static struct hid_descriptor hidg_desc = {
	.bLength			= sizeof hidg_desc,
	.bDescriptorType		= HID_DT_HID,
	.bcdHID				= cpu_to_le16(0x0101),
	.bCountryCode			= 0x00,
	.bNumDescriptors		= 0x1,
	/*.desc[0].bDescriptorType	= DYNAMIC */
	/*.desc[0].wDescriptorLenght	= DYNAMIC */
};

/* Super-Speed Support */

static struct usb_endpoint_descriptor hidg_ss_in_ep_desc = {
	.bLength		= USB_DT_ENDPOINT_SIZE,
	.bDescriptorType	= USB_DT_ENDPOINT,
	.bEndpointAddress	= USB_DIR_IN,
	.bmAttributes		= USB_ENDPOINT_XFER_INT,
	/*.wMaxPacketSize	= DYNAMIC */
	.bInterval		= 4, /* FIXME: Add this field in the
				      * HID gadget configuration?
				      * (struct hidg_func_descriptor)
				      */
};

static struct usb_ss_ep_comp_descriptor hidg_ss_in_comp_desc = {
	.bLength                = sizeof(hidg_ss_in_comp_desc),
	.bDescriptorType        = USB_DT_SS_ENDPOINT_COMP,

	/* .bMaxBurst           = 0, */
	/* .bmAttributes        = 0, */
	/* .wBytesPerInterval   = DYNAMIC */
};

static struct usb_endpoint_descriptor hidg_ss_out_ep_desc = {
	.bLength		= USB_DT_ENDPOINT_SIZE,
	.bDescriptorType	= USB_DT_ENDPOINT,
	.bEndpointAddress	= USB_DIR_OUT,
	.bmAttributes		= USB_ENDPOINT_XFER_INT,
	/*.wMaxPacketSize	= DYNAMIC */
	.bInterval		= 4, /* FIXME: Add this field in the
				      * HID gadget configuration?
				      * (struct hidg_func_descriptor)
				      */
};

static struct usb_ss_ep_comp_descriptor hidg_ss_out_comp_desc = {
	.bLength                = sizeof(hidg_ss_out_comp_desc),
	.bDescriptorType        = USB_DT_SS_ENDPOINT_COMP,

	/* .bMaxBurst           = 0, */
	/* .bmAttributes        = 0, */
	/* .wBytesPerInterval   = DYNAMIC */
};

static struct usb_descriptor_header *hidg_ss_descriptors_intout[] = {
	(struct usb_descriptor_header *)&hidg_interface_desc,
	(struct usb_descriptor_header *)&hidg_desc,
	(struct usb_descriptor_header *)&hidg_ss_in_ep_desc,
	(struct usb_descriptor_header *)&hidg_ss_in_comp_desc,
	(struct usb_descriptor_header *)&hidg_ss_out_ep_desc,
	(struct usb_descriptor_header *)&hidg_ss_out_comp_desc,
	NULL,
};

static struct usb_descriptor_header *hidg_ss_descriptors_ssreport[] = {
	(struct usb_descriptor_header *)&hidg_interface_desc,
	(struct usb_descriptor_header *)&hidg_desc,
	(struct usb_descriptor_header *)&hidg_ss_in_ep_desc,
	(struct usb_descriptor_header *)&hidg_ss_in_comp_desc,
	NULL,
};

/* High-Speed Support */

static struct usb_endpoint_descriptor hidg_hs_in_ep_desc = {
	.bLength		= USB_DT_ENDPOINT_SIZE,
	.bDescriptorType	= USB_DT_ENDPOINT,
	.bEndpointAddress	= USB_DIR_IN,
	.bmAttributes		= USB_ENDPOINT_XFER_INT,
	/*.wMaxPacketSize	= DYNAMIC */
	.bInterval		= 4, /* FIXME: Add this field in the
				      * HID gadget configuration?
				      * (struct hidg_func_descriptor)
				      */
};

static struct usb_endpoint_descriptor hidg_hs_out_ep_desc = {
	.bLength		= USB_DT_ENDPOINT_SIZE,
	.bDescriptorType	= USB_DT_ENDPOINT,
	.bEndpointAddress	= USB_DIR_OUT,
	.bmAttributes		= USB_ENDPOINT_XFER_INT,
	/*.wMaxPacketSize	= DYNAMIC */
	.bInterval		= 4, /* FIXME: Add this field in the
				      * HID gadget configuration?
				      * (struct hidg_func_descriptor)
				      */
};

static struct usb_descriptor_header *hidg_hs_descriptors_intout[] = {
	(struct usb_descriptor_header *)&hidg_interface_desc,
	(struct usb_descriptor_header *)&hidg_desc,
	(struct usb_descriptor_header *)&hidg_hs_in_ep_desc,
	(struct usb_descriptor_header *)&hidg_hs_out_ep_desc,
	NULL,
};

static struct usb_descriptor_header *hidg_hs_descriptors_ssreport[] = {
	(struct usb_descriptor_header *)&hidg_interface_desc,
	(struct usb_descriptor_header *)&hidg_desc,
	(struct usb_descriptor_header *)&hidg_hs_in_ep_desc,
	NULL,
};

/* Full-Speed Support */

static struct usb_endpoint_descriptor hidg_fs_in_ep_desc = {
	.bLength		= USB_DT_ENDPOINT_SIZE,
	.bDescriptorType	= USB_DT_ENDPOINT,
	.bEndpointAddress	= USB_DIR_IN,
	.bmAttributes		= USB_ENDPOINT_XFER_INT,
	/*.wMaxPacketSize	= DYNAMIC */
	.bInterval		= 10, /* FIXME: Add this field in the
				       * HID gadget configuration?
				       * (struct hidg_func_descriptor)
				       */
};

static struct usb_endpoint_descriptor hidg_fs_out_ep_desc = {
	.bLength		= USB_DT_ENDPOINT_SIZE,
	.bDescriptorType	= USB_DT_ENDPOINT,
	.bEndpointAddress	= USB_DIR_OUT,
	.bmAttributes		= USB_ENDPOINT_XFER_INT,
	/*.wMaxPacketSize	= DYNAMIC */
	.bInterval		= 10, /* FIXME: Add this field in the
				       * HID gadget configuration?
				       * (struct hidg_func_descriptor)
				       */
};

static struct usb_descriptor_header *hidg_fs_descriptors_intout[] = {
	(struct usb_descriptor_header *)&hidg_interface_desc,
	(struct usb_descriptor_header *)&hidg_desc,
	(struct usb_descriptor_header *)&hidg_fs_in_ep_desc,
	(struct usb_descriptor_header *)&hidg_fs_out_ep_desc,
	NULL,
};

static struct usb_descriptor_header *hidg_fs_descriptors_ssreport[] = {
	(struct usb_descriptor_header *)&hidg_interface_desc,
	(struct usb_descriptor_header *)&hidg_desc,
	(struct usb_descriptor_header *)&hidg_fs_in_ep_desc,
	NULL,
};

/*-------------------------------------------------------------------------*/
/*                                 Strings                                 */

#define CT_FUNC_HID_IDX	0

static struct usb_string ct_func_string_defs[] = {
	[CT_FUNC_HID_IDX].s	= "HID Interface",
	{},			/* end of list */
};

static struct usb_gadget_strings ct_func_string_table = {
	.language	= 0x0409,	/* en-US */
	.strings	= ct_func_string_defs,
};

static struct usb_gadget_strings *ct_func_strings[] = {
	&ct_func_string_table,
	NULL,
};

/*-------------------------------------------------------------------------*/
/*                              Char Device                                */

static ssize_t f_hidg_intout_read(struct file *file, char __user *buffer,
				  size_t count, loff_t *ptr)
{
	struct f_hidg *hidg = file->private_data;
	struct f_hidg_req_list *list;
	struct usb_request *req;
	unsigned long flags;
	int ret;

	if (!count)
		return 0;

	spin_lock_irqsave(&hidg->read_spinlock, flags);

#define READ_COND_INTOUT (!list_empty(&hidg->completed_out_req))

	/* wait for at least one buffer to complete */
	while (!READ_COND_INTOUT) {
		spin_unlock_irqrestore(&hidg->read_spinlock, flags);
		if (file->f_flags & O_NONBLOCK)
			return -EAGAIN;

		if (wait_event_interruptible(hidg->read_queue, READ_COND_INTOUT))
			return -ERESTARTSYS;

		spin_lock_irqsave(&hidg->read_spinlock, flags);
	}

	/* pick the first one */
	list = list_first_entry(&hidg->completed_out_req,
				struct f_hidg_req_list, list);

	/*
	 * Remove this from list to protect it from beign free()
	 * while host disables our function
	 */
	list_del(&list->list);

	req = list->req;
	count = min_t(unsigned int, count, req->actual - list->pos);
	spin_unlock_irqrestore(&hidg->read_spinlock, flags);

	/* copy to user outside spinlock */
	count -= copy_to_user(buffer, req->buf + list->pos, count);
	list->pos += count;

	/*
	 * if this request is completely handled and transfered to
	 * userspace, remove its entry from the list and requeue it
	 * again. Otherwise, we will revisit it again upon the next
	 * call, taking into account its current read position.
	 */
	if (list->pos == req->actual) {
		kfree(list);

		req->length = hidg->report_length;
		ret = usb_ep_queue(hidg->out_ep, req, GFP_KERNEL);
		if (ret < 0) {
			free_ep_req(hidg->out_ep, req);
			return ret;
		}
	} else {
		spin_lock_irqsave(&hidg->read_spinlock, flags);
		list_add(&list->list, &hidg->completed_out_req);
		spin_unlock_irqrestore(&hidg->read_spinlock, flags);

		wake_up(&hidg->read_queue);
	}

	return count;
}

#define READ_COND_SSREPORT (hidg->set_report_buf != NULL)

static ssize_t f_hidg_ssreport_read(struct file *file, char __user *buffer,
				    size_t count, loff_t *ptr)
{
	struct f_hidg *hidg = file->private_data;
	char *tmp_buf = NULL;
	unsigned long flags;

	if (!count)
		return 0;

	spin_lock_irqsave(&hidg->read_spinlock, flags);

	while (!READ_COND_SSREPORT) {
		spin_unlock_irqrestore(&hidg->read_spinlock, flags);
		if (file->f_flags & O_NONBLOCK)
			return -EAGAIN;

		if (wait_event_interruptible(hidg->read_queue, READ_COND_SSREPORT))
			return -ERESTARTSYS;

		spin_lock_irqsave(&hidg->read_spinlock, flags);
	}

	count = min_t(unsigned int, count, hidg->set_report_length);
	tmp_buf = hidg->set_report_buf;
	hidg->set_report_buf = NULL;

	spin_unlock_irqrestore(&hidg->read_spinlock, flags);

	if (tmp_buf != NULL) {
		count -= copy_to_user(buffer, tmp_buf, count);
		kfree(tmp_buf);
	} else {
		count = -ENOMEM;
	}

	wake_up(&hidg->read_queue);

	return count;
}

static ssize_t f_hidg_read(struct file *file, char __user *buffer,
			   size_t count, loff_t *ptr)
{
	struct f_hidg *hidg = file->private_data;

	if (hidg->use_out_ep)
		return f_hidg_intout_read(file, buffer, count, ptr);
	else
		return f_hidg_ssreport_read(file, buffer, count, ptr);
}

static void f_hidg_req_complete(struct usb_ep *ep, struct usb_request *req)
{
	struct f_hidg *hidg = (struct f_hidg *)ep->driver_data;
	unsigned long flags;

	if (req->status != 0) {
		ERROR(hidg->func.config->cdev,
			"End Point Request ERROR: %d\n", req->status);
	}

	spin_lock_irqsave(&hidg->write_spinlock, flags);
	hidg->write_pending = 0;
	spin_unlock_irqrestore(&hidg->write_spinlock, flags);
	wake_up(&hidg->write_queue);
}

static ssize_t f_hidg_write(struct file *file, const char __user *buffer,
			    size_t count, loff_t *offp)
{
	struct f_hidg *hidg  = file->private_data;
	struct usb_request *req;
	unsigned long flags;
	ssize_t status = -ENOMEM;

	spin_lock_irqsave(&hidg->write_spinlock, flags);

	if (!hidg->req) {
		spin_unlock_irqrestore(&hidg->write_spinlock, flags);
		return -ESHUTDOWN;
	}

#define WRITE_COND (!hidg->write_pending)
try_again:
	/* write queue */
	while (!WRITE_COND) {
		spin_unlock_irqrestore(&hidg->write_spinlock, flags);
		if (file->f_flags & O_NONBLOCK)
			return -EAGAIN;

		if (wait_event_interruptible_exclusive(
				hidg->write_queue, WRITE_COND))
			return -ERESTARTSYS;

		spin_lock_irqsave(&hidg->write_spinlock, flags);
	}

	hidg->write_pending = 1;
	req = hidg->req;
	count  = min_t(unsigned, count, hidg->report_length);

	spin_unlock_irqrestore(&hidg->write_spinlock, flags);

	if (!req) {
		ERROR(hidg->func.config->cdev, "hidg->req is NULL\n");
		status = -ESHUTDOWN;
		goto release_write_pending;
	}

	status = copy_from_user(req->buf, buffer, count);
	if (status != 0) {
		ERROR(hidg->func.config->cdev,
			"copy_from_user error\n");
		status = -EINVAL;
		goto release_write_pending;
	}

	spin_lock_irqsave(&hidg->write_spinlock, flags);

	/* when our function has been disabled by host */
	if (!hidg->req) {
		free_ep_req(hidg->in_ep, req);
		/*
		 * TODO
		 * Should we fail with error here?
		 */
		goto try_again;
	}

	req->status   = 0;
	req->zero     = 0;
	req->length   = count;
	req->complete = f_hidg_req_complete;
	req->context  = hidg;

	spin_unlock_irqrestore(&hidg->write_spinlock, flags);

	if (!hidg->in_ep->enabled) {
		ERROR(hidg->func.config->cdev, "in_ep is disabled\n");
		status = -ESHUTDOWN;
		goto release_write_pending;
	}

	status = usb_ep_queue(hidg->in_ep, req, GFP_ATOMIC);
	if (status < 0)
		goto release_write_pending;
	else
		status = count;

	return status;
release_write_pending:
	spin_lock_irqsave(&hidg->write_spinlock, flags);
	hidg->write_pending = 0;
	spin_unlock_irqrestore(&hidg->write_spinlock, flags);

	wake_up(&hidg->write_queue);

	return status;
}

static __poll_t f_hidg_poll(struct file *file, poll_table *wait)
{
	struct f_hidg	*hidg  = file->private_data;
	__poll_t	ret = 0;

	poll_wait(file, &hidg->read_queue, wait);
	poll_wait(file, &hidg->write_queue, wait);

	if (WRITE_COND)
		ret |= EPOLLOUT | EPOLLWRNORM;

	if (hidg->use_out_ep) {
		if (READ_COND_INTOUT)
			ret |= EPOLLIN | EPOLLRDNORM;
	} else {
		if (READ_COND_SSREPORT)
			ret |= EPOLLIN | EPOLLRDNORM;
	}

	return ret;
}

#undef WRITE_COND
#undef READ_COND_SSREPORT
#undef READ_COND_INTOUT

static int f_hidg_release(struct inode *inode, struct file *fd)
{
	fd->private_data = NULL;
	return 0;
}

static int f_hidg_open(struct inode *inode, struct file *fd)
{
	struct f_hidg *hidg =
		container_of(inode->i_cdev, struct f_hidg, cdev);

	fd->private_data = hidg;

	return 0;
}

/*-------------------------------------------------------------------------*/
/*                                usb_function                             */

static inline struct usb_request *hidg_alloc_ep_req(struct usb_ep *ep,
						    unsigned length)
{
	return alloc_ep_req(ep, length);
}

static void hidg_intout_complete(struct usb_ep *ep, struct usb_request *req)
{
	struct f_hidg *hidg = (struct f_hidg *) req->context;
	struct usb_composite_dev *cdev = hidg->func.config->cdev;
	struct f_hidg_req_list *req_list;
	unsigned long flags;

	switch (req->status) {
	case 0:
		req_list = kzalloc(sizeof(*req_list), GFP_ATOMIC);
		if (!req_list) {
			ERROR(cdev, "Unable to allocate mem for req_list\n");
			goto free_req;
		}

		req_list->req = req;

		spin_lock_irqsave(&hidg->read_spinlock, flags);
		list_add_tail(&req_list->list, &hidg->completed_out_req);
		spin_unlock_irqrestore(&hidg->read_spinlock, flags);

		wake_up(&hidg->read_queue);
		break;
	default:
		ERROR(cdev, "Set report failed %d\n", req->status);
		fallthrough;
	case -ECONNABORTED:		/* hardware forced ep reset */
	case -ECONNRESET:		/* request dequeued */
	case -ESHUTDOWN:		/* disconnect from host */
free_req:
		free_ep_req(ep, req);
		return;
	}
}

static void hidg_ssreport_complete(struct usb_ep *ep, struct usb_request *req)
{
	struct f_hidg *hidg = (struct f_hidg *)req->context;
	struct usb_composite_dev *cdev = hidg->func.config->cdev;
	char *new_buf = NULL;
	unsigned long flags;

	if (req->status != 0 || req->buf == NULL || req->actual == 0) {
		ERROR(cdev,
		      "%s FAILED: status=%d, buf=%p, actual=%d\n",
		      __func__, req->status, req->buf, req->actual);
		return;
	}

	spin_lock_irqsave(&hidg->read_spinlock, flags);

	new_buf = krealloc(hidg->set_report_buf, req->actual, GFP_ATOMIC);
	if (new_buf == NULL) {
		spin_unlock_irqrestore(&hidg->read_spinlock, flags);
		return;
	}
	hidg->set_report_buf = new_buf;

	hidg->set_report_length = req->actual;
	memcpy(hidg->set_report_buf, req->buf, req->actual);

	spin_unlock_irqrestore(&hidg->read_spinlock, flags);

	wake_up(&hidg->read_queue);
}

static int hidg_setup(struct usb_function *f,
		const struct usb_ctrlrequest *ctrl)
{
	struct f_hidg			*hidg = func_to_hidg(f);
	struct usb_composite_dev	*cdev = f->config->cdev;
	struct usb_request		*req  = cdev->req;
	int status = 0;
	__u16 value, length;

	value	= __le16_to_cpu(ctrl->wValue);
	length	= __le16_to_cpu(ctrl->wLength);

	VDBG(cdev,
	     "%s crtl_request : bRequestType:0x%x bRequest:0x%x Value:0x%x\n",
	     __func__, ctrl->bRequestType, ctrl->bRequest, value);

	switch ((ctrl->bRequestType << 8) | ctrl->bRequest) {
	case ((USB_DIR_IN | USB_TYPE_CLASS | USB_RECIP_INTERFACE) << 8
		  | HID_REQ_GET_REPORT):
		VDBG(cdev, "get_report\n");

		/* send an empty report */
		length = min_t(unsigned, length, hidg->report_length);
		memset(req->buf, 0x0, length);

		goto respond;
		break;

	case ((USB_DIR_IN | USB_TYPE_CLASS | USB_RECIP_INTERFACE) << 8
		  | HID_REQ_GET_PROTOCOL):
		VDBG(cdev, "get_protocol\n");
		length = min_t(unsigned int, length, 1);
		((u8 *) req->buf)[0] = hidg->protocol;
		goto respond;
		break;

	case ((USB_DIR_IN | USB_TYPE_CLASS | USB_RECIP_INTERFACE) << 8
		  | HID_REQ_GET_IDLE):
		VDBG(cdev, "get_idle\n");
		length = min_t(unsigned int, length, 1);
		((u8 *) req->buf)[0] = hidg->idle;
		goto respond;
		break;

	case ((USB_DIR_OUT | USB_TYPE_CLASS | USB_RECIP_INTERFACE) << 8
		  | HID_REQ_SET_REPORT):
		VDBG(cdev, "set_report | wLength=%d\n", ctrl->wLength);
		if (hidg->use_out_ep)
			goto stall;
		req->complete = hidg_ssreport_complete;
		req->context  = hidg;
		goto respond;
		break;

	case ((USB_DIR_OUT | USB_TYPE_CLASS | USB_RECIP_INTERFACE) << 8
		  | HID_REQ_SET_PROTOCOL):
		VDBG(cdev, "set_protocol\n");
		if (value > HID_REPORT_PROTOCOL)
			goto stall;
		length = 0;
		/*
		 * We assume that programs implementing the Boot protocol
		 * are also compatible with the Report Protocol
		 */
		if (hidg->bInterfaceSubClass == USB_INTERFACE_SUBCLASS_BOOT) {
			hidg->protocol = value;
			goto respond;
		}
		goto stall;
		break;

	case ((USB_DIR_OUT | USB_TYPE_CLASS | USB_RECIP_INTERFACE) << 8
		  | HID_REQ_SET_IDLE):
		VDBG(cdev, "set_idle\n");
		length = 0;
		hidg->idle = value >> 8;
		goto respond;
		break;

	case ((USB_DIR_IN | USB_TYPE_STANDARD | USB_RECIP_INTERFACE) << 8
		  | USB_REQ_GET_DESCRIPTOR):
		switch (value >> 8) {
		case HID_DT_HID:
		{
			struct hid_descriptor hidg_desc_copy = hidg_desc;

			VDBG(cdev, "USB_REQ_GET_DESCRIPTOR: HID\n");
			hidg_desc_copy.desc[0].bDescriptorType = HID_DT_REPORT;
			hidg_desc_copy.desc[0].wDescriptorLength =
				cpu_to_le16(hidg->report_desc_length);

			length = min_t(unsigned short, length,
						   hidg_desc_copy.bLength);
			memcpy(req->buf, &hidg_desc_copy, length);
			goto respond;
			break;
		}
		case HID_DT_REPORT:
			VDBG(cdev, "USB_REQ_GET_DESCRIPTOR: REPORT\n");
			length = min_t(unsigned short, length,
						   hidg->report_desc_length);
			memcpy(req->buf, hidg->report_desc, length);
			goto respond;
			break;

		default:
			VDBG(cdev, "Unknown descriptor request 0x%x\n",
				 value >> 8);
			goto stall;
			break;
		}
		break;

	default:
		VDBG(cdev, "Unknown request 0x%x\n",
			 ctrl->bRequest);
		goto stall;
		break;
	}

stall:
	return -EOPNOTSUPP;

respond:
	req->zero = 0;
	req->length = length;
	status = usb_ep_queue(cdev->gadget->ep0, req, GFP_ATOMIC);
	if (status < 0)
		ERROR(cdev, "usb_ep_queue error on ep0 %d\n", value);
	return status;
}

static void hidg_disable(struct usb_function *f)
{
	struct f_hidg *hidg = func_to_hidg(f);
	struct f_hidg_req_list *list, *next;
	unsigned long flags;

	usb_ep_disable(hidg->in_ep);

	if (hidg->out_ep) {
		usb_ep_disable(hidg->out_ep);

		spin_lock_irqsave(&hidg->read_spinlock, flags);
		list_for_each_entry_safe(list, next, &hidg->completed_out_req, list) {
			free_ep_req(hidg->out_ep, list->req);
			list_del(&list->list);
			kfree(list);
		}
		spin_unlock_irqrestore(&hidg->read_spinlock, flags);
	}

	spin_lock_irqsave(&hidg->write_spinlock, flags);
	if (!hidg->write_pending) {
		free_ep_req(hidg->in_ep, hidg->req);
		hidg->write_pending = 1;
	}

	hidg->req = NULL;
	spin_unlock_irqrestore(&hidg->write_spinlock, flags);
}

static int hidg_set_alt(struct usb_function *f, unsigned intf, unsigned alt)
{
	struct usb_composite_dev		*cdev = f->config->cdev;
	struct f_hidg				*hidg = func_to_hidg(f);
	struct usb_request			*req_in = NULL;
	unsigned long				flags;
	int i, status = 0;

	VDBG(cdev, "hidg_set_alt intf:%d alt:%d\n", intf, alt);

	if (hidg->in_ep != NULL) {
		/* restart endpoint */
		usb_ep_disable(hidg->in_ep);

		status = config_ep_by_speed(f->config->cdev->gadget, f,
					    hidg->in_ep);
		if (status) {
			ERROR(cdev, "config_ep_by_speed FAILED!\n");
			goto fail;
		}
		status = usb_ep_enable(hidg->in_ep);
		if (status < 0) {
			ERROR(cdev, "Enable IN endpoint FAILED!\n");
			goto fail;
		}
		hidg->in_ep->driver_data = hidg;

		req_in = hidg_alloc_ep_req(hidg->in_ep, hidg->report_length);
		if (!req_in) {
			status = -ENOMEM;
			goto disable_ep_in;
		}
	}

	if (hidg->use_out_ep && hidg->out_ep != NULL) {
		/* restart endpoint */
		usb_ep_disable(hidg->out_ep);

		status = config_ep_by_speed(f->config->cdev->gadget, f,
					    hidg->out_ep);
		if (status) {
			ERROR(cdev, "config_ep_by_speed FAILED!\n");
			goto free_req_in;
		}
		status = usb_ep_enable(hidg->out_ep);
		if (status < 0) {
			ERROR(cdev, "Enable OUT endpoint FAILED!\n");
			goto free_req_in;
		}
		hidg->out_ep->driver_data = hidg;

		/*
		 * allocate a bunch of read buffers and queue them all at once.
		 */
		for (i = 0; i < hidg->qlen && status == 0; i++) {
			struct usb_request *req =
					hidg_alloc_ep_req(hidg->out_ep,
							  hidg->report_length);
			if (req) {
				req->complete = hidg_intout_complete;
				req->context  = hidg;
				status = usb_ep_queue(hidg->out_ep, req,
						      GFP_ATOMIC);
				if (status) {
					ERROR(cdev, "%s queue req --> %d\n",
						hidg->out_ep->name, status);
					free_ep_req(hidg->out_ep, req);
				}
			} else {
				status = -ENOMEM;
				goto disable_out_ep;
			}
		}
	}

	if (hidg->in_ep != NULL) {
		spin_lock_irqsave(&hidg->write_spinlock, flags);
		hidg->req = req_in;
		hidg->write_pending = 0;
		spin_unlock_irqrestore(&hidg->write_spinlock, flags);

		wake_up(&hidg->write_queue);
	}
	return 0;
disable_out_ep:
	if (hidg->out_ep)
		usb_ep_disable(hidg->out_ep);
free_req_in:
	if (req_in)
		free_ep_req(hidg->in_ep, req_in);

disable_ep_in:
	if (hidg->in_ep)
		usb_ep_disable(hidg->in_ep);

fail:
	return status;
}

static const struct file_operations f_hidg_fops = {
	.owner		= THIS_MODULE,
	.open		= f_hidg_open,
	.release	= f_hidg_release,
	.write		= f_hidg_write,
	.read		= f_hidg_read,
	.poll		= f_hidg_poll,
	.llseek		= noop_llseek,
};

static int hidg_bind(struct usb_configuration *c, struct usb_function *f)
{
	struct usb_ep		*ep;
	struct f_hidg		*hidg = func_to_hidg(f);
	struct usb_string	*us;
	int			status;

	/* maybe allocate device-global string IDs, and patch descriptors */
	us = usb_gstrings_attach(c->cdev, ct_func_strings,
				 ARRAY_SIZE(ct_func_string_defs));
	if (IS_ERR(us))
		return PTR_ERR(us);
	hidg_interface_desc.iInterface = us[CT_FUNC_HID_IDX].id;

	/* allocate instance-specific interface IDs, and patch descriptors */
	status = usb_interface_id(c, f);
	if (status < 0)
		goto fail;
	hidg_interface_desc.bInterfaceNumber = status;

	/* allocate instance-specific endpoints */
	status = -ENODEV;
	ep = usb_ep_autoconfig(c->cdev->gadget, &hidg_fs_in_ep_desc);
	if (!ep)
		goto fail;
	hidg->in_ep = ep;

	hidg->out_ep = NULL;
	if (hidg->use_out_ep) {
		ep = usb_ep_autoconfig(c->cdev->gadget, &hidg_fs_out_ep_desc);
		if (!ep)
			goto fail;
		hidg->out_ep = ep;
	}

	/* used only if use_out_ep == 1 */
	hidg->set_report_buf = NULL;

	/* set descriptor dynamic values */
	hidg_interface_desc.bInterfaceSubClass = hidg->bInterfaceSubClass;
	hidg_interface_desc.bInterfaceProtocol = hidg->bInterfaceProtocol;
	hidg_interface_desc.bNumEndpoints = hidg->use_out_ep ? 2 : 1;
	hidg->protocol = HID_REPORT_PROTOCOL;
	hidg->idle = 1;
	hidg_ss_in_ep_desc.wMaxPacketSize = cpu_to_le16(hidg->report_length);
	hidg_ss_in_comp_desc.wBytesPerInterval =
				cpu_to_le16(hidg->report_length);
	hidg_hs_in_ep_desc.wMaxPacketSize = cpu_to_le16(hidg->report_length);
	hidg_fs_in_ep_desc.wMaxPacketSize = cpu_to_le16(hidg->report_length);
	hidg_ss_out_ep_desc.wMaxPacketSize = cpu_to_le16(hidg->report_length);
	hidg_ss_out_comp_desc.wBytesPerInterval =
				cpu_to_le16(hidg->report_length);
	hidg_hs_out_ep_desc.wMaxPacketSize = cpu_to_le16(hidg->report_length);
	hidg_fs_out_ep_desc.wMaxPacketSize = cpu_to_le16(hidg->report_length);
	/*
	 * We can use hidg_desc struct here but we should not relay
	 * that its content won't change after returning from this function.
	 */
	hidg_desc.desc[0].bDescriptorType = HID_DT_REPORT;
	hidg_desc.desc[0].wDescriptorLength =
		cpu_to_le16(hidg->report_desc_length);

	hidg_hs_in_ep_desc.bEndpointAddress =
		hidg_fs_in_ep_desc.bEndpointAddress;
	hidg_hs_out_ep_desc.bEndpointAddress =
		hidg_fs_out_ep_desc.bEndpointAddress;

	hidg_ss_in_ep_desc.bEndpointAddress =
		hidg_fs_in_ep_desc.bEndpointAddress;
	hidg_ss_out_ep_desc.bEndpointAddress =
		hidg_fs_out_ep_desc.bEndpointAddress;

	if (hidg->use_out_ep)
		status = usb_assign_descriptors(f,
			hidg_fs_descriptors_intout,
			hidg_hs_descriptors_intout,
			hidg_ss_descriptors_intout,
			hidg_ss_descriptors_intout);
	else
		status = usb_assign_descriptors(f,
			hidg_fs_descriptors_ssreport,
			hidg_hs_descriptors_ssreport,
			hidg_ss_descriptors_ssreport,
			hidg_ss_descriptors_ssreport);

	if (status)
		goto fail;

	spin_lock_init(&hidg->write_spinlock);
	hidg->write_pending = 1;
	hidg->req = NULL;
	spin_lock_init(&hidg->read_spinlock);
	init_waitqueue_head(&hidg->write_queue);
	init_waitqueue_head(&hidg->read_queue);
	INIT_LIST_HEAD(&hidg->completed_out_req);

	/* create char device */
	cdev_init(&hidg->cdev, &f_hidg_fops);
	status = cdev_device_add(&hidg->cdev, &hidg->dev);
	if (status)
		goto fail_free_descs;

	return 0;
fail_free_descs:
	usb_free_all_descriptors(f);
fail:
	ERROR(f->config->cdev, "hidg_bind FAILED\n");
	if (hidg->req != NULL)
		free_ep_req(hidg->in_ep, hidg->req);

	return status;
}

static inline int hidg_get_minor(void)
{
	int ret;

	ret = ida_simple_get(&hidg_ida, 0, 0, GFP_KERNEL);
	if (ret >= HIDG_MINORS) {
		ida_simple_remove(&hidg_ida, ret);
		ret = -ENODEV;
	}

	return ret;
}

static inline struct f_hid_opts *to_f_hid_opts(struct config_item *item)
{
	return container_of(to_config_group(item), struct f_hid_opts,
			    func_inst.group);
}

static void hid_attr_release(struct config_item *item)
{
	struct f_hid_opts *opts = to_f_hid_opts(item);

	usb_put_function_instance(&opts->func_inst);
}

static struct configfs_item_operations hidg_item_ops = {
	.release	= hid_attr_release,
};

#define F_HID_OPT(name, prec, limit)					\
static ssize_t f_hid_opts_##name##_show(struct config_item *item, char *page)\
{									\
	struct f_hid_opts *opts = to_f_hid_opts(item);			\
	int result;							\
									\
	mutex_lock(&opts->lock);					\
	result = sprintf(page, "%d\n", opts->name);			\
	mutex_unlock(&opts->lock);					\
									\
	return result;							\
}									\
									\
static ssize_t f_hid_opts_##name##_store(struct config_item *item,	\
					 const char *page, size_t len)	\
{									\
	struct f_hid_opts *opts = to_f_hid_opts(item);			\
	int ret;							\
	u##prec num;							\
									\
	mutex_lock(&opts->lock);					\
	if (opts->refcnt) {						\
		ret = -EBUSY;						\
		goto end;						\
	}								\
									\
	ret = kstrtou##prec(page, 0, &num);				\
	if (ret)							\
		goto end;						\
									\
	if (num > limit) {						\
		ret = -EINVAL;						\
		goto end;						\
	}								\
	opts->name = num;						\
	ret = len;							\
									\
end:									\
	mutex_unlock(&opts->lock);					\
	return ret;							\
}									\
									\
CONFIGFS_ATTR(f_hid_opts_, name)

F_HID_OPT(subclass, 8, 255);
F_HID_OPT(protocol, 8, 255);
F_HID_OPT(no_out_endpoint, 8, 1);
F_HID_OPT(report_length, 16, 65535);

static ssize_t f_hid_opts_report_desc_show(struct config_item *item, char *page)
{
	struct f_hid_opts *opts = to_f_hid_opts(item);
	int result;

	mutex_lock(&opts->lock);
	result = opts->report_desc_length;
	memcpy(page, opts->report_desc, opts->report_desc_length);
	mutex_unlock(&opts->lock);

	return result;
}

static ssize_t f_hid_opts_report_desc_store(struct config_item *item,
					    const char *page, size_t len)
{
	struct f_hid_opts *opts = to_f_hid_opts(item);
	int ret = -EBUSY;
	char *d;

	mutex_lock(&opts->lock);

	if (opts->refcnt)
		goto end;
	if (len > PAGE_SIZE) {
		ret = -ENOSPC;
		goto end;
	}
	d = kmemdup(page, len, GFP_KERNEL);
	if (!d) {
		ret = -ENOMEM;
		goto end;
	}
	kfree(opts->report_desc);
	opts->report_desc = d;
	opts->report_desc_length = len;
	opts->report_desc_alloc = true;
	ret = len;
end:
	mutex_unlock(&opts->lock);
	return ret;
}

CONFIGFS_ATTR(f_hid_opts_, report_desc);

static ssize_t f_hid_opts_dev_show(struct config_item *item, char *page)
{
	struct f_hid_opts *opts = to_f_hid_opts(item);

	return sprintf(page, "%d:%d\n", major, opts->minor);
}

CONFIGFS_ATTR_RO(f_hid_opts_, dev);

static struct configfs_attribute *hid_attrs[] = {
	&f_hid_opts_attr_subclass,
	&f_hid_opts_attr_protocol,
	&f_hid_opts_attr_no_out_endpoint,
	&f_hid_opts_attr_report_length,
	&f_hid_opts_attr_report_desc,
	&f_hid_opts_attr_dev,
	NULL,
};

static const struct config_item_type hid_func_type = {
	.ct_item_ops	= &hidg_item_ops,
	.ct_attrs	= hid_attrs,
	.ct_owner	= THIS_MODULE,
};

static inline void hidg_put_minor(int minor)
{
	ida_simple_remove(&hidg_ida, minor);
}

static void hidg_free_inst(struct usb_function_instance *f)
{
	struct f_hid_opts *opts;

	opts = container_of(f, struct f_hid_opts, func_inst);

	mutex_lock(&hidg_ida_lock);

	hidg_put_minor(opts->minor);
	if (ida_is_empty(&hidg_ida))
		ghid_cleanup();

	mutex_unlock(&hidg_ida_lock);

	if (opts->report_desc_alloc)
		kfree(opts->report_desc);

	kfree(opts);
}

static struct usb_function_instance *hidg_alloc_inst(void)
{
	struct f_hid_opts *opts;
	struct usb_function_instance *ret;
	int status = 0;

	opts = kzalloc(sizeof(*opts), GFP_KERNEL);
	if (!opts)
		return ERR_PTR(-ENOMEM);
	mutex_init(&opts->lock);
	opts->func_inst.free_func_inst = hidg_free_inst;
	ret = &opts->func_inst;

	mutex_lock(&hidg_ida_lock);

	if (ida_is_empty(&hidg_ida)) {
		status = ghid_setup(NULL, HIDG_MINORS);
		if (status)  {
			ret = ERR_PTR(status);
			kfree(opts);
			goto unlock;
		}
	}

	opts->minor = hidg_get_minor();
	if (opts->minor < 0) {
		ret = ERR_PTR(opts->minor);
		kfree(opts);
		if (ida_is_empty(&hidg_ida))
			ghid_cleanup();
		goto unlock;
	}
	config_group_init_type_name(&opts->func_inst.group, "", &hid_func_type);

unlock:
	mutex_unlock(&hidg_ida_lock);
	return ret;
}

static void hidg_free(struct usb_function *f)
{
	struct f_hidg *hidg;
	struct f_hid_opts *opts;

	hidg = func_to_hidg(f);
	opts = container_of(f->fi, struct f_hid_opts, func_inst);
	put_device(&hidg->dev);
	mutex_lock(&opts->lock);
	--opts->refcnt;
	mutex_unlock(&opts->lock);
}

static void hidg_unbind(struct usb_configuration *c, struct usb_function *f)
{
	struct f_hidg *hidg = func_to_hidg(f);

	cdev_device_del(&hidg->cdev, &hidg->dev);

	usb_free_all_descriptors(f);
}

static struct usb_function *hidg_alloc(struct usb_function_instance *fi)
{
	struct f_hidg *hidg;
	struct f_hid_opts *opts;
	int ret;

	/* allocate and initialize one new instance */
	hidg = kzalloc(sizeof(*hidg), GFP_KERNEL);
	if (!hidg)
		return ERR_PTR(-ENOMEM);

	opts = container_of(fi, struct f_hid_opts, func_inst);

	mutex_lock(&opts->lock);
	++opts->refcnt;

	device_initialize(&hidg->dev);
	hidg->dev.release = hidg_release;
	hidg->dev.class = hidg_class;
	hidg->dev.devt = MKDEV(major, opts->minor);
	ret = dev_set_name(&hidg->dev, "hidg%d", opts->minor);
	if (ret) {
		--opts->refcnt;
		mutex_unlock(&opts->lock);
		return ERR_PTR(ret);
	}

	hidg->bInterfaceSubClass = opts->subclass;
	hidg->bInterfaceProtocol = opts->protocol;
	hidg->report_length = opts->report_length;
	hidg->report_desc_length = opts->report_desc_length;
	if (opts->report_desc) {
		hidg->report_desc = devm_kmemdup(&hidg->dev, opts->report_desc,
						 opts->report_desc_length,
						 GFP_KERNEL);
		if (!hidg->report_desc) {
			put_device(&hidg->dev);
<<<<<<< HEAD
=======
			--opts->refcnt;
>>>>>>> 5448b2fd
			mutex_unlock(&opts->lock);
			return ERR_PTR(-ENOMEM);
		}
	}
	hidg->use_out_ep = !opts->no_out_endpoint;

	mutex_unlock(&opts->lock);

	hidg->func.name    = "hid";
	hidg->func.bind    = hidg_bind;
	hidg->func.unbind  = hidg_unbind;
	hidg->func.set_alt = hidg_set_alt;
	hidg->func.disable = hidg_disable;
	hidg->func.setup   = hidg_setup;
	hidg->func.free_func = hidg_free;

	/* this could be made configurable at some point */
	hidg->qlen	   = 4;

	return &hidg->func;
}

DECLARE_USB_FUNCTION_INIT(hid, hidg_alloc_inst, hidg_alloc);
MODULE_LICENSE("GPL");
MODULE_AUTHOR("Fabien Chouteau");

int ghid_setup(struct usb_gadget *g, int count)
{
	int status;
	dev_t dev;

	hidg_class = class_create(THIS_MODULE, "hidg");
	if (IS_ERR(hidg_class)) {
		status = PTR_ERR(hidg_class);
		hidg_class = NULL;
		return status;
	}

	status = alloc_chrdev_region(&dev, 0, count, "hidg");
	if (status) {
		class_destroy(hidg_class);
		hidg_class = NULL;
		return status;
	}

	major = MAJOR(dev);
	minors = count;

	return 0;
}

void ghid_cleanup(void)
{
	if (major) {
		unregister_chrdev_region(MKDEV(major, 0), minors);
		major = minors = 0;
	}

	class_destroy(hidg_class);
	hidg_class = NULL;
}<|MERGE_RESOLUTION|>--- conflicted
+++ resolved
@@ -1292,10 +1292,7 @@
 						 GFP_KERNEL);
 		if (!hidg->report_desc) {
 			put_device(&hidg->dev);
-<<<<<<< HEAD
-=======
 			--opts->refcnt;
->>>>>>> 5448b2fd
 			mutex_unlock(&opts->lock);
 			return ERR_PTR(-ENOMEM);
 		}
