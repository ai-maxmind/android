--- conflicted
+++ resolved
@@ -1743,14 +1743,10 @@
 	int			hcd_portnum;
 	struct xhci_hub		*rhub;
 	struct xhci_port_cap	*port_cap;
-<<<<<<< HEAD
-=======
-	unsigned int		lpm_incapable:1;
 	unsigned long		resume_timestamp;
 	bool			rexit_active;
 	struct completion	rexit_done;
 	struct completion	u3exit_done;
->>>>>>> 80efc626
 };
 
 struct xhci_hub {
