// SPDX-License-Identifier: GPL-2.0-or-later
/*
 * Virtio memory mapped device driver
 *
 * Copyright 2011-2014, ARM Ltd.
 *
 * This module allows virtio devices to be used over a virtual, memory mapped
 * platform device.
 *
 * The guest device(s) may be instantiated in one of three equivalent ways:
 *
 * 1. Static platform device in board's code, eg.:
 *
 *	static struct platform_device v2m_virtio_device = {
 *		.name = "virtio-mmio",
 *		.id = -1,
 *		.num_resources = 2,
 *		.resource = (struct resource []) {
 *			{
 *				.start = 0x1001e000,
 *				.end = 0x1001e0ff,
 *				.flags = IORESOURCE_MEM,
 *			}, {
 *				.start = 42 + 32,
 *				.end = 42 + 32,
 *				.flags = IORESOURCE_IRQ,
 *			},
 *		}
 *	};
 *
 * 2. Device Tree node, eg.:
 *
 *		virtio_block@1e000 {
 *			compatible = "virtio,mmio";
 *			reg = <0x1e000 0x100>;
 *			interrupts = <42>;
 *		}
 *
 * 3. Kernel module (or command line) parameter. Can be used more than once -
 *    one device will be created for each one. Syntax:
 *
 *		[virtio_mmio.]device=<size>@<baseaddr>:<irq>[:<id>]
 *    where:
 *		<size>     := size (can use standard suffixes like K, M or G)
 *		<baseaddr> := physical base address
 *		<irq>      := interrupt number (as passed to request_irq())
 *		<id>       := (optional) platform device id
 *    eg.:
 *		virtio_mmio.device=0x100@0x100b0000:48 \
 *				virtio_mmio.device=1K@0x1001e000:74
 *
 * Based on Virtio PCI driver by Anthony Liguori, copyright IBM Corp. 2007
 */

#define pr_fmt(fmt) "virtio-mmio: " fmt

#include <linux/acpi.h>
#include <linux/dma-mapping.h>
#include <linux/highmem.h>
#include <linux/interrupt.h>
#include <linux/io.h>
#include <linux/list.h>
#include <linux/module.h>
#include <linux/platform_device.h>
#include <linux/pm.h>
#include <linux/slab.h>
#include <linux/spinlock.h>
#include <linux/virtio.h>
#include <linux/virtio_config.h>
#include <uapi/linux/virtio_mmio.h>
#include <linux/virtio_ring.h>



/* The alignment to use between consumer and producer parts of vring.
 * Currently hardcoded to the page size. */
#define VIRTIO_MMIO_VRING_ALIGN		PAGE_SIZE



#define to_virtio_mmio_device(_plat_dev) \
	container_of(_plat_dev, struct virtio_mmio_device, vdev)

struct virtio_mmio_device {
	struct virtio_device vdev;
	struct platform_device *pdev;

	void __iomem *base;
	unsigned long version;

	/* a list of queues so we can dispatch IRQs */
	spinlock_t lock;
	struct list_head virtqueues;
};

struct virtio_mmio_vq_info {
	/* the actual virtqueue */
	struct virtqueue *vq;

	/* the list node for the virtqueues list */
	struct list_head node;
};



/* Configuration interface */

static u64 vm_get_features(struct virtio_device *vdev)
{
	struct virtio_mmio_device *vm_dev = to_virtio_mmio_device(vdev);
	u64 features;

	writel(1, vm_dev->base + VIRTIO_MMIO_DEVICE_FEATURES_SEL);
	features = readl(vm_dev->base + VIRTIO_MMIO_DEVICE_FEATURES);
	features <<= 32;

	writel(0, vm_dev->base + VIRTIO_MMIO_DEVICE_FEATURES_SEL);
	features |= readl(vm_dev->base + VIRTIO_MMIO_DEVICE_FEATURES);

	return features;
}

static int vm_finalize_features(struct virtio_device *vdev)
{
	struct virtio_mmio_device *vm_dev = to_virtio_mmio_device(vdev);

	/* Give virtio_ring a chance to accept features. */
	vring_transport_features(vdev);

	/* Make sure there is are no mixed devices */
	if (vm_dev->version == 2 &&
			!__virtio_test_bit(vdev, VIRTIO_F_VERSION_1)) {
		dev_err(&vdev->dev, "New virtio-mmio devices (version 2) must provide VIRTIO_F_VERSION_1 feature!\n");
		return -EINVAL;
	}

	writel(1, vm_dev->base + VIRTIO_MMIO_DRIVER_FEATURES_SEL);
	writel((u32)(vdev->features >> 32),
			vm_dev->base + VIRTIO_MMIO_DRIVER_FEATURES);

	writel(0, vm_dev->base + VIRTIO_MMIO_DRIVER_FEATURES_SEL);
	writel((u32)vdev->features,
			vm_dev->base + VIRTIO_MMIO_DRIVER_FEATURES);

	return 0;
}

static void vm_get(struct virtio_device *vdev, unsigned offset,
		   void *buf, unsigned len)
{
	struct virtio_mmio_device *vm_dev = to_virtio_mmio_device(vdev);
	void __iomem *base = vm_dev->base + VIRTIO_MMIO_CONFIG;
	u8 b;
	__le16 w;
	__le32 l;

	if (vm_dev->version == 1) {
		u8 *ptr = buf;
		int i;

		for (i = 0; i < len; i++)
			ptr[i] = readb(base + offset + i);
		return;
	}

	switch (len) {
	case 1:
		b = readb(base + offset);
		memcpy(buf, &b, sizeof b);
		break;
	case 2:
		w = cpu_to_le16(readw(base + offset));
		memcpy(buf, &w, sizeof w);
		break;
	case 4:
		l = cpu_to_le32(readl(base + offset));
		memcpy(buf, &l, sizeof l);
		break;
	case 8:
		l = cpu_to_le32(readl(base + offset));
		memcpy(buf, &l, sizeof l);
		l = cpu_to_le32(ioread32(base + offset + sizeof l));
		memcpy(buf + sizeof l, &l, sizeof l);
		break;
	default:
		BUG();
	}
}

static void vm_set(struct virtio_device *vdev, unsigned offset,
		   const void *buf, unsigned len)
{
	struct virtio_mmio_device *vm_dev = to_virtio_mmio_device(vdev);
	void __iomem *base = vm_dev->base + VIRTIO_MMIO_CONFIG;
	u8 b;
	__le16 w;
	__le32 l;

	if (vm_dev->version == 1) {
		const u8 *ptr = buf;
		int i;

		for (i = 0; i < len; i++)
			writeb(ptr[i], base + offset + i);

		return;
	}

	switch (len) {
	case 1:
		memcpy(&b, buf, sizeof b);
		writeb(b, base + offset);
		break;
	case 2:
		memcpy(&w, buf, sizeof w);
		writew(le16_to_cpu(w), base + offset);
		break;
	case 4:
		memcpy(&l, buf, sizeof l);
		writel(le32_to_cpu(l), base + offset);
		break;
	case 8:
		memcpy(&l, buf, sizeof l);
		writel(le32_to_cpu(l), base + offset);
		memcpy(&l, buf + sizeof l, sizeof l);
		writel(le32_to_cpu(l), base + offset + sizeof l);
		break;
	default:
		BUG();
	}
}

static u32 vm_generation(struct virtio_device *vdev)
{
	struct virtio_mmio_device *vm_dev = to_virtio_mmio_device(vdev);

	if (vm_dev->version == 1)
		return 0;
	else
		return readl(vm_dev->base + VIRTIO_MMIO_CONFIG_GENERATION);
}

static u8 vm_get_status(struct virtio_device *vdev)
{
	struct virtio_mmio_device *vm_dev = to_virtio_mmio_device(vdev);

	return readl(vm_dev->base + VIRTIO_MMIO_STATUS) & 0xff;
}

static void vm_set_status(struct virtio_device *vdev, u8 status)
{
	struct virtio_mmio_device *vm_dev = to_virtio_mmio_device(vdev);

	/* We should never be setting status to 0. */
	BUG_ON(status == 0);

	writel(status, vm_dev->base + VIRTIO_MMIO_STATUS);
}

static void vm_reset(struct virtio_device *vdev)
{
	struct virtio_mmio_device *vm_dev = to_virtio_mmio_device(vdev);

	/* 0 status means a reset. */
	writel(0, vm_dev->base + VIRTIO_MMIO_STATUS);
}



/* Transport interface */

/* the notify function used when creating a virt queue */
static bool vm_notify(struct virtqueue *vq)
{
	struct virtio_mmio_device *vm_dev = to_virtio_mmio_device(vq->vdev);

	/* We write the queue's selector into the notification register to
	 * signal the other end */
	writel(vq->index, vm_dev->base + VIRTIO_MMIO_QUEUE_NOTIFY);
	return true;
}

/* Notify all virtqueues on an interrupt. */
static irqreturn_t vm_interrupt(int irq, void *opaque)
{
	struct virtio_mmio_device *vm_dev = opaque;
	struct virtio_mmio_vq_info *info;
	unsigned long status;
	unsigned long flags;
	irqreturn_t ret = IRQ_NONE;

	/* Read and acknowledge interrupts */
	status = readl(vm_dev->base + VIRTIO_MMIO_INTERRUPT_STATUS);
	writel(status, vm_dev->base + VIRTIO_MMIO_INTERRUPT_ACK);

	if (unlikely(status & VIRTIO_MMIO_INT_CONFIG)) {
		virtio_config_changed(&vm_dev->vdev);
		ret = IRQ_HANDLED;
	}

	if (likely(status & VIRTIO_MMIO_INT_VRING)) {
		spin_lock_irqsave(&vm_dev->lock, flags);
		list_for_each_entry(info, &vm_dev->virtqueues, node)
			ret |= vring_interrupt(irq, info->vq);
		spin_unlock_irqrestore(&vm_dev->lock, flags);
	}

	return ret;
}



static void vm_del_vq(struct virtqueue *vq)
{
	struct virtio_mmio_device *vm_dev = to_virtio_mmio_device(vq->vdev);
	struct virtio_mmio_vq_info *info = vq->priv;
	unsigned long flags;
	unsigned int index = vq->index;

	spin_lock_irqsave(&vm_dev->lock, flags);
	list_del(&info->node);
	spin_unlock_irqrestore(&vm_dev->lock, flags);

	/* Select and deactivate the queue */
	writel(index, vm_dev->base + VIRTIO_MMIO_QUEUE_SEL);
	if (vm_dev->version == 1) {
		writel(0, vm_dev->base + VIRTIO_MMIO_QUEUE_PFN);
	} else {
		writel(0, vm_dev->base + VIRTIO_MMIO_QUEUE_READY);
		WARN_ON(readl(vm_dev->base + VIRTIO_MMIO_QUEUE_READY));
	}

	vring_del_virtqueue(vq);

	kfree(info);
}

static void vm_del_vqs(struct virtio_device *vdev)
{
	struct virtio_mmio_device *vm_dev = to_virtio_mmio_device(vdev);
	struct virtqueue *vq, *n;

	list_for_each_entry_safe(vq, n, &vdev->vqs, list)
		vm_del_vq(vq);

	free_irq(platform_get_irq(vm_dev->pdev, 0), vm_dev);
}

static struct virtqueue *vm_setup_vq(struct virtio_device *vdev, unsigned index,
				  void (*callback)(struct virtqueue *vq),
				  const char *name, bool ctx)
{
	struct virtio_mmio_device *vm_dev = to_virtio_mmio_device(vdev);
	struct virtio_mmio_vq_info *info;
	struct virtqueue *vq;
	unsigned long flags;
	unsigned int num;
	int err;

	if (!name)
		return NULL;

	/* Select the queue we're interested in */
	writel(index, vm_dev->base + VIRTIO_MMIO_QUEUE_SEL);

	/* Queue shouldn't already be set up. */
	if (readl(vm_dev->base + (vm_dev->version == 1 ?
			VIRTIO_MMIO_QUEUE_PFN : VIRTIO_MMIO_QUEUE_READY))) {
		err = -ENOENT;
		goto error_available;
	}

	/* Allocate and fill out our active queue description */
	info = kmalloc(sizeof(*info), GFP_KERNEL);
	if (!info) {
		err = -ENOMEM;
		goto error_kmalloc;
	}

	num = readl(vm_dev->base + VIRTIO_MMIO_QUEUE_NUM_MAX);
	if (num == 0) {
		err = -ENOENT;
		goto error_new_virtqueue;
	}

	/* Create the vring */
	vq = vring_create_virtqueue(index, num, VIRTIO_MMIO_VRING_ALIGN, vdev,
				 true, true, ctx, vm_notify, callback, name);
	if (!vq) {
		err = -ENOMEM;
		goto error_new_virtqueue;
	}

	/* Activate the queue */
	writel(virtqueue_get_vring_size(vq), vm_dev->base + VIRTIO_MMIO_QUEUE_NUM);
	if (vm_dev->version == 1) {
		u64 q_pfn = virtqueue_get_desc_addr(vq) >> PAGE_SHIFT;

		/*
		 * virtio-mmio v1 uses a 32bit QUEUE PFN. If we have something
		 * that doesn't fit in 32bit, fail the setup rather than
		 * pretending to be successful.
		 */
		if (q_pfn >> 32) {
			dev_err(&vdev->dev,
				"platform bug: legacy virtio-mmio must not be used with RAM above 0x%llxGB\n",
				0x1ULL << (32 + PAGE_SHIFT - 30));
			err = -E2BIG;
			goto error_bad_pfn;
		}

		writel(PAGE_SIZE, vm_dev->base + VIRTIO_MMIO_QUEUE_ALIGN);
		writel(q_pfn, vm_dev->base + VIRTIO_MMIO_QUEUE_PFN);
	} else {
		u64 addr;

		addr = virtqueue_get_desc_addr(vq);
		writel((u32)addr, vm_dev->base + VIRTIO_MMIO_QUEUE_DESC_LOW);
		writel((u32)(addr >> 32),
				vm_dev->base + VIRTIO_MMIO_QUEUE_DESC_HIGH);

		addr = virtqueue_get_avail_addr(vq);
		writel((u32)addr, vm_dev->base + VIRTIO_MMIO_QUEUE_AVAIL_LOW);
		writel((u32)(addr >> 32),
				vm_dev->base + VIRTIO_MMIO_QUEUE_AVAIL_HIGH);

		addr = virtqueue_get_used_addr(vq);
		writel((u32)addr, vm_dev->base + VIRTIO_MMIO_QUEUE_USED_LOW);
		writel((u32)(addr >> 32),
				vm_dev->base + VIRTIO_MMIO_QUEUE_USED_HIGH);

		writel(1, vm_dev->base + VIRTIO_MMIO_QUEUE_READY);
	}

	vq->priv = info;
	info->vq = vq;

	spin_lock_irqsave(&vm_dev->lock, flags);
	list_add(&info->node, &vm_dev->virtqueues);
	spin_unlock_irqrestore(&vm_dev->lock, flags);

	return vq;

error_bad_pfn:
	vring_del_virtqueue(vq);
error_new_virtqueue:
	if (vm_dev->version == 1) {
		writel(0, vm_dev->base + VIRTIO_MMIO_QUEUE_PFN);
	} else {
		writel(0, vm_dev->base + VIRTIO_MMIO_QUEUE_READY);
		WARN_ON(readl(vm_dev->base + VIRTIO_MMIO_QUEUE_READY));
	}
	kfree(info);
error_kmalloc:
error_available:
	return ERR_PTR(err);
}

static int vm_find_vqs(struct virtio_device *vdev, unsigned nvqs,
		       struct virtqueue *vqs[],
		       vq_callback_t *callbacks[],
		       const char * const names[],
		       const bool *ctx,
		       struct irq_affinity *desc)
{
	struct virtio_mmio_device *vm_dev = to_virtio_mmio_device(vdev);
	int irq = platform_get_irq(vm_dev->pdev, 0);
	int i, err, queue_idx = 0;

	if (irq < 0)
		return irq;

	err = request_irq(irq, vm_interrupt, IRQF_SHARED,
			dev_name(&vdev->dev), vm_dev);
	if (err)
		return err;

	for (i = 0; i < nvqs; ++i) {
		if (!names[i]) {
			vqs[i] = NULL;
			continue;
		}

		vqs[i] = vm_setup_vq(vdev, queue_idx++, callbacks[i], names[i],
				     ctx ? ctx[i] : false);
		if (IS_ERR(vqs[i])) {
			vm_del_vqs(vdev);
			return PTR_ERR(vqs[i]);
		}
	}

	return 0;
}

static const char *vm_bus_name(struct virtio_device *vdev)
{
	struct virtio_mmio_device *vm_dev = to_virtio_mmio_device(vdev);

	return vm_dev->pdev->name;
}

static bool vm_get_shm_region(struct virtio_device *vdev,
			      struct virtio_shm_region *region, u8 id)
{
	struct virtio_mmio_device *vm_dev = to_virtio_mmio_device(vdev);
	u64 len, addr;

	/* Select the region we're interested in */
	writel(id, vm_dev->base + VIRTIO_MMIO_SHM_SEL);

	/* Read the region size */
	len = (u64) readl(vm_dev->base + VIRTIO_MMIO_SHM_LEN_LOW);
	len |= (u64) readl(vm_dev->base + VIRTIO_MMIO_SHM_LEN_HIGH) << 32;

	region->len = len;

	/* Check if region length is -1. If that's the case, the shared memory
	 * region does not exist and there is no need to proceed further.
	 */
	if (len == ~(u64)0)
		return false;

	/* Read the region base address */
	addr = (u64) readl(vm_dev->base + VIRTIO_MMIO_SHM_BASE_LOW);
	addr |= (u64) readl(vm_dev->base + VIRTIO_MMIO_SHM_BASE_HIGH) << 32;

	region->addr = addr;

	return true;
}

static const struct virtio_config_ops virtio_mmio_config_ops = {
	.get		= vm_get,
	.set		= vm_set,
	.generation	= vm_generation,
	.get_status	= vm_get_status,
	.set_status	= vm_set_status,
	.reset		= vm_reset,
	.find_vqs	= vm_find_vqs,
	.del_vqs	= vm_del_vqs,
	.get_features	= vm_get_features,
	.finalize_features = vm_finalize_features,
	.bus_name	= vm_bus_name,
	.get_shm_region = vm_get_shm_region,
};

#ifdef CONFIG_PM_SLEEP
static int virtio_mmio_freeze(struct device *dev)
{
	struct virtio_mmio_device *vm_dev = dev_get_drvdata(dev);

	return virtio_device_freeze(&vm_dev->vdev);
}

static int virtio_mmio_restore(struct device *dev)
{
	struct virtio_mmio_device *vm_dev = dev_get_drvdata(dev);

	if (vm_dev->version == 1)
		writel(PAGE_SIZE, vm_dev->base + VIRTIO_MMIO_GUEST_PAGE_SIZE);

	return virtio_device_restore(&vm_dev->vdev);
}

static const struct dev_pm_ops virtio_mmio_pm_ops = {
	SET_SYSTEM_SLEEP_PM_OPS(virtio_mmio_freeze, virtio_mmio_restore)
};
#endif

static void virtio_mmio_release_dev(struct device *_d)
{
	struct virtio_device *vdev =
			container_of(_d, struct virtio_device, dev);
	struct virtio_mmio_device *vm_dev =
			container_of(vdev, struct virtio_mmio_device, vdev);
	struct platform_device *pdev = vm_dev->pdev;

	devm_kfree(&pdev->dev, vm_dev);
}

/* Platform device */

static int virtio_mmio_probe(struct platform_device *pdev)
{
	struct virtio_mmio_device *vm_dev;
	unsigned long magic;
	int rc;

	vm_dev = devm_kzalloc(&pdev->dev, sizeof(*vm_dev), GFP_KERNEL);
	if (!vm_dev)
		return -ENOMEM;

	vm_dev->vdev.dev.parent = &pdev->dev;
	vm_dev->vdev.dev.release = virtio_mmio_release_dev;
	vm_dev->vdev.config = &virtio_mmio_config_ops;
	vm_dev->pdev = pdev;
	INIT_LIST_HEAD(&vm_dev->virtqueues);
	spin_lock_init(&vm_dev->lock);

	vm_dev->base = devm_platform_ioremap_resource(pdev, 0);
	if (IS_ERR(vm_dev->base))
		return PTR_ERR(vm_dev->base);

	/* Check magic value */
	magic = readl(vm_dev->base + VIRTIO_MMIO_MAGIC_VALUE);
	if (magic != ('v' | 'i' << 8 | 'r' << 16 | 't' << 24)) {
		dev_warn(&pdev->dev, "Wrong magic value 0x%08lx!\n", magic);
		return -ENODEV;
	}

	/* Check device version */
	vm_dev->version = readl(vm_dev->base + VIRTIO_MMIO_VERSION);
	if (vm_dev->version < 1 || vm_dev->version > 2) {
		dev_err(&pdev->dev, "Version %ld not supported!\n",
				vm_dev->version);
		return -ENXIO;
	}

	vm_dev->vdev.id.device = readl(vm_dev->base + VIRTIO_MMIO_DEVICE_ID);
	if (vm_dev->vdev.id.device == 0) {
		/*
		 * virtio-mmio device with an ID 0 is a (dummy) placeholder
		 * with no function. End probing now with no error reported.
		 */
		return -ENODEV;
	}
	vm_dev->vdev.id.vendor = readl(vm_dev->base + VIRTIO_MMIO_VENDOR_ID);

	if (vm_dev->version == 1) {
		writel(PAGE_SIZE, vm_dev->base + VIRTIO_MMIO_GUEST_PAGE_SIZE);

		rc = dma_set_mask(&pdev->dev, DMA_BIT_MASK(64));
		/*
		 * In the legacy case, ensure our coherently-allocated virtio
		 * ring will be at an address expressable as a 32-bit PFN.
		 */
		if (!rc)
			dma_set_coherent_mask(&pdev->dev,
					      DMA_BIT_MASK(32 + PAGE_SHIFT));
	} else {
		rc = dma_set_mask_and_coherent(&pdev->dev, DMA_BIT_MASK(64));
	}
	if (rc)
		rc = dma_set_mask_and_coherent(&pdev->dev, DMA_BIT_MASK(32));
	if (rc)
		dev_warn(&pdev->dev, "Failed to enable 64-bit or 32-bit DMA.  Trying to continue, but this might not work.\n");

	platform_set_drvdata(pdev, vm_dev);

	rc = register_virtio_device(&vm_dev->vdev);
	if (rc)
		put_device(&vm_dev->vdev.dev);

	return rc;
}

static int virtio_mmio_remove(struct platform_device *pdev)
{
	struct virtio_mmio_device *vm_dev = platform_get_drvdata(pdev);
	unregister_virtio_device(&vm_dev->vdev);

	return 0;
}



/* Devices list parameter */

#if defined(CONFIG_VIRTIO_MMIO_CMDLINE_DEVICES)

static struct device vm_cmdline_parent = {
	.init_name = "virtio-mmio-cmdline",
};

static int vm_cmdline_parent_registered;
static int vm_cmdline_id;

static int vm_cmdline_set(const char *device,
		const struct kernel_param *kp)
{
	int err;
	struct resource resources[2] = {};
	char *str;
	long long int base, size;
	unsigned int irq;
	int processed, consumed = 0;
	struct platform_device *pdev;

	/* Consume "size" part of the command line parameter */
	size = memparse(device, &str);

	/* Get "@<base>:<irq>[:<id>]" chunks */
	processed = sscanf(str, "@%lli:%u%n:%d%n",
			&base, &irq, &consumed,
			&vm_cmdline_id, &consumed);

	/*
	 * sscanf() must process at least 2 chunks; also there
	 * must be no extra characters after the last chunk, so
	 * str[consumed] must be '\0'
	 */
	if (processed < 2 || str[consumed] || irq == 0)
		return -EINVAL;

	resources[0].flags = IORESOURCE_MEM;
	resources[0].start = base;
	resources[0].end = base + size - 1;

	resources[1].flags = IORESOURCE_IRQ;
	resources[1].start = resources[1].end = irq;

	if (!vm_cmdline_parent_registered) {
		err = device_register(&vm_cmdline_parent);
		if (err) {
			put_device(&vm_cmdline_parent);
			pr_err("Failed to register parent device!\n");
			return err;
		}
		vm_cmdline_parent_registered = 1;
	}

	pr_info("Registering device virtio-mmio.%d at 0x%llx-0x%llx, IRQ %d.\n",
		       vm_cmdline_id,
		       (unsigned long long)resources[0].start,
		       (unsigned long long)resources[0].end,
		       (int)resources[1].start);

	pdev = platform_device_register_resndata(&vm_cmdline_parent,
			"virtio-mmio", vm_cmdline_id++,
			resources, ARRAY_SIZE(resources), NULL, 0);

	return PTR_ERR_OR_ZERO(pdev);
}

static int vm_cmdline_get_device(struct device *dev, void *data)
{
	char *buffer = data;
	unsigned int len = strlen(buffer);
	struct platform_device *pdev = to_platform_device(dev);

	snprintf(buffer + len, PAGE_SIZE - len, "0x%llx@0x%llx:%llu:%d\n",
			pdev->resource[0].end - pdev->resource[0].start + 1ULL,
			(unsigned long long)pdev->resource[0].start,
			(unsigned long long)pdev->resource[1].start,
			pdev->id);
	return 0;
}

static int vm_cmdline_get(char *buffer, const struct kernel_param *kp)
{
	buffer[0] = '\0';
	device_for_each_child(&vm_cmdline_parent, buffer,
			vm_cmdline_get_device);
	return strlen(buffer) + 1;
}

static const struct kernel_param_ops vm_cmdline_param_ops = {
	.set = vm_cmdline_set,
	.get = vm_cmdline_get,
};

device_param_cb(device, &vm_cmdline_param_ops, NULL, S_IRUSR);

static int vm_unregister_cmdline_device(struct device *dev,
		void *data)
{
	platform_device_unregister(to_platform_device(dev));

	return 0;
}

static void vm_unregister_cmdline_devices(void)
{
	if (vm_cmdline_parent_registered) {
		device_for_each_child(&vm_cmdline_parent, NULL,
				vm_unregister_cmdline_device);
		device_unregister(&vm_cmdline_parent);
		vm_cmdline_parent_registered = 0;
	}
}

#else

static void vm_unregister_cmdline_devices(void)
{
}

#endif

#ifdef CONFIG_PM_SLEEP
static int virtio_mmio_freeze(struct device *dev)
{
	struct platform_device *pdev = to_platform_device(dev);
	struct virtio_mmio_device *vm_dev = platform_get_drvdata(pdev);

	return virtio_device_freeze(&vm_dev->vdev);
}

static int virtio_mmio_restore(struct device *dev)
{
	struct platform_device *pdev = to_platform_device(dev);
	struct virtio_mmio_device *vm_dev = platform_get_drvdata(pdev);

	return virtio_device_restore(&vm_dev->vdev);
}
#endif

static SIMPLE_DEV_PM_OPS(virtio_mmio_pm_ops, virtio_mmio_freeze, virtio_mmio_restore);

/* Platform driver */

static const struct of_device_id virtio_mmio_match[] = {
	{ .compatible = "virtio,mmio", },
	{},
};
MODULE_DEVICE_TABLE(of, virtio_mmio_match);

#ifdef CONFIG_ACPI
static const struct acpi_device_id virtio_mmio_acpi_match[] = {
	{ "LNRO0005", },
	{ }
};
MODULE_DEVICE_TABLE(acpi, virtio_mmio_acpi_match);
#endif

static struct platform_driver virtio_mmio_driver = {
	.probe		= virtio_mmio_probe,
	.remove		= virtio_mmio_remove,
	.driver		= {
		.name	= "virtio-mmio",
		.of_match_table	= virtio_mmio_match,
		.acpi_match_table = ACPI_PTR(virtio_mmio_acpi_match),
<<<<<<< HEAD
		.pm = &virtio_mmio_pm_ops,
=======
#ifdef CONFIG_PM_SLEEP
		.pm	= &virtio_mmio_pm_ops,
#endif
>>>>>>> 7748091a
	},
};

static int __init virtio_mmio_init(void)
{
	return platform_driver_register(&virtio_mmio_driver);
}

static void __exit virtio_mmio_exit(void)
{
	platform_driver_unregister(&virtio_mmio_driver);
	vm_unregister_cmdline_devices();
}

module_init(virtio_mmio_init);
module_exit(virtio_mmio_exit);

MODULE_AUTHOR("Pawel Moll <pawel.moll@arm.com>");
MODULE_DESCRIPTION("Platform bus driver for memory mapped virtio devices");
MODULE_LICENSE("GPL");<|MERGE_RESOLUTION|>--- conflicted
+++ resolved
@@ -830,13 +830,9 @@
 		.name	= "virtio-mmio",
 		.of_match_table	= virtio_mmio_match,
 		.acpi_match_table = ACPI_PTR(virtio_mmio_acpi_match),
-<<<<<<< HEAD
-		.pm = &virtio_mmio_pm_ops,
-=======
 #ifdef CONFIG_PM_SLEEP
 		.pm	= &virtio_mmio_pm_ops,
 #endif
->>>>>>> 7748091a
 	},
 };
 
