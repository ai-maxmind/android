// SPDX-License-Identifier: GPL-2.0-only
/*
 * Support for the hypercall interface exposed to protected guests by
 * pKVM.
 *
 * Author: Will Deacon <will@kernel.org>
 * Copyright (C) 2024 Google LLC
 */

#include <linux/arm-smccc.h>
#include <linux/array_size.h>
#include <linux/io.h>
#include <linux/mem_encrypt.h>
#include <linux/mem_relinquish.h>
#include <linux/mm.h>
#include <linux/pgtable.h>

#include <asm/hypervisor.h>

static size_t pkvm_granule;

static int arm_smccc_do_one_page(u32 func_id, phys_addr_t phys)
{
	phys_addr_t end = phys + PAGE_SIZE;

	while (phys < end) {
		struct arm_smccc_res res;

		arm_smccc_1_1_invoke(func_id, phys, 0, 0, &res);
		if (res.a0 != SMCCC_RET_SUCCESS)
			return -EPERM;

		phys += pkvm_granule;
	}

	return 0;
}

static int __set_memory_range(u32 func_id, unsigned long start, int numpages)
{
	void *addr = (void *)start, *end = addr + numpages * PAGE_SIZE;

	while (addr < end) {
		int err;

		err = arm_smccc_do_one_page(func_id, virt_to_phys(addr));
		if (err)
			return err;

		addr += PAGE_SIZE;
	}

	return 0;
}

static int pkvm_set_memory_encrypted(unsigned long addr, int numpages)
{
	return __set_memory_range(ARM_SMCCC_VENDOR_HYP_KVM_MEM_UNSHARE_FUNC_ID,
				  addr, numpages);
}

static int pkvm_set_memory_decrypted(unsigned long addr, int numpages)
{
	return __set_memory_range(ARM_SMCCC_VENDOR_HYP_KVM_MEM_SHARE_FUNC_ID,
				  addr, numpages);
}

static const struct arm64_mem_crypt_ops pkvm_crypt_ops = {
	.encrypt	= pkvm_set_memory_encrypted,
	.decrypt	= pkvm_set_memory_decrypted,
};

static int mmio_guard_ioremap_hook(phys_addr_t phys, size_t size,
				   pgprot_t *prot)
{
	phys_addr_t end;
	pteval_t protval = pgprot_val(*prot);

	/*
	 * We only expect MMIO emulation for regions mapped with device
	 * attributes.
	 */
	if (protval != PROT_DEVICE_nGnRE && protval != PROT_DEVICE_nGnRnE)
		return 0;

	phys = PAGE_ALIGN_DOWN(phys);
	end = phys + PAGE_ALIGN(size);

	while (phys < end) {
<<<<<<< HEAD
		const int func_id = ARM_SMCCC_VENDOR_HYP_KVM_MMIO_GUARD_MAP_FUNC_ID;
		int err;

		err = arm_smccc_do_one_page(func_id, phys);
		if (err)
			return err;
=======
		const int func_id = ARM_SMCCC_VENDOR_HYP_KVM_MMIO_GUARD_FUNC_ID;
>>>>>>> 7143efb5

		WARN_ON_ONCE(arm_smccc_do_one_page(func_id, phys));
		phys += PAGE_SIZE;
	}

	return 0;
}

#ifdef CONFIG_MEMORY_RELINQUISH

static bool mem_relinquish_available;

void page_relinquish(struct page *page)
{
	phys_addr_t phys, end;
	u32 func_id = ARM_SMCCC_VENDOR_HYP_KVM_MEM_RELINQUISH_FUNC_ID;

	if (!mem_relinquish_available)
		return;

	phys = page_to_phys(page);
	end = phys + PAGE_SIZE;

	while (phys < end) {
		struct arm_smccc_res res;

		arm_smccc_1_1_invoke(func_id, phys, 0, 0, &res);
		BUG_ON(res.a0 != SMCCC_RET_SUCCESS);

		phys += pkvm_granule;
	}
}
EXPORT_SYMBOL_GPL(page_relinquish);

#endif

void pkvm_init_hyp_services(void)
{
	struct arm_smccc_res res;

	if (!kvm_arm_hyp_service_available(ARM_SMCCC_KVM_FUNC_HYP_MEMINFO))
		return;

	arm_smccc_1_1_invoke(ARM_SMCCC_VENDOR_HYP_KVM_HYP_MEMINFO_FUNC_ID,
			     0, 0, 0, &res);
	if (res.a0 > PAGE_SIZE) /* Includes error codes */
		return;

	pkvm_granule = res.a0;

	if (kvm_arm_hyp_service_available(ARM_SMCCC_KVM_FUNC_MEM_SHARE) &&
	    kvm_arm_hyp_service_available(ARM_SMCCC_KVM_FUNC_MEM_UNSHARE))
	    arm64_mem_crypt_ops_register(&pkvm_crypt_ops);

	if (kvm_arm_hyp_service_available(ARM_SMCCC_KVM_FUNC_MMIO_GUARD_MAP))
		arm64_ioremap_prot_hook_register(&mmio_guard_ioremap_hook);

#ifdef CONFIG_MEMORY_RELINQUISH
	if (kvm_arm_hyp_service_available(ARM_SMCCC_KVM_FUNC_MEM_RELINQUISH))
		mem_relinquish_available = true;
#endif
}<|MERGE_RESOLUTION|>--- conflicted
+++ resolved
@@ -87,16 +87,7 @@
 	end = phys + PAGE_ALIGN(size);
 
 	while (phys < end) {
-<<<<<<< HEAD
 		const int func_id = ARM_SMCCC_VENDOR_HYP_KVM_MMIO_GUARD_MAP_FUNC_ID;
-		int err;
-
-		err = arm_smccc_do_one_page(func_id, phys);
-		if (err)
-			return err;
-=======
-		const int func_id = ARM_SMCCC_VENDOR_HYP_KVM_MMIO_GUARD_FUNC_ID;
->>>>>>> 7143efb5
 
 		WARN_ON_ONCE(arm_smccc_do_one_page(func_id, phys));
 		phys += PAGE_SIZE;
