// SPDX-License-Identifier: GPL-2.0-or-later
// SPI init/core code
//
// Copyright (C) 2005 David Brownell
// Copyright (C) 2008 Secret Lab Technologies Ltd.

#include <linux/kernel.h>
#include <linux/device.h>
#include <linux/init.h>
#include <linux/cache.h>
#include <linux/dma-mapping.h>
#include <linux/dmaengine.h>
#include <linux/mutex.h>
#include <linux/of_device.h>
#include <linux/of_irq.h>
#include <linux/clk/clk-conf.h>
#include <linux/slab.h>
#include <linux/mod_devicetable.h>
#include <linux/spi/spi.h>
#include <linux/spi/spi-mem.h>
#include <linux/of_gpio.h>
#include <linux/gpio/consumer.h>
#include <linux/pm_runtime.h>
#include <linux/pm_domain.h>
#include <linux/property.h>
#include <linux/export.h>
#include <linux/sched/rt.h>
#include <uapi/linux/sched/types.h>
#include <linux/delay.h>
#include <linux/kthread.h>
#include <linux/ioport.h>
#include <linux/acpi.h>
#include <linux/highmem.h>
#include <linux/idr.h>
#include <linux/platform_data/x86/apple.h>

#define CREATE_TRACE_POINTS
#include <trace/events/spi.h>
EXPORT_TRACEPOINT_SYMBOL(spi_transfer_start);
EXPORT_TRACEPOINT_SYMBOL(spi_transfer_stop);

#include "internals.h"

static DEFINE_IDR(spi_master_idr);

static void spidev_release(struct device *dev)
{
	struct spi_device	*spi = to_spi_device(dev);

	spi_controller_put(spi->controller);
	kfree(spi->driver_override);
	kfree(spi);
}

static ssize_t
modalias_show(struct device *dev, struct device_attribute *a, char *buf)
{
	const struct spi_device	*spi = to_spi_device(dev);
	int len;

	len = acpi_device_modalias(dev, buf, PAGE_SIZE - 1);
	if (len != -ENODEV)
		return len;

	return sprintf(buf, "%s%s\n", SPI_MODULE_PREFIX, spi->modalias);
}
static DEVICE_ATTR_RO(modalias);

static ssize_t driver_override_store(struct device *dev,
				     struct device_attribute *a,
				     const char *buf, size_t count)
{
	struct spi_device *spi = to_spi_device(dev);
	const char *end = memchr(buf, '\n', count);
	const size_t len = end ? end - buf : count;
	const char *driver_override, *old;

	/* We need to keep extra room for a newline when displaying value */
	if (len >= (PAGE_SIZE - 1))
		return -EINVAL;

	driver_override = kstrndup(buf, len, GFP_KERNEL);
	if (!driver_override)
		return -ENOMEM;

	device_lock(dev);
	old = spi->driver_override;
	if (len) {
		spi->driver_override = driver_override;
	} else {
		/* Empty string, disable driver override */
		spi->driver_override = NULL;
		kfree(driver_override);
	}
	device_unlock(dev);
	kfree(old);

	return count;
}

static ssize_t driver_override_show(struct device *dev,
				    struct device_attribute *a, char *buf)
{
	const struct spi_device *spi = to_spi_device(dev);
	ssize_t len;

	device_lock(dev);
	len = snprintf(buf, PAGE_SIZE, "%s\n", spi->driver_override ? : "");
	device_unlock(dev);
	return len;
}
static DEVICE_ATTR_RW(driver_override);

#define SPI_STATISTICS_ATTRS(field, file)				\
static ssize_t spi_controller_##field##_show(struct device *dev,	\
					     struct device_attribute *attr, \
					     char *buf)			\
{									\
	struct spi_controller *ctlr = container_of(dev,			\
					 struct spi_controller, dev);	\
	return spi_statistics_##field##_show(&ctlr->statistics, buf);	\
}									\
static struct device_attribute dev_attr_spi_controller_##field = {	\
	.attr = { .name = file, .mode = 0444 },				\
	.show = spi_controller_##field##_show,				\
};									\
static ssize_t spi_device_##field##_show(struct device *dev,		\
					 struct device_attribute *attr,	\
					char *buf)			\
{									\
	struct spi_device *spi = to_spi_device(dev);			\
	return spi_statistics_##field##_show(&spi->statistics, buf);	\
}									\
static struct device_attribute dev_attr_spi_device_##field = {		\
	.attr = { .name = file, .mode = 0444 },				\
	.show = spi_device_##field##_show,				\
}

#define SPI_STATISTICS_SHOW_NAME(name, file, field, format_string)	\
static ssize_t spi_statistics_##name##_show(struct spi_statistics *stat, \
					    char *buf)			\
{									\
	unsigned long flags;						\
	ssize_t len;							\
	spin_lock_irqsave(&stat->lock, flags);				\
	len = sprintf(buf, format_string, stat->field);			\
	spin_unlock_irqrestore(&stat->lock, flags);			\
	return len;							\
}									\
SPI_STATISTICS_ATTRS(name, file)

#define SPI_STATISTICS_SHOW(field, format_string)			\
	SPI_STATISTICS_SHOW_NAME(field, __stringify(field),		\
				 field, format_string)

SPI_STATISTICS_SHOW(messages, "%lu");
SPI_STATISTICS_SHOW(transfers, "%lu");
SPI_STATISTICS_SHOW(errors, "%lu");
SPI_STATISTICS_SHOW(timedout, "%lu");

SPI_STATISTICS_SHOW(spi_sync, "%lu");
SPI_STATISTICS_SHOW(spi_sync_immediate, "%lu");
SPI_STATISTICS_SHOW(spi_async, "%lu");

SPI_STATISTICS_SHOW(bytes, "%llu");
SPI_STATISTICS_SHOW(bytes_rx, "%llu");
SPI_STATISTICS_SHOW(bytes_tx, "%llu");

#define SPI_STATISTICS_TRANSFER_BYTES_HISTO(index, number)		\
	SPI_STATISTICS_SHOW_NAME(transfer_bytes_histo##index,		\
				 "transfer_bytes_histo_" number,	\
				 transfer_bytes_histo[index],  "%lu")
SPI_STATISTICS_TRANSFER_BYTES_HISTO(0,  "0-1");
SPI_STATISTICS_TRANSFER_BYTES_HISTO(1,  "2-3");
SPI_STATISTICS_TRANSFER_BYTES_HISTO(2,  "4-7");
SPI_STATISTICS_TRANSFER_BYTES_HISTO(3,  "8-15");
SPI_STATISTICS_TRANSFER_BYTES_HISTO(4,  "16-31");
SPI_STATISTICS_TRANSFER_BYTES_HISTO(5,  "32-63");
SPI_STATISTICS_TRANSFER_BYTES_HISTO(6,  "64-127");
SPI_STATISTICS_TRANSFER_BYTES_HISTO(7,  "128-255");
SPI_STATISTICS_TRANSFER_BYTES_HISTO(8,  "256-511");
SPI_STATISTICS_TRANSFER_BYTES_HISTO(9,  "512-1023");
SPI_STATISTICS_TRANSFER_BYTES_HISTO(10, "1024-2047");
SPI_STATISTICS_TRANSFER_BYTES_HISTO(11, "2048-4095");
SPI_STATISTICS_TRANSFER_BYTES_HISTO(12, "4096-8191");
SPI_STATISTICS_TRANSFER_BYTES_HISTO(13, "8192-16383");
SPI_STATISTICS_TRANSFER_BYTES_HISTO(14, "16384-32767");
SPI_STATISTICS_TRANSFER_BYTES_HISTO(15, "32768-65535");
SPI_STATISTICS_TRANSFER_BYTES_HISTO(16, "65536+");

SPI_STATISTICS_SHOW(transfers_split_maxsize, "%lu");

static struct attribute *spi_dev_attrs[] = {
	&dev_attr_modalias.attr,
	&dev_attr_driver_override.attr,
	NULL,
};

static const struct attribute_group spi_dev_group = {
	.attrs  = spi_dev_attrs,
};

static struct attribute *spi_device_statistics_attrs[] = {
	&dev_attr_spi_device_messages.attr,
	&dev_attr_spi_device_transfers.attr,
	&dev_attr_spi_device_errors.attr,
	&dev_attr_spi_device_timedout.attr,
	&dev_attr_spi_device_spi_sync.attr,
	&dev_attr_spi_device_spi_sync_immediate.attr,
	&dev_attr_spi_device_spi_async.attr,
	&dev_attr_spi_device_bytes.attr,
	&dev_attr_spi_device_bytes_rx.attr,
	&dev_attr_spi_device_bytes_tx.attr,
	&dev_attr_spi_device_transfer_bytes_histo0.attr,
	&dev_attr_spi_device_transfer_bytes_histo1.attr,
	&dev_attr_spi_device_transfer_bytes_histo2.attr,
	&dev_attr_spi_device_transfer_bytes_histo3.attr,
	&dev_attr_spi_device_transfer_bytes_histo4.attr,
	&dev_attr_spi_device_transfer_bytes_histo5.attr,
	&dev_attr_spi_device_transfer_bytes_histo6.attr,
	&dev_attr_spi_device_transfer_bytes_histo7.attr,
	&dev_attr_spi_device_transfer_bytes_histo8.attr,
	&dev_attr_spi_device_transfer_bytes_histo9.attr,
	&dev_attr_spi_device_transfer_bytes_histo10.attr,
	&dev_attr_spi_device_transfer_bytes_histo11.attr,
	&dev_attr_spi_device_transfer_bytes_histo12.attr,
	&dev_attr_spi_device_transfer_bytes_histo13.attr,
	&dev_attr_spi_device_transfer_bytes_histo14.attr,
	&dev_attr_spi_device_transfer_bytes_histo15.attr,
	&dev_attr_spi_device_transfer_bytes_histo16.attr,
	&dev_attr_spi_device_transfers_split_maxsize.attr,
	NULL,
};

static const struct attribute_group spi_device_statistics_group = {
	.name  = "statistics",
	.attrs  = spi_device_statistics_attrs,
};

static const struct attribute_group *spi_dev_groups[] = {
	&spi_dev_group,
	&spi_device_statistics_group,
	NULL,
};

static struct attribute *spi_controller_statistics_attrs[] = {
	&dev_attr_spi_controller_messages.attr,
	&dev_attr_spi_controller_transfers.attr,
	&dev_attr_spi_controller_errors.attr,
	&dev_attr_spi_controller_timedout.attr,
	&dev_attr_spi_controller_spi_sync.attr,
	&dev_attr_spi_controller_spi_sync_immediate.attr,
	&dev_attr_spi_controller_spi_async.attr,
	&dev_attr_spi_controller_bytes.attr,
	&dev_attr_spi_controller_bytes_rx.attr,
	&dev_attr_spi_controller_bytes_tx.attr,
	&dev_attr_spi_controller_transfer_bytes_histo0.attr,
	&dev_attr_spi_controller_transfer_bytes_histo1.attr,
	&dev_attr_spi_controller_transfer_bytes_histo2.attr,
	&dev_attr_spi_controller_transfer_bytes_histo3.attr,
	&dev_attr_spi_controller_transfer_bytes_histo4.attr,
	&dev_attr_spi_controller_transfer_bytes_histo5.attr,
	&dev_attr_spi_controller_transfer_bytes_histo6.attr,
	&dev_attr_spi_controller_transfer_bytes_histo7.attr,
	&dev_attr_spi_controller_transfer_bytes_histo8.attr,
	&dev_attr_spi_controller_transfer_bytes_histo9.attr,
	&dev_attr_spi_controller_transfer_bytes_histo10.attr,
	&dev_attr_spi_controller_transfer_bytes_histo11.attr,
	&dev_attr_spi_controller_transfer_bytes_histo12.attr,
	&dev_attr_spi_controller_transfer_bytes_histo13.attr,
	&dev_attr_spi_controller_transfer_bytes_histo14.attr,
	&dev_attr_spi_controller_transfer_bytes_histo15.attr,
	&dev_attr_spi_controller_transfer_bytes_histo16.attr,
	&dev_attr_spi_controller_transfers_split_maxsize.attr,
	NULL,
};

static const struct attribute_group spi_controller_statistics_group = {
	.name  = "statistics",
	.attrs  = spi_controller_statistics_attrs,
};

static const struct attribute_group *spi_master_groups[] = {
	&spi_controller_statistics_group,
	NULL,
};

void spi_statistics_add_transfer_stats(struct spi_statistics *stats,
				       struct spi_transfer *xfer,
				       struct spi_controller *ctlr)
{
	unsigned long flags;
	int l2len = min(fls(xfer->len), SPI_STATISTICS_HISTO_SIZE) - 1;

	if (l2len < 0)
		l2len = 0;

	spin_lock_irqsave(&stats->lock, flags);

	stats->transfers++;
	stats->transfer_bytes_histo[l2len]++;

	stats->bytes += xfer->len;
	if ((xfer->tx_buf) &&
	    (xfer->tx_buf != ctlr->dummy_tx))
		stats->bytes_tx += xfer->len;
	if ((xfer->rx_buf) &&
	    (xfer->rx_buf != ctlr->dummy_rx))
		stats->bytes_rx += xfer->len;

	spin_unlock_irqrestore(&stats->lock, flags);
}
EXPORT_SYMBOL_GPL(spi_statistics_add_transfer_stats);

/* modalias support makes "modprobe $MODALIAS" new-style hotplug work,
 * and the sysfs version makes coldplug work too.
 */

static const struct spi_device_id *spi_match_id(const struct spi_device_id *id,
						const struct spi_device *sdev)
{
	while (id->name[0]) {
		if (!strcmp(sdev->modalias, id->name))
			return id;
		id++;
	}
	return NULL;
}

const struct spi_device_id *spi_get_device_id(const struct spi_device *sdev)
{
	const struct spi_driver *sdrv = to_spi_driver(sdev->dev.driver);

	return spi_match_id(sdrv->id_table, sdev);
}
EXPORT_SYMBOL_GPL(spi_get_device_id);

static int spi_match_device(struct device *dev, struct device_driver *drv)
{
	const struct spi_device	*spi = to_spi_device(dev);
	const struct spi_driver	*sdrv = to_spi_driver(drv);

	/* Check override first, and if set, only use the named driver */
	if (spi->driver_override)
		return strcmp(spi->driver_override, drv->name) == 0;

	/* Attempt an OF style match */
	if (of_driver_match_device(dev, drv))
		return 1;

	/* Then try ACPI */
	if (acpi_driver_match_device(dev, drv))
		return 1;

	if (sdrv->id_table)
		return !!spi_match_id(sdrv->id_table, spi);

	return strcmp(spi->modalias, drv->name) == 0;
}

static int spi_uevent(struct device *dev, struct kobj_uevent_env *env)
{
	const struct spi_device		*spi = to_spi_device(dev);
	int rc;

	rc = acpi_device_uevent_modalias(dev, env);
	if (rc != -ENODEV)
		return rc;

	return add_uevent_var(env, "MODALIAS=%s%s", SPI_MODULE_PREFIX, spi->modalias);
}

struct bus_type spi_bus_type = {
	.name		= "spi",
	.dev_groups	= spi_dev_groups,
	.match		= spi_match_device,
	.uevent		= spi_uevent,
};
EXPORT_SYMBOL_GPL(spi_bus_type);


static int spi_drv_probe(struct device *dev)
{
	const struct spi_driver		*sdrv = to_spi_driver(dev->driver);
	struct spi_device		*spi = to_spi_device(dev);
	int ret;

	ret = of_clk_set_defaults(dev->of_node, false);
	if (ret)
		return ret;

	if (dev->of_node) {
		spi->irq = of_irq_get(dev->of_node, 0);
		if (spi->irq == -EPROBE_DEFER)
			return -EPROBE_DEFER;
		if (spi->irq < 0)
			spi->irq = 0;
	}

	ret = dev_pm_domain_attach(dev, true);
	if (ret)
		return ret;

	if (sdrv->probe) {
		ret = sdrv->probe(spi);
		if (ret)
			dev_pm_domain_detach(dev, true);
	}

	return ret;
}

static int spi_drv_remove(struct device *dev)
{
	const struct spi_driver		*sdrv = to_spi_driver(dev->driver);
	int ret = 0;

	if (sdrv->remove)
		ret = sdrv->remove(to_spi_device(dev));
	dev_pm_domain_detach(dev, true);

	return ret;
}

static void spi_drv_shutdown(struct device *dev)
{
	const struct spi_driver		*sdrv = to_spi_driver(dev->driver);

	sdrv->shutdown(to_spi_device(dev));
}

/**
 * __spi_register_driver - register a SPI driver
 * @owner: owner module of the driver to register
 * @sdrv: the driver to register
 * Context: can sleep
 *
 * Return: zero on success, else a negative error code.
 */
int __spi_register_driver(struct module *owner, struct spi_driver *sdrv)
{
	sdrv->driver.owner = owner;
	sdrv->driver.bus = &spi_bus_type;
	sdrv->driver.probe = spi_drv_probe;
	sdrv->driver.remove = spi_drv_remove;
	if (sdrv->shutdown)
		sdrv->driver.shutdown = spi_drv_shutdown;
	return driver_register(&sdrv->driver);
}
EXPORT_SYMBOL_GPL(__spi_register_driver);

/*-------------------------------------------------------------------------*/

/* SPI devices should normally not be created by SPI device drivers; that
 * would make them board-specific.  Similarly with SPI controller drivers.
 * Device registration normally goes into like arch/.../mach.../board-YYY.c
 * with other readonly (flashable) information about mainboard devices.
 */

struct boardinfo {
	struct list_head	list;
	struct spi_board_info	board_info;
};

static LIST_HEAD(board_list);
static LIST_HEAD(spi_controller_list);

/*
 * Used to protect add/del operation for board_info list and
 * spi_controller list, and their matching process
 * also used to protect object of type struct idr
 */
static DEFINE_MUTEX(board_lock);

/**
 * spi_alloc_device - Allocate a new SPI device
 * @ctlr: Controller to which device is connected
 * Context: can sleep
 *
 * Allows a driver to allocate and initialize a spi_device without
 * registering it immediately.  This allows a driver to directly
 * fill the spi_device with device parameters before calling
 * spi_add_device() on it.
 *
 * Caller is responsible to call spi_add_device() on the returned
 * spi_device structure to add it to the SPI controller.  If the caller
 * needs to discard the spi_device without adding it, then it should
 * call spi_dev_put() on it.
 *
 * Return: a pointer to the new device, or NULL.
 */
struct spi_device *spi_alloc_device(struct spi_controller *ctlr)
{
	struct spi_device	*spi;

	if (!spi_controller_get(ctlr))
		return NULL;

	spi = kzalloc(sizeof(*spi), GFP_KERNEL);
	if (!spi) {
		spi_controller_put(ctlr);
		return NULL;
	}

	spi->master = spi->controller = ctlr;
	spi->dev.parent = &ctlr->dev;
	spi->dev.bus = &spi_bus_type;
	spi->dev.release = spidev_release;
	spi->cs_gpio = -ENOENT;
	spi->mode = ctlr->buswidth_override_bits;

	spin_lock_init(&spi->statistics.lock);

	device_initialize(&spi->dev);
	return spi;
}
EXPORT_SYMBOL_GPL(spi_alloc_device);

static void spi_dev_set_name(struct spi_device *spi)
{
	struct acpi_device *adev = ACPI_COMPANION(&spi->dev);

	if (adev) {
		dev_set_name(&spi->dev, "spi-%s", acpi_dev_name(adev));
		return;
	}

	dev_set_name(&spi->dev, "%s.%u", dev_name(&spi->controller->dev),
		     spi->chip_select);
}

static int spi_dev_check(struct device *dev, void *data)
{
	struct spi_device *spi = to_spi_device(dev);
	struct spi_device *new_spi = data;

	if (spi->controller == new_spi->controller &&
	    spi->chip_select == new_spi->chip_select)
		return -EBUSY;
	return 0;
}

static void spi_cleanup(struct spi_device *spi)
{
	if (spi->controller->cleanup)
		spi->controller->cleanup(spi);
}

/**
 * spi_add_device - Add spi_device allocated with spi_alloc_device
 * @spi: spi_device to register
 *
 * Companion function to spi_alloc_device.  Devices allocated with
 * spi_alloc_device can be added onto the spi bus with this function.
 *
 * Return: 0 on success; negative errno on failure
 */
int spi_add_device(struct spi_device *spi)
{
	struct spi_controller *ctlr = spi->controller;
	struct device *dev = ctlr->dev.parent;
	int status;

	/* Chipselects are numbered 0..max; validate. */
	if (spi->chip_select >= ctlr->num_chipselect) {
		dev_err(dev, "cs%d >= max %d\n", spi->chip_select,
			ctlr->num_chipselect);
		return -EINVAL;
	}

	/* Set the bus ID string */
	spi_dev_set_name(spi);

	/* We need to make sure there's no other device with this
	 * chipselect **BEFORE** we call setup(), else we'll trash
	 * its configuration.  Lock against concurrent add() calls.
	 */
	mutex_lock(&ctlr->add_lock);

	status = bus_for_each_dev(&spi_bus_type, NULL, spi, spi_dev_check);
	if (status) {
		dev_err(dev, "chipselect %d already in use\n",
				spi->chip_select);
		goto done;
	}

	/* Controller may unregister concurrently */
	if (IS_ENABLED(CONFIG_SPI_DYNAMIC) &&
	    !device_is_registered(&ctlr->dev)) {
		status = -ENODEV;
		goto done;
	}

	/* Descriptors take precedence */
	if (ctlr->cs_gpiods)
		spi->cs_gpiod = ctlr->cs_gpiods[spi->chip_select];
	else if (ctlr->cs_gpios)
		spi->cs_gpio = ctlr->cs_gpios[spi->chip_select];

	/* Drivers may modify this initial i/o setup, but will
	 * normally rely on the device being setup.  Devices
	 * using SPI_CS_HIGH can't coexist well otherwise...
	 */
	status = spi_setup(spi);
	if (status < 0) {
		dev_err(dev, "can't setup %s, status %d\n",
				dev_name(&spi->dev), status);
		goto done;
	}

	/* Device may be bound to an active driver when this returns */
	status = device_add(&spi->dev);
	if (status < 0) {
		dev_err(dev, "can't add %s, status %d\n",
				dev_name(&spi->dev), status);
		spi_cleanup(spi);
	} else {
		dev_dbg(dev, "registered child %s\n", dev_name(&spi->dev));
	}

done:
	mutex_unlock(&ctlr->add_lock);
	return status;
}
EXPORT_SYMBOL_GPL(spi_add_device);

/**
 * spi_new_device - instantiate one new SPI device
 * @ctlr: Controller to which device is connected
 * @chip: Describes the SPI device
 * Context: can sleep
 *
 * On typical mainboards, this is purely internal; and it's not needed
 * after board init creates the hard-wired devices.  Some development
 * platforms may not be able to use spi_register_board_info though, and
 * this is exported so that for example a USB or parport based adapter
 * driver could add devices (which it would learn about out-of-band).
 *
 * Return: the new device, or NULL.
 */
struct spi_device *spi_new_device(struct spi_controller *ctlr,
				  struct spi_board_info *chip)
{
	struct spi_device	*proxy;
	int			status;

	/* NOTE:  caller did any chip->bus_num checks necessary.
	 *
	 * Also, unless we change the return value convention to use
	 * error-or-pointer (not NULL-or-pointer), troubleshootability
	 * suggests syslogged diagnostics are best here (ugh).
	 */

	proxy = spi_alloc_device(ctlr);
	if (!proxy)
		return NULL;

	WARN_ON(strlen(chip->modalias) >= sizeof(proxy->modalias));

	proxy->chip_select = chip->chip_select;
	proxy->max_speed_hz = chip->max_speed_hz;
	proxy->mode = chip->mode;
	proxy->irq = chip->irq;
	strlcpy(proxy->modalias, chip->modalias, sizeof(proxy->modalias));
	proxy->dev.platform_data = (void *) chip->platform_data;
	proxy->controller_data = chip->controller_data;
	proxy->controller_state = NULL;

	if (chip->properties) {
		status = device_add_properties(&proxy->dev, chip->properties);
		if (status) {
			dev_err(&ctlr->dev,
				"failed to add properties to '%s': %d\n",
				chip->modalias, status);
			goto err_dev_put;
		}
	}

	status = spi_add_device(proxy);
	if (status < 0)
		goto err_remove_props;

	return proxy;

err_remove_props:
	if (chip->properties)
		device_remove_properties(&proxy->dev);
err_dev_put:
	spi_dev_put(proxy);
	return NULL;
}
EXPORT_SYMBOL_GPL(spi_new_device);

/**
 * spi_unregister_device - unregister a single SPI device
 * @spi: spi_device to unregister
 *
 * Start making the passed SPI device vanish. Normally this would be handled
 * by spi_unregister_controller().
 */
void spi_unregister_device(struct spi_device *spi)
{
	if (!spi)
		return;

	if (spi->dev.of_node) {
		of_node_clear_flag(spi->dev.of_node, OF_POPULATED);
		of_node_put(spi->dev.of_node);
	}
	if (ACPI_COMPANION(&spi->dev))
		acpi_device_clear_enumerated(ACPI_COMPANION(&spi->dev));
	device_del(&spi->dev);
	spi_cleanup(spi);
	put_device(&spi->dev);
}
EXPORT_SYMBOL_GPL(spi_unregister_device);

static void spi_match_controller_to_boardinfo(struct spi_controller *ctlr,
					      struct spi_board_info *bi)
{
	struct spi_device *dev;

	if (ctlr->bus_num != bi->bus_num)
		return;

	dev = spi_new_device(ctlr, bi);
	if (!dev)
		dev_err(ctlr->dev.parent, "can't create new device for %s\n",
			bi->modalias);
}

/**
 * spi_register_board_info - register SPI devices for a given board
 * @info: array of chip descriptors
 * @n: how many descriptors are provided
 * Context: can sleep
 *
 * Board-specific early init code calls this (probably during arch_initcall)
 * with segments of the SPI device table.  Any device nodes are created later,
 * after the relevant parent SPI controller (bus_num) is defined.  We keep
 * this table of devices forever, so that reloading a controller driver will
 * not make Linux forget about these hard-wired devices.
 *
 * Other code can also call this, e.g. a particular add-on board might provide
 * SPI devices through its expansion connector, so code initializing that board
 * would naturally declare its SPI devices.
 *
 * The board info passed can safely be __initdata ... but be careful of
 * any embedded pointers (platform_data, etc), they're copied as-is.
 * Device properties are deep-copied though.
 *
 * Return: zero on success, else a negative error code.
 */
int spi_register_board_info(struct spi_board_info const *info, unsigned n)
{
	struct boardinfo *bi;
	int i;

	if (!n)
		return 0;

	bi = kcalloc(n, sizeof(*bi), GFP_KERNEL);
	if (!bi)
		return -ENOMEM;

	for (i = 0; i < n; i++, bi++, info++) {
		struct spi_controller *ctlr;

		memcpy(&bi->board_info, info, sizeof(*info));
		if (info->properties) {
			bi->board_info.properties =
					property_entries_dup(info->properties);
			if (IS_ERR(bi->board_info.properties))
				return PTR_ERR(bi->board_info.properties);
		}

		mutex_lock(&board_lock);
		list_add_tail(&bi->list, &board_list);
		list_for_each_entry(ctlr, &spi_controller_list, list)
			spi_match_controller_to_boardinfo(ctlr,
							  &bi->board_info);
		mutex_unlock(&board_lock);
	}

	return 0;
}

/*-------------------------------------------------------------------------*/

static void spi_set_cs(struct spi_device *spi, bool enable, bool force)
{
	bool enable1 = enable;

	/*
	 * Avoid calling into the driver (or doing delays) if the chip select
	 * isn't actually changing from the last time this was called.
	 */
	if (!force && (spi->controller->last_cs_enable == enable) &&
	    (spi->controller->last_cs_mode_high == (spi->mode & SPI_CS_HIGH)))
		return;

	spi->controller->last_cs_enable = enable;
	spi->controller->last_cs_mode_high = spi->mode & SPI_CS_HIGH;

	if (!spi->controller->set_cs_timing) {
		if (enable1)
			spi_delay_exec(&spi->controller->cs_setup, NULL);
		else
			spi_delay_exec(&spi->controller->cs_hold, NULL);
	}

	if (spi->mode & SPI_CS_HIGH)
		enable = !enable;

	if (spi->cs_gpiod || gpio_is_valid(spi->cs_gpio)) {
		if (!(spi->mode & SPI_NO_CS)) {
			if (spi->cs_gpiod) {
				/*
				 * Historically ACPI has no means of the GPIO polarity and
				 * thus the SPISerialBus() resource defines it on the per-chip
				 * basis. In order to avoid a chain of negations, the GPIO
				 * polarity is considered being Active High. Even for the cases
				 * when _DSD() is involved (in the updated versions of ACPI)
				 * the GPIO CS polarity must be defined Active High to avoid
				 * ambiguity. That's why we use enable, that takes SPI_CS_HIGH
				 * into account.
				 */
				if (has_acpi_companion(&spi->dev))
					gpiod_set_value_cansleep(spi->cs_gpiod, !enable);
				else
					/* Polarity handled by GPIO library */
					gpiod_set_value_cansleep(spi->cs_gpiod, enable1);
			} else {
				/*
				 * invert the enable line, as active low is
				 * default for SPI.
				 */
				gpio_set_value_cansleep(spi->cs_gpio, !enable);
			}
		}
		/* Some SPI masters need both GPIO CS & slave_select */
		if ((spi->controller->flags & SPI_MASTER_GPIO_SS) &&
		    spi->controller->set_cs)
			spi->controller->set_cs(spi, !enable);
	} else if (spi->controller->set_cs) {
		spi->controller->set_cs(spi, !enable);
	}

	if (!spi->controller->set_cs_timing) {
		if (!enable1)
			spi_delay_exec(&spi->controller->cs_inactive, NULL);
	}
}

#ifdef CONFIG_HAS_DMA
int spi_map_buf(struct spi_controller *ctlr, struct device *dev,
		struct sg_table *sgt, void *buf, size_t len,
		enum dma_data_direction dir)
{
	const bool vmalloced_buf = is_vmalloc_addr(buf);
	unsigned int max_seg_size = dma_get_max_seg_size(dev);
#ifdef CONFIG_HIGHMEM
	const bool kmap_buf = ((unsigned long)buf >= PKMAP_BASE &&
				(unsigned long)buf < (PKMAP_BASE +
					(LAST_PKMAP * PAGE_SIZE)));
#else
	const bool kmap_buf = false;
#endif
	int desc_len;
	int sgs;
	struct page *vm_page;
	struct scatterlist *sg;
	void *sg_buf;
	size_t min;
	int i, ret;

	if (vmalloced_buf || kmap_buf) {
		desc_len = min_t(unsigned long, max_seg_size, PAGE_SIZE);
		sgs = DIV_ROUND_UP(len + offset_in_page(buf), desc_len);
	} else if (virt_addr_valid(buf)) {
		desc_len = min_t(size_t, max_seg_size, ctlr->max_dma_len);
		sgs = DIV_ROUND_UP(len, desc_len);
	} else {
		return -EINVAL;
	}

	ret = sg_alloc_table(sgt, sgs, GFP_KERNEL);
	if (ret != 0)
		return ret;

	sg = &sgt->sgl[0];
	for (i = 0; i < sgs; i++) {

		if (vmalloced_buf || kmap_buf) {
			/*
			 * Next scatterlist entry size is the minimum between
			 * the desc_len and the remaining buffer length that
			 * fits in a page.
			 */
			min = min_t(size_t, desc_len,
				    min_t(size_t, len,
					  PAGE_SIZE - offset_in_page(buf)));
			if (vmalloced_buf)
				vm_page = vmalloc_to_page(buf);
			else
				vm_page = kmap_to_page(buf);
			if (!vm_page) {
				sg_free_table(sgt);
				return -ENOMEM;
			}
			sg_set_page(sg, vm_page,
				    min, offset_in_page(buf));
		} else {
			min = min_t(size_t, len, desc_len);
			sg_buf = buf;
			sg_set_buf(sg, sg_buf, min);
		}

		buf += min;
		len -= min;
		sg = sg_next(sg);
	}

	ret = dma_map_sg(dev, sgt->sgl, sgt->nents, dir);
	if (!ret)
		ret = -ENOMEM;
	if (ret < 0) {
		sg_free_table(sgt);
		return ret;
	}

	sgt->nents = ret;

	return 0;
}

void spi_unmap_buf(struct spi_controller *ctlr, struct device *dev,
		   struct sg_table *sgt, enum dma_data_direction dir)
{
	if (sgt->orig_nents) {
		dma_unmap_sg(dev, sgt->sgl, sgt->orig_nents, dir);
		sg_free_table(sgt);
		sgt->orig_nents = 0;
		sgt->nents = 0;
	}
}

static int __spi_map_msg(struct spi_controller *ctlr, struct spi_message *msg)
{
	struct device *tx_dev, *rx_dev;
	struct spi_transfer *xfer;
	int ret;

	if (!ctlr->can_dma)
		return 0;

	if (ctlr->dma_tx)
		tx_dev = ctlr->dma_tx->device->dev;
	else
		tx_dev = ctlr->dev.parent;

	if (ctlr->dma_rx)
		rx_dev = ctlr->dma_rx->device->dev;
	else
		rx_dev = ctlr->dev.parent;

	ret = -ENOMSG;
	list_for_each_entry(xfer, &msg->transfers, transfer_list) {
		if (!ctlr->can_dma(ctlr, msg->spi, xfer))
			continue;

		if (xfer->tx_buf != NULL) {
			ret = spi_map_buf(ctlr, tx_dev, &xfer->tx_sg,
					  (void *)xfer->tx_buf, xfer->len,
					  DMA_TO_DEVICE);
			if (ret != 0)
				return ret;
		}

		if (xfer->rx_buf != NULL) {
			ret = spi_map_buf(ctlr, rx_dev, &xfer->rx_sg,
					  xfer->rx_buf, xfer->len,
					  DMA_FROM_DEVICE);
			if (ret != 0) {
				spi_unmap_buf(ctlr, tx_dev, &xfer->tx_sg,
					      DMA_TO_DEVICE);
				return ret;
			}
		}
	}
	/* No transfer has been mapped, bail out with success */
	if (ret)
		return 0;

	ctlr->cur_msg_mapped = true;

	return 0;
}

static int __spi_unmap_msg(struct spi_controller *ctlr, struct spi_message *msg)
{
	struct spi_transfer *xfer;
	struct device *tx_dev, *rx_dev;

	if (!ctlr->cur_msg_mapped || !ctlr->can_dma)
		return 0;

	if (ctlr->dma_tx)
		tx_dev = ctlr->dma_tx->device->dev;
	else
		tx_dev = ctlr->dev.parent;

	if (ctlr->dma_rx)
		rx_dev = ctlr->dma_rx->device->dev;
	else
		rx_dev = ctlr->dev.parent;

	list_for_each_entry(xfer, &msg->transfers, transfer_list) {
		if (!ctlr->can_dma(ctlr, msg->spi, xfer))
			continue;

		spi_unmap_buf(ctlr, rx_dev, &xfer->rx_sg, DMA_FROM_DEVICE);
		spi_unmap_buf(ctlr, tx_dev, &xfer->tx_sg, DMA_TO_DEVICE);
	}

	ctlr->cur_msg_mapped = false;

	return 0;
}
#else /* !CONFIG_HAS_DMA */
static inline int __spi_map_msg(struct spi_controller *ctlr,
				struct spi_message *msg)
{
	return 0;
}

static inline int __spi_unmap_msg(struct spi_controller *ctlr,
				  struct spi_message *msg)
{
	return 0;
}
#endif /* !CONFIG_HAS_DMA */

static inline int spi_unmap_msg(struct spi_controller *ctlr,
				struct spi_message *msg)
{
	struct spi_transfer *xfer;

	list_for_each_entry(xfer, &msg->transfers, transfer_list) {
		/*
		 * Restore the original value of tx_buf or rx_buf if they are
		 * NULL.
		 */
		if (xfer->tx_buf == ctlr->dummy_tx)
			xfer->tx_buf = NULL;
		if (xfer->rx_buf == ctlr->dummy_rx)
			xfer->rx_buf = NULL;
	}

	return __spi_unmap_msg(ctlr, msg);
}

static int spi_map_msg(struct spi_controller *ctlr, struct spi_message *msg)
{
	struct spi_transfer *xfer;
	void *tmp;
	unsigned int max_tx, max_rx;

	if ((ctlr->flags & (SPI_CONTROLLER_MUST_RX | SPI_CONTROLLER_MUST_TX))
		&& !(msg->spi->mode & SPI_3WIRE)) {
		max_tx = 0;
		max_rx = 0;

		list_for_each_entry(xfer, &msg->transfers, transfer_list) {
			if ((ctlr->flags & SPI_CONTROLLER_MUST_TX) &&
			    !xfer->tx_buf)
				max_tx = max(xfer->len, max_tx);
			if ((ctlr->flags & SPI_CONTROLLER_MUST_RX) &&
			    !xfer->rx_buf)
				max_rx = max(xfer->len, max_rx);
		}

		if (max_tx) {
			tmp = krealloc(ctlr->dummy_tx, max_tx,
				       GFP_KERNEL | GFP_DMA);
			if (!tmp)
				return -ENOMEM;
			ctlr->dummy_tx = tmp;
			memset(tmp, 0, max_tx);
		}

		if (max_rx) {
			tmp = krealloc(ctlr->dummy_rx, max_rx,
				       GFP_KERNEL | GFP_DMA);
			if (!tmp)
				return -ENOMEM;
			ctlr->dummy_rx = tmp;
		}

		if (max_tx || max_rx) {
			list_for_each_entry(xfer, &msg->transfers,
					    transfer_list) {
				if (!xfer->len)
					continue;
				if (!xfer->tx_buf)
					xfer->tx_buf = ctlr->dummy_tx;
				if (!xfer->rx_buf)
					xfer->rx_buf = ctlr->dummy_rx;
			}
		}
	}

	return __spi_map_msg(ctlr, msg);
}

static int spi_transfer_wait(struct spi_controller *ctlr,
			     struct spi_message *msg,
			     struct spi_transfer *xfer)
{
	struct spi_statistics *statm = &ctlr->statistics;
	struct spi_statistics *stats = &msg->spi->statistics;
	u32 speed_hz = xfer->speed_hz;
	unsigned long long ms;

	if (spi_controller_is_slave(ctlr)) {
		if (wait_for_completion_interruptible(&ctlr->xfer_completion)) {
			dev_dbg(&msg->spi->dev, "SPI transfer interrupted\n");
			return -EINTR;
		}
	} else {
		if (!speed_hz)
			speed_hz = 100000;

		ms = 8LL * 1000LL * xfer->len;
		do_div(ms, speed_hz);
		ms += ms + 200; /* some tolerance */

		if (ms > UINT_MAX)
			ms = UINT_MAX;

		ms = wait_for_completion_timeout(&ctlr->xfer_completion,
						 msecs_to_jiffies(ms));

		if (ms == 0) {
			SPI_STATISTICS_INCREMENT_FIELD(statm, timedout);
			SPI_STATISTICS_INCREMENT_FIELD(stats, timedout);
			dev_err(&msg->spi->dev,
				"SPI transfer timed out\n");
			return -ETIMEDOUT;
		}
	}

	return 0;
}

static void _spi_transfer_delay_ns(u32 ns)
{
	if (!ns)
		return;
	if (ns <= 1000) {
		ndelay(ns);
	} else {
		u32 us = DIV_ROUND_UP(ns, 1000);

		if (us <= 10)
			udelay(us);
		else
			usleep_range(us, us + DIV_ROUND_UP(us, 10));
	}
}

int spi_delay_to_ns(struct spi_delay *_delay, struct spi_transfer *xfer)
{
	u32 delay = _delay->value;
	u32 unit = _delay->unit;
	u32 hz;

	if (!delay)
		return 0;

	switch (unit) {
	case SPI_DELAY_UNIT_USECS:
		delay *= 1000;
		break;
	case SPI_DELAY_UNIT_NSECS: /* nothing to do here */
		break;
	case SPI_DELAY_UNIT_SCK:
		/* clock cycles need to be obtained from spi_transfer */
		if (!xfer)
			return -EINVAL;
		/* if there is no effective speed know, then approximate
		 * by underestimating with half the requested hz
		 */
		hz = xfer->effective_speed_hz ?: xfer->speed_hz / 2;
		if (!hz)
			return -EINVAL;
		delay *= DIV_ROUND_UP(1000000000, hz);
		break;
	default:
		return -EINVAL;
	}

	return delay;
}
EXPORT_SYMBOL_GPL(spi_delay_to_ns);

int spi_delay_exec(struct spi_delay *_delay, struct spi_transfer *xfer)
{
	int delay;

	might_sleep();

	if (!_delay)
		return -EINVAL;

	delay = spi_delay_to_ns(_delay, xfer);
	if (delay < 0)
		return delay;

	_spi_transfer_delay_ns(delay);

	return 0;
}
EXPORT_SYMBOL_GPL(spi_delay_exec);

static void _spi_transfer_cs_change_delay(struct spi_message *msg,
					  struct spi_transfer *xfer)
{
	u32 delay = xfer->cs_change_delay.value;
	u32 unit = xfer->cs_change_delay.unit;
	int ret;

	/* return early on "fast" mode - for everything but USECS */
	if (!delay) {
		if (unit == SPI_DELAY_UNIT_USECS)
			_spi_transfer_delay_ns(10000);
		return;
	}

	ret = spi_delay_exec(&xfer->cs_change_delay, xfer);
	if (ret) {
		dev_err_once(&msg->spi->dev,
			     "Use of unsupported delay unit %i, using default of 10us\n",
			     unit);
		_spi_transfer_delay_ns(10000);
	}
}

/*
 * spi_transfer_one_message - Default implementation of transfer_one_message()
 *
 * This is a standard implementation of transfer_one_message() for
 * drivers which implement a transfer_one() operation.  It provides
 * standard handling of delays and chip select management.
 */
static int spi_transfer_one_message(struct spi_controller *ctlr,
				    struct spi_message *msg)
{
	struct spi_transfer *xfer;
	bool keep_cs = false;
	int ret = 0;
	struct spi_statistics *statm = &ctlr->statistics;
	struct spi_statistics *stats = &msg->spi->statistics;

	spi_set_cs(msg->spi, true, false);

	SPI_STATISTICS_INCREMENT_FIELD(statm, messages);
	SPI_STATISTICS_INCREMENT_FIELD(stats, messages);

	list_for_each_entry(xfer, &msg->transfers, transfer_list) {
		trace_spi_transfer_start(msg, xfer);

		spi_statistics_add_transfer_stats(statm, xfer, ctlr);
		spi_statistics_add_transfer_stats(stats, xfer, ctlr);

		if (!ctlr->ptp_sts_supported) {
			xfer->ptp_sts_word_pre = 0;
			ptp_read_system_prets(xfer->ptp_sts);
		}

		if ((xfer->tx_buf || xfer->rx_buf) && xfer->len) {
			reinit_completion(&ctlr->xfer_completion);

fallback_pio:
			ret = ctlr->transfer_one(ctlr, msg->spi, xfer);
			if (ret < 0) {
				if (ctlr->cur_msg_mapped &&
				   (xfer->error & SPI_TRANS_FAIL_NO_START)) {
					__spi_unmap_msg(ctlr, msg);
					ctlr->fallback = true;
					xfer->error &= ~SPI_TRANS_FAIL_NO_START;
					goto fallback_pio;
				}

				SPI_STATISTICS_INCREMENT_FIELD(statm,
							       errors);
				SPI_STATISTICS_INCREMENT_FIELD(stats,
							       errors);
				dev_err(&msg->spi->dev,
					"SPI transfer failed: %d\n", ret);
				goto out;
			}

			if (ret > 0) {
				ret = spi_transfer_wait(ctlr, msg, xfer);
				if (ret < 0)
					msg->status = ret;
			}
		} else {
			if (xfer->len)
				dev_err(&msg->spi->dev,
					"Bufferless transfer has length %u\n",
					xfer->len);
		}

		if (!ctlr->ptp_sts_supported) {
			ptp_read_system_postts(xfer->ptp_sts);
			xfer->ptp_sts_word_post = xfer->len;
		}

		trace_spi_transfer_stop(msg, xfer);

		if (msg->status != -EINPROGRESS)
			goto out;

		spi_transfer_delay_exec(xfer);

		if (xfer->cs_change) {
			if (list_is_last(&xfer->transfer_list,
					 &msg->transfers)) {
				keep_cs = true;
			} else {
				spi_set_cs(msg->spi, false, false);
				_spi_transfer_cs_change_delay(msg, xfer);
				spi_set_cs(msg->spi, true, false);
			}
		}

		msg->actual_length += xfer->len;
	}

out:
	if (ret != 0 || !keep_cs)
		spi_set_cs(msg->spi, false, false);

	if (msg->status == -EINPROGRESS)
		msg->status = ret;

	if (msg->status && ctlr->handle_err)
		ctlr->handle_err(ctlr, msg);

	spi_finalize_current_message(ctlr);

	return ret;
}

/**
 * spi_finalize_current_transfer - report completion of a transfer
 * @ctlr: the controller reporting completion
 *
 * Called by SPI drivers using the core transfer_one_message()
 * implementation to notify it that the current interrupt driven
 * transfer has finished and the next one may be scheduled.
 */
void spi_finalize_current_transfer(struct spi_controller *ctlr)
{
	complete(&ctlr->xfer_completion);
}
EXPORT_SYMBOL_GPL(spi_finalize_current_transfer);

static void spi_idle_runtime_pm(struct spi_controller *ctlr)
{
	if (ctlr->auto_runtime_pm) {
		pm_runtime_mark_last_busy(ctlr->dev.parent);
		pm_runtime_put_autosuspend(ctlr->dev.parent);
	}
}

/**
 * __spi_pump_messages - function which processes spi message queue
 * @ctlr: controller to process queue for
 * @in_kthread: true if we are in the context of the message pump thread
 *
 * This function checks if there is any spi message in the queue that
 * needs processing and if so call out to the driver to initialize hardware
 * and transfer each message.
 *
 * Note that it is called both from the kthread itself and also from
 * inside spi_sync(); the queue extraction handling at the top of the
 * function should deal with this safely.
 */
static void __spi_pump_messages(struct spi_controller *ctlr, bool in_kthread)
{
	struct spi_transfer *xfer;
	struct spi_message *msg;
	bool was_busy = false;
	unsigned long flags;
	int ret;

	/* Lock queue */
	spin_lock_irqsave(&ctlr->queue_lock, flags);

	/* Make sure we are not already running a message */
	if (ctlr->cur_msg) {
		spin_unlock_irqrestore(&ctlr->queue_lock, flags);
		return;
	}

	/* If another context is idling the device then defer */
	if (ctlr->idling) {
		kthread_queue_work(ctlr->kworker, &ctlr->pump_messages);
		spin_unlock_irqrestore(&ctlr->queue_lock, flags);
		return;
	}

	/* Check if the queue is idle */
	if (list_empty(&ctlr->queue) || !ctlr->running) {
		if (!ctlr->busy) {
			spin_unlock_irqrestore(&ctlr->queue_lock, flags);
			return;
		}

		/* Defer any non-atomic teardown to the thread */
		if (!in_kthread) {
			if (!ctlr->dummy_rx && !ctlr->dummy_tx &&
			    !ctlr->unprepare_transfer_hardware) {
				spi_idle_runtime_pm(ctlr);
				ctlr->busy = false;
				trace_spi_controller_idle(ctlr);
			} else {
				kthread_queue_work(ctlr->kworker,
						   &ctlr->pump_messages);
			}
			spin_unlock_irqrestore(&ctlr->queue_lock, flags);
			return;
		}

		ctlr->busy = false;
		ctlr->idling = true;
		spin_unlock_irqrestore(&ctlr->queue_lock, flags);

		kfree(ctlr->dummy_rx);
		ctlr->dummy_rx = NULL;
		kfree(ctlr->dummy_tx);
		ctlr->dummy_tx = NULL;
		if (ctlr->unprepare_transfer_hardware &&
		    ctlr->unprepare_transfer_hardware(ctlr))
			dev_err(&ctlr->dev,
				"failed to unprepare transfer hardware\n");
		spi_idle_runtime_pm(ctlr);
		trace_spi_controller_idle(ctlr);

		spin_lock_irqsave(&ctlr->queue_lock, flags);
		ctlr->idling = false;
		spin_unlock_irqrestore(&ctlr->queue_lock, flags);
		return;
	}

	/* Extract head of queue */
	msg = list_first_entry(&ctlr->queue, struct spi_message, queue);
	ctlr->cur_msg = msg;

	list_del_init(&msg->queue);
	if (ctlr->busy)
		was_busy = true;
	else
		ctlr->busy = true;
	spin_unlock_irqrestore(&ctlr->queue_lock, flags);

	mutex_lock(&ctlr->io_mutex);

	if (!was_busy && ctlr->auto_runtime_pm) {
		ret = pm_runtime_get_sync(ctlr->dev.parent);
		if (ret < 0) {
			pm_runtime_put_noidle(ctlr->dev.parent);
			dev_err(&ctlr->dev, "Failed to power device: %d\n",
				ret);
			mutex_unlock(&ctlr->io_mutex);
			return;
		}
	}

	if (!was_busy)
		trace_spi_controller_busy(ctlr);

	if (!was_busy && ctlr->prepare_transfer_hardware) {
		ret = ctlr->prepare_transfer_hardware(ctlr);
		if (ret) {
			dev_err(&ctlr->dev,
				"failed to prepare transfer hardware: %d\n",
				ret);

			if (ctlr->auto_runtime_pm)
				pm_runtime_put(ctlr->dev.parent);

			msg->status = ret;
			spi_finalize_current_message(ctlr);

			mutex_unlock(&ctlr->io_mutex);
			return;
		}
	}

	trace_spi_message_start(msg);

	if (ctlr->prepare_message) {
		ret = ctlr->prepare_message(ctlr, msg);
		if (ret) {
			dev_err(&ctlr->dev, "failed to prepare message: %d\n",
				ret);
			msg->status = ret;
			spi_finalize_current_message(ctlr);
			goto out;
		}
		ctlr->cur_msg_prepared = true;
	}

	ret = spi_map_msg(ctlr, msg);
	if (ret) {
		msg->status = ret;
		spi_finalize_current_message(ctlr);
		goto out;
	}

	if (!ctlr->ptp_sts_supported && !ctlr->transfer_one) {
		list_for_each_entry(xfer, &msg->transfers, transfer_list) {
			xfer->ptp_sts_word_pre = 0;
			ptp_read_system_prets(xfer->ptp_sts);
		}
	}

	ret = ctlr->transfer_one_message(ctlr, msg);
	if (ret) {
		dev_err(&ctlr->dev,
			"failed to transfer one message from queue\n");
		goto out;
	}

out:
	mutex_unlock(&ctlr->io_mutex);

	/* Prod the scheduler in case transfer_one() was busy waiting */
	if (!ret)
		cond_resched();
}

/**
 * spi_pump_messages - kthread work function which processes spi message queue
 * @work: pointer to kthread work struct contained in the controller struct
 */
static void spi_pump_messages(struct kthread_work *work)
{
	struct spi_controller *ctlr =
		container_of(work, struct spi_controller, pump_messages);

	__spi_pump_messages(ctlr, true);
}

/**
 * spi_take_timestamp_pre - helper for drivers to collect the beginning of the
 *			    TX timestamp for the requested byte from the SPI
 *			    transfer. The frequency with which this function
 *			    must be called (once per word, once for the whole
 *			    transfer, once per batch of words etc) is arbitrary
 *			    as long as the @tx buffer offset is greater than or
 *			    equal to the requested byte at the time of the
 *			    call. The timestamp is only taken once, at the
 *			    first such call. It is assumed that the driver
 *			    advances its @tx buffer pointer monotonically.
 * @ctlr: Pointer to the spi_controller structure of the driver
 * @xfer: Pointer to the transfer being timestamped
 * @progress: How many words (not bytes) have been transferred so far
 * @irqs_off: If true, will disable IRQs and preemption for the duration of the
 *	      transfer, for less jitter in time measurement. Only compatible
 *	      with PIO drivers. If true, must follow up with
 *	      spi_take_timestamp_post or otherwise system will crash.
 *	      WARNING: for fully predictable results, the CPU frequency must
 *	      also be under control (governor).
 */
void spi_take_timestamp_pre(struct spi_controller *ctlr,
			    struct spi_transfer *xfer,
			    size_t progress, bool irqs_off)
{
	if (!xfer->ptp_sts)
		return;

	if (xfer->timestamped)
		return;

	if (progress > xfer->ptp_sts_word_pre)
		return;

	/* Capture the resolution of the timestamp */
	xfer->ptp_sts_word_pre = progress;

	if (irqs_off) {
		local_irq_save(ctlr->irq_flags);
		preempt_disable();
	}

	ptp_read_system_prets(xfer->ptp_sts);
}
EXPORT_SYMBOL_GPL(spi_take_timestamp_pre);

/**
 * spi_take_timestamp_post - helper for drivers to collect the end of the
 *			     TX timestamp for the requested byte from the SPI
 *			     transfer. Can be called with an arbitrary
 *			     frequency: only the first call where @tx exceeds
 *			     or is equal to the requested word will be
 *			     timestamped.
 * @ctlr: Pointer to the spi_controller structure of the driver
 * @xfer: Pointer to the transfer being timestamped
 * @progress: How many words (not bytes) have been transferred so far
 * @irqs_off: If true, will re-enable IRQs and preemption for the local CPU.
 */
void spi_take_timestamp_post(struct spi_controller *ctlr,
			     struct spi_transfer *xfer,
			     size_t progress, bool irqs_off)
{
	if (!xfer->ptp_sts)
		return;

	if (xfer->timestamped)
		return;

	if (progress < xfer->ptp_sts_word_post)
		return;

	ptp_read_system_postts(xfer->ptp_sts);

	if (irqs_off) {
		local_irq_restore(ctlr->irq_flags);
		preempt_enable();
	}

	/* Capture the resolution of the timestamp */
	xfer->ptp_sts_word_post = progress;

	xfer->timestamped = true;
}
EXPORT_SYMBOL_GPL(spi_take_timestamp_post);

/**
 * spi_set_thread_rt - set the controller to pump at realtime priority
 * @ctlr: controller to boost priority of
 *
 * This can be called because the controller requested realtime priority
 * (by setting the ->rt value before calling spi_register_controller()) or
 * because a device on the bus said that its transfers needed realtime
 * priority.
 *
 * NOTE: at the moment if any device on a bus says it needs realtime then
 * the thread will be at realtime priority for all transfers on that
 * controller.  If this eventually becomes a problem we may see if we can
 * find a way to boost the priority only temporarily during relevant
 * transfers.
 */
static void spi_set_thread_rt(struct spi_controller *ctlr)
{
	dev_info(&ctlr->dev,
		"will run message pump with realtime priority\n");
	sched_set_fifo(ctlr->kworker->task);
}

static int spi_init_queue(struct spi_controller *ctlr)
{
	ctlr->running = false;
	ctlr->busy = false;

	ctlr->kworker = kthread_create_worker(0, dev_name(&ctlr->dev));
	if (IS_ERR(ctlr->kworker)) {
		dev_err(&ctlr->dev, "failed to create message pump kworker\n");
		return PTR_ERR(ctlr->kworker);
	}

	kthread_init_work(&ctlr->pump_messages, spi_pump_messages);

	/*
	 * Controller config will indicate if this controller should run the
	 * message pump with high (realtime) priority to reduce the transfer
	 * latency on the bus by minimising the delay between a transfer
	 * request and the scheduling of the message pump thread. Without this
	 * setting the message pump thread will remain at default priority.
	 */
	if (ctlr->rt)
		spi_set_thread_rt(ctlr);

	return 0;
}

/**
 * spi_get_next_queued_message() - called by driver to check for queued
 * messages
 * @ctlr: the controller to check for queued messages
 *
 * If there are more messages in the queue, the next message is returned from
 * this call.
 *
 * Return: the next message in the queue, else NULL if the queue is empty.
 */
struct spi_message *spi_get_next_queued_message(struct spi_controller *ctlr)
{
	struct spi_message *next;
	unsigned long flags;

	/* get a pointer to the next message, if any */
	spin_lock_irqsave(&ctlr->queue_lock, flags);
	next = list_first_entry_or_null(&ctlr->queue, struct spi_message,
					queue);
	spin_unlock_irqrestore(&ctlr->queue_lock, flags);

	return next;
}
EXPORT_SYMBOL_GPL(spi_get_next_queued_message);

/**
 * spi_finalize_current_message() - the current message is complete
 * @ctlr: the controller to return the message to
 *
 * Called by the driver to notify the core that the message in the front of the
 * queue is complete and can be removed from the queue.
 */
void spi_finalize_current_message(struct spi_controller *ctlr)
{
	struct spi_transfer *xfer;
	struct spi_message *mesg;
	unsigned long flags;
	int ret;

	spin_lock_irqsave(&ctlr->queue_lock, flags);
	mesg = ctlr->cur_msg;
	spin_unlock_irqrestore(&ctlr->queue_lock, flags);

	if (!ctlr->ptp_sts_supported && !ctlr->transfer_one) {
		list_for_each_entry(xfer, &mesg->transfers, transfer_list) {
			ptp_read_system_postts(xfer->ptp_sts);
			xfer->ptp_sts_word_post = xfer->len;
		}
	}

	if (unlikely(ctlr->ptp_sts_supported))
		list_for_each_entry(xfer, &mesg->transfers, transfer_list)
			WARN_ON_ONCE(xfer->ptp_sts && !xfer->timestamped);

	spi_unmap_msg(ctlr, mesg);

	/* In the prepare_messages callback the spi bus has the opportunity to
	 * split a transfer to smaller chunks.
	 * Release splited transfers here since spi_map_msg is done on the
	 * splited transfers.
	 */
	spi_res_release(ctlr, mesg);

	if (ctlr->cur_msg_prepared && ctlr->unprepare_message) {
		ret = ctlr->unprepare_message(ctlr, mesg);
		if (ret) {
			dev_err(&ctlr->dev, "failed to unprepare message: %d\n",
				ret);
		}
	}

	spin_lock_irqsave(&ctlr->queue_lock, flags);
	ctlr->cur_msg = NULL;
	ctlr->cur_msg_prepared = false;
	ctlr->fallback = false;
	kthread_queue_work(ctlr->kworker, &ctlr->pump_messages);
	spin_unlock_irqrestore(&ctlr->queue_lock, flags);

	trace_spi_message_done(mesg);

	mesg->state = NULL;
	if (mesg->complete)
		mesg->complete(mesg->context);
}
EXPORT_SYMBOL_GPL(spi_finalize_current_message);

static int spi_start_queue(struct spi_controller *ctlr)
{
	unsigned long flags;

	spin_lock_irqsave(&ctlr->queue_lock, flags);

	if (ctlr->running || ctlr->busy) {
		spin_unlock_irqrestore(&ctlr->queue_lock, flags);
		return -EBUSY;
	}

	ctlr->running = true;
	ctlr->cur_msg = NULL;
	spin_unlock_irqrestore(&ctlr->queue_lock, flags);

	kthread_queue_work(ctlr->kworker, &ctlr->pump_messages);

	return 0;
}

static int spi_stop_queue(struct spi_controller *ctlr)
{
	unsigned long flags;
	unsigned limit = 500;
	int ret = 0;

	spin_lock_irqsave(&ctlr->queue_lock, flags);

	/*
	 * This is a bit lame, but is optimized for the common execution path.
	 * A wait_queue on the ctlr->busy could be used, but then the common
	 * execution path (pump_messages) would be required to call wake_up or
	 * friends on every SPI message. Do this instead.
	 */
	while ((!list_empty(&ctlr->queue) || ctlr->busy) && limit--) {
		spin_unlock_irqrestore(&ctlr->queue_lock, flags);
		usleep_range(10000, 11000);
		spin_lock_irqsave(&ctlr->queue_lock, flags);
	}

	if (!list_empty(&ctlr->queue) || ctlr->busy)
		ret = -EBUSY;
	else
		ctlr->running = false;

	spin_unlock_irqrestore(&ctlr->queue_lock, flags);

	if (ret) {
		dev_warn(&ctlr->dev, "could not stop message queue\n");
		return ret;
	}
	return ret;
}

static int spi_destroy_queue(struct spi_controller *ctlr)
{
	int ret;

	ret = spi_stop_queue(ctlr);

	/*
	 * kthread_flush_worker will block until all work is done.
	 * If the reason that stop_queue timed out is that the work will never
	 * finish, then it does no good to call flush/stop thread, so
	 * return anyway.
	 */
	if (ret) {
		dev_err(&ctlr->dev, "problem destroying queue\n");
		return ret;
	}

	kthread_destroy_worker(ctlr->kworker);

	return 0;
}

static int __spi_queued_transfer(struct spi_device *spi,
				 struct spi_message *msg,
				 bool need_pump)
{
	struct spi_controller *ctlr = spi->controller;
	unsigned long flags;

	spin_lock_irqsave(&ctlr->queue_lock, flags);

	if (!ctlr->running) {
		spin_unlock_irqrestore(&ctlr->queue_lock, flags);
		return -ESHUTDOWN;
	}
	msg->actual_length = 0;
	msg->status = -EINPROGRESS;

	list_add_tail(&msg->queue, &ctlr->queue);
	if (!ctlr->busy && need_pump)
		kthread_queue_work(ctlr->kworker, &ctlr->pump_messages);

	spin_unlock_irqrestore(&ctlr->queue_lock, flags);
	return 0;
}

/**
 * spi_queued_transfer - transfer function for queued transfers
 * @spi: spi device which is requesting transfer
 * @msg: spi message which is to handled is queued to driver queue
 *
 * Return: zero on success, else a negative error code.
 */
static int spi_queued_transfer(struct spi_device *spi, struct spi_message *msg)
{
	return __spi_queued_transfer(spi, msg, true);
}

static int spi_controller_initialize_queue(struct spi_controller *ctlr)
{
	int ret;

	ctlr->transfer = spi_queued_transfer;
	if (!ctlr->transfer_one_message)
		ctlr->transfer_one_message = spi_transfer_one_message;

	/* Initialize and start queue */
	ret = spi_init_queue(ctlr);
	if (ret) {
		dev_err(&ctlr->dev, "problem initializing queue\n");
		goto err_init_queue;
	}
	ctlr->queued = true;
	ret = spi_start_queue(ctlr);
	if (ret) {
		dev_err(&ctlr->dev, "problem starting queue\n");
		goto err_start_queue;
	}

	return 0;

err_start_queue:
	spi_destroy_queue(ctlr);
err_init_queue:
	return ret;
}

/**
 * spi_flush_queue - Send all pending messages in the queue from the callers'
 *		     context
 * @ctlr: controller to process queue for
 *
 * This should be used when one wants to ensure all pending messages have been
 * sent before doing something. Is used by the spi-mem code to make sure SPI
 * memory operations do not preempt regular SPI transfers that have been queued
 * before the spi-mem operation.
 */
void spi_flush_queue(struct spi_controller *ctlr)
{
	if (ctlr->transfer == spi_queued_transfer)
		__spi_pump_messages(ctlr, false);
}

/*-------------------------------------------------------------------------*/

#if defined(CONFIG_OF)
static int of_spi_parse_dt(struct spi_controller *ctlr, struct spi_device *spi,
			   struct device_node *nc)
{
	u32 value;
	int rc;

	/* Mode (clock phase/polarity/etc.) */
	if (of_property_read_bool(nc, "spi-cpha"))
		spi->mode |= SPI_CPHA;
	if (of_property_read_bool(nc, "spi-cpol"))
		spi->mode |= SPI_CPOL;
	if (of_property_read_bool(nc, "spi-3wire"))
		spi->mode |= SPI_3WIRE;
	if (of_property_read_bool(nc, "spi-lsb-first"))
		spi->mode |= SPI_LSB_FIRST;
	if (of_property_read_bool(nc, "spi-cs-high"))
		spi->mode |= SPI_CS_HIGH;

	/* Device DUAL/QUAD mode */
	if (!of_property_read_u32(nc, "spi-tx-bus-width", &value)) {
		switch (value) {
		case 1:
			break;
		case 2:
			spi->mode |= SPI_TX_DUAL;
			break;
		case 4:
			spi->mode |= SPI_TX_QUAD;
			break;
		case 8:
			spi->mode |= SPI_TX_OCTAL;
			break;
		default:
			dev_warn(&ctlr->dev,
				"spi-tx-bus-width %d not supported\n",
				value);
			break;
		}
	}

	if (!of_property_read_u32(nc, "spi-rx-bus-width", &value)) {
		switch (value) {
		case 1:
			break;
		case 2:
			spi->mode |= SPI_RX_DUAL;
			break;
		case 4:
			spi->mode |= SPI_RX_QUAD;
			break;
		case 8:
			spi->mode |= SPI_RX_OCTAL;
			break;
		default:
			dev_warn(&ctlr->dev,
				"spi-rx-bus-width %d not supported\n",
				value);
			break;
		}
	}

	if (spi_controller_is_slave(ctlr)) {
		if (!of_node_name_eq(nc, "slave")) {
			dev_err(&ctlr->dev, "%pOF is not called 'slave'\n",
				nc);
			return -EINVAL;
		}
		return 0;
	}

	/* Device address */
	rc = of_property_read_u32(nc, "reg", &value);
	if (rc) {
		dev_err(&ctlr->dev, "%pOF has no valid 'reg' property (%d)\n",
			nc, rc);
		return rc;
	}
	spi->chip_select = value;

	/* Device speed */
	if (!of_property_read_u32(nc, "spi-max-frequency", &value))
		spi->max_speed_hz = value;

	return 0;
}

static struct spi_device *
of_register_spi_device(struct spi_controller *ctlr, struct device_node *nc)
{
	struct spi_device *spi;
	int rc;

	/* Alloc an spi_device */
	spi = spi_alloc_device(ctlr);
	if (!spi) {
		dev_err(&ctlr->dev, "spi_device alloc error for %pOF\n", nc);
		rc = -ENOMEM;
		goto err_out;
	}

	/* Select device driver */
	rc = of_modalias_node(nc, spi->modalias,
				sizeof(spi->modalias));
	if (rc < 0) {
		dev_err(&ctlr->dev, "cannot find modalias for %pOF\n", nc);
		goto err_out;
	}

	rc = of_spi_parse_dt(ctlr, spi, nc);
	if (rc)
		goto err_out;

	/* Store a pointer to the node in the device structure */
	of_node_get(nc);
	spi->dev.of_node = nc;
	spi->dev.fwnode = of_fwnode_handle(nc);

	/* Register the new device */
	rc = spi_add_device(spi);
	if (rc) {
		dev_err(&ctlr->dev, "spi_device register error %pOF\n", nc);
		goto err_of_node_put;
	}

	return spi;

err_of_node_put:
	of_node_put(nc);
err_out:
	spi_dev_put(spi);
	return ERR_PTR(rc);
}

/**
 * of_register_spi_devices() - Register child devices onto the SPI bus
 * @ctlr:	Pointer to spi_controller device
 *
 * Registers an spi_device for each child node of controller node which
 * represents a valid SPI slave.
 */
static void of_register_spi_devices(struct spi_controller *ctlr)
{
	struct spi_device *spi;
	struct device_node *nc;

	if (!ctlr->dev.of_node)
		return;

	for_each_available_child_of_node(ctlr->dev.of_node, nc) {
		if (of_node_test_and_set_flag(nc, OF_POPULATED))
			continue;
		spi = of_register_spi_device(ctlr, nc);
		if (IS_ERR(spi)) {
			dev_warn(&ctlr->dev,
				 "Failed to create SPI device for %pOF\n", nc);
			of_node_clear_flag(nc, OF_POPULATED);
		}
	}
}
#else
static void of_register_spi_devices(struct spi_controller *ctlr) { }
#endif

#ifdef CONFIG_ACPI
struct acpi_spi_lookup {
	struct spi_controller 	*ctlr;
	u32			max_speed_hz;
	u32			mode;
	int			irq;
	u8			bits_per_word;
	u8			chip_select;
};

static void acpi_spi_parse_apple_properties(struct acpi_device *dev,
					    struct acpi_spi_lookup *lookup)
{
	const union acpi_object *obj;

	if (!x86_apple_machine)
		return;

	if (!acpi_dev_get_property(dev, "spiSclkPeriod", ACPI_TYPE_BUFFER, &obj)
	    && obj->buffer.length >= 4)
		lookup->max_speed_hz  = NSEC_PER_SEC / *(u32 *)obj->buffer.pointer;

	if (!acpi_dev_get_property(dev, "spiWordSize", ACPI_TYPE_BUFFER, &obj)
	    && obj->buffer.length == 8)
		lookup->bits_per_word = *(u64 *)obj->buffer.pointer;

	if (!acpi_dev_get_property(dev, "spiBitOrder", ACPI_TYPE_BUFFER, &obj)
	    && obj->buffer.length == 8 && !*(u64 *)obj->buffer.pointer)
		lookup->mode |= SPI_LSB_FIRST;

	if (!acpi_dev_get_property(dev, "spiSPO", ACPI_TYPE_BUFFER, &obj)
	    && obj->buffer.length == 8 &&  *(u64 *)obj->buffer.pointer)
		lookup->mode |= SPI_CPOL;

	if (!acpi_dev_get_property(dev, "spiSPH", ACPI_TYPE_BUFFER, &obj)
	    && obj->buffer.length == 8 &&  *(u64 *)obj->buffer.pointer)
		lookup->mode |= SPI_CPHA;
}

static int acpi_spi_add_resource(struct acpi_resource *ares, void *data)
{
	struct acpi_spi_lookup *lookup = data;
	struct spi_controller *ctlr = lookup->ctlr;

	if (ares->type == ACPI_RESOURCE_TYPE_SERIAL_BUS) {
		struct acpi_resource_spi_serialbus *sb;
		acpi_handle parent_handle;
		acpi_status status;

		sb = &ares->data.spi_serial_bus;
		if (sb->type == ACPI_RESOURCE_SERIAL_TYPE_SPI) {

			status = acpi_get_handle(NULL,
						 sb->resource_source.string_ptr,
						 &parent_handle);

			if (ACPI_FAILURE(status) ||
			    ACPI_HANDLE(ctlr->dev.parent) != parent_handle)
				return -ENODEV;

			/*
			 * ACPI DeviceSelection numbering is handled by the
			 * host controller driver in Windows and can vary
			 * from driver to driver. In Linux we always expect
			 * 0 .. max - 1 so we need to ask the driver to
			 * translate between the two schemes.
			 */
			if (ctlr->fw_translate_cs) {
				int cs = ctlr->fw_translate_cs(ctlr,
						sb->device_selection);
				if (cs < 0)
					return cs;
				lookup->chip_select = cs;
			} else {
				lookup->chip_select = sb->device_selection;
			}

			lookup->max_speed_hz = sb->connection_speed;
			lookup->bits_per_word = sb->data_bit_length;

			if (sb->clock_phase == ACPI_SPI_SECOND_PHASE)
				lookup->mode |= SPI_CPHA;
			if (sb->clock_polarity == ACPI_SPI_START_HIGH)
				lookup->mode |= SPI_CPOL;
			if (sb->device_polarity == ACPI_SPI_ACTIVE_HIGH)
				lookup->mode |= SPI_CS_HIGH;
		}
	} else if (lookup->irq < 0) {
		struct resource r;

		if (acpi_dev_resource_interrupt(ares, 0, &r))
			lookup->irq = r.start;
	}

	/* Always tell the ACPI core to skip this resource */
	return 1;
}

static acpi_status acpi_register_spi_device(struct spi_controller *ctlr,
					    struct acpi_device *adev)
{
	acpi_handle parent_handle = NULL;
	struct list_head resource_list;
	struct acpi_spi_lookup lookup = {};
	struct spi_device *spi;
	int ret;

	if (acpi_bus_get_status(adev) || !adev->status.present ||
	    acpi_device_enumerated(adev))
		return AE_OK;

	lookup.ctlr		= ctlr;
	lookup.irq		= -1;

	INIT_LIST_HEAD(&resource_list);
	ret = acpi_dev_get_resources(adev, &resource_list,
				     acpi_spi_add_resource, &lookup);
	acpi_dev_free_resource_list(&resource_list);

	if (ret < 0)
		/* found SPI in _CRS but it points to another controller */
		return AE_OK;

	if (!lookup.max_speed_hz &&
	    !ACPI_FAILURE(acpi_get_parent(adev->handle, &parent_handle)) &&
	    ACPI_HANDLE(ctlr->dev.parent) == parent_handle) {
		/* Apple does not use _CRS but nested devices for SPI slaves */
		acpi_spi_parse_apple_properties(adev, &lookup);
	}

	if (!lookup.max_speed_hz)
		return AE_OK;

	spi = spi_alloc_device(ctlr);
	if (!spi) {
		dev_err(&ctlr->dev, "failed to allocate SPI device for %s\n",
			dev_name(&adev->dev));
		return AE_NO_MEMORY;
	}


	ACPI_COMPANION_SET(&spi->dev, adev);
	spi->max_speed_hz	= lookup.max_speed_hz;
	spi->mode		|= lookup.mode;
	spi->irq		= lookup.irq;
	spi->bits_per_word	= lookup.bits_per_word;
	spi->chip_select	= lookup.chip_select;

	acpi_set_modalias(adev, acpi_device_hid(adev), spi->modalias,
			  sizeof(spi->modalias));

	if (spi->irq < 0)
		spi->irq = acpi_dev_gpio_irq_get(adev, 0);

	acpi_device_set_enumerated(adev);

	adev->power.flags.ignore_parent = true;
	if (spi_add_device(spi)) {
		adev->power.flags.ignore_parent = false;
		dev_err(&ctlr->dev, "failed to add SPI device %s from ACPI\n",
			dev_name(&adev->dev));
		spi_dev_put(spi);
	}

	return AE_OK;
}

static acpi_status acpi_spi_add_device(acpi_handle handle, u32 level,
				       void *data, void **return_value)
{
	struct spi_controller *ctlr = data;
	struct acpi_device *adev;

	if (acpi_bus_get_device(handle, &adev))
		return AE_OK;

	return acpi_register_spi_device(ctlr, adev);
}

#define SPI_ACPI_ENUMERATE_MAX_DEPTH		32

static void acpi_register_spi_devices(struct spi_controller *ctlr)
{
	acpi_status status;
	acpi_handle handle;

	handle = ACPI_HANDLE(ctlr->dev.parent);
	if (!handle)
		return;

	status = acpi_walk_namespace(ACPI_TYPE_DEVICE, ACPI_ROOT_OBJECT,
				     SPI_ACPI_ENUMERATE_MAX_DEPTH,
				     acpi_spi_add_device, NULL, ctlr, NULL);
	if (ACPI_FAILURE(status))
		dev_warn(&ctlr->dev, "failed to enumerate SPI slaves\n");
}
#else
static inline void acpi_register_spi_devices(struct spi_controller *ctlr) {}
#endif /* CONFIG_ACPI */

static void spi_controller_release(struct device *dev)
{
	struct spi_controller *ctlr;

	ctlr = container_of(dev, struct spi_controller, dev);
	kfree(ctlr);
}

static struct class spi_master_class = {
	.name		= "spi_master",
	.owner		= THIS_MODULE,
	.dev_release	= spi_controller_release,
	.dev_groups	= spi_master_groups,
};

#ifdef CONFIG_SPI_SLAVE
/**
 * spi_slave_abort - abort the ongoing transfer request on an SPI slave
 *		     controller
 * @spi: device used for the current transfer
 */
int spi_slave_abort(struct spi_device *spi)
{
	struct spi_controller *ctlr = spi->controller;

	if (spi_controller_is_slave(ctlr) && ctlr->slave_abort)
		return ctlr->slave_abort(ctlr);

	return -ENOTSUPP;
}
EXPORT_SYMBOL_GPL(spi_slave_abort);

static int match_true(struct device *dev, void *data)
{
	return 1;
}

static ssize_t slave_show(struct device *dev, struct device_attribute *attr,
			  char *buf)
{
	struct spi_controller *ctlr = container_of(dev, struct spi_controller,
						   dev);
	struct device *child;

	child = device_find_child(&ctlr->dev, NULL, match_true);
	return sprintf(buf, "%s\n",
		       child ? to_spi_device(child)->modalias : NULL);
}

static ssize_t slave_store(struct device *dev, struct device_attribute *attr,
			   const char *buf, size_t count)
{
	struct spi_controller *ctlr = container_of(dev, struct spi_controller,
						   dev);
	struct spi_device *spi;
	struct device *child;
	char name[32];
	int rc;

	rc = sscanf(buf, "%31s", name);
	if (rc != 1 || !name[0])
		return -EINVAL;

	child = device_find_child(&ctlr->dev, NULL, match_true);
	if (child) {
		/* Remove registered slave */
		device_unregister(child);
		put_device(child);
	}

	if (strcmp(name, "(null)")) {
		/* Register new slave */
		spi = spi_alloc_device(ctlr);
		if (!spi)
			return -ENOMEM;

		strlcpy(spi->modalias, name, sizeof(spi->modalias));

		rc = spi_add_device(spi);
		if (rc) {
			spi_dev_put(spi);
			return rc;
		}
	}

	return count;
}

static DEVICE_ATTR_RW(slave);

static struct attribute *spi_slave_attrs[] = {
	&dev_attr_slave.attr,
	NULL,
};

static const struct attribute_group spi_slave_group = {
	.attrs = spi_slave_attrs,
};

static const struct attribute_group *spi_slave_groups[] = {
	&spi_controller_statistics_group,
	&spi_slave_group,
	NULL,
};

static struct class spi_slave_class = {
	.name		= "spi_slave",
	.owner		= THIS_MODULE,
	.dev_release	= spi_controller_release,
	.dev_groups	= spi_slave_groups,
};
#else
extern struct class spi_slave_class;	/* dummy */
#endif

/**
 * __spi_alloc_controller - allocate an SPI master or slave controller
 * @dev: the controller, possibly using the platform_bus
 * @size: how much zeroed driver-private data to allocate; the pointer to this
 *	memory is in the driver_data field of the returned device, accessible
 *	with spi_controller_get_devdata(); the memory is cacheline aligned;
 *	drivers granting DMA access to portions of their private data need to
 *	round up @size using ALIGN(size, dma_get_cache_alignment()).
 * @slave: flag indicating whether to allocate an SPI master (false) or SPI
 *	slave (true) controller
 * Context: can sleep
 *
 * This call is used only by SPI controller drivers, which are the
 * only ones directly touching chip registers.  It's how they allocate
 * an spi_controller structure, prior to calling spi_register_controller().
 *
 * This must be called from context that can sleep.
 *
 * The caller is responsible for assigning the bus number and initializing the
 * controller's methods before calling spi_register_controller(); and (after
 * errors adding the device) calling spi_controller_put() to prevent a memory
 * leak.
 *
 * Return: the SPI controller structure on success, else NULL.
 */
struct spi_controller *__spi_alloc_controller(struct device *dev,
					      unsigned int size, bool slave)
{
	struct spi_controller	*ctlr;
	size_t ctlr_size = ALIGN(sizeof(*ctlr), dma_get_cache_alignment());

	if (!dev)
		return NULL;

	ctlr = kzalloc(size + ctlr_size, GFP_KERNEL);
	if (!ctlr)
		return NULL;

	device_initialize(&ctlr->dev);
	ctlr->bus_num = -1;
	ctlr->num_chipselect = 1;
	ctlr->slave = slave;
	if (IS_ENABLED(CONFIG_SPI_SLAVE) && slave)
		ctlr->dev.class = &spi_slave_class;
	else
		ctlr->dev.class = &spi_master_class;
	ctlr->dev.parent = dev;
	pm_suspend_ignore_children(&ctlr->dev, true);
	spi_controller_set_devdata(ctlr, (void *)ctlr + ctlr_size);

	return ctlr;
}
EXPORT_SYMBOL_GPL(__spi_alloc_controller);

static void devm_spi_release_controller(struct device *dev, void *ctlr)
{
	spi_controller_put(*(struct spi_controller **)ctlr);
}

/**
 * __devm_spi_alloc_controller - resource-managed __spi_alloc_controller()
 * @dev: physical device of SPI controller
 * @size: how much zeroed driver-private data to allocate
 * @slave: whether to allocate an SPI master (false) or SPI slave (true)
 * Context: can sleep
 *
 * Allocate an SPI controller and automatically release a reference on it
 * when @dev is unbound from its driver.  Drivers are thus relieved from
 * having to call spi_controller_put().
 *
 * The arguments to this function are identical to __spi_alloc_controller().
 *
 * Return: the SPI controller structure on success, else NULL.
 */
struct spi_controller *__devm_spi_alloc_controller(struct device *dev,
						   unsigned int size,
						   bool slave)
{
	struct spi_controller **ptr, *ctlr;

	ptr = devres_alloc(devm_spi_release_controller, sizeof(*ptr),
			   GFP_KERNEL);
	if (!ptr)
		return NULL;

	ctlr = __spi_alloc_controller(dev, size, slave);
	if (ctlr) {
		*ptr = ctlr;
		devres_add(dev, ptr);
	} else {
		devres_free(ptr);
	}

	return ctlr;
}
EXPORT_SYMBOL_GPL(__devm_spi_alloc_controller);

#ifdef CONFIG_OF
static int of_spi_get_gpio_numbers(struct spi_controller *ctlr)
{
	int nb, i, *cs;
	struct device_node *np = ctlr->dev.of_node;

	if (!np)
		return 0;

	nb = of_gpio_named_count(np, "cs-gpios");
	ctlr->num_chipselect = max_t(int, nb, ctlr->num_chipselect);

	/* Return error only for an incorrectly formed cs-gpios property */
	if (nb == 0 || nb == -ENOENT)
		return 0;
	else if (nb < 0)
		return nb;

	cs = devm_kcalloc(&ctlr->dev, ctlr->num_chipselect, sizeof(int),
			  GFP_KERNEL);
	ctlr->cs_gpios = cs;

	if (!ctlr->cs_gpios)
		return -ENOMEM;

	for (i = 0; i < ctlr->num_chipselect; i++)
		cs[i] = -ENOENT;

	for (i = 0; i < nb; i++)
		cs[i] = of_get_named_gpio(np, "cs-gpios", i);

	return 0;
}
#else
static int of_spi_get_gpio_numbers(struct spi_controller *ctlr)
{
	return 0;
}
#endif

/**
 * spi_get_gpio_descs() - grab chip select GPIOs for the master
 * @ctlr: The SPI master to grab GPIO descriptors for
 */
static int spi_get_gpio_descs(struct spi_controller *ctlr)
{
	int nb, i;
	struct gpio_desc **cs;
	struct device *dev = &ctlr->dev;
	unsigned long native_cs_mask = 0;
	unsigned int num_cs_gpios = 0;

	nb = gpiod_count(dev, "cs");
	ctlr->num_chipselect = max_t(int, nb, ctlr->num_chipselect);

	/* No GPIOs at all is fine, else return the error */
	if (nb == 0 || nb == -ENOENT)
		return 0;
	else if (nb < 0)
		return nb;

	cs = devm_kcalloc(dev, ctlr->num_chipselect, sizeof(*cs),
			  GFP_KERNEL);
	if (!cs)
		return -ENOMEM;
	ctlr->cs_gpiods = cs;

	for (i = 0; i < nb; i++) {
		/*
		 * Most chipselects are active low, the inverted
		 * semantics are handled by special quirks in gpiolib,
		 * so initializing them GPIOD_OUT_LOW here means
		 * "unasserted", in most cases this will drive the physical
		 * line high.
		 */
		cs[i] = devm_gpiod_get_index_optional(dev, "cs", i,
						      GPIOD_OUT_LOW);
		if (IS_ERR(cs[i]))
			return PTR_ERR(cs[i]);

		if (cs[i]) {
			/*
			 * If we find a CS GPIO, name it after the device and
			 * chip select line.
			 */
			char *gpioname;

			gpioname = devm_kasprintf(dev, GFP_KERNEL, "%s CS%d",
						  dev_name(dev), i);
			if (!gpioname)
				return -ENOMEM;
			gpiod_set_consumer_name(cs[i], gpioname);
			num_cs_gpios++;
			continue;
		}

		if (ctlr->max_native_cs && i >= ctlr->max_native_cs) {
			dev_err(dev, "Invalid native chip select %d\n", i);
			return -EINVAL;
		}
		native_cs_mask |= BIT(i);
	}

	ctlr->unused_native_cs = ffs(~native_cs_mask) - 1;

	if ((ctlr->flags & SPI_MASTER_GPIO_SS) && num_cs_gpios &&
	    ctlr->max_native_cs && ctlr->unused_native_cs >= ctlr->max_native_cs) {
		dev_err(dev, "No unused native chip select available\n");
		return -EINVAL;
	}

	return 0;
}

static int spi_controller_check_ops(struct spi_controller *ctlr)
{
	/*
	 * The controller may implement only the high-level SPI-memory like
	 * operations if it does not support regular SPI transfers, and this is
	 * valid use case.
	 * If ->mem_ops is NULL, we request that at least one of the
	 * ->transfer_xxx() method be implemented.
	 */
	if (ctlr->mem_ops) {
		if (!ctlr->mem_ops->exec_op)
			return -EINVAL;
	} else if (!ctlr->transfer && !ctlr->transfer_one &&
		   !ctlr->transfer_one_message) {
		return -EINVAL;
	}

	return 0;
}

/**
 * spi_register_controller - register SPI master or slave controller
 * @ctlr: initialized master, originally from spi_alloc_master() or
 *	spi_alloc_slave()
 * Context: can sleep
 *
 * SPI controllers connect to their drivers using some non-SPI bus,
 * such as the platform bus.  The final stage of probe() in that code
 * includes calling spi_register_controller() to hook up to this SPI bus glue.
 *
 * SPI controllers use board specific (often SOC specific) bus numbers,
 * and board-specific addressing for SPI devices combines those numbers
 * with chip select numbers.  Since SPI does not directly support dynamic
 * device identification, boards need configuration tables telling which
 * chip is at which address.
 *
 * This must be called from context that can sleep.  It returns zero on
 * success, else a negative error code (dropping the controller's refcount).
 * After a successful return, the caller is responsible for calling
 * spi_unregister_controller().
 *
 * Return: zero on success, else a negative error code.
 */
int spi_register_controller(struct spi_controller *ctlr)
{
	struct device		*dev = ctlr->dev.parent;
	struct boardinfo	*bi;
	int			status;
	int			id, first_dynamic;

	if (!dev)
		return -ENODEV;

	/*
	 * Make sure all necessary hooks are implemented before registering
	 * the SPI controller.
	 */
	status = spi_controller_check_ops(ctlr);
	if (status)
		return status;

	if (ctlr->bus_num >= 0) {
		/* devices with a fixed bus num must check-in with the num */
		mutex_lock(&board_lock);
		id = idr_alloc(&spi_master_idr, ctlr, ctlr->bus_num,
			ctlr->bus_num + 1, GFP_KERNEL);
		mutex_unlock(&board_lock);
		if (WARN(id < 0, "couldn't get idr"))
			return id == -ENOSPC ? -EBUSY : id;
		ctlr->bus_num = id;
	} else if (ctlr->dev.of_node) {
		/* allocate dynamic bus number using Linux idr */
		id = of_alias_get_id(ctlr->dev.of_node, "spi");
		if (id >= 0) {
			ctlr->bus_num = id;
			mutex_lock(&board_lock);
			id = idr_alloc(&spi_master_idr, ctlr, ctlr->bus_num,
				       ctlr->bus_num + 1, GFP_KERNEL);
			mutex_unlock(&board_lock);
			if (WARN(id < 0, "couldn't get idr"))
				return id == -ENOSPC ? -EBUSY : id;
		}
	}
	if (ctlr->bus_num < 0) {
		first_dynamic = of_alias_get_highest_id("spi");
		if (first_dynamic < 0)
			first_dynamic = 0;
		else
			first_dynamic++;

		mutex_lock(&board_lock);
		id = idr_alloc(&spi_master_idr, ctlr, first_dynamic,
			       0, GFP_KERNEL);
		mutex_unlock(&board_lock);
		if (WARN(id < 0, "couldn't get idr"))
			return id;
		ctlr->bus_num = id;
	}
	INIT_LIST_HEAD(&ctlr->queue);
	spin_lock_init(&ctlr->queue_lock);
	spin_lock_init(&ctlr->bus_lock_spinlock);
	mutex_init(&ctlr->bus_lock_mutex);
	mutex_init(&ctlr->io_mutex);
	mutex_init(&ctlr->add_lock);
	ctlr->bus_lock_flag = 0;
	init_completion(&ctlr->xfer_completion);
	if (!ctlr->max_dma_len)
		ctlr->max_dma_len = INT_MAX;

	/* register the device, then userspace will see it.
	 * registration fails if the bus ID is in use.
	 */
	dev_set_name(&ctlr->dev, "spi%u", ctlr->bus_num);

	if (!spi_controller_is_slave(ctlr)) {
		if (ctlr->use_gpio_descriptors) {
			status = spi_get_gpio_descs(ctlr);
			if (status)
				goto free_bus_id;
			/*
			 * A controller using GPIO descriptors always
			 * supports SPI_CS_HIGH if need be.
			 */
			ctlr->mode_bits |= SPI_CS_HIGH;
		} else {
			/* Legacy code path for GPIOs from DT */
			status = of_spi_get_gpio_numbers(ctlr);
			if (status)
				goto free_bus_id;
		}
	}

	/*
	 * Even if it's just one always-selected device, there must
	 * be at least one chipselect.
	 */
	if (!ctlr->num_chipselect) {
		status = -EINVAL;
		goto free_bus_id;
	}

	status = device_add(&ctlr->dev);
	if (status < 0)
		goto free_bus_id;
	dev_dbg(dev, "registered %s %s\n",
			spi_controller_is_slave(ctlr) ? "slave" : "master",
			dev_name(&ctlr->dev));

	/*
	 * If we're using a queued driver, start the queue. Note that we don't
	 * need the queueing logic if the driver is only supporting high-level
	 * memory operations.
	 */
	if (ctlr->transfer) {
		dev_info(dev, "controller is unqueued, this is deprecated\n");
	} else if (ctlr->transfer_one || ctlr->transfer_one_message) {
		status = spi_controller_initialize_queue(ctlr);
		if (status) {
			device_del(&ctlr->dev);
			goto free_bus_id;
		}
	}
	/* add statistics */
	spin_lock_init(&ctlr->statistics.lock);

	mutex_lock(&board_lock);
	list_add_tail(&ctlr->list, &spi_controller_list);
	list_for_each_entry(bi, &board_list, list)
		spi_match_controller_to_boardinfo(ctlr, &bi->board_info);
	mutex_unlock(&board_lock);

	/* Register devices from the device tree and ACPI */
	of_register_spi_devices(ctlr);
	acpi_register_spi_devices(ctlr);
	return status;

free_bus_id:
	mutex_lock(&board_lock);
	idr_remove(&spi_master_idr, ctlr->bus_num);
	mutex_unlock(&board_lock);
	return status;
}
EXPORT_SYMBOL_GPL(spi_register_controller);

static void devm_spi_unregister(struct device *dev, void *res)
{
	spi_unregister_controller(*(struct spi_controller **)res);
}

/**
 * devm_spi_register_controller - register managed SPI master or slave
 *	controller
 * @dev:    device managing SPI controller
 * @ctlr: initialized controller, originally from spi_alloc_master() or
 *	spi_alloc_slave()
 * Context: can sleep
 *
 * Register a SPI device as with spi_register_controller() which will
 * automatically be unregistered and freed.
 *
 * Return: zero on success, else a negative error code.
 */
int devm_spi_register_controller(struct device *dev,
				 struct spi_controller *ctlr)
{
	struct spi_controller **ptr;
	int ret;

	ptr = devres_alloc(devm_spi_unregister, sizeof(*ptr), GFP_KERNEL);
	if (!ptr)
		return -ENOMEM;

	ret = spi_register_controller(ctlr);
	if (!ret) {
		*ptr = ctlr;
		devres_add(dev, ptr);
	} else {
		devres_free(ptr);
	}

	return ret;
}
EXPORT_SYMBOL_GPL(devm_spi_register_controller);

static int devm_spi_match_controller(struct device *dev, void *res, void *ctlr)
{
	return *(struct spi_controller **)res == ctlr;
}

static int __unregister(struct device *dev, void *null)
{
	spi_unregister_device(to_spi_device(dev));
	return 0;
}

/**
 * spi_unregister_controller - unregister SPI master or slave controller
 * @ctlr: the controller being unregistered
 * Context: can sleep
 *
 * This call is used only by SPI controller drivers, which are the
 * only ones directly touching chip registers.
 *
 * This must be called from context that can sleep.
 *
 * Note that this function also drops a reference to the controller.
 */
void spi_unregister_controller(struct spi_controller *ctlr)
{
	struct spi_controller *found;
	int id = ctlr->bus_num;

	/* Prevent addition of new devices, unregister existing ones */
	if (IS_ENABLED(CONFIG_SPI_DYNAMIC))
		mutex_lock(&ctlr->add_lock);

	device_for_each_child(&ctlr->dev, NULL, __unregister);

	/* First make sure that this controller was ever added */
	mutex_lock(&board_lock);
	found = idr_find(&spi_master_idr, id);
	mutex_unlock(&board_lock);
	if (ctlr->queued) {
		if (spi_destroy_queue(ctlr))
			dev_err(&ctlr->dev, "queue remove failed\n");
	}
	mutex_lock(&board_lock);
	list_del(&ctlr->list);
	mutex_unlock(&board_lock);

	device_del(&ctlr->dev);

<<<<<<< HEAD
	/* Release the last reference on the controller if its driver
	 * has not yet been converted to devm_spi_alloc_master/slave().
	 */
	if (!devres_find(ctlr->dev.parent, devm_spi_release_controller,
			 devm_spi_match_controller, ctlr))
		put_device(&ctlr->dev);

=======
>>>>>>> 711d99f8
	/* free bus id */
	mutex_lock(&board_lock);
	if (found == ctlr)
		idr_remove(&spi_master_idr, id);
	mutex_unlock(&board_lock);

	if (IS_ENABLED(CONFIG_SPI_DYNAMIC))
		mutex_unlock(&ctlr->add_lock);

	/* Release the last reference on the controller if its driver
	 * has not yet been converted to devm_spi_alloc_master/slave().
	 */
	if (!ctlr->devm_allocated)
		put_device(&ctlr->dev);
}
EXPORT_SYMBOL_GPL(spi_unregister_controller);

int spi_controller_suspend(struct spi_controller *ctlr)
{
	int ret;

	/* Basically no-ops for non-queued controllers */
	if (!ctlr->queued)
		return 0;

	ret = spi_stop_queue(ctlr);
	if (ret)
		dev_err(&ctlr->dev, "queue stop failed\n");

	return ret;
}
EXPORT_SYMBOL_GPL(spi_controller_suspend);

int spi_controller_resume(struct spi_controller *ctlr)
{
	int ret;

	if (!ctlr->queued)
		return 0;

	ret = spi_start_queue(ctlr);
	if (ret)
		dev_err(&ctlr->dev, "queue restart failed\n");

	return ret;
}
EXPORT_SYMBOL_GPL(spi_controller_resume);

static int __spi_controller_match(struct device *dev, const void *data)
{
	struct spi_controller *ctlr;
	const u16 *bus_num = data;

	ctlr = container_of(dev, struct spi_controller, dev);
	return ctlr->bus_num == *bus_num;
}

/**
 * spi_busnum_to_master - look up master associated with bus_num
 * @bus_num: the master's bus number
 * Context: can sleep
 *
 * This call may be used with devices that are registered after
 * arch init time.  It returns a refcounted pointer to the relevant
 * spi_controller (which the caller must release), or NULL if there is
 * no such master registered.
 *
 * Return: the SPI master structure on success, else NULL.
 */
struct spi_controller *spi_busnum_to_master(u16 bus_num)
{
	struct device		*dev;
	struct spi_controller	*ctlr = NULL;

	dev = class_find_device(&spi_master_class, NULL, &bus_num,
				__spi_controller_match);
	if (dev)
		ctlr = container_of(dev, struct spi_controller, dev);
	/* reference got in class_find_device */
	return ctlr;
}
EXPORT_SYMBOL_GPL(spi_busnum_to_master);

/*-------------------------------------------------------------------------*/

/* Core methods for SPI resource management */

/**
 * spi_res_alloc - allocate a spi resource that is life-cycle managed
 *                 during the processing of a spi_message while using
 *                 spi_transfer_one
 * @spi:     the spi device for which we allocate memory
 * @release: the release code to execute for this resource
 * @size:    size to alloc and return
 * @gfp:     GFP allocation flags
 *
 * Return: the pointer to the allocated data
 *
 * This may get enhanced in the future to allocate from a memory pool
 * of the @spi_device or @spi_controller to avoid repeated allocations.
 */
void *spi_res_alloc(struct spi_device *spi,
		    spi_res_release_t release,
		    size_t size, gfp_t gfp)
{
	struct spi_res *sres;

	sres = kzalloc(sizeof(*sres) + size, gfp);
	if (!sres)
		return NULL;

	INIT_LIST_HEAD(&sres->entry);
	sres->release = release;

	return sres->data;
}
EXPORT_SYMBOL_GPL(spi_res_alloc);

/**
 * spi_res_free - free an spi resource
 * @res: pointer to the custom data of a resource
 *
 */
void spi_res_free(void *res)
{
	struct spi_res *sres = container_of(res, struct spi_res, data);

	if (!res)
		return;

	WARN_ON(!list_empty(&sres->entry));
	kfree(sres);
}
EXPORT_SYMBOL_GPL(spi_res_free);

/**
 * spi_res_add - add a spi_res to the spi_message
 * @message: the spi message
 * @res:     the spi_resource
 */
void spi_res_add(struct spi_message *message, void *res)
{
	struct spi_res *sres = container_of(res, struct spi_res, data);

	WARN_ON(!list_empty(&sres->entry));
	list_add_tail(&sres->entry, &message->resources);
}
EXPORT_SYMBOL_GPL(spi_res_add);

/**
 * spi_res_release - release all spi resources for this message
 * @ctlr:  the @spi_controller
 * @message: the @spi_message
 */
void spi_res_release(struct spi_controller *ctlr, struct spi_message *message)
{
	struct spi_res *res, *tmp;

	list_for_each_entry_safe_reverse(res, tmp, &message->resources, entry) {
		if (res->release)
			res->release(ctlr, message, res->data);

		list_del(&res->entry);

		kfree(res);
	}
}
EXPORT_SYMBOL_GPL(spi_res_release);

/*-------------------------------------------------------------------------*/

/* Core methods for spi_message alterations */

static void __spi_replace_transfers_release(struct spi_controller *ctlr,
					    struct spi_message *msg,
					    void *res)
{
	struct spi_replaced_transfers *rxfer = res;
	size_t i;

	/* call extra callback if requested */
	if (rxfer->release)
		rxfer->release(ctlr, msg, res);

	/* insert replaced transfers back into the message */
	list_splice(&rxfer->replaced_transfers, rxfer->replaced_after);

	/* remove the formerly inserted entries */
	for (i = 0; i < rxfer->inserted; i++)
		list_del(&rxfer->inserted_transfers[i].transfer_list);
}

/**
 * spi_replace_transfers - replace transfers with several transfers
 *                         and register change with spi_message.resources
 * @msg:           the spi_message we work upon
 * @xfer_first:    the first spi_transfer we want to replace
 * @remove:        number of transfers to remove
 * @insert:        the number of transfers we want to insert instead
 * @release:       extra release code necessary in some circumstances
 * @extradatasize: extra data to allocate (with alignment guarantees
 *                 of struct @spi_transfer)
 * @gfp:           gfp flags
 *
 * Returns: pointer to @spi_replaced_transfers,
 *          PTR_ERR(...) in case of errors.
 */
struct spi_replaced_transfers *spi_replace_transfers(
	struct spi_message *msg,
	struct spi_transfer *xfer_first,
	size_t remove,
	size_t insert,
	spi_replaced_release_t release,
	size_t extradatasize,
	gfp_t gfp)
{
	struct spi_replaced_transfers *rxfer;
	struct spi_transfer *xfer;
	size_t i;

	/* allocate the structure using spi_res */
	rxfer = spi_res_alloc(msg->spi, __spi_replace_transfers_release,
			      struct_size(rxfer, inserted_transfers, insert)
			      + extradatasize,
			      gfp);
	if (!rxfer)
		return ERR_PTR(-ENOMEM);

	/* the release code to invoke before running the generic release */
	rxfer->release = release;

	/* assign extradata */
	if (extradatasize)
		rxfer->extradata =
			&rxfer->inserted_transfers[insert];

	/* init the replaced_transfers list */
	INIT_LIST_HEAD(&rxfer->replaced_transfers);

	/* assign the list_entry after which we should reinsert
	 * the @replaced_transfers - it may be spi_message.messages!
	 */
	rxfer->replaced_after = xfer_first->transfer_list.prev;

	/* remove the requested number of transfers */
	for (i = 0; i < remove; i++) {
		/* if the entry after replaced_after it is msg->transfers
		 * then we have been requested to remove more transfers
		 * than are in the list
		 */
		if (rxfer->replaced_after->next == &msg->transfers) {
			dev_err(&msg->spi->dev,
				"requested to remove more spi_transfers than are available\n");
			/* insert replaced transfers back into the message */
			list_splice(&rxfer->replaced_transfers,
				    rxfer->replaced_after);

			/* free the spi_replace_transfer structure */
			spi_res_free(rxfer);

			/* and return with an error */
			return ERR_PTR(-EINVAL);
		}

		/* remove the entry after replaced_after from list of
		 * transfers and add it to list of replaced_transfers
		 */
		list_move_tail(rxfer->replaced_after->next,
			       &rxfer->replaced_transfers);
	}

	/* create copy of the given xfer with identical settings
	 * based on the first transfer to get removed
	 */
	for (i = 0; i < insert; i++) {
		/* we need to run in reverse order */
		xfer = &rxfer->inserted_transfers[insert - 1 - i];

		/* copy all spi_transfer data */
		memcpy(xfer, xfer_first, sizeof(*xfer));

		/* add to list */
		list_add(&xfer->transfer_list, rxfer->replaced_after);

		/* clear cs_change and delay for all but the last */
		if (i) {
			xfer->cs_change = false;
			xfer->delay_usecs = 0;
			xfer->delay.value = 0;
		}
	}

	/* set up inserted */
	rxfer->inserted = insert;

	/* and register it with spi_res/spi_message */
	spi_res_add(msg, rxfer);

	return rxfer;
}
EXPORT_SYMBOL_GPL(spi_replace_transfers);

static int __spi_split_transfer_maxsize(struct spi_controller *ctlr,
					struct spi_message *msg,
					struct spi_transfer **xferp,
					size_t maxsize,
					gfp_t gfp)
{
	struct spi_transfer *xfer = *xferp, *xfers;
	struct spi_replaced_transfers *srt;
	size_t offset;
	size_t count, i;

	/* calculate how many we have to replace */
	count = DIV_ROUND_UP(xfer->len, maxsize);

	/* create replacement */
	srt = spi_replace_transfers(msg, xfer, 1, count, NULL, 0, gfp);
	if (IS_ERR(srt))
		return PTR_ERR(srt);
	xfers = srt->inserted_transfers;

	/* now handle each of those newly inserted spi_transfers
	 * note that the replacements spi_transfers all are preset
	 * to the same values as *xferp, so tx_buf, rx_buf and len
	 * are all identical (as well as most others)
	 * so we just have to fix up len and the pointers.
	 *
	 * this also includes support for the depreciated
	 * spi_message.is_dma_mapped interface
	 */

	/* the first transfer just needs the length modified, so we
	 * run it outside the loop
	 */
	xfers[0].len = min_t(size_t, maxsize, xfer[0].len);

	/* all the others need rx_buf/tx_buf also set */
	for (i = 1, offset = maxsize; i < count; offset += maxsize, i++) {
		/* update rx_buf, tx_buf and dma */
		if (xfers[i].rx_buf)
			xfers[i].rx_buf += offset;
		if (xfers[i].rx_dma)
			xfers[i].rx_dma += offset;
		if (xfers[i].tx_buf)
			xfers[i].tx_buf += offset;
		if (xfers[i].tx_dma)
			xfers[i].tx_dma += offset;

		/* update length */
		xfers[i].len = min(maxsize, xfers[i].len - offset);
	}

	/* we set up xferp to the last entry we have inserted,
	 * so that we skip those already split transfers
	 */
	*xferp = &xfers[count - 1];

	/* increment statistics counters */
	SPI_STATISTICS_INCREMENT_FIELD(&ctlr->statistics,
				       transfers_split_maxsize);
	SPI_STATISTICS_INCREMENT_FIELD(&msg->spi->statistics,
				       transfers_split_maxsize);

	return 0;
}

/**
 * spi_split_tranfers_maxsize - split spi transfers into multiple transfers
 *                              when an individual transfer exceeds a
 *                              certain size
 * @ctlr:    the @spi_controller for this transfer
 * @msg:   the @spi_message to transform
 * @maxsize:  the maximum when to apply this
 * @gfp: GFP allocation flags
 *
 * Return: status of transformation
 */
int spi_split_transfers_maxsize(struct spi_controller *ctlr,
				struct spi_message *msg,
				size_t maxsize,
				gfp_t gfp)
{
	struct spi_transfer *xfer;
	int ret;

	/* iterate over the transfer_list,
	 * but note that xfer is advanced to the last transfer inserted
	 * to avoid checking sizes again unnecessarily (also xfer does
	 * potentiall belong to a different list by the time the
	 * replacement has happened
	 */
	list_for_each_entry(xfer, &msg->transfers, transfer_list) {
		if (xfer->len > maxsize) {
			ret = __spi_split_transfer_maxsize(ctlr, msg, &xfer,
							   maxsize, gfp);
			if (ret)
				return ret;
		}
	}

	return 0;
}
EXPORT_SYMBOL_GPL(spi_split_transfers_maxsize);

/*-------------------------------------------------------------------------*/

/* Core methods for SPI controller protocol drivers.  Some of the
 * other core methods are currently defined as inline functions.
 */

static int __spi_validate_bits_per_word(struct spi_controller *ctlr,
					u8 bits_per_word)
{
	if (ctlr->bits_per_word_mask) {
		/* Only 32 bits fit in the mask */
		if (bits_per_word > 32)
			return -EINVAL;
		if (!(ctlr->bits_per_word_mask & SPI_BPW_MASK(bits_per_word)))
			return -EINVAL;
	}

	return 0;
}

/**
 * spi_setup - setup SPI mode and clock rate
 * @spi: the device whose settings are being modified
 * Context: can sleep, and no requests are queued to the device
 *
 * SPI protocol drivers may need to update the transfer mode if the
 * device doesn't work with its default.  They may likewise need
 * to update clock rates or word sizes from initial values.  This function
 * changes those settings, and must be called from a context that can sleep.
 * Except for SPI_CS_HIGH, which takes effect immediately, the changes take
 * effect the next time the device is selected and data is transferred to
 * or from it.  When this function returns, the spi device is deselected.
 *
 * Note that this call will fail if the protocol driver specifies an option
 * that the underlying controller or its driver does not support.  For
 * example, not all hardware supports wire transfers using nine bit words,
 * LSB-first wire encoding, or active-high chipselects.
 *
 * Return: zero on success, else a negative error code.
 */
int spi_setup(struct spi_device *spi)
{
	unsigned	bad_bits, ugly_bits;
	int		status;

	/* check mode to prevent that DUAL and QUAD set at the same time
	 */
	if (((spi->mode & SPI_TX_DUAL) && (spi->mode & SPI_TX_QUAD)) ||
		((spi->mode & SPI_RX_DUAL) && (spi->mode & SPI_RX_QUAD))) {
		dev_err(&spi->dev,
		"setup: can not select dual and quad at the same time\n");
		return -EINVAL;
	}
	/* if it is SPI_3WIRE mode, DUAL and QUAD should be forbidden
	 */
	if ((spi->mode & SPI_3WIRE) && (spi->mode &
		(SPI_TX_DUAL | SPI_TX_QUAD | SPI_TX_OCTAL |
		 SPI_RX_DUAL | SPI_RX_QUAD | SPI_RX_OCTAL)))
		return -EINVAL;
	/* help drivers fail *cleanly* when they need options
	 * that aren't supported with their current controller
	 * SPI_CS_WORD has a fallback software implementation,
	 * so it is ignored here.
	 */
	bad_bits = spi->mode & ~(spi->controller->mode_bits | SPI_CS_WORD);
	/* nothing prevents from working with active-high CS in case if it
	 * is driven by GPIO.
	 */
	if (gpio_is_valid(spi->cs_gpio))
		bad_bits &= ~SPI_CS_HIGH;
	ugly_bits = bad_bits &
		    (SPI_TX_DUAL | SPI_TX_QUAD | SPI_TX_OCTAL |
		     SPI_RX_DUAL | SPI_RX_QUAD | SPI_RX_OCTAL);
	if (ugly_bits) {
		dev_warn(&spi->dev,
			 "setup: ignoring unsupported mode bits %x\n",
			 ugly_bits);
		spi->mode &= ~ugly_bits;
		bad_bits &= ~ugly_bits;
	}
	if (bad_bits) {
		dev_err(&spi->dev, "setup: unsupported mode bits %x\n",
			bad_bits);
		return -EINVAL;
	}

	if (!spi->bits_per_word)
		spi->bits_per_word = 8;

	status = __spi_validate_bits_per_word(spi->controller,
					      spi->bits_per_word);
	if (status)
		return status;

	if (!spi->max_speed_hz)
		spi->max_speed_hz = spi->controller->max_speed_hz;

	mutex_lock(&spi->controller->io_mutex);

	if (spi->controller->setup)
		status = spi->controller->setup(spi);

	if (spi->controller->auto_runtime_pm && spi->controller->set_cs) {
		status = pm_runtime_get_sync(spi->controller->dev.parent);
		if (status < 0) {
			mutex_unlock(&spi->controller->io_mutex);
			pm_runtime_put_noidle(spi->controller->dev.parent);
			dev_err(&spi->controller->dev, "Failed to power device: %d\n",
				status);
			return status;
		}

		/*
		 * We do not want to return positive value from pm_runtime_get,
		 * there are many instances of devices calling spi_setup() and
		 * checking for a non-zero return value instead of a negative
		 * return value.
		 */
		status = 0;

		spi_set_cs(spi, false, true);
		pm_runtime_mark_last_busy(spi->controller->dev.parent);
		pm_runtime_put_autosuspend(spi->controller->dev.parent);
	} else {
		spi_set_cs(spi, false, true);
	}

	mutex_unlock(&spi->controller->io_mutex);

	if (spi->rt && !spi->controller->rt) {
		spi->controller->rt = true;
		spi_set_thread_rt(spi->controller);
	}

	dev_dbg(&spi->dev, "setup mode %d, %s%s%s%s%u bits/w, %u Hz max --> %d\n",
			(int) (spi->mode & (SPI_CPOL | SPI_CPHA)),
			(spi->mode & SPI_CS_HIGH) ? "cs_high, " : "",
			(spi->mode & SPI_LSB_FIRST) ? "lsb, " : "",
			(spi->mode & SPI_3WIRE) ? "3wire, " : "",
			(spi->mode & SPI_LOOP) ? "loopback, " : "",
			spi->bits_per_word, spi->max_speed_hz,
			status);

	return status;
}
EXPORT_SYMBOL_GPL(spi_setup);

/**
 * spi_set_cs_timing - configure CS setup, hold, and inactive delays
 * @spi: the device that requires specific CS timing configuration
 * @setup: CS setup time specified via @spi_delay
 * @hold: CS hold time specified via @spi_delay
 * @inactive: CS inactive delay between transfers specified via @spi_delay
 *
 * Return: zero on success, else a negative error code.
 */
int spi_set_cs_timing(struct spi_device *spi, struct spi_delay *setup,
		      struct spi_delay *hold, struct spi_delay *inactive)
{
	size_t len;

	if (spi->controller->set_cs_timing)
		return spi->controller->set_cs_timing(spi, setup, hold,
						      inactive);

	if ((setup && setup->unit == SPI_DELAY_UNIT_SCK) ||
	    (hold && hold->unit == SPI_DELAY_UNIT_SCK) ||
	    (inactive && inactive->unit == SPI_DELAY_UNIT_SCK)) {
		dev_err(&spi->dev,
			"Clock-cycle delays for CS not supported in SW mode\n");
		return -ENOTSUPP;
	}

	len = sizeof(struct spi_delay);

	/* copy delays to controller */
	if (setup)
		memcpy(&spi->controller->cs_setup, setup, len);
	else
		memset(&spi->controller->cs_setup, 0, len);

	if (hold)
		memcpy(&spi->controller->cs_hold, hold, len);
	else
		memset(&spi->controller->cs_hold, 0, len);

	if (inactive)
		memcpy(&spi->controller->cs_inactive, inactive, len);
	else
		memset(&spi->controller->cs_inactive, 0, len);

	return 0;
}
EXPORT_SYMBOL_GPL(spi_set_cs_timing);

static int _spi_xfer_word_delay_update(struct spi_transfer *xfer,
				       struct spi_device *spi)
{
	int delay1, delay2;

	delay1 = spi_delay_to_ns(&xfer->word_delay, xfer);
	if (delay1 < 0)
		return delay1;

	delay2 = spi_delay_to_ns(&spi->word_delay, xfer);
	if (delay2 < 0)
		return delay2;

	if (delay1 < delay2)
		memcpy(&xfer->word_delay, &spi->word_delay,
		       sizeof(xfer->word_delay));

	return 0;
}

static int __spi_validate(struct spi_device *spi, struct spi_message *message)
{
	struct spi_controller *ctlr = spi->controller;
	struct spi_transfer *xfer;
	int w_size;

	if (list_empty(&message->transfers))
		return -EINVAL;

	/* If an SPI controller does not support toggling the CS line on each
	 * transfer (indicated by the SPI_CS_WORD flag) or we are using a GPIO
	 * for the CS line, we can emulate the CS-per-word hardware function by
	 * splitting transfers into one-word transfers and ensuring that
	 * cs_change is set for each transfer.
	 */
	if ((spi->mode & SPI_CS_WORD) && (!(ctlr->mode_bits & SPI_CS_WORD) ||
					  spi->cs_gpiod ||
					  gpio_is_valid(spi->cs_gpio))) {
		size_t maxsize;
		int ret;

		maxsize = (spi->bits_per_word + 7) / 8;

		/* spi_split_transfers_maxsize() requires message->spi */
		message->spi = spi;

		ret = spi_split_transfers_maxsize(ctlr, message, maxsize,
						  GFP_KERNEL);
		if (ret)
			return ret;

		list_for_each_entry(xfer, &message->transfers, transfer_list) {
			/* don't change cs_change on the last entry in the list */
			if (list_is_last(&xfer->transfer_list, &message->transfers))
				break;
			xfer->cs_change = 1;
		}
	}

	/* Half-duplex links include original MicroWire, and ones with
	 * only one data pin like SPI_3WIRE (switches direction) or where
	 * either MOSI or MISO is missing.  They can also be caused by
	 * software limitations.
	 */
	if ((ctlr->flags & SPI_CONTROLLER_HALF_DUPLEX) ||
	    (spi->mode & SPI_3WIRE)) {
		unsigned flags = ctlr->flags;

		list_for_each_entry(xfer, &message->transfers, transfer_list) {
			if (xfer->rx_buf && xfer->tx_buf)
				return -EINVAL;
			if ((flags & SPI_CONTROLLER_NO_TX) && xfer->tx_buf)
				return -EINVAL;
			if ((flags & SPI_CONTROLLER_NO_RX) && xfer->rx_buf)
				return -EINVAL;
		}
	}

	/**
	 * Set transfer bits_per_word and max speed as spi device default if
	 * it is not set for this transfer.
	 * Set transfer tx_nbits and rx_nbits as single transfer default
	 * (SPI_NBITS_SINGLE) if it is not set for this transfer.
	 * Ensure transfer word_delay is at least as long as that required by
	 * device itself.
	 */
	message->frame_length = 0;
	list_for_each_entry(xfer, &message->transfers, transfer_list) {
		xfer->effective_speed_hz = 0;
		message->frame_length += xfer->len;
		if (!xfer->bits_per_word)
			xfer->bits_per_word = spi->bits_per_word;

		if (!xfer->speed_hz)
			xfer->speed_hz = spi->max_speed_hz;

		if (ctlr->max_speed_hz && xfer->speed_hz > ctlr->max_speed_hz)
			xfer->speed_hz = ctlr->max_speed_hz;

		if (__spi_validate_bits_per_word(ctlr, xfer->bits_per_word))
			return -EINVAL;

		/*
		 * SPI transfer length should be multiple of SPI word size
		 * where SPI word size should be power-of-two multiple
		 */
		if (xfer->bits_per_word <= 8)
			w_size = 1;
		else if (xfer->bits_per_word <= 16)
			w_size = 2;
		else
			w_size = 4;

		/* No partial transfers accepted */
		if (xfer->len % w_size)
			return -EINVAL;

		if (xfer->speed_hz && ctlr->min_speed_hz &&
		    xfer->speed_hz < ctlr->min_speed_hz)
			return -EINVAL;

		if (xfer->tx_buf && !xfer->tx_nbits)
			xfer->tx_nbits = SPI_NBITS_SINGLE;
		if (xfer->rx_buf && !xfer->rx_nbits)
			xfer->rx_nbits = SPI_NBITS_SINGLE;
		/* check transfer tx/rx_nbits:
		 * 1. check the value matches one of single, dual and quad
		 * 2. check tx/rx_nbits match the mode in spi_device
		 */
		if (xfer->tx_buf) {
			if (xfer->tx_nbits != SPI_NBITS_SINGLE &&
				xfer->tx_nbits != SPI_NBITS_DUAL &&
				xfer->tx_nbits != SPI_NBITS_QUAD)
				return -EINVAL;
			if ((xfer->tx_nbits == SPI_NBITS_DUAL) &&
				!(spi->mode & (SPI_TX_DUAL | SPI_TX_QUAD)))
				return -EINVAL;
			if ((xfer->tx_nbits == SPI_NBITS_QUAD) &&
				!(spi->mode & SPI_TX_QUAD))
				return -EINVAL;
		}
		/* check transfer rx_nbits */
		if (xfer->rx_buf) {
			if (xfer->rx_nbits != SPI_NBITS_SINGLE &&
				xfer->rx_nbits != SPI_NBITS_DUAL &&
				xfer->rx_nbits != SPI_NBITS_QUAD)
				return -EINVAL;
			if ((xfer->rx_nbits == SPI_NBITS_DUAL) &&
				!(spi->mode & (SPI_RX_DUAL | SPI_RX_QUAD)))
				return -EINVAL;
			if ((xfer->rx_nbits == SPI_NBITS_QUAD) &&
				!(spi->mode & SPI_RX_QUAD))
				return -EINVAL;
		}

		if (_spi_xfer_word_delay_update(xfer, spi))
			return -EINVAL;
	}

	message->status = -EINPROGRESS;

	return 0;
}

static int __spi_async(struct spi_device *spi, struct spi_message *message)
{
	struct spi_controller *ctlr = spi->controller;
	struct spi_transfer *xfer;

	/*
	 * Some controllers do not support doing regular SPI transfers. Return
	 * ENOTSUPP when this is the case.
	 */
	if (!ctlr->transfer)
		return -ENOTSUPP;

	message->spi = spi;

	SPI_STATISTICS_INCREMENT_FIELD(&ctlr->statistics, spi_async);
	SPI_STATISTICS_INCREMENT_FIELD(&spi->statistics, spi_async);

	trace_spi_message_submit(message);

	if (!ctlr->ptp_sts_supported) {
		list_for_each_entry(xfer, &message->transfers, transfer_list) {
			xfer->ptp_sts_word_pre = 0;
			ptp_read_system_prets(xfer->ptp_sts);
		}
	}

	return ctlr->transfer(spi, message);
}

/**
 * spi_async - asynchronous SPI transfer
 * @spi: device with which data will be exchanged
 * @message: describes the data transfers, including completion callback
 * Context: any (irqs may be blocked, etc)
 *
 * This call may be used in_irq and other contexts which can't sleep,
 * as well as from task contexts which can sleep.
 *
 * The completion callback is invoked in a context which can't sleep.
 * Before that invocation, the value of message->status is undefined.
 * When the callback is issued, message->status holds either zero (to
 * indicate complete success) or a negative error code.  After that
 * callback returns, the driver which issued the transfer request may
 * deallocate the associated memory; it's no longer in use by any SPI
 * core or controller driver code.
 *
 * Note that although all messages to a spi_device are handled in
 * FIFO order, messages may go to different devices in other orders.
 * Some device might be higher priority, or have various "hard" access
 * time requirements, for example.
 *
 * On detection of any fault during the transfer, processing of
 * the entire message is aborted, and the device is deselected.
 * Until returning from the associated message completion callback,
 * no other spi_message queued to that device will be processed.
 * (This rule applies equally to all the synchronous transfer calls,
 * which are wrappers around this core asynchronous primitive.)
 *
 * Return: zero on success, else a negative error code.
 */
int spi_async(struct spi_device *spi, struct spi_message *message)
{
	struct spi_controller *ctlr = spi->controller;
	int ret;
	unsigned long flags;

	ret = __spi_validate(spi, message);
	if (ret != 0)
		return ret;

	spin_lock_irqsave(&ctlr->bus_lock_spinlock, flags);

	if (ctlr->bus_lock_flag)
		ret = -EBUSY;
	else
		ret = __spi_async(spi, message);

	spin_unlock_irqrestore(&ctlr->bus_lock_spinlock, flags);

	return ret;
}
EXPORT_SYMBOL_GPL(spi_async);

/**
 * spi_async_locked - version of spi_async with exclusive bus usage
 * @spi: device with which data will be exchanged
 * @message: describes the data transfers, including completion callback
 * Context: any (irqs may be blocked, etc)
 *
 * This call may be used in_irq and other contexts which can't sleep,
 * as well as from task contexts which can sleep.
 *
 * The completion callback is invoked in a context which can't sleep.
 * Before that invocation, the value of message->status is undefined.
 * When the callback is issued, message->status holds either zero (to
 * indicate complete success) or a negative error code.  After that
 * callback returns, the driver which issued the transfer request may
 * deallocate the associated memory; it's no longer in use by any SPI
 * core or controller driver code.
 *
 * Note that although all messages to a spi_device are handled in
 * FIFO order, messages may go to different devices in other orders.
 * Some device might be higher priority, or have various "hard" access
 * time requirements, for example.
 *
 * On detection of any fault during the transfer, processing of
 * the entire message is aborted, and the device is deselected.
 * Until returning from the associated message completion callback,
 * no other spi_message queued to that device will be processed.
 * (This rule applies equally to all the synchronous transfer calls,
 * which are wrappers around this core asynchronous primitive.)
 *
 * Return: zero on success, else a negative error code.
 */
int spi_async_locked(struct spi_device *spi, struct spi_message *message)
{
	struct spi_controller *ctlr = spi->controller;
	int ret;
	unsigned long flags;

	ret = __spi_validate(spi, message);
	if (ret != 0)
		return ret;

	spin_lock_irqsave(&ctlr->bus_lock_spinlock, flags);

	ret = __spi_async(spi, message);

	spin_unlock_irqrestore(&ctlr->bus_lock_spinlock, flags);

	return ret;

}
EXPORT_SYMBOL_GPL(spi_async_locked);

/*-------------------------------------------------------------------------*/

/* Utility methods for SPI protocol drivers, layered on
 * top of the core.  Some other utility methods are defined as
 * inline functions.
 */

static void spi_complete(void *arg)
{
	complete(arg);
}

static int __spi_sync(struct spi_device *spi, struct spi_message *message)
{
	DECLARE_COMPLETION_ONSTACK(done);
	int status;
	struct spi_controller *ctlr = spi->controller;
	unsigned long flags;

	status = __spi_validate(spi, message);
	if (status != 0)
		return status;

	message->complete = spi_complete;
	message->context = &done;
	message->spi = spi;

	SPI_STATISTICS_INCREMENT_FIELD(&ctlr->statistics, spi_sync);
	SPI_STATISTICS_INCREMENT_FIELD(&spi->statistics, spi_sync);

	/* If we're not using the legacy transfer method then we will
	 * try to transfer in the calling context so special case.
	 * This code would be less tricky if we could remove the
	 * support for driver implemented message queues.
	 */
	if (ctlr->transfer == spi_queued_transfer) {
		spin_lock_irqsave(&ctlr->bus_lock_spinlock, flags);

		trace_spi_message_submit(message);

		status = __spi_queued_transfer(spi, message, false);

		spin_unlock_irqrestore(&ctlr->bus_lock_spinlock, flags);
	} else {
		status = spi_async_locked(spi, message);
	}

	if (status == 0) {
		/* Push out the messages in the calling context if we
		 * can.
		 */
		if (ctlr->transfer == spi_queued_transfer) {
			SPI_STATISTICS_INCREMENT_FIELD(&ctlr->statistics,
						       spi_sync_immediate);
			SPI_STATISTICS_INCREMENT_FIELD(&spi->statistics,
						       spi_sync_immediate);
			__spi_pump_messages(ctlr, false);
		}

		wait_for_completion(&done);
		status = message->status;
	}
	message->context = NULL;
	return status;
}

/**
 * spi_sync - blocking/synchronous SPI data transfers
 * @spi: device with which data will be exchanged
 * @message: describes the data transfers
 * Context: can sleep
 *
 * This call may only be used from a context that may sleep.  The sleep
 * is non-interruptible, and has no timeout.  Low-overhead controller
 * drivers may DMA directly into and out of the message buffers.
 *
 * Note that the SPI device's chip select is active during the message,
 * and then is normally disabled between messages.  Drivers for some
 * frequently-used devices may want to minimize costs of selecting a chip,
 * by leaving it selected in anticipation that the next message will go
 * to the same chip.  (That may increase power usage.)
 *
 * Also, the caller is guaranteeing that the memory associated with the
 * message will not be freed before this call returns.
 *
 * Return: zero on success, else a negative error code.
 */
int spi_sync(struct spi_device *spi, struct spi_message *message)
{
	int ret;

	mutex_lock(&spi->controller->bus_lock_mutex);
	ret = __spi_sync(spi, message);
	mutex_unlock(&spi->controller->bus_lock_mutex);

	return ret;
}
EXPORT_SYMBOL_GPL(spi_sync);

/**
 * spi_sync_locked - version of spi_sync with exclusive bus usage
 * @spi: device with which data will be exchanged
 * @message: describes the data transfers
 * Context: can sleep
 *
 * This call may only be used from a context that may sleep.  The sleep
 * is non-interruptible, and has no timeout.  Low-overhead controller
 * drivers may DMA directly into and out of the message buffers.
 *
 * This call should be used by drivers that require exclusive access to the
 * SPI bus. It has to be preceded by a spi_bus_lock call. The SPI bus must
 * be released by a spi_bus_unlock call when the exclusive access is over.
 *
 * Return: zero on success, else a negative error code.
 */
int spi_sync_locked(struct spi_device *spi, struct spi_message *message)
{
	return __spi_sync(spi, message);
}
EXPORT_SYMBOL_GPL(spi_sync_locked);

/**
 * spi_bus_lock - obtain a lock for exclusive SPI bus usage
 * @ctlr: SPI bus master that should be locked for exclusive bus access
 * Context: can sleep
 *
 * This call may only be used from a context that may sleep.  The sleep
 * is non-interruptible, and has no timeout.
 *
 * This call should be used by drivers that require exclusive access to the
 * SPI bus. The SPI bus must be released by a spi_bus_unlock call when the
 * exclusive access is over. Data transfer must be done by spi_sync_locked
 * and spi_async_locked calls when the SPI bus lock is held.
 *
 * Return: always zero.
 */
int spi_bus_lock(struct spi_controller *ctlr)
{
	unsigned long flags;

	mutex_lock(&ctlr->bus_lock_mutex);

	spin_lock_irqsave(&ctlr->bus_lock_spinlock, flags);
	ctlr->bus_lock_flag = 1;
	spin_unlock_irqrestore(&ctlr->bus_lock_spinlock, flags);

	/* mutex remains locked until spi_bus_unlock is called */

	return 0;
}
EXPORT_SYMBOL_GPL(spi_bus_lock);

/**
 * spi_bus_unlock - release the lock for exclusive SPI bus usage
 * @ctlr: SPI bus master that was locked for exclusive bus access
 * Context: can sleep
 *
 * This call may only be used from a context that may sleep.  The sleep
 * is non-interruptible, and has no timeout.
 *
 * This call releases an SPI bus lock previously obtained by an spi_bus_lock
 * call.
 *
 * Return: always zero.
 */
int spi_bus_unlock(struct spi_controller *ctlr)
{
	ctlr->bus_lock_flag = 0;

	mutex_unlock(&ctlr->bus_lock_mutex);

	return 0;
}
EXPORT_SYMBOL_GPL(spi_bus_unlock);

/* portable code must never pass more than 32 bytes */
#define	SPI_BUFSIZ	max(32, SMP_CACHE_BYTES)

static u8	*buf;

/**
 * spi_write_then_read - SPI synchronous write followed by read
 * @spi: device with which data will be exchanged
 * @txbuf: data to be written (need not be dma-safe)
 * @n_tx: size of txbuf, in bytes
 * @rxbuf: buffer into which data will be read (need not be dma-safe)
 * @n_rx: size of rxbuf, in bytes
 * Context: can sleep
 *
 * This performs a half duplex MicroWire style transaction with the
 * device, sending txbuf and then reading rxbuf.  The return value
 * is zero for success, else a negative errno status code.
 * This call may only be used from a context that may sleep.
 *
 * Parameters to this routine are always copied using a small buffer.
 * Performance-sensitive or bulk transfer code should instead use
 * spi_{async,sync}() calls with dma-safe buffers.
 *
 * Return: zero on success, else a negative error code.
 */
int spi_write_then_read(struct spi_device *spi,
		const void *txbuf, unsigned n_tx,
		void *rxbuf, unsigned n_rx)
{
	static DEFINE_MUTEX(lock);

	int			status;
	struct spi_message	message;
	struct spi_transfer	x[2];
	u8			*local_buf;

	/* Use preallocated DMA-safe buffer if we can.  We can't avoid
	 * copying here, (as a pure convenience thing), but we can
	 * keep heap costs out of the hot path unless someone else is
	 * using the pre-allocated buffer or the transfer is too large.
	 */
	if ((n_tx + n_rx) > SPI_BUFSIZ || !mutex_trylock(&lock)) {
		local_buf = kmalloc(max((unsigned)SPI_BUFSIZ, n_tx + n_rx),
				    GFP_KERNEL | GFP_DMA);
		if (!local_buf)
			return -ENOMEM;
	} else {
		local_buf = buf;
	}

	spi_message_init(&message);
	memset(x, 0, sizeof(x));
	if (n_tx) {
		x[0].len = n_tx;
		spi_message_add_tail(&x[0], &message);
	}
	if (n_rx) {
		x[1].len = n_rx;
		spi_message_add_tail(&x[1], &message);
	}

	memcpy(local_buf, txbuf, n_tx);
	x[0].tx_buf = local_buf;
	x[1].rx_buf = local_buf + n_tx;

	/* do the i/o */
	status = spi_sync(spi, &message);
	if (status == 0)
		memcpy(rxbuf, x[1].rx_buf, n_rx);

	if (x[0].tx_buf == buf)
		mutex_unlock(&lock);
	else
		kfree(local_buf);

	return status;
}
EXPORT_SYMBOL_GPL(spi_write_then_read);

/*-------------------------------------------------------------------------*/

#if IS_ENABLED(CONFIG_OF)
/* must call put_device() when done with returned spi_device device */
struct spi_device *of_find_spi_device_by_node(struct device_node *node)
{
	struct device *dev = bus_find_device_by_of_node(&spi_bus_type, node);

	return dev ? to_spi_device(dev) : NULL;
}
EXPORT_SYMBOL_GPL(of_find_spi_device_by_node);
#endif /* IS_ENABLED(CONFIG_OF) */

#if IS_ENABLED(CONFIG_OF_DYNAMIC)
/* the spi controllers are not using spi_bus, so we find it with another way */
static struct spi_controller *of_find_spi_controller_by_node(struct device_node *node)
{
	struct device *dev;

	dev = class_find_device_by_of_node(&spi_master_class, node);
	if (!dev && IS_ENABLED(CONFIG_SPI_SLAVE))
		dev = class_find_device_by_of_node(&spi_slave_class, node);
	if (!dev)
		return NULL;

	/* reference got in class_find_device */
	return container_of(dev, struct spi_controller, dev);
}

static int of_spi_notify(struct notifier_block *nb, unsigned long action,
			 void *arg)
{
	struct of_reconfig_data *rd = arg;
	struct spi_controller *ctlr;
	struct spi_device *spi;

	switch (of_reconfig_get_state_change(action, arg)) {
	case OF_RECONFIG_CHANGE_ADD:
		ctlr = of_find_spi_controller_by_node(rd->dn->parent);
		if (ctlr == NULL)
			return NOTIFY_OK;	/* not for us */

		if (of_node_test_and_set_flag(rd->dn, OF_POPULATED)) {
			put_device(&ctlr->dev);
			return NOTIFY_OK;
		}

		spi = of_register_spi_device(ctlr, rd->dn);
		put_device(&ctlr->dev);

		if (IS_ERR(spi)) {
			pr_err("%s: failed to create for '%pOF'\n",
					__func__, rd->dn);
			of_node_clear_flag(rd->dn, OF_POPULATED);
			return notifier_from_errno(PTR_ERR(spi));
		}
		break;

	case OF_RECONFIG_CHANGE_REMOVE:
		/* already depopulated? */
		if (!of_node_check_flag(rd->dn, OF_POPULATED))
			return NOTIFY_OK;

		/* find our device by node */
		spi = of_find_spi_device_by_node(rd->dn);
		if (spi == NULL)
			return NOTIFY_OK;	/* no? not meant for us */

		/* unregister takes one ref away */
		spi_unregister_device(spi);

		/* and put the reference of the find */
		put_device(&spi->dev);
		break;
	}

	return NOTIFY_OK;
}

static struct notifier_block spi_of_notifier = {
	.notifier_call = of_spi_notify,
};
#else /* IS_ENABLED(CONFIG_OF_DYNAMIC) */
extern struct notifier_block spi_of_notifier;
#endif /* IS_ENABLED(CONFIG_OF_DYNAMIC) */

#if IS_ENABLED(CONFIG_ACPI)
static int spi_acpi_controller_match(struct device *dev, const void *data)
{
	return ACPI_COMPANION(dev->parent) == data;
}

static struct spi_controller *acpi_spi_find_controller_by_adev(struct acpi_device *adev)
{
	struct device *dev;

	dev = class_find_device(&spi_master_class, NULL, adev,
				spi_acpi_controller_match);
	if (!dev && IS_ENABLED(CONFIG_SPI_SLAVE))
		dev = class_find_device(&spi_slave_class, NULL, adev,
					spi_acpi_controller_match);
	if (!dev)
		return NULL;

	return container_of(dev, struct spi_controller, dev);
}

static struct spi_device *acpi_spi_find_device_by_adev(struct acpi_device *adev)
{
	struct device *dev;

	dev = bus_find_device_by_acpi_dev(&spi_bus_type, adev);
	return to_spi_device(dev);
}

static int acpi_spi_notify(struct notifier_block *nb, unsigned long value,
			   void *arg)
{
	struct acpi_device *adev = arg;
	struct spi_controller *ctlr;
	struct spi_device *spi;

	switch (value) {
	case ACPI_RECONFIG_DEVICE_ADD:
		ctlr = acpi_spi_find_controller_by_adev(adev->parent);
		if (!ctlr)
			break;

		acpi_register_spi_device(ctlr, adev);
		put_device(&ctlr->dev);
		break;
	case ACPI_RECONFIG_DEVICE_REMOVE:
		if (!acpi_device_enumerated(adev))
			break;

		spi = acpi_spi_find_device_by_adev(adev);
		if (!spi)
			break;

		spi_unregister_device(spi);
		put_device(&spi->dev);
		break;
	}

	return NOTIFY_OK;
}

static struct notifier_block spi_acpi_notifier = {
	.notifier_call = acpi_spi_notify,
};
#else
extern struct notifier_block spi_acpi_notifier;
#endif

static int __init spi_init(void)
{
	int	status;

	buf = kmalloc(SPI_BUFSIZ, GFP_KERNEL);
	if (!buf) {
		status = -ENOMEM;
		goto err0;
	}

	status = bus_register(&spi_bus_type);
	if (status < 0)
		goto err1;

	status = class_register(&spi_master_class);
	if (status < 0)
		goto err2;

	if (IS_ENABLED(CONFIG_SPI_SLAVE)) {
		status = class_register(&spi_slave_class);
		if (status < 0)
			goto err3;
	}

	if (IS_ENABLED(CONFIG_OF_DYNAMIC))
		WARN_ON(of_reconfig_notifier_register(&spi_of_notifier));
	if (IS_ENABLED(CONFIG_ACPI))
		WARN_ON(acpi_reconfig_notifier_register(&spi_acpi_notifier));

	return 0;

err3:
	class_unregister(&spi_master_class);
err2:
	bus_unregister(&spi_bus_type);
err1:
	kfree(buf);
	buf = NULL;
err0:
	return status;
}

/* board_info is normally registered in arch_initcall(),
 * but even essential drivers wait till later
 *
 * REVISIT only boardinfo really needs static linking. the rest (device and
 * driver registration) _could_ be dynamically linked (modular) ... costs
 * include needing to have boardinfo data structures be much more public.
 */
postcore_initcall(spi_init);<|MERGE_RESOLUTION|>--- conflicted
+++ resolved
@@ -2896,29 +2896,20 @@
 
 	device_del(&ctlr->dev);
 
-<<<<<<< HEAD
+	/* free bus id */
+	mutex_lock(&board_lock);
+	if (found == ctlr)
+		idr_remove(&spi_master_idr, id);
+	mutex_unlock(&board_lock);
+
+	if (IS_ENABLED(CONFIG_SPI_DYNAMIC))
+		mutex_unlock(&ctlr->add_lock);
+
 	/* Release the last reference on the controller if its driver
 	 * has not yet been converted to devm_spi_alloc_master/slave().
 	 */
 	if (!devres_find(ctlr->dev.parent, devm_spi_release_controller,
 			 devm_spi_match_controller, ctlr))
-		put_device(&ctlr->dev);
-
-=======
->>>>>>> 711d99f8
-	/* free bus id */
-	mutex_lock(&board_lock);
-	if (found == ctlr)
-		idr_remove(&spi_master_idr, id);
-	mutex_unlock(&board_lock);
-
-	if (IS_ENABLED(CONFIG_SPI_DYNAMIC))
-		mutex_unlock(&ctlr->add_lock);
-
-	/* Release the last reference on the controller if its driver
-	 * has not yet been converted to devm_spi_alloc_master/slave().
-	 */
-	if (!ctlr->devm_allocated)
 		put_device(&ctlr->dev);
 }
 EXPORT_SYMBOL_GPL(spi_unregister_controller);
