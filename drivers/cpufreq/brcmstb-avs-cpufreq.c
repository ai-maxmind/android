--- conflicted
+++ resolved
@@ -486,10 +486,6 @@
 	if (!policy)
 		return 0;
 	priv = policy->driver_data;
-<<<<<<< HEAD
-
-=======
->>>>>>> 764929ac
 	cpufreq_cpu_put(policy);
 
 	return brcm_avs_get_frequency(priv->base);
