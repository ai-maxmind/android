// SPDX-License-Identifier: GPL-2.0-only
/*
 * Copyright (c) 2019, The Linux Foundation. All rights reserved.
 */

#include <linux/acpi.h>
#include <linux/adreno-smmu-priv.h>
#include <linux/delay.h>
#include <linux/of_device.h>
#include <linux/firmware/qcom/qcom_scm.h>
#include <linux/platform_device.h>
#include <linux/pm_runtime.h>

#include "arm-smmu.h"
#include "arm-smmu-qcom.h"

#define QCOM_DUMMY_VAL	-1

static struct qcom_smmu *to_qcom_smmu(struct arm_smmu_device *smmu)
{
	return container_of(smmu, struct qcom_smmu, smmu);
}

static void qcom_smmu_tlb_sync(struct arm_smmu_device *smmu, int page,
				int sync, int status)
{
	unsigned int spin_cnt, delay;
	u32 reg;

	arm_smmu_writel(smmu, page, sync, QCOM_DUMMY_VAL);
	for (delay = 1; delay < TLB_LOOP_TIMEOUT; delay *= 2) {
		for (spin_cnt = TLB_SPIN_COUNT; spin_cnt > 0; spin_cnt--) {
			reg = arm_smmu_readl(smmu, page, status);
			if (!(reg & ARM_SMMU_sTLBGSTATUS_GSACTIVE))
				return;
			cpu_relax();
		}
		udelay(delay);
	}

	qcom_smmu_tlb_sync_debug(smmu);
}

static void qcom_adreno_smmu_write_sctlr(struct arm_smmu_device *smmu, int idx,
		u32 reg)
{
	struct qcom_smmu *qsmmu = to_qcom_smmu(smmu);

	/*
	 * On the GPU device we want to process subsequent transactions after a
	 * fault to keep the GPU from hanging
	 */
	reg |= ARM_SMMU_SCTLR_HUPCF;

	if (qsmmu->stall_enabled & BIT(idx))
		reg |= ARM_SMMU_SCTLR_CFCFG;

	arm_smmu_cb_write(smmu, idx, ARM_SMMU_CB_SCTLR, reg);
}

static void qcom_adreno_smmu_get_fault_info(const void *cookie,
		struct adreno_smmu_fault_info *info)
{
	struct arm_smmu_domain *smmu_domain = (void *)cookie;
	struct arm_smmu_cfg *cfg = &smmu_domain->cfg;
	struct arm_smmu_device *smmu = smmu_domain->smmu;

	info->fsr = arm_smmu_cb_read(smmu, cfg->cbndx, ARM_SMMU_CB_FSR);
	info->fsynr0 = arm_smmu_cb_read(smmu, cfg->cbndx, ARM_SMMU_CB_FSYNR0);
	info->fsynr1 = arm_smmu_cb_read(smmu, cfg->cbndx, ARM_SMMU_CB_FSYNR1);
	info->far = arm_smmu_cb_readq(smmu, cfg->cbndx, ARM_SMMU_CB_FAR);
	info->cbfrsynra = arm_smmu_gr1_read(smmu, ARM_SMMU_GR1_CBFRSYNRA(cfg->cbndx));
	info->ttbr0 = arm_smmu_cb_readq(smmu, cfg->cbndx, ARM_SMMU_CB_TTBR0);
	info->contextidr = arm_smmu_cb_read(smmu, cfg->cbndx, ARM_SMMU_CB_CONTEXTIDR);
}

static void qcom_adreno_smmu_set_stall(const void *cookie, bool enabled)
{
	struct arm_smmu_domain *smmu_domain = (void *)cookie;
	struct arm_smmu_cfg *cfg = &smmu_domain->cfg;
	struct qcom_smmu *qsmmu = to_qcom_smmu(smmu_domain->smmu);

	if (enabled)
		qsmmu->stall_enabled |= BIT(cfg->cbndx);
	else
		qsmmu->stall_enabled &= ~BIT(cfg->cbndx);
}

static void qcom_adreno_smmu_resume_translation(const void *cookie, bool terminate)
{
	struct arm_smmu_domain *smmu_domain = (void *)cookie;
	struct arm_smmu_cfg *cfg = &smmu_domain->cfg;
	struct arm_smmu_device *smmu = smmu_domain->smmu;
	u32 reg = 0;

	if (terminate)
		reg |= ARM_SMMU_RESUME_TERMINATE;

	arm_smmu_cb_write(smmu, cfg->cbndx, ARM_SMMU_CB_RESUME, reg);
}

#define QCOM_ADRENO_SMMU_GPU_SID 0

static bool qcom_adreno_smmu_is_gpu_device(struct device *dev)
{
	struct iommu_fwspec *fwspec = dev_iommu_fwspec_get(dev);
	int i;

	/*
	 * The GPU will always use SID 0 so that is a handy way to uniquely
	 * identify it and configure it for per-instance pagetables
	 */
	for (i = 0; i < fwspec->num_ids; i++) {
		u16 sid = FIELD_GET(ARM_SMMU_SMR_ID, fwspec->ids[i]);

		if (sid == QCOM_ADRENO_SMMU_GPU_SID)
			return true;
	}

	return false;
}

static const struct io_pgtable_cfg *qcom_adreno_smmu_get_ttbr1_cfg(
		const void *cookie)
{
	struct arm_smmu_domain *smmu_domain = (void *)cookie;
	struct io_pgtable *pgtable =
		io_pgtable_ops_to_pgtable(smmu_domain->pgtbl_ops);
	return &pgtable->cfg;
}

/*
 * Local implementation to configure TTBR0 with the specified pagetable config.
 * The GPU driver will call this to enable TTBR0 when per-instance pagetables
 * are active
 */

static int qcom_adreno_smmu_set_ttbr0_cfg(const void *cookie,
		const struct io_pgtable_cfg *pgtbl_cfg)
{
	struct arm_smmu_domain *smmu_domain = (void *)cookie;
	struct io_pgtable *pgtable = io_pgtable_ops_to_pgtable(smmu_domain->pgtbl_ops);
	struct arm_smmu_cfg *cfg = &smmu_domain->cfg;
	struct arm_smmu_cb *cb = &smmu_domain->smmu->cbs[cfg->cbndx];

	/* The domain must have split pagetables already enabled */
	if (cb->tcr[0] & ARM_SMMU_TCR_EPD1)
		return -EINVAL;

	/* If the pagetable config is NULL, disable TTBR0 */
	if (!pgtbl_cfg) {
		/* Do nothing if it is already disabled */
		if ((cb->tcr[0] & ARM_SMMU_TCR_EPD0))
			return -EINVAL;

		/* Set TCR to the original configuration */
		cb->tcr[0] = arm_smmu_lpae_tcr(&pgtable->cfg);
		cb->ttbr[0] = FIELD_PREP(ARM_SMMU_TTBRn_ASID, cb->cfg->asid);
	} else {
		u32 tcr = cb->tcr[0];

		/* Don't call this again if TTBR0 is already enabled */
		if (!(cb->tcr[0] & ARM_SMMU_TCR_EPD0))
			return -EINVAL;

		tcr |= arm_smmu_lpae_tcr(pgtbl_cfg);
		tcr &= ~(ARM_SMMU_TCR_EPD0 | ARM_SMMU_TCR_EPD1);

		cb->tcr[0] = tcr;
		cb->ttbr[0] = pgtbl_cfg->arm_lpae_s1_cfg.ttbr;
		cb->ttbr[0] |= FIELD_PREP(ARM_SMMU_TTBRn_ASID, cb->cfg->asid);
	}

	arm_smmu_write_context_bank(smmu_domain->smmu, cb->cfg->cbndx);

	return 0;
}

static int qcom_adreno_smmu_alloc_context_bank(struct arm_smmu_domain *smmu_domain,
					       struct arm_smmu_device *smmu,
					       struct device *dev, int start)
{
	int count;

	/*
	 * Assign context bank 0 to the GPU device so the GPU hardware can
	 * switch pagetables
	 */
	if (qcom_adreno_smmu_is_gpu_device(dev)) {
		start = 0;
		count = 1;
	} else {
		start = 1;
		count = smmu->num_context_banks;
	}

	return __arm_smmu_alloc_bitmap(smmu->context_map, start, count);
}

static bool qcom_adreno_can_do_ttbr1(struct arm_smmu_device *smmu)
{
	const struct device_node *np = smmu->dev->of_node;

	if (of_device_is_compatible(np, "qcom,msm8996-smmu-v2"))
		return false;

	return true;
}

static int qcom_adreno_smmu_init_context(struct arm_smmu_domain *smmu_domain,
		struct io_pgtable_cfg *pgtbl_cfg, struct device *dev)
{
	struct adreno_smmu_priv *priv;

	smmu_domain->cfg.flush_walk_prefer_tlbiasid = true;

	/* Only enable split pagetables for the GPU device (SID 0) */
	if (!qcom_adreno_smmu_is_gpu_device(dev))
		return 0;

	/*
	 * All targets that use the qcom,adreno-smmu compatible string *should*
	 * be AARCH64 stage 1 but double check because the arm-smmu code assumes
	 * that is the case when the TTBR1 quirk is enabled
	 */
	if (qcom_adreno_can_do_ttbr1(smmu_domain->smmu) &&
	    (smmu_domain->stage == ARM_SMMU_DOMAIN_S1) &&
	    (smmu_domain->cfg.fmt == ARM_SMMU_CTX_FMT_AARCH64))
		pgtbl_cfg->quirks |= IO_PGTABLE_QUIRK_ARM_TTBR1;

	/*
	 * Initialize private interface with GPU:
	 */

	priv = dev_get_drvdata(dev);
	priv->cookie = smmu_domain;
	priv->get_ttbr1_cfg = qcom_adreno_smmu_get_ttbr1_cfg;
	priv->set_ttbr0_cfg = qcom_adreno_smmu_set_ttbr0_cfg;
	priv->get_fault_info = qcom_adreno_smmu_get_fault_info;
	priv->set_stall = qcom_adreno_smmu_set_stall;
	priv->resume_translation = qcom_adreno_smmu_resume_translation;

	return 0;
}

static const struct of_device_id qcom_smmu_client_of_match[] __maybe_unused = {
	{ .compatible = "qcom,adreno" },
	{ .compatible = "qcom,adreno-gmu" },
	{ .compatible = "qcom,mdp4" },
	{ .compatible = "qcom,mdss" },
	{ .compatible = "qcom,qcm2290-mdss" },
	{ .compatible = "qcom,sc7180-mdss" },
	{ .compatible = "qcom,sc7180-mss-pil" },
	{ .compatible = "qcom,sc7280-mdss" },
	{ .compatible = "qcom,sc7280-mss-pil" },
	{ .compatible = "qcom,sc8180x-mdss" },
	{ .compatible = "qcom,sc8280xp-mdss" },
	{ .compatible = "qcom,sdm670-mdss" },
	{ .compatible = "qcom,sdm845-mdss" },
	{ .compatible = "qcom,sdm845-mss-pil" },
	{ .compatible = "qcom,sm6350-mdss" },
	{ .compatible = "qcom,sm6375-mdss" },
	{ .compatible = "qcom,sm8150-mdss" },
	{ .compatible = "qcom,sm8250-mdss" },
	{ .compatible = "qcom,x1e80100-mdss" },
	{ }
};

static int qcom_smmu_init_context(struct arm_smmu_domain *smmu_domain,
		struct io_pgtable_cfg *pgtbl_cfg, struct device *dev)
{
	smmu_domain->cfg.flush_walk_prefer_tlbiasid = true;

	return 0;
}

static int qcom_smmu_cfg_probe(struct arm_smmu_device *smmu)
{
	struct qcom_smmu *qsmmu = to_qcom_smmu(smmu);
	unsigned int last_s2cr;
	u32 reg;
	u32 smr;
	int i;

	/*
	 * MSM8998 LPASS SMMU reports 13 context banks, but accessing
	 * the last context bank crashes the system.
	 */
	if (of_device_is_compatible(smmu->dev->of_node, "qcom,msm8998-smmu-v2") &&
	    smmu->num_context_banks == 13) {
		smmu->num_context_banks = 12;
	} else if (of_device_is_compatible(smmu->dev->of_node, "qcom,sdm630-smmu-v2")) {
		if (smmu->num_context_banks == 21) /* SDM630 / SDM660 A2NOC SMMU */
			smmu->num_context_banks = 7;
		else if (smmu->num_context_banks == 14) /* SDM630 / SDM660 LPASS SMMU */
			smmu->num_context_banks = 13;
	}

	/*
	 * Some platforms support more than the Arm SMMU architected maximum of
	 * 128 stream matching groups. For unknown reasons, the additional
	 * groups don't exhibit the same behavior as the architected registers,
	 * so limit the groups to 128 until the behavior is fixed for the other
	 * groups.
	 */
	if (smmu->num_mapping_groups > 128) {
		dev_notice(smmu->dev, "\tLimiting the stream matching groups to 128\n");
		smmu->num_mapping_groups = 128;
	}

	last_s2cr = ARM_SMMU_GR0_S2CR(smmu->num_mapping_groups - 1);

	/*
	 * With some firmware versions writes to S2CR of type FAULT are
	 * ignored, and writing BYPASS will end up written as FAULT in the
	 * register. Perform a write to S2CR to detect if this is the case and
	 * if so reserve a context bank to emulate bypass streams.
	 */
	reg = FIELD_PREP(ARM_SMMU_S2CR_TYPE, S2CR_TYPE_BYPASS) |
	      FIELD_PREP(ARM_SMMU_S2CR_CBNDX, 0xff) |
	      FIELD_PREP(ARM_SMMU_S2CR_PRIVCFG, S2CR_PRIVCFG_DEFAULT);
	arm_smmu_gr0_write(smmu, last_s2cr, reg);
	reg = arm_smmu_gr0_read(smmu, last_s2cr);
	if (FIELD_GET(ARM_SMMU_S2CR_TYPE, reg) != S2CR_TYPE_BYPASS) {
		qsmmu->bypass_quirk = true;
		qsmmu->bypass_cbndx = smmu->num_context_banks - 1;

		set_bit(qsmmu->bypass_cbndx, smmu->context_map);

		arm_smmu_cb_write(smmu, qsmmu->bypass_cbndx, ARM_SMMU_CB_SCTLR, 0);

		reg = FIELD_PREP(ARM_SMMU_CBAR_TYPE, CBAR_TYPE_S1_TRANS_S2_BYPASS);
		arm_smmu_gr1_write(smmu, ARM_SMMU_GR1_CBAR(qsmmu->bypass_cbndx), reg);
	}

	for (i = 0; i < smmu->num_mapping_groups; i++) {
		smr = arm_smmu_gr0_read(smmu, ARM_SMMU_GR0_SMR(i));

		if (FIELD_GET(ARM_SMMU_SMR_VALID, smr)) {
			/* Ignore valid bit for SMR mask extraction. */
			smr &= ~ARM_SMMU_SMR_VALID;
			smmu->smrs[i].id = FIELD_GET(ARM_SMMU_SMR_ID, smr);
			smmu->smrs[i].mask = FIELD_GET(ARM_SMMU_SMR_MASK, smr);
			smmu->smrs[i].valid = true;

			smmu->s2crs[i].type = S2CR_TYPE_BYPASS;
			smmu->s2crs[i].privcfg = S2CR_PRIVCFG_DEFAULT;
			smmu->s2crs[i].cbndx = 0xff;
		}
	}

	return 0;
}

static int qcom_adreno_smmuv2_cfg_probe(struct arm_smmu_device *smmu)
{
	/* Support for 16K pages is advertised on some SoCs, but it doesn't seem to work */
	smmu->features &= ~ARM_SMMU_FEAT_FMT_AARCH64_16K;

<<<<<<< HEAD
=======
	/* TZ protects several last context banks, hide them from Linux */
	if (of_device_is_compatible(smmu->dev->of_node, "qcom,sdm630-smmu-v2") &&
	    smmu->num_context_banks == 5)
		smmu->num_context_banks = 2;

>>>>>>> 4a39ac5b
	return 0;
}

static void qcom_smmu_write_s2cr(struct arm_smmu_device *smmu, int idx)
{
	struct arm_smmu_s2cr *s2cr = smmu->s2crs + idx;
	struct qcom_smmu *qsmmu = to_qcom_smmu(smmu);
	u32 cbndx = s2cr->cbndx;
	u32 type = s2cr->type;
	u32 reg;

	if (qsmmu->bypass_quirk) {
		if (type == S2CR_TYPE_BYPASS) {
			/*
			 * Firmware with quirky S2CR handling will substitute
			 * BYPASS writes with FAULT, so point the stream to the
			 * reserved context bank and ask for translation on the
			 * stream
			 */
			type = S2CR_TYPE_TRANS;
			cbndx = qsmmu->bypass_cbndx;
		} else if (type == S2CR_TYPE_FAULT) {
			/*
			 * Firmware with quirky S2CR handling will ignore FAULT
			 * writes, so trick it to write FAULT by asking for a
			 * BYPASS.
			 */
			type = S2CR_TYPE_BYPASS;
			cbndx = 0xff;
		}
	}

	reg = FIELD_PREP(ARM_SMMU_S2CR_TYPE, type) |
	      FIELD_PREP(ARM_SMMU_S2CR_CBNDX, cbndx) |
	      FIELD_PREP(ARM_SMMU_S2CR_PRIVCFG, s2cr->privcfg);
	arm_smmu_gr0_write(smmu, ARM_SMMU_GR0_S2CR(idx), reg);
}

static int qcom_smmu_def_domain_type(struct device *dev)
{
	const struct of_device_id *match =
		of_match_device(qcom_smmu_client_of_match, dev);

	return match ? IOMMU_DOMAIN_IDENTITY : 0;
}

static int qcom_sdm845_smmu500_reset(struct arm_smmu_device *smmu)
{
	int ret;

	arm_mmu500_reset(smmu);

	/*
	 * To address performance degradation in non-real time clients,
	 * such as USB and UFS, turn off wait-for-safe on sdm845 based boards,
	 * such as MTP and db845, whose firmwares implement secure monitor
	 * call handlers to turn on/off the wait-for-safe logic.
	 */
	ret = qcom_scm_qsmmu500_wait_safe_toggle(0);
	if (ret)
		dev_warn(smmu->dev, "Failed to turn off SAFE logic\n");

	return ret;
}

static const struct arm_smmu_impl qcom_smmu_v2_impl = {
	.init_context = qcom_smmu_init_context,
	.cfg_probe = qcom_smmu_cfg_probe,
	.def_domain_type = qcom_smmu_def_domain_type,
	.write_s2cr = qcom_smmu_write_s2cr,
	.tlb_sync = qcom_smmu_tlb_sync,
};

static const struct arm_smmu_impl qcom_smmu_500_impl = {
	.init_context = qcom_smmu_init_context,
	.cfg_probe = qcom_smmu_cfg_probe,
	.def_domain_type = qcom_smmu_def_domain_type,
	.reset = arm_mmu500_reset,
	.write_s2cr = qcom_smmu_write_s2cr,
	.tlb_sync = qcom_smmu_tlb_sync,
#ifdef CONFIG_ARM_SMMU_QCOM_DEBUG
	.context_fault = qcom_smmu_context_fault,
	.context_fault_needs_threaded_irq = true,
#endif
};

static const struct arm_smmu_impl sdm845_smmu_500_impl = {
	.init_context = qcom_smmu_init_context,
	.cfg_probe = qcom_smmu_cfg_probe,
	.def_domain_type = qcom_smmu_def_domain_type,
	.reset = qcom_sdm845_smmu500_reset,
	.write_s2cr = qcom_smmu_write_s2cr,
	.tlb_sync = qcom_smmu_tlb_sync,
#ifdef CONFIG_ARM_SMMU_QCOM_DEBUG
	.context_fault = qcom_smmu_context_fault,
	.context_fault_needs_threaded_irq = true,
#endif
};

static const struct arm_smmu_impl qcom_adreno_smmu_v2_impl = {
	.init_context = qcom_adreno_smmu_init_context,
	.cfg_probe = qcom_adreno_smmuv2_cfg_probe,
	.def_domain_type = qcom_smmu_def_domain_type,
	.alloc_context_bank = qcom_adreno_smmu_alloc_context_bank,
	.write_sctlr = qcom_adreno_smmu_write_sctlr,
	.tlb_sync = qcom_smmu_tlb_sync,
};

static const struct arm_smmu_impl qcom_adreno_smmu_500_impl = {
	.init_context = qcom_adreno_smmu_init_context,
	.def_domain_type = qcom_smmu_def_domain_type,
	.reset = arm_mmu500_reset,
	.alloc_context_bank = qcom_adreno_smmu_alloc_context_bank,
	.write_sctlr = qcom_adreno_smmu_write_sctlr,
	.tlb_sync = qcom_smmu_tlb_sync,
};

static struct arm_smmu_device *qcom_smmu_create(struct arm_smmu_device *smmu,
		const struct qcom_smmu_match_data *data)
{
	const struct device_node *np = smmu->dev->of_node;
	const struct arm_smmu_impl *impl;
	struct qcom_smmu *qsmmu;

	if (!data)
		return ERR_PTR(-EINVAL);

	if (np && of_device_is_compatible(np, "qcom,adreno-smmu"))
		impl = data->adreno_impl;
	else
		impl = data->impl;

	if (!impl)
		return smmu;

	/* Check to make sure qcom_scm has finished probing */
	if (!qcom_scm_is_available())
		return ERR_PTR(dev_err_probe(smmu->dev, -EPROBE_DEFER,
			"qcom_scm not ready\n"));

	qsmmu = devm_krealloc(smmu->dev, smmu, sizeof(*qsmmu), GFP_KERNEL);
	if (!qsmmu)
		return ERR_PTR(-ENOMEM);

	qsmmu->smmu.impl = impl;
	qsmmu->cfg = data->cfg;

	return &qsmmu->smmu;
}

/* Implementation Defined Register Space 0 register offsets */
static const u32 qcom_smmu_impl0_reg_offset[] = {
	[QCOM_SMMU_TBU_PWR_STATUS]		= 0x2204,
	[QCOM_SMMU_STATS_SYNC_INV_TBU_ACK]	= 0x25dc,
	[QCOM_SMMU_MMU2QSS_AND_SAFE_WAIT_CNTR]	= 0x2670,
};

static const struct qcom_smmu_config qcom_smmu_impl0_cfg = {
	.reg_offset = qcom_smmu_impl0_reg_offset,
};

/*
 * It is not yet possible to use MDP SMMU with the bypass quirk on the msm8996,
 * there are not enough context banks.
 */
static const struct qcom_smmu_match_data msm8996_smmu_data = {
	.impl = NULL,
	.adreno_impl = &qcom_adreno_smmu_v2_impl,
};

static const struct qcom_smmu_match_data qcom_smmu_v2_data = {
	.impl = &qcom_smmu_v2_impl,
	.adreno_impl = &qcom_adreno_smmu_v2_impl,
};

static const struct qcom_smmu_match_data sdm845_smmu_500_data = {
	.impl = &sdm845_smmu_500_impl,
	/*
	 * No need for adreno impl here. On sdm845 the Adreno SMMU is handled
	 * by the separate sdm845-smmu-v2 device.
	 */
	/* Also no debug configuration. */
};

static const struct qcom_smmu_match_data qcom_smmu_500_impl0_data = {
	.impl = &qcom_smmu_500_impl,
	.adreno_impl = &qcom_adreno_smmu_500_impl,
	.cfg = &qcom_smmu_impl0_cfg,
};

/*
 * Do not add any more qcom,SOC-smmu-500 entries to this list, unless they need
 * special handling and can not be covered by the qcom,smmu-500 entry.
 */
static const struct of_device_id __maybe_unused qcom_smmu_impl_of_match[] = {
	{ .compatible = "qcom,msm8996-smmu-v2", .data = &msm8996_smmu_data },
	{ .compatible = "qcom,msm8998-smmu-v2", .data = &qcom_smmu_v2_data },
	{ .compatible = "qcom,qcm2290-smmu-500", .data = &qcom_smmu_500_impl0_data },
	{ .compatible = "qcom,qdu1000-smmu-500", .data = &qcom_smmu_500_impl0_data  },
	{ .compatible = "qcom,sc7180-smmu-500", .data = &qcom_smmu_500_impl0_data },
	{ .compatible = "qcom,sc7180-smmu-v2", .data = &qcom_smmu_v2_data },
	{ .compatible = "qcom,sc7280-smmu-500", .data = &qcom_smmu_500_impl0_data },
	{ .compatible = "qcom,sc8180x-smmu-500", .data = &qcom_smmu_500_impl0_data },
	{ .compatible = "qcom,sc8280xp-smmu-500", .data = &qcom_smmu_500_impl0_data },
	{ .compatible = "qcom,sdm630-smmu-v2", .data = &qcom_smmu_v2_data },
	{ .compatible = "qcom,sdm845-smmu-v2", .data = &qcom_smmu_v2_data },
	{ .compatible = "qcom,sdm845-smmu-500", .data = &sdm845_smmu_500_data },
	{ .compatible = "qcom,sm6115-smmu-500", .data = &qcom_smmu_500_impl0_data},
	{ .compatible = "qcom,sm6125-smmu-500", .data = &qcom_smmu_500_impl0_data },
	{ .compatible = "qcom,sm6350-smmu-v2", .data = &qcom_smmu_v2_data },
	{ .compatible = "qcom,sm6350-smmu-500", .data = &qcom_smmu_500_impl0_data },
	{ .compatible = "qcom,sm6375-smmu-v2", .data = &qcom_smmu_v2_data },
	{ .compatible = "qcom,sm6375-smmu-500", .data = &qcom_smmu_500_impl0_data },
	{ .compatible = "qcom,sm7150-smmu-v2", .data = &qcom_smmu_v2_data },
	{ .compatible = "qcom,sm8150-smmu-500", .data = &qcom_smmu_500_impl0_data },
	{ .compatible = "qcom,sm8250-smmu-500", .data = &qcom_smmu_500_impl0_data },
	{ .compatible = "qcom,sm8350-smmu-500", .data = &qcom_smmu_500_impl0_data },
	{ .compatible = "qcom,sm8450-smmu-500", .data = &qcom_smmu_500_impl0_data },
	{ .compatible = "qcom,smmu-500", .data = &qcom_smmu_500_impl0_data },
	{ }
};

#ifdef CONFIG_ACPI
static struct acpi_platform_list qcom_acpi_platlist[] = {
	{ "LENOVO", "CB-01   ", 0x8180, ACPI_SIG_IORT, equal, "QCOM SMMU" },
	{ "QCOM  ", "QCOMEDK2", 0x8180, ACPI_SIG_IORT, equal, "QCOM SMMU" },
	{ }
};
#endif

static int qcom_smmu_tbu_probe(struct platform_device *pdev)
{
	struct device *dev = &pdev->dev;
	int ret;

	if (IS_ENABLED(CONFIG_ARM_SMMU_QCOM_DEBUG)) {
		ret = qcom_tbu_probe(pdev);
		if (ret)
			return ret;
	}

	if (dev->pm_domain) {
		pm_runtime_set_active(dev);
		pm_runtime_enable(dev);
	}

	return 0;
}

static const struct of_device_id qcom_smmu_tbu_of_match[] = {
	{ .compatible = "qcom,sc7280-tbu" },
	{ .compatible = "qcom,sdm845-tbu" },
	{ }
};

static struct platform_driver qcom_smmu_tbu_driver = {
	.driver = {
		.name           = "qcom_tbu",
		.of_match_table = qcom_smmu_tbu_of_match,
	},
	.probe = qcom_smmu_tbu_probe,
};

struct arm_smmu_device *qcom_smmu_impl_init(struct arm_smmu_device *smmu)
{
	const struct device_node *np = smmu->dev->of_node;
	const struct of_device_id *match;
	static u8 tbu_registered;

	if (!tbu_registered++)
		platform_driver_register(&qcom_smmu_tbu_driver);

#ifdef CONFIG_ACPI
	if (np == NULL) {
		/* Match platform for ACPI boot */
		if (acpi_match_platform_list(qcom_acpi_platlist) >= 0)
			return qcom_smmu_create(smmu, &qcom_smmu_500_impl0_data);
	}
#endif

	match = of_match_node(qcom_smmu_impl_of_match, np);
	if (match)
		return qcom_smmu_create(smmu, match->data);

	/*
	 * If you hit this WARN_ON() you are missing an entry in the
	 * qcom_smmu_impl_of_match[] table, and GPU per-process page-
	 * tables will be broken.
	 */
	WARN(of_device_is_compatible(np, "qcom,adreno-smmu"),
	     "Missing qcom_smmu_impl_of_match entry for: %s",
	     dev_name(smmu->dev));

	return smmu;
}<|MERGE_RESOLUTION|>--- conflicted
+++ resolved
@@ -357,14 +357,11 @@
 	/* Support for 16K pages is advertised on some SoCs, but it doesn't seem to work */
 	smmu->features &= ~ARM_SMMU_FEAT_FMT_AARCH64_16K;
 
-<<<<<<< HEAD
-=======
 	/* TZ protects several last context banks, hide them from Linux */
 	if (of_device_is_compatible(smmu->dev->of_node, "qcom,sdm630-smmu-v2") &&
 	    smmu->num_context_banks == 5)
 		smmu->num_context_banks = 2;
 
->>>>>>> 4a39ac5b
 	return 0;
 }
 
