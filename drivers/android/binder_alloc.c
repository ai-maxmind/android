--- conflicted
+++ resolved
@@ -322,19 +322,8 @@
 	 * We also want to guarantee new alloc->vma_vm_mm is always visible
 	 * if alloc->vma is set.
 	 */
-<<<<<<< HEAD
 	smp_wmb();
 	alloc->vma = vma;
-=======
-	if (vma) {
-		vm_start = vma->vm_start;
-		mmap_assert_write_locked(alloc->vma_vm_mm);
-	} else {
-		mmap_assert_locked(alloc->vma_vm_mm);
-	}
-
-	alloc->vma_addr = vm_start;
->>>>>>> bcecd2ee
 }
 
 static inline struct vm_area_struct *binder_alloc_get_vma(
