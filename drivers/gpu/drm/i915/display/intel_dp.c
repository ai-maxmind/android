--- conflicted
+++ resolved
@@ -165,8 +165,6 @@
 		drm_dp_dpcd_readb(&intel_dp->aux,
 				  DP_128B132B_SUPPORTED_LINK_RATES, &uhbr_rates);
 
-<<<<<<< HEAD
-=======
 		if (drm_dp_lttpr_count(intel_dp->lttpr_common_caps)) {
 			/* We have a repeater */
 			if (intel_dp->lttpr_common_caps[0] >= 0x20 &&
@@ -182,7 +180,6 @@
 			}
 		}
 
->>>>>>> 56d33754
 		if (uhbr_rates & DP_UHBR10)
 			intel_dp->sink_rates[i++] = 1000000;
 		if (uhbr_rates & DP_UHBR13_5)
@@ -1773,14 +1770,9 @@
 		pipe_config->has_audio = intel_conn_state->force_audio == HDMI_AUDIO_ON;
 
 	if (intel_dp_is_edp(intel_dp) && intel_connector->panel.fixed_mode) {
-<<<<<<< HEAD
-		intel_panel_fixed_mode(intel_connector->panel.fixed_mode,
-				       adjusted_mode);
-=======
 		ret = intel_panel_compute_config(intel_connector, adjusted_mode);
 		if (ret)
 			return ret;
->>>>>>> 56d33754
 
 		ret = intel_panel_fitting(pipe_config, conn_state);
 		if (ret)
@@ -1848,11 +1840,7 @@
 		g4x_dp_set_clock(encoder, pipe_config);
 
 	intel_vrr_compute_config(pipe_config, conn_state);
-<<<<<<< HEAD
-	intel_psr_compute_config(intel_dp, pipe_config);
-=======
 	intel_psr_compute_config(intel_dp, pipe_config, conn_state);
->>>>>>> 56d33754
 	intel_drrs_compute_config(intel_dp, pipe_config, output_bpp,
 				  constant_n);
 	intel_dp_compute_vsc_sdp(intel_dp, pipe_config, conn_state);
