--- conflicted
+++ resolved
@@ -3523,12 +3523,7 @@
 	 * Otherwise, because of this_crtc being freshly enabled/disabled, the
 	 * other active pipes need new DDB allocation and WM values.
 	 */
-<<<<<<< HEAD
-	list_for_each_entry(intel_crtc, &dev->mode_config.crtc_list,
-				base.head) {
-=======
 	for_each_intel_crtc(dev, intel_crtc) {
->>>>>>> 1df59b84
 		struct skl_pipe_wm pipe_wm = {};
 		bool wm_changed;
 
