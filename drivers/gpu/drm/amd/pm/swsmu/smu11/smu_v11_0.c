--- conflicted
+++ resolved
@@ -755,10 +755,7 @@
 	 */
 	if (adev->ip_versions[MP1_HWIP][0] == IP_VERSION(11, 0, 11) ||
 	    adev->ip_versions[MP1_HWIP][0] == IP_VERSION(11, 5, 0) ||
-<<<<<<< HEAD
-=======
 	    adev->ip_versions[MP1_HWIP][0] == IP_VERSION(11, 0, 12) ||
->>>>>>> 56d33754
 	    adev->ip_versions[MP1_HWIP][0] == IP_VERSION(11, 0, 13))
 		return 0;
 
