/*
 * Copyright 2022 Advanced Micro Devices, Inc.
 *
 * Permission is hereby granted, free of charge, to any person obtaining a
 * copy of this software and associated documentation files (the "Software"),
 * to deal in the Software without restriction, including without limitation
 * the rights to use, copy, modify, merge, publish, distribute, sublicense,
 * and/or sell copies of the Software, and to permit persons to whom the
 * Software is furnished to do so, subject to the following conditions:
 *
 * The above copyright notice and this permission notice shall be included in
 * all copies or substantial portions of the Software.
 *
 * THE SOFTWARE IS PROVIDED "AS IS", WITHOUT WARRANTY OF ANY KIND, EXPRESS OR
 * IMPLIED, INCLUDING BUT NOT LIMITED TO THE WARRANTIES OF MERCHANTABILITY,
 * FITNESS FOR A PARTICULAR PURPOSE AND NONINFRINGEMENT.  IN NO EVENT SHALL
 * THE COPYRIGHT HOLDER(S) OR AUTHOR(S) BE LIABLE FOR ANY CLAIM, DAMAGES OR
 * OTHER LIABILITY, WHETHER IN AN ACTION OF CONTRACT, TORT OR OTHERWISE,
 * ARISING FROM, OUT OF OR IN CONNECTION WITH THE SOFTWARE OR THE USE OR
 * OTHER DEALINGS IN THE SOFTWARE.
 *
 */

#include "smu_types.h"
#define SWSMU_CODE_LAYER_L2

#include "amdgpu.h"
#include "amdgpu_smu.h"
#include "smu_v13_0.h"
#include "smu13_driver_if_v13_0_4.h"
#include "smu_v13_0_4_ppt.h"
#include "smu_v13_0_4_ppsmc.h"
#include "smu_v13_0_4_pmfw.h"
#include "smu_cmn.h"

/*
 * DO NOT use these for err/warn/info/debug messages.
 * Use dev_err, dev_warn, dev_info and dev_dbg instead.
 * They are more MGPU friendly.
 */
#undef pr_err
#undef pr_warn
#undef pr_info
#undef pr_debug

#define mmMP1_SMN_C2PMSG_66			0x0282
#define mmMP1_SMN_C2PMSG_66_BASE_IDX            1

#define mmMP1_SMN_C2PMSG_82			0x0292
#define mmMP1_SMN_C2PMSG_82_BASE_IDX            1

#define mmMP1_SMN_C2PMSG_90			0x029a
#define mmMP1_SMN_C2PMSG_90_BASE_IDX		1

#define FEATURE_MASK(feature) (1ULL << feature)

#define SMC_DPM_FEATURE ( \
	FEATURE_MASK(FEATURE_CCLK_DPM_BIT) | \
	FEATURE_MASK(FEATURE_VCN_DPM_BIT)	 | \
	FEATURE_MASK(FEATURE_FCLK_DPM_BIT)	 | \
	FEATURE_MASK(FEATURE_SOCCLK_DPM_BIT)	 | \
	FEATURE_MASK(FEATURE_MP0CLK_DPM_BIT)	 | \
	FEATURE_MASK(FEATURE_LCLK_DPM_BIT)	 | \
	FEATURE_MASK(FEATURE_SHUBCLK_DPM_BIT)	 | \
	FEATURE_MASK(FEATURE_DCFCLK_DPM_BIT)	 | \
	FEATURE_MASK(FEATURE_ISP_DPM_BIT)	 | \
	FEATURE_MASK(FEATURE_IPU_DPM_BIT)	 | \
	FEATURE_MASK(FEATURE_GFX_DPM_BIT))

static struct cmn2asic_msg_mapping smu_v13_0_4_message_map[SMU_MSG_MAX_COUNT] = {
	MSG_MAP(TestMessage,                    PPSMC_MSG_TestMessage,			1),
	MSG_MAP(GetSmuVersion,                  PPSMC_MSG_GetPmfwVersion,		1),
	MSG_MAP(GetDriverIfVersion,             PPSMC_MSG_GetDriverIfVersion,		1),
	MSG_MAP(AllowGfxOff,                    PPSMC_MSG_AllowGfxOff,			1),
	MSG_MAP(DisallowGfxOff,                 PPSMC_MSG_DisallowGfxOff,		1),
	MSG_MAP(PowerDownVcn,                   PPSMC_MSG_PowerDownVcn,			1),
	MSG_MAP(PowerUpVcn,                     PPSMC_MSG_PowerUpVcn,			1),
	MSG_MAP(SetHardMinVcn,                  PPSMC_MSG_SetHardMinVcn,		1),
	MSG_MAP(PrepareMp1ForUnload,            PPSMC_MSG_PrepareMp1ForUnload,		1),
	MSG_MAP(SetDriverDramAddrHigh,          PPSMC_MSG_SetDriverDramAddrHigh,	1),
	MSG_MAP(SetDriverDramAddrLow,           PPSMC_MSG_SetDriverDramAddrLow,		1),
	MSG_MAP(TransferTableSmu2Dram,          PPSMC_MSG_TransferTableSmu2Dram,	1),
	MSG_MAP(TransferTableDram2Smu,          PPSMC_MSG_TransferTableDram2Smu,	1),
	MSG_MAP(GfxDeviceDriverReset,           PPSMC_MSG_GfxDeviceDriverReset,		1),
	MSG_MAP(GetEnabledSmuFeatures,          PPSMC_MSG_GetEnabledSmuFeatures,	1),
	MSG_MAP(SetHardMinSocclkByFreq,         PPSMC_MSG_SetHardMinSocclkByFreq,	1),
	MSG_MAP(SetSoftMinVcn,                  PPSMC_MSG_SetSoftMinVcn,		1),
	MSG_MAP(GetGfxclkFrequency,             PPSMC_MSG_GetGfxclkFrequency,		1),
	MSG_MAP(GetFclkFrequency,               PPSMC_MSG_GetFclkFrequency,		1),
	MSG_MAP(SetSoftMaxGfxClk,               PPSMC_MSG_SetSoftMaxGfxClk,		1),
	MSG_MAP(SetHardMinGfxClk,               PPSMC_MSG_SetHardMinGfxClk,		1),
	MSG_MAP(SetSoftMaxSocclkByFreq,         PPSMC_MSG_SetSoftMaxSocclkByFreq,	1),
	MSG_MAP(SetSoftMaxFclkByFreq,           PPSMC_MSG_SetSoftMaxFclkByFreq,		1),
	MSG_MAP(SetSoftMaxVcn,                  PPSMC_MSG_SetSoftMaxVcn,		1),
	MSG_MAP(SetPowerLimitPercentage,        PPSMC_MSG_SetPowerLimitPercentage,	1),
	MSG_MAP(PowerDownJpeg,                  PPSMC_MSG_PowerDownJpeg,		1),
	MSG_MAP(PowerUpJpeg,                    PPSMC_MSG_PowerUpJpeg,			1),
	MSG_MAP(SetHardMinFclkByFreq,           PPSMC_MSG_SetHardMinFclkByFreq,		1),
	MSG_MAP(SetSoftMinSocclkByFreq,         PPSMC_MSG_SetSoftMinSocclkByFreq,	1),
	MSG_MAP(EnableGfxImu,                   PPSMC_MSG_EnableGfxImu,			1),
	MSG_MAP(PowerUpIspByTile,               PPSMC_MSG_PowerUpIspByTile,		1),
	MSG_MAP(PowerDownIspByTile,             PPSMC_MSG_PowerDownIspByTile,		1),
};

static struct cmn2asic_mapping smu_v13_0_4_feature_mask_map[SMU_FEATURE_COUNT] = {
	FEA_MAP(CCLK_DPM),
	FEA_MAP(FAN_CONTROLLER),
	FEA_MAP(PPT),
	FEA_MAP(TDC),
	FEA_MAP(THERMAL),
	FEA_MAP(VCN_DPM),
	FEA_MAP_REVERSE(FCLK),
	FEA_MAP_REVERSE(SOCCLK),
	FEA_MAP(LCLK_DPM),
	FEA_MAP(SHUBCLK_DPM),
	FEA_MAP(DCFCLK_DPM),
	FEA_MAP_HALF_REVERSE(GFX),
	FEA_MAP(DS_GFXCLK),
	FEA_MAP(DS_SOCCLK),
	FEA_MAP(DS_LCLK),
	FEA_MAP(DS_DCFCLK),
	FEA_MAP(DS_FCLK),
	FEA_MAP(DS_MP1CLK),
	FEA_MAP(DS_MP0CLK),
	FEA_MAP(GFX_DEM),
	FEA_MAP(PSI),
	FEA_MAP(PROCHOT),
	FEA_MAP(CPUOFF),
	FEA_MAP(STAPM),
	FEA_MAP(S0I3),
	FEA_MAP(PERF_LIMIT),
	FEA_MAP(CORE_DLDO),
	FEA_MAP(DS_VCN),
	FEA_MAP(CPPC),
	FEA_MAP(DF_CSTATES),
	FEA_MAP(ATHUB_PG),
};

static struct cmn2asic_mapping smu_v13_0_4_table_map[SMU_TABLE_COUNT] = {
	TAB_MAP_VALID(WATERMARKS),
	TAB_MAP_VALID(SMU_METRICS),
	TAB_MAP_VALID(CUSTOM_DPM),
	TAB_MAP_VALID(DPMCLOCKS),
};

static int smu_v13_0_4_init_smc_tables(struct smu_context *smu)
{
	struct smu_table_context *smu_table = &smu->smu_table;
	struct smu_table *tables = smu_table->tables;

	SMU_TABLE_INIT(tables, SMU_TABLE_WATERMARKS, sizeof(Watermarks_t),
		PAGE_SIZE, AMDGPU_GEM_DOMAIN_VRAM);
	SMU_TABLE_INIT(tables, SMU_TABLE_DPMCLOCKS, sizeof(DpmClocks_t),
		PAGE_SIZE, AMDGPU_GEM_DOMAIN_VRAM);
	SMU_TABLE_INIT(tables, SMU_TABLE_SMU_METRICS, sizeof(SmuMetrics_t),
		PAGE_SIZE, AMDGPU_GEM_DOMAIN_VRAM);

	smu_table->clocks_table = kzalloc(sizeof(DpmClocks_t), GFP_KERNEL);
	if (!smu_table->clocks_table)
		goto err0_out;

	smu_table->metrics_table = kzalloc(sizeof(SmuMetrics_t), GFP_KERNEL);
	if (!smu_table->metrics_table)
		goto err1_out;
	smu_table->metrics_time = 0;

	smu_table->watermarks_table = kzalloc(sizeof(Watermarks_t), GFP_KERNEL);
	if (!smu_table->watermarks_table)
		goto err2_out;

	smu_table->gpu_metrics_table_size = sizeof(struct gpu_metrics_v2_1);
	smu_table->gpu_metrics_table = kzalloc(smu_table->gpu_metrics_table_size, GFP_KERNEL);
	if (!smu_table->gpu_metrics_table)
		goto err3_out;

	return 0;

err3_out:
	kfree(smu_table->watermarks_table);
err2_out:
	kfree(smu_table->metrics_table);
err1_out:
	kfree(smu_table->clocks_table);
err0_out:
	return -ENOMEM;
}

static int smu_v13_0_4_fini_smc_tables(struct smu_context *smu)
{
	struct smu_table_context *smu_table = &smu->smu_table;

	kfree(smu_table->clocks_table);
	smu_table->clocks_table = NULL;

	kfree(smu_table->metrics_table);
	smu_table->metrics_table = NULL;

	kfree(smu_table->watermarks_table);
	smu_table->watermarks_table = NULL;

	kfree(smu_table->gpu_metrics_table);
	smu_table->gpu_metrics_table = NULL;

	return 0;
}

static bool smu_v13_0_4_is_dpm_running(struct smu_context *smu)
{
	int ret = 0;
	uint64_t feature_enabled;

	ret = smu_cmn_get_enabled_mask(smu, &feature_enabled);

	if (ret)
		return false;

	return !!(feature_enabled & SMC_DPM_FEATURE);
}

static int smu_v13_0_4_system_features_control(struct smu_context *smu, bool en)
{
	struct amdgpu_device *adev = smu->adev;
	int ret = 0;

	if (!en && !adev->in_s0ix) {
<<<<<<< HEAD
		/* Adds a GFX reset as workaround just before sending the
		 * MP1_UNLOAD message to prevent GC/RLC/PMFW from entering
		 * an invalid state.
		 */
		ret = smu_cmn_send_smc_msg_with_param(smu, SMU_MSG_GfxDeviceDriverReset,
						      SMU_RESET_MODE_2, NULL);
		if (ret)
			return ret;
=======
		if (adev->in_s4) {
			/* Adds a GFX reset as workaround just before sending the
			 * MP1_UNLOAD message to prevent GC/RLC/PMFW from entering
			 * an invalid state.
			 */
			ret = smu_cmn_send_smc_msg_with_param(smu, SMU_MSG_GfxDeviceDriverReset,
							      SMU_RESET_MODE_2, NULL);
			if (ret)
				return ret;
		}
>>>>>>> 2cd8ac81

		ret = smu_cmn_send_smc_msg(smu, SMU_MSG_PrepareMp1ForUnload, NULL);
	}

	return ret;
}

static ssize_t smu_v13_0_4_get_gpu_metrics(struct smu_context *smu,
					   void **table)
{
	struct smu_table_context *smu_table = &smu->smu_table;
	struct gpu_metrics_v2_1 *gpu_metrics =
		(struct gpu_metrics_v2_1 *)smu_table->gpu_metrics_table;
	SmuMetrics_t metrics;
	int ret = 0;

	ret = smu_cmn_get_metrics_table(smu, &metrics, true);
	if (ret)
		return ret;

	smu_cmn_init_soft_gpu_metrics(gpu_metrics, 2, 1);

	gpu_metrics->temperature_gfx = metrics.GfxTemperature;
	gpu_metrics->temperature_soc = metrics.SocTemperature;
	memcpy(&gpu_metrics->temperature_core[0],
		&metrics.CoreTemperature[0],
		sizeof(uint16_t) * 8);
	gpu_metrics->temperature_l3[0] = metrics.L3Temperature;

	gpu_metrics->average_gfx_activity = metrics.GfxActivity;
	gpu_metrics->average_mm_activity = metrics.UvdActivity;

	gpu_metrics->average_socket_power = metrics.CurrentSocketPower;
	gpu_metrics->average_gfx_power = metrics.Power[0];
	gpu_metrics->average_soc_power = metrics.Power[1];
	memcpy(&gpu_metrics->average_core_power[0],
		&metrics.CorePower[0],
		sizeof(uint16_t) * 8);

	gpu_metrics->average_gfxclk_frequency = metrics.GfxclkFrequency;
	gpu_metrics->average_socclk_frequency = metrics.SocclkFrequency;
	gpu_metrics->average_uclk_frequency = metrics.MemclkFrequency;
	gpu_metrics->average_fclk_frequency = metrics.MemclkFrequency;
	gpu_metrics->average_vclk_frequency = metrics.VclkFrequency;
	gpu_metrics->average_dclk_frequency = metrics.DclkFrequency;

	memcpy(&gpu_metrics->current_coreclk[0],
		&metrics.CoreFrequency[0],
		sizeof(uint16_t) * 8);
	gpu_metrics->current_l3clk[0] = metrics.L3Frequency;

	gpu_metrics->throttle_status = metrics.ThrottlerStatus;

	gpu_metrics->system_clock_counter = ktime_get_boottime_ns();

	*table = (void *)gpu_metrics;

	return sizeof(struct gpu_metrics_v2_1);
}

static int smu_v13_0_4_get_smu_metrics_data(struct smu_context *smu,
					    MetricsMember_t member,
					    uint32_t *value)
{
	struct smu_table_context *smu_table = &smu->smu_table;

	SmuMetrics_t *metrics = (SmuMetrics_t *)smu_table->metrics_table;
	int ret = 0;

	ret = smu_cmn_get_metrics_table(smu, NULL, false);
	if (ret)
		return ret;

	switch (member) {
	case METRICS_AVERAGE_GFXCLK:
		*value = metrics->GfxclkFrequency;
		break;
	case METRICS_AVERAGE_SOCCLK:
		*value = metrics->SocclkFrequency;
		break;
	case METRICS_AVERAGE_VCLK:
		*value = metrics->VclkFrequency;
		break;
	case METRICS_AVERAGE_DCLK:
		*value = metrics->DclkFrequency;
		break;
	case METRICS_AVERAGE_UCLK:
		*value = metrics->MemclkFrequency;
		break;
	case METRICS_AVERAGE_GFXACTIVITY:
		*value = metrics->GfxActivity / 100;
		break;
	case METRICS_AVERAGE_VCNACTIVITY:
		*value = metrics->UvdActivity;
		break;
	case METRICS_AVERAGE_SOCKETPOWER:
		*value = (metrics->CurrentSocketPower << 8) / 1000;
		break;
	case METRICS_TEMPERATURE_EDGE:
		*value = metrics->GfxTemperature / 100 *
		SMU_TEMPERATURE_UNITS_PER_CENTIGRADES;
		break;
	case METRICS_TEMPERATURE_HOTSPOT:
		*value = metrics->SocTemperature / 100 *
		SMU_TEMPERATURE_UNITS_PER_CENTIGRADES;
		break;
	case METRICS_THROTTLER_STATUS:
		*value = metrics->ThrottlerStatus;
		break;
	case METRICS_VOLTAGE_VDDGFX:
		*value = metrics->Voltage[0];
		break;
	case METRICS_VOLTAGE_VDDSOC:
		*value = metrics->Voltage[1];
		break;
	case METRICS_SS_APU_SHARE:
		/* return the percentage of APU power with respect to APU's power limit.
		 * percentage is reported, this isn't boost value. Smartshift power
		 * boost/shift is only when the percentage is more than 100.
		 */
		if (metrics->StapmOpnLimit > 0)
			*value =  (metrics->ApuPower * 100) / metrics->StapmOpnLimit;
		else
			*value = 0;
		break;
	case METRICS_SS_DGPU_SHARE:
		/* return the percentage of dGPU power with respect to dGPU's power limit.
		 * percentage is reported, this isn't boost value. Smartshift power
		 * boost/shift is only when the percentage is more than 100.
		 */
		if ((metrics->dGpuPower > 0) &&
		    (metrics->StapmCurrentLimit > metrics->StapmOpnLimit))
			*value = (metrics->dGpuPower * 100) /
				 (metrics->StapmCurrentLimit - metrics->StapmOpnLimit);
		else
			*value = 0;
		break;
	default:
		*value = UINT_MAX;
		break;
	}

	return ret;
}

static int smu_v13_0_4_get_current_clk_freq(struct smu_context *smu,
					    enum smu_clk_type clk_type,
					    uint32_t *value)
{
	MetricsMember_t member_type;

	switch (clk_type) {
	case SMU_SOCCLK:
		member_type = METRICS_AVERAGE_SOCCLK;
		break;
	case SMU_VCLK:
		member_type = METRICS_AVERAGE_VCLK;
		break;
	case SMU_DCLK:
		member_type = METRICS_AVERAGE_DCLK;
		break;
	case SMU_MCLK:
		member_type = METRICS_AVERAGE_UCLK;
		break;
	case SMU_FCLK:
		return smu_cmn_send_smc_msg_with_param(smu,
						       SMU_MSG_GetFclkFrequency,
						       0, value);
	case SMU_GFXCLK:
	case SMU_SCLK:
		return smu_cmn_send_smc_msg_with_param(smu,
						       SMU_MSG_GetGfxclkFrequency,
						       0, value);
		break;
	default:
		return -EINVAL;
	}

	return smu_v13_0_4_get_smu_metrics_data(smu, member_type, value);
}

static int smu_v13_0_4_get_dpm_freq_by_index(struct smu_context *smu,
					     enum smu_clk_type clk_type,
					     uint32_t dpm_level,
					     uint32_t *freq)
{
	DpmClocks_t *clk_table = smu->smu_table.clocks_table;

	if (!clk_table || clk_type >= SMU_CLK_COUNT)
		return -EINVAL;

	switch (clk_type) {
	case SMU_SOCCLK:
		if (dpm_level >= clk_table->NumSocClkLevelsEnabled)
			return -EINVAL;
		*freq = clk_table->SocClocks[dpm_level];
		break;
	case SMU_VCLK:
		if (dpm_level >= clk_table->VcnClkLevelsEnabled)
			return -EINVAL;
		*freq = clk_table->VClocks[dpm_level];
		break;
	case SMU_DCLK:
		if (dpm_level >= clk_table->VcnClkLevelsEnabled)
			return -EINVAL;
		*freq = clk_table->DClocks[dpm_level];
		break;
	case SMU_UCLK:
	case SMU_MCLK:
		if (dpm_level >= clk_table->NumDfPstatesEnabled)
			return -EINVAL;
		*freq = clk_table->DfPstateTable[dpm_level].MemClk;
		break;
	case SMU_FCLK:
		if (dpm_level >= clk_table->NumDfPstatesEnabled)
			return -EINVAL;
		*freq = clk_table->DfPstateTable[dpm_level].FClk;
		break;
	default:
		return -EINVAL;
	}

	return 0;
}

static int smu_v13_0_4_get_dpm_level_count(struct smu_context *smu,
					   enum smu_clk_type clk_type,
					   uint32_t *count)
{
	DpmClocks_t *clk_table = smu->smu_table.clocks_table;

	switch (clk_type) {
	case SMU_SOCCLK:
		*count = clk_table->NumSocClkLevelsEnabled;
		break;
	case SMU_VCLK:
		*count = clk_table->VcnClkLevelsEnabled;
		break;
	case SMU_DCLK:
		*count = clk_table->VcnClkLevelsEnabled;
		break;
	case SMU_MCLK:
		*count = clk_table->NumDfPstatesEnabled;
		break;
	case SMU_FCLK:
		*count = clk_table->NumDfPstatesEnabled;
		break;
	default:
		break;
	}

	return 0;
}

static int smu_v13_0_4_print_clk_levels(struct smu_context *smu,
					enum smu_clk_type clk_type, char *buf)
{
	int i, idx, size = 0, ret = 0;
	uint32_t cur_value = 0, value = 0, count = 0;
	uint32_t min, max;

	smu_cmn_get_sysfs_buf(&buf, &size);

	switch (clk_type) {
	case SMU_OD_SCLK:
		size += sysfs_emit_at(buf, size, "%s:\n", "OD_SCLK");
		size += sysfs_emit_at(buf, size, "0: %10uMhz\n",
		(smu->gfx_actual_hard_min_freq > 0) ? smu->gfx_actual_hard_min_freq : smu->gfx_default_hard_min_freq);
		size += sysfs_emit_at(buf, size, "1: %10uMhz\n",
		(smu->gfx_actual_soft_max_freq > 0) ? smu->gfx_actual_soft_max_freq : smu->gfx_default_soft_max_freq);
		break;
	case SMU_OD_RANGE:
		size += sysfs_emit_at(buf, size, "%s:\n", "OD_RANGE");
		size += sysfs_emit_at(buf, size, "SCLK: %7uMhz %10uMhz\n",
				      smu->gfx_default_hard_min_freq,
				      smu->gfx_default_soft_max_freq);
		break;
	case SMU_SOCCLK:
	case SMU_VCLK:
	case SMU_DCLK:
	case SMU_MCLK:
	case SMU_FCLK:
		ret = smu_v13_0_4_get_current_clk_freq(smu, clk_type, &cur_value);
		if (ret)
			break;

		ret = smu_v13_0_4_get_dpm_level_count(smu, clk_type, &count);
		if (ret)
			break;

		for (i = 0; i < count; i++) {
			idx = (clk_type == SMU_FCLK || clk_type == SMU_MCLK) ? (count - i - 1) : i;
			ret = smu_v13_0_4_get_dpm_freq_by_index(smu, clk_type, idx, &value);
			if (ret)
				break;

			size += sysfs_emit_at(buf, size, "%d: %uMhz %s\n", i, value,
					      cur_value == value ? "*" : "");
		}
		break;
	case SMU_GFXCLK:
	case SMU_SCLK:
		ret = smu_v13_0_4_get_current_clk_freq(smu, clk_type, &cur_value);
		if (ret)
			break;
		min = (smu->gfx_actual_hard_min_freq > 0) ? smu->gfx_actual_hard_min_freq : smu->gfx_default_hard_min_freq;
		max = (smu->gfx_actual_soft_max_freq > 0) ? smu->gfx_actual_soft_max_freq : smu->gfx_default_soft_max_freq;
		if (cur_value  == max)
			i = 2;
		else if (cur_value == min)
			i = 0;
		else
			i = 1;
		size += sysfs_emit_at(buf, size, "0: %uMhz %s\n", min,
				      i == 0 ? "*" : "");
		size += sysfs_emit_at(buf, size, "1: %uMhz %s\n",
				      i == 1 ? cur_value : 1100, /* UMD PSTATE GFXCLK 1100 */
				      i == 1 ? "*" : "");
		size += sysfs_emit_at(buf, size, "2: %uMhz %s\n", max,
				      i == 2 ? "*" : "");
		break;
	default:
		break;
	}

	return size;
}

static int smu_v13_0_4_read_sensor(struct smu_context *smu,
				   enum amd_pp_sensors sensor,
				   void *data, uint32_t *size)
{
	int ret = 0;

	if (!data || !size)
		return -EINVAL;

	switch (sensor) {
	case AMDGPU_PP_SENSOR_GPU_LOAD:
		ret = smu_v13_0_4_get_smu_metrics_data(smu,
						       METRICS_AVERAGE_GFXACTIVITY,
						       (uint32_t *)data);
		*size = 4;
		break;
	case AMDGPU_PP_SENSOR_GPU_POWER:
		ret = smu_v13_0_4_get_smu_metrics_data(smu,
						       METRICS_AVERAGE_SOCKETPOWER,
						       (uint32_t *)data);
		*size = 4;
		break;
	case AMDGPU_PP_SENSOR_EDGE_TEMP:
		ret = smu_v13_0_4_get_smu_metrics_data(smu,
						       METRICS_TEMPERATURE_EDGE,
						       (uint32_t *)data);
		*size = 4;
		break;
	case AMDGPU_PP_SENSOR_HOTSPOT_TEMP:
		ret = smu_v13_0_4_get_smu_metrics_data(smu,
						       METRICS_TEMPERATURE_HOTSPOT,
						       (uint32_t *)data);
		*size = 4;
		break;
	case AMDGPU_PP_SENSOR_GFX_MCLK:
		ret = smu_v13_0_4_get_smu_metrics_data(smu,
						       METRICS_AVERAGE_UCLK,
						       (uint32_t *)data);
		*(uint32_t *)data *= 100;
		*size = 4;
		break;
	case AMDGPU_PP_SENSOR_GFX_SCLK:
		ret = smu_v13_0_4_get_smu_metrics_data(smu,
						       METRICS_AVERAGE_GFXCLK,
						       (uint32_t *)data);
		*(uint32_t *)data *= 100;
		*size = 4;
		break;
	case AMDGPU_PP_SENSOR_VDDGFX:
		ret = smu_v13_0_4_get_smu_metrics_data(smu,
						       METRICS_VOLTAGE_VDDGFX,
						       (uint32_t *)data);
		*size = 4;
		break;
	case AMDGPU_PP_SENSOR_VDDNB:
		ret = smu_v13_0_4_get_smu_metrics_data(smu,
						       METRICS_VOLTAGE_VDDSOC,
						       (uint32_t *)data);
		*size = 4;
		break;
	case AMDGPU_PP_SENSOR_SS_APU_SHARE:
		ret = smu_v13_0_4_get_smu_metrics_data(smu,
						       METRICS_SS_APU_SHARE,
						       (uint32_t *)data);
		*size = 4;
		break;
	case AMDGPU_PP_SENSOR_SS_DGPU_SHARE:
		ret = smu_v13_0_4_get_smu_metrics_data(smu,
						       METRICS_SS_DGPU_SHARE,
						       (uint32_t *)data);
		*size = 4;
		break;
	default:
		ret = -EOPNOTSUPP;
		break;
	}

	return ret;
}

static int smu_v13_0_4_set_watermarks_table(struct smu_context *smu,
					    struct pp_smu_wm_range_sets *clock_ranges)
{
	int i;
	int ret = 0;
	Watermarks_t *table = smu->smu_table.watermarks_table;

	if (!table || !clock_ranges)
		return -EINVAL;

	if (clock_ranges->num_reader_wm_sets > NUM_WM_RANGES ||
		clock_ranges->num_writer_wm_sets > NUM_WM_RANGES)
		return -EINVAL;

	for (i = 0; i < clock_ranges->num_reader_wm_sets; i++) {
		table->WatermarkRow[WM_DCFCLK][i].MinClock =
			clock_ranges->reader_wm_sets[i].min_drain_clk_mhz;
		table->WatermarkRow[WM_DCFCLK][i].MaxClock =
			clock_ranges->reader_wm_sets[i].max_drain_clk_mhz;
		table->WatermarkRow[WM_DCFCLK][i].MinMclk =
			clock_ranges->reader_wm_sets[i].min_fill_clk_mhz;
		table->WatermarkRow[WM_DCFCLK][i].MaxMclk =
			clock_ranges->reader_wm_sets[i].max_fill_clk_mhz;

		table->WatermarkRow[WM_DCFCLK][i].WmSetting =
			clock_ranges->reader_wm_sets[i].wm_inst;
	}

	for (i = 0; i < clock_ranges->num_writer_wm_sets; i++) {
		table->WatermarkRow[WM_SOCCLK][i].MinClock =
			clock_ranges->writer_wm_sets[i].min_fill_clk_mhz;
		table->WatermarkRow[WM_SOCCLK][i].MaxClock =
			clock_ranges->writer_wm_sets[i].max_fill_clk_mhz;
		table->WatermarkRow[WM_SOCCLK][i].MinMclk =
			clock_ranges->writer_wm_sets[i].min_drain_clk_mhz;
		table->WatermarkRow[WM_SOCCLK][i].MaxMclk =
			clock_ranges->writer_wm_sets[i].max_drain_clk_mhz;

		table->WatermarkRow[WM_SOCCLK][i].WmSetting =
			clock_ranges->writer_wm_sets[i].wm_inst;
	}

	smu->watermarks_bitmap |= WATERMARKS_EXIST;

	/* pass data to smu controller */
	if ((smu->watermarks_bitmap & WATERMARKS_EXIST) &&
	     !(smu->watermarks_bitmap & WATERMARKS_LOADED)) {
		ret = smu_cmn_write_watermarks_table(smu);
		if (ret) {
			dev_err(smu->adev->dev, "Failed to update WMTABLE!");
			return ret;
		}
		smu->watermarks_bitmap |= WATERMARKS_LOADED;
	}

	return 0;
}

static bool smu_v13_0_4_clk_dpm_is_enabled(struct smu_context *smu,
					   enum smu_clk_type clk_type)
{
	enum smu_feature_mask feature_id = 0;

	switch (clk_type) {
	case SMU_MCLK:
	case SMU_UCLK:
	case SMU_FCLK:
		feature_id = SMU_FEATURE_DPM_FCLK_BIT;
		break;
	case SMU_GFXCLK:
	case SMU_SCLK:
		feature_id = SMU_FEATURE_DPM_GFXCLK_BIT;
		break;
	case SMU_SOCCLK:
		feature_id = SMU_FEATURE_DPM_SOCCLK_BIT;
		break;
	case SMU_VCLK:
	case SMU_DCLK:
		feature_id = SMU_FEATURE_VCN_DPM_BIT;
		break;
	default:
		return true;
	}

	return smu_cmn_feature_is_enabled(smu, feature_id);
}

static int smu_v13_0_4_get_dpm_ultimate_freq(struct smu_context *smu,
					     enum smu_clk_type clk_type,
					     uint32_t *min,
					     uint32_t *max)
{
	DpmClocks_t *clk_table = smu->smu_table.clocks_table;
	uint32_t clock_limit;
	uint32_t max_dpm_level, min_dpm_level;
	int ret = 0;

	if (!smu_v13_0_4_clk_dpm_is_enabled(smu, clk_type)) {
		switch (clk_type) {
		case SMU_MCLK:
		case SMU_UCLK:
			clock_limit = smu->smu_table.boot_values.uclk;
			break;
		case SMU_FCLK:
			clock_limit = smu->smu_table.boot_values.fclk;
			break;
		case SMU_GFXCLK:
		case SMU_SCLK:
			clock_limit = smu->smu_table.boot_values.gfxclk;
			break;
		case SMU_SOCCLK:
			clock_limit = smu->smu_table.boot_values.socclk;
			break;
		case SMU_VCLK:
			clock_limit = smu->smu_table.boot_values.vclk;
			break;
		case SMU_DCLK:
			clock_limit = smu->smu_table.boot_values.dclk;
			break;
		default:
			clock_limit = 0;
			break;
		}

		/* clock in Mhz unit */
		if (min)
			*min = clock_limit / 100;
		if (max)
			*max = clock_limit / 100;

		return 0;
	}

	if (max) {
		switch (clk_type) {
		case SMU_GFXCLK:
		case SMU_SCLK:
			*max = clk_table->MaxGfxClk;
			break;
		case SMU_MCLK:
		case SMU_UCLK:
		case SMU_FCLK:
			max_dpm_level = 0;
			break;
		case SMU_SOCCLK:
			max_dpm_level = clk_table->NumSocClkLevelsEnabled - 1;
			break;
		case SMU_VCLK:
		case SMU_DCLK:
			max_dpm_level = clk_table->VcnClkLevelsEnabled - 1;
			break;
		default:
			return -EINVAL;
		}

		if (clk_type != SMU_GFXCLK && clk_type != SMU_SCLK) {
			ret = smu_v13_0_4_get_dpm_freq_by_index(smu, clk_type,
								max_dpm_level,
								max);
			if (ret)
				return ret;
		}
	}

	if (min) {
		switch (clk_type) {
		case SMU_GFXCLK:
		case SMU_SCLK:
			*min = clk_table->MinGfxClk;
			break;
		case SMU_MCLK:
		case SMU_UCLK:
		case SMU_FCLK:
			min_dpm_level = clk_table->NumDfPstatesEnabled - 1;
			break;
		case SMU_SOCCLK:
			min_dpm_level = 0;
			break;
		case SMU_VCLK:
		case SMU_DCLK:
			min_dpm_level = 0;
			break;
		default:
			return -EINVAL;
		}

		if (clk_type != SMU_GFXCLK && clk_type != SMU_SCLK) {
			ret = smu_v13_0_4_get_dpm_freq_by_index(smu, clk_type,
								min_dpm_level,
								min);
		}
	}

	return ret;
}

static int smu_v13_0_4_set_soft_freq_limited_range(struct smu_context *smu,
						   enum smu_clk_type clk_type,
						   uint32_t min,
						   uint32_t max)
{
	enum smu_message_type msg_set_min, msg_set_max;
	int ret = 0;

	if (!smu_v13_0_4_clk_dpm_is_enabled(smu, clk_type))
		return -EINVAL;

	switch (clk_type) {
	case SMU_GFXCLK:
	case SMU_SCLK:
		msg_set_min = SMU_MSG_SetHardMinGfxClk;
		msg_set_max = SMU_MSG_SetSoftMaxGfxClk;
		break;
	case SMU_FCLK:
		msg_set_min = SMU_MSG_SetHardMinFclkByFreq;
		msg_set_max = SMU_MSG_SetSoftMaxFclkByFreq;
		break;
	case SMU_SOCCLK:
		msg_set_min = SMU_MSG_SetHardMinSocclkByFreq;
		msg_set_max = SMU_MSG_SetSoftMaxSocclkByFreq;
		break;
	case SMU_VCLK:
	case SMU_DCLK:
		msg_set_min = SMU_MSG_SetHardMinVcn;
		msg_set_max = SMU_MSG_SetSoftMaxVcn;
		break;
	default:
		return -EINVAL;
	}

	ret = smu_cmn_send_smc_msg_with_param(smu, msg_set_min, min, NULL);
	if (ret)
		return ret;

	return smu_cmn_send_smc_msg_with_param(smu, msg_set_max,
					       max, NULL);
}

static int smu_v13_0_4_force_clk_levels(struct smu_context *smu,
					enum smu_clk_type clk_type,
					uint32_t mask)
{
	uint32_t soft_min_level = 0, soft_max_level = 0;
	uint32_t min_freq = 0, max_freq = 0;
	int ret = 0;

	soft_min_level = mask ? (ffs(mask) - 1) : 0;
	soft_max_level = mask ? (fls(mask) - 1) : 0;

	switch (clk_type) {
	case SMU_SOCCLK:
	case SMU_FCLK:
	case SMU_VCLK:
	case SMU_DCLK:
		ret = smu_v13_0_4_get_dpm_freq_by_index(smu, clk_type, soft_min_level, &min_freq);
		if (ret)
			break;

		ret = smu_v13_0_4_get_dpm_freq_by_index(smu, clk_type, soft_max_level, &max_freq);
		if (ret)
			break;

		ret = smu_v13_0_4_set_soft_freq_limited_range(smu, clk_type, min_freq, max_freq);
		break;
	default:
		ret = -EINVAL;
		break;
	}

	return ret;
}

static int smu_v13_0_4_set_performance_level(struct smu_context *smu,
					     enum amd_dpm_forced_level level)
{
	struct amdgpu_device *adev = smu->adev;
	uint32_t sclk_min = 0, sclk_max = 0;
	uint32_t fclk_min = 0, fclk_max = 0;
	uint32_t socclk_min = 0, socclk_max = 0;
	int ret = 0;

	switch (level) {
	case AMD_DPM_FORCED_LEVEL_HIGH:
		smu_v13_0_4_get_dpm_ultimate_freq(smu, SMU_SCLK, NULL, &sclk_max);
		smu_v13_0_4_get_dpm_ultimate_freq(smu, SMU_FCLK, NULL, &fclk_max);
		smu_v13_0_4_get_dpm_ultimate_freq(smu, SMU_SOCCLK, NULL, &socclk_max);
		sclk_min = sclk_max;
		fclk_min = fclk_max;
		socclk_min = socclk_max;
		break;
	case AMD_DPM_FORCED_LEVEL_LOW:
		smu_v13_0_4_get_dpm_ultimate_freq(smu, SMU_SCLK, &sclk_min, NULL);
		smu_v13_0_4_get_dpm_ultimate_freq(smu, SMU_FCLK, &fclk_min, NULL);
		smu_v13_0_4_get_dpm_ultimate_freq(smu, SMU_SOCCLK, &socclk_min, NULL);
		sclk_max = sclk_min;
		fclk_max = fclk_min;
		socclk_max = socclk_min;
		break;
	case AMD_DPM_FORCED_LEVEL_AUTO:
		smu_v13_0_4_get_dpm_ultimate_freq(smu, SMU_SCLK, &sclk_min, &sclk_max);
		smu_v13_0_4_get_dpm_ultimate_freq(smu, SMU_FCLK, &fclk_min, &fclk_max);
		smu_v13_0_4_get_dpm_ultimate_freq(smu, SMU_SOCCLK, &socclk_min, &socclk_max);
		break;
	case AMD_DPM_FORCED_LEVEL_PROFILE_STANDARD:
	case AMD_DPM_FORCED_LEVEL_PROFILE_MIN_SCLK:
	case AMD_DPM_FORCED_LEVEL_PROFILE_MIN_MCLK:
	case AMD_DPM_FORCED_LEVEL_PROFILE_PEAK:
		/* Temporarily do nothing since the optimal clocks haven't been provided yet */
		break;
	case AMD_DPM_FORCED_LEVEL_MANUAL:
	case AMD_DPM_FORCED_LEVEL_PROFILE_EXIT:
		return 0;
	default:
		dev_err(adev->dev, "Invalid performance level %d\n", level);
		return -EINVAL;
	}

	if (sclk_min && sclk_max) {
		ret = smu_v13_0_4_set_soft_freq_limited_range(smu,
							      SMU_SCLK,
							      sclk_min,
							      sclk_max);
		if (ret)
			return ret;

		smu->gfx_actual_hard_min_freq = sclk_min;
		smu->gfx_actual_soft_max_freq = sclk_max;
	}

	if (fclk_min && fclk_max) {
		ret = smu_v13_0_4_set_soft_freq_limited_range(smu,
							      SMU_FCLK,
							      fclk_min,
							      fclk_max);
		if (ret)
			return ret;
	}

	if (socclk_min && socclk_max) {
		ret = smu_v13_0_4_set_soft_freq_limited_range(smu,
							      SMU_SOCCLK,
							      socclk_min,
							      socclk_max);
		if (ret)
			return ret;
	}

	return ret;
}

static int smu_v13_0_4_mode2_reset(struct smu_context *smu)
{
	return smu_cmn_send_smc_msg_with_param(smu, SMU_MSG_GfxDeviceDriverReset,
					       SMU_RESET_MODE_2, NULL);
}

static int smu_v13_0_4_set_fine_grain_gfx_freq_parameters(struct smu_context *smu)
{
	DpmClocks_t *clk_table = smu->smu_table.clocks_table;

	smu->gfx_default_hard_min_freq = clk_table->MinGfxClk;
	smu->gfx_default_soft_max_freq = clk_table->MaxGfxClk;
	smu->gfx_actual_hard_min_freq = 0;
	smu->gfx_actual_soft_max_freq = 0;

	return 0;
}

static const struct pptable_funcs smu_v13_0_4_ppt_funcs = {
	.check_fw_status = smu_v13_0_check_fw_status,
	.check_fw_version = smu_v13_0_check_fw_version,
	.init_smc_tables = smu_v13_0_4_init_smc_tables,
	.fini_smc_tables = smu_v13_0_4_fini_smc_tables,
	.get_vbios_bootup_values = smu_v13_0_get_vbios_bootup_values,
	.system_features_control = smu_v13_0_4_system_features_control,
	.send_smc_msg_with_param = smu_cmn_send_smc_msg_with_param,
	.send_smc_msg = smu_cmn_send_smc_msg,
	.dpm_set_vcn_enable = smu_v13_0_set_vcn_enable,
	.dpm_set_jpeg_enable = smu_v13_0_set_jpeg_enable,
	.set_default_dpm_table = smu_v13_0_set_default_dpm_tables,
	.read_sensor = smu_v13_0_4_read_sensor,
	.is_dpm_running = smu_v13_0_4_is_dpm_running,
	.set_watermarks_table = smu_v13_0_4_set_watermarks_table,
	.get_gpu_metrics = smu_v13_0_4_get_gpu_metrics,
	.get_enabled_mask = smu_cmn_get_enabled_mask,
	.get_pp_feature_mask = smu_cmn_get_pp_feature_mask,
	.set_driver_table_location = smu_v13_0_set_driver_table_location,
	.gfx_off_control = smu_v13_0_gfx_off_control,
	.mode2_reset = smu_v13_0_4_mode2_reset,
	.get_dpm_ultimate_freq = smu_v13_0_4_get_dpm_ultimate_freq,
	.od_edit_dpm_table = smu_v13_0_od_edit_dpm_table,
	.print_clk_levels = smu_v13_0_4_print_clk_levels,
	.force_clk_levels = smu_v13_0_4_force_clk_levels,
	.set_performance_level = smu_v13_0_4_set_performance_level,
	.set_fine_grain_gfx_freq_parameters = smu_v13_0_4_set_fine_grain_gfx_freq_parameters,
	.set_gfx_power_up_by_imu = smu_v13_0_set_gfx_power_up_by_imu,
};

static void smu_v13_0_4_set_smu_mailbox_registers(struct smu_context *smu)
{
	struct amdgpu_device *adev = smu->adev;

	smu->param_reg = SOC15_REG_OFFSET(MP1, 0, mmMP1_SMN_C2PMSG_82);
	smu->msg_reg = SOC15_REG_OFFSET(MP1, 0, mmMP1_SMN_C2PMSG_66);
	smu->resp_reg = SOC15_REG_OFFSET(MP1, 0, mmMP1_SMN_C2PMSG_90);
}

void smu_v13_0_4_set_ppt_funcs(struct smu_context *smu)
{
	struct amdgpu_device *adev = smu->adev;

	smu->ppt_funcs = &smu_v13_0_4_ppt_funcs;
	smu->message_map = smu_v13_0_4_message_map;
	smu->feature_map = smu_v13_0_4_feature_mask_map;
	smu->table_map = smu_v13_0_4_table_map;
	smu->is_apu = true;

	if (adev->ip_versions[MP1_HWIP][0] == IP_VERSION(13, 0, 4))
		smu_v13_0_4_set_smu_mailbox_registers(smu);
	else
		smu_v13_0_set_smu_mailbox_registers(smu);
}<|MERGE_RESOLUTION|>--- conflicted
+++ resolved
@@ -223,16 +223,6 @@
 	int ret = 0;
 
 	if (!en && !adev->in_s0ix) {
-<<<<<<< HEAD
-		/* Adds a GFX reset as workaround just before sending the
-		 * MP1_UNLOAD message to prevent GC/RLC/PMFW from entering
-		 * an invalid state.
-		 */
-		ret = smu_cmn_send_smc_msg_with_param(smu, SMU_MSG_GfxDeviceDriverReset,
-						      SMU_RESET_MODE_2, NULL);
-		if (ret)
-			return ret;
-=======
 		if (adev->in_s4) {
 			/* Adds a GFX reset as workaround just before sending the
 			 * MP1_UNLOAD message to prevent GC/RLC/PMFW from entering
@@ -243,7 +233,6 @@
 			if (ret)
 				return ret;
 		}
->>>>>>> 2cd8ac81
 
 		ret = smu_cmn_send_smc_msg(smu, SMU_MSG_PrepareMp1ForUnload, NULL);
 	}
