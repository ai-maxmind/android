// SPDX-License-Identifier: GPL-2.0
/*
 * drivers/base/power/main.c - Where the driver meets power management.
 *
 * Copyright (c) 2003 Patrick Mochel
 * Copyright (c) 2003 Open Source Development Lab
 *
 * The driver model core calls device_pm_add() when a device is registered.
 * This will initialize the embedded device_pm_info object in the device
 * and add it to the list of power-controlled devices. sysfs entries for
 * controlling device power management will also be added.
 *
 * A separate list is used for keeping track of power info, because the power
 * domain dependencies may differ from the ancestral dependencies that the
 * subsystem list maintains.
 */

#define pr_fmt(fmt) "PM: " fmt
#define dev_fmt pr_fmt

#include <linux/device.h>
#include <linux/export.h>
#include <linux/mutex.h>
#include <linux/pm.h>
#include <linux/pm_runtime.h>
#include <linux/pm-trace.h>
#include <linux/pm_wakeirq.h>
#include <linux/interrupt.h>
#include <linux/sched.h>
#include <linux/sched/debug.h>
#include <linux/async.h>
#include <linux/suspend.h>
#include <trace/events/power.h>
#include <linux/cpufreq.h>
#include <linux/devfreq.h>
#include <linux/timer.h>
#include <linux/wakeup_reason.h>

#include "../base.h"
#include "power.h"

typedef int (*pm_callback_t)(struct device *);

#define list_for_each_entry_rcu_locked(pos, head, member) \
	list_for_each_entry_rcu(pos, head, member, \
			device_links_read_lock_held())

/*
 * The entries in the dpm_list list are in a depth first order, simply
 * because children are guaranteed to be discovered after parents, and
 * are inserted at the back of the list on discovery.
 *
 * Since device_pm_add() may be called with a device lock held,
 * we must never try to acquire a device lock while holding
 * dpm_list_mutex.
 */

LIST_HEAD(dpm_list);
static LIST_HEAD(dpm_prepared_list);
static LIST_HEAD(dpm_suspended_list);
static LIST_HEAD(dpm_late_early_list);
static LIST_HEAD(dpm_noirq_list);

static DEFINE_MUTEX(dpm_list_mtx);
static pm_message_t pm_transition;

static int async_error;

static const char *pm_verb(int event)
{
	switch (event) {
	case PM_EVENT_SUSPEND:
		return "suspend";
	case PM_EVENT_RESUME:
		return "resume";
	case PM_EVENT_FREEZE:
		return "freeze";
	case PM_EVENT_QUIESCE:
		return "quiesce";
	case PM_EVENT_HIBERNATE:
		return "hibernate";
	case PM_EVENT_THAW:
		return "thaw";
	case PM_EVENT_RESTORE:
		return "restore";
	case PM_EVENT_RECOVER:
		return "recover";
	default:
		return "(unknown PM event)";
	}
}

/**
 * device_pm_sleep_init - Initialize system suspend-related device fields.
 * @dev: Device object being initialized.
 */
void device_pm_sleep_init(struct device *dev)
{
	dev->power.is_prepared = false;
	dev->power.is_suspended = false;
	dev->power.is_noirq_suspended = false;
	dev->power.is_late_suspended = false;
	init_completion(&dev->power.completion);
	complete_all(&dev->power.completion);
	dev->power.wakeup = NULL;
	INIT_LIST_HEAD(&dev->power.entry);
}

/**
 * device_pm_lock - Lock the list of active devices used by the PM core.
 */
void device_pm_lock(void)
{
	mutex_lock(&dpm_list_mtx);
}

/**
 * device_pm_unlock - Unlock the list of active devices used by the PM core.
 */
void device_pm_unlock(void)
{
	mutex_unlock(&dpm_list_mtx);
}

/**
 * device_pm_add - Add a device to the PM core's list of active devices.
 * @dev: Device to add to the list.
 */
void device_pm_add(struct device *dev)
{
	/* Skip PM setup/initialization. */
	if (device_pm_not_required(dev))
		return;

	pr_debug("Adding info for %s:%s\n",
		 dev->bus ? dev->bus->name : "No Bus", dev_name(dev));
	device_pm_check_callbacks(dev);
	mutex_lock(&dpm_list_mtx);
	if (dev->parent && dev->parent->power.is_prepared)
		dev_warn(dev, "parent %s should not be sleeping\n",
			dev_name(dev->parent));
	list_add_tail(&dev->power.entry, &dpm_list);
	dev->power.in_dpm_list = true;
	mutex_unlock(&dpm_list_mtx);
}

/**
 * device_pm_remove - Remove a device from the PM core's list of active devices.
 * @dev: Device to be removed from the list.
 */
void device_pm_remove(struct device *dev)
{
	if (device_pm_not_required(dev))
		return;

	pr_debug("Removing info for %s:%s\n",
		 dev->bus ? dev->bus->name : "No Bus", dev_name(dev));
	complete_all(&dev->power.completion);
	mutex_lock(&dpm_list_mtx);
	list_del_init(&dev->power.entry);
	dev->power.in_dpm_list = false;
	mutex_unlock(&dpm_list_mtx);
	device_wakeup_disable(dev);
	pm_runtime_remove(dev);
	device_pm_check_callbacks(dev);
}

/**
 * device_pm_move_before - Move device in the PM core's list of active devices.
 * @deva: Device to move in dpm_list.
 * @devb: Device @deva should come before.
 */
void device_pm_move_before(struct device *deva, struct device *devb)
{
	pr_debug("Moving %s:%s before %s:%s\n",
		 deva->bus ? deva->bus->name : "No Bus", dev_name(deva),
		 devb->bus ? devb->bus->name : "No Bus", dev_name(devb));
	/* Delete deva from dpm_list and reinsert before devb. */
	list_move_tail(&deva->power.entry, &devb->power.entry);
}

/**
 * device_pm_move_after - Move device in the PM core's list of active devices.
 * @deva: Device to move in dpm_list.
 * @devb: Device @deva should come after.
 */
void device_pm_move_after(struct device *deva, struct device *devb)
{
	pr_debug("Moving %s:%s after %s:%s\n",
		 deva->bus ? deva->bus->name : "No Bus", dev_name(deva),
		 devb->bus ? devb->bus->name : "No Bus", dev_name(devb));
	/* Delete deva from dpm_list and reinsert after devb. */
	list_move(&deva->power.entry, &devb->power.entry);
}

/**
 * device_pm_move_last - Move device to end of the PM core's list of devices.
 * @dev: Device to move in dpm_list.
 */
void device_pm_move_last(struct device *dev)
{
	pr_debug("Moving %s:%s to end of list\n",
		 dev->bus ? dev->bus->name : "No Bus", dev_name(dev));
	list_move_tail(&dev->power.entry, &dpm_list);
}

static ktime_t initcall_debug_start(struct device *dev, void *cb)
{
	if (!pm_print_times_enabled)
		return 0;

	dev_info(dev, "calling %pS @ %i, parent: %s\n", cb,
		 task_pid_nr(current),
		 dev->parent ? dev_name(dev->parent) : "none");
	return ktime_get();
}

static void initcall_debug_report(struct device *dev, ktime_t calltime,
				  void *cb, int error)
{
	ktime_t rettime;

	if (!pm_print_times_enabled)
		return;

	rettime = ktime_get();
	dev_info(dev, "%pS returned %d after %Ld usecs\n", cb, error,
		 (unsigned long long)ktime_us_delta(rettime, calltime));
}

/**
 * dpm_wait - Wait for a PM operation to complete.
 * @dev: Device to wait for.
 * @async: If unset, wait only if the device's power.async_suspend flag is set.
 */
static void dpm_wait(struct device *dev, bool async)
{
	if (!dev)
		return;

	if (async || (pm_async_enabled && dev->power.async_suspend))
		wait_for_completion(&dev->power.completion);
}

static int dpm_wait_fn(struct device *dev, void *async_ptr)
{
	dpm_wait(dev, *((bool *)async_ptr));
	return 0;
}

static void dpm_wait_for_children(struct device *dev, bool async)
{
       device_for_each_child(dev, &async, dpm_wait_fn);
}

static void dpm_wait_for_suppliers(struct device *dev, bool async)
{
	struct device_link *link;
	int idx;

	idx = device_links_read_lock();

	/*
	 * If the supplier goes away right after we've checked the link to it,
	 * we'll wait for its completion to change the state, but that's fine,
	 * because the only things that will block as a result are the SRCU
	 * callbacks freeing the link objects for the links in the list we're
	 * walking.
	 */
	list_for_each_entry_rcu_locked(link, &dev->links.suppliers, c_node)
		if (READ_ONCE(link->status) != DL_STATE_DORMANT)
			dpm_wait(link->supplier, async);

	device_links_read_unlock(idx);
}

static bool dpm_wait_for_superior(struct device *dev, bool async)
{
	struct device *parent;

	/*
	 * If the device is resumed asynchronously and the parent's callback
	 * deletes both the device and the parent itself, the parent object may
	 * be freed while this function is running, so avoid that by reference
	 * counting the parent once more unless the device has been deleted
	 * already (in which case return right away).
	 */
	mutex_lock(&dpm_list_mtx);

	if (!device_pm_initialized(dev)) {
		mutex_unlock(&dpm_list_mtx);
		return false;
	}

	parent = get_device(dev->parent);

	mutex_unlock(&dpm_list_mtx);

	dpm_wait(parent, async);
	put_device(parent);

	dpm_wait_for_suppliers(dev, async);

	/*
	 * If the parent's callback has deleted the device, attempting to resume
	 * it would be invalid, so avoid doing that then.
	 */
	return device_pm_initialized(dev);
}

static void dpm_wait_for_consumers(struct device *dev, bool async)
{
	struct device_link *link;
	int idx;

	idx = device_links_read_lock();

	/*
	 * The status of a device link can only be changed from "dormant" by a
	 * probe, but that cannot happen during system suspend/resume.  In
	 * theory it can change to "dormant" at that time, but then it is
	 * reasonable to wait for the target device anyway (eg. if it goes
	 * away, it's better to wait for it to go away completely and then
	 * continue instead of trying to continue in parallel with its
	 * unregistration).
	 */
	list_for_each_entry_rcu_locked(link, &dev->links.consumers, s_node)
		if (READ_ONCE(link->status) != DL_STATE_DORMANT)
			dpm_wait(link->consumer, async);

	device_links_read_unlock(idx);
}

static void dpm_wait_for_subordinate(struct device *dev, bool async)
{
	dpm_wait_for_children(dev, async);
	dpm_wait_for_consumers(dev, async);
}

/**
 * pm_op - Return the PM operation appropriate for given PM event.
 * @ops: PM operations to choose from.
 * @state: PM transition of the system being carried out.
 */
static pm_callback_t pm_op(const struct dev_pm_ops *ops, pm_message_t state)
{
	switch (state.event) {
#ifdef CONFIG_SUSPEND
	case PM_EVENT_SUSPEND:
		return ops->suspend;
	case PM_EVENT_RESUME:
		return ops->resume;
#endif /* CONFIG_SUSPEND */
#ifdef CONFIG_HIBERNATE_CALLBACKS
	case PM_EVENT_FREEZE:
	case PM_EVENT_QUIESCE:
		return ops->freeze;
	case PM_EVENT_HIBERNATE:
		return ops->poweroff;
	case PM_EVENT_THAW:
	case PM_EVENT_RECOVER:
		return ops->thaw;
	case PM_EVENT_RESTORE:
		return ops->restore;
#endif /* CONFIG_HIBERNATE_CALLBACKS */
	}

	return NULL;
}

/**
 * pm_late_early_op - Return the PM operation appropriate for given PM event.
 * @ops: PM operations to choose from.
 * @state: PM transition of the system being carried out.
 *
 * Runtime PM is disabled for @dev while this function is being executed.
 */
static pm_callback_t pm_late_early_op(const struct dev_pm_ops *ops,
				      pm_message_t state)
{
	switch (state.event) {
#ifdef CONFIG_SUSPEND
	case PM_EVENT_SUSPEND:
		return ops->suspend_late;
	case PM_EVENT_RESUME:
		return ops->resume_early;
#endif /* CONFIG_SUSPEND */
#ifdef CONFIG_HIBERNATE_CALLBACKS
	case PM_EVENT_FREEZE:
	case PM_EVENT_QUIESCE:
		return ops->freeze_late;
	case PM_EVENT_HIBERNATE:
		return ops->poweroff_late;
	case PM_EVENT_THAW:
	case PM_EVENT_RECOVER:
		return ops->thaw_early;
	case PM_EVENT_RESTORE:
		return ops->restore_early;
#endif /* CONFIG_HIBERNATE_CALLBACKS */
	}

	return NULL;
}

/**
 * pm_noirq_op - Return the PM operation appropriate for given PM event.
 * @ops: PM operations to choose from.
 * @state: PM transition of the system being carried out.
 *
 * The driver of @dev will not receive interrupts while this function is being
 * executed.
 */
static pm_callback_t pm_noirq_op(const struct dev_pm_ops *ops, pm_message_t state)
{
	switch (state.event) {
#ifdef CONFIG_SUSPEND
	case PM_EVENT_SUSPEND:
		return ops->suspend_noirq;
	case PM_EVENT_RESUME:
		return ops->resume_noirq;
#endif /* CONFIG_SUSPEND */
#ifdef CONFIG_HIBERNATE_CALLBACKS
	case PM_EVENT_FREEZE:
	case PM_EVENT_QUIESCE:
		return ops->freeze_noirq;
	case PM_EVENT_HIBERNATE:
		return ops->poweroff_noirq;
	case PM_EVENT_THAW:
	case PM_EVENT_RECOVER:
		return ops->thaw_noirq;
	case PM_EVENT_RESTORE:
		return ops->restore_noirq;
#endif /* CONFIG_HIBERNATE_CALLBACKS */
	}

	return NULL;
}

static void pm_dev_dbg(struct device *dev, pm_message_t state, const char *info)
{
	dev_dbg(dev, "%s%s%s driver flags: %x\n", info, pm_verb(state.event),
		((state.event & PM_EVENT_SLEEP) && device_may_wakeup(dev)) ?
		", may wakeup" : "", dev->power.driver_flags);
}

static void pm_dev_err(struct device *dev, pm_message_t state, const char *info,
			int error)
{
	dev_err(dev, "failed to %s%s: error %d\n", pm_verb(state.event), info,
		error);
}

static void dpm_show_time(ktime_t starttime, pm_message_t state, int error,
			  const char *info)
{
	ktime_t calltime;
	u64 usecs64;
	int usecs;

	calltime = ktime_get();
	usecs64 = ktime_to_ns(ktime_sub(calltime, starttime));
	do_div(usecs64, NSEC_PER_USEC);
	usecs = usecs64;
	if (usecs == 0)
		usecs = 1;

	pm_pr_dbg("%s%s%s of devices %s after %ld.%03ld msecs\n",
		  info ?: "", info ? " " : "", pm_verb(state.event),
		  error ? "aborted" : "complete",
		  usecs / USEC_PER_MSEC, usecs % USEC_PER_MSEC);
}

static int dpm_run_callback(pm_callback_t cb, struct device *dev,
			    pm_message_t state, const char *info)
{
	ktime_t calltime;
	int error;

	if (!cb)
		return 0;

	calltime = initcall_debug_start(dev, cb);

	pm_dev_dbg(dev, state, info);
	trace_device_pm_callback_start(dev, info, state.event);
	error = cb(dev);
	trace_device_pm_callback_end(dev, error);
	suspend_report_result(dev, cb, error);

	initcall_debug_report(dev, calltime, cb, error);

	return error;
}

#ifdef CONFIG_DPM_WATCHDOG
struct dpm_watchdog {
	struct device		*dev;
	struct task_struct	*tsk;
	struct timer_list	timer;
};

#define DECLARE_DPM_WATCHDOG_ON_STACK(wd) \
	struct dpm_watchdog wd

/**
 * dpm_watchdog_handler - Driver suspend / resume watchdog handler.
 * @t: The timer that PM watchdog depends on.
 *
 * Called when a driver has timed out suspending or resuming.
 * There's not much we can do here to recover so panic() to
 * capture a crash-dump in pstore.
 */
static void dpm_watchdog_handler(struct timer_list *t)
{
	struct dpm_watchdog *wd = from_timer(wd, t, timer);

	dev_emerg(wd->dev, "**** DPM device timeout ****\n");
	show_stack(wd->tsk, NULL, KERN_EMERG);
	panic("%s %s: unrecoverable failure\n",
		dev_driver_string(wd->dev), dev_name(wd->dev));
}

/**
 * dpm_watchdog_set - Enable pm watchdog for given device.
 * @wd: Watchdog. Must be allocated on the stack.
 * @dev: Device to handle.
 */
static void dpm_watchdog_set(struct dpm_watchdog *wd, struct device *dev)
{
	struct timer_list *timer = &wd->timer;

	wd->dev = dev;
	wd->tsk = current;

	timer_setup_on_stack(timer, dpm_watchdog_handler, 0);
	/* use same timeout value for both suspend and resume */
	timer->expires = jiffies + HZ * CONFIG_DPM_WATCHDOG_TIMEOUT;
	add_timer(timer);
}

/**
 * dpm_watchdog_clear - Disable suspend/resume watchdog.
 * @wd: Watchdog to disable.
 */
static void dpm_watchdog_clear(struct dpm_watchdog *wd)
{
	struct timer_list *timer = &wd->timer;

	del_timer_sync(timer);
	destroy_timer_on_stack(timer);
}
#else
#define DECLARE_DPM_WATCHDOG_ON_STACK(wd)
#define dpm_watchdog_set(x, y)
#define dpm_watchdog_clear(x)
#endif

/*------------------------- Resume routines -------------------------*/

/**
 * dev_pm_skip_resume - System-wide device resume optimization check.
 * @dev: Target device.
 *
 * Return:
 * - %false if the transition under way is RESTORE.
 * - Return value of dev_pm_skip_suspend() if the transition under way is THAW.
 * - The logical negation of %power.must_resume otherwise (that is, when the
 *   transition under way is RESUME).
 */
bool dev_pm_skip_resume(struct device *dev)
{
	if (pm_transition.event == PM_EVENT_RESTORE)
		return false;

	if (pm_transition.event == PM_EVENT_THAW)
		return dev_pm_skip_suspend(dev);

	return !dev->power.must_resume;
}

static bool is_async(struct device *dev)
{
	return dev->power.async_suspend && pm_async_enabled
		&& !pm_trace_is_enabled();
}

static bool dpm_async_fn(struct device *dev, async_func_t func)
{
	reinit_completion(&dev->power.completion);

	if (is_async(dev)) {
		dev->power.async_in_progress = true;

		get_device(dev);

		if (async_schedule_dev_nocall(func, dev))
			return true;

		put_device(dev);
	}
	/*
	 * Because async_schedule_dev_nocall() above has returned false or it
	 * has not been called at all, func() is not running and it is safe to
	 * update the async_in_progress flag without extra synchronization.
	 */
	dev->power.async_in_progress = false;
	return false;
}

/**
 * device_resume_noirq - Execute a "noirq resume" callback for given device.
 * @dev: Device to handle.
 * @state: PM transition of the system being carried out.
 * @async: If true, the device is being resumed asynchronously.
 *
 * The driver of @dev will not receive interrupts while this function is being
 * executed.
 */
static void device_resume_noirq(struct device *dev, pm_message_t state, bool async)
{
	pm_callback_t callback = NULL;
	const char *info = NULL;
	bool skip_resume;
	int error = 0;

	TRACE_DEVICE(dev);
	TRACE_RESUME(0);

	if (dev->power.syscore || dev->power.direct_complete)
		goto Out;

	if (!dev->power.is_noirq_suspended)
		goto Out;

	if (!dpm_wait_for_superior(dev, async))
		goto Out;

	skip_resume = dev_pm_skip_resume(dev);
	/*
	 * If the driver callback is skipped below or by the middle layer
	 * callback and device_resume_early() also skips the driver callback for
	 * this device later, it needs to appear as "suspended" to PM-runtime,
	 * so change its status accordingly.
	 *
	 * Otherwise, the device is going to be resumed, so set its PM-runtime
	 * status to "active", but do that only if DPM_FLAG_SMART_SUSPEND is set
	 * to avoid confusing drivers that don't use it.
	 */
	if (skip_resume)
		pm_runtime_set_suspended(dev);
	else if (dev_pm_skip_suspend(dev))
		pm_runtime_set_active(dev);

	if (dev->pm_domain) {
		info = "noirq power domain ";
		callback = pm_noirq_op(&dev->pm_domain->ops, state);
	} else if (dev->type && dev->type->pm) {
		info = "noirq type ";
		callback = pm_noirq_op(dev->type->pm, state);
	} else if (dev->class && dev->class->pm) {
		info = "noirq class ";
		callback = pm_noirq_op(dev->class->pm, state);
	} else if (dev->bus && dev->bus->pm) {
		info = "noirq bus ";
		callback = pm_noirq_op(dev->bus->pm, state);
	}
	if (callback)
		goto Run;

	if (skip_resume)
		goto Skip;

	if (dev->driver && dev->driver->pm) {
		info = "noirq driver ";
		callback = pm_noirq_op(dev->driver->pm, state);
	}

Run:
	error = dpm_run_callback(callback, dev, state, info);

Skip:
	dev->power.is_noirq_suspended = false;

Out:
	complete_all(&dev->power.completion);
	TRACE_RESUME(error);

	if (error) {
		async_error = error;
		dpm_save_failed_dev(dev_name(dev));
		pm_dev_err(dev, state, async ? " async noirq" : " noirq", error);
	}
}

static void async_resume_noirq(void *data, async_cookie_t cookie)
{
	struct device *dev = data;

	device_resume_noirq(dev, pm_transition, true);
	put_device(dev);
}

static void dpm_noirq_resume_devices(pm_message_t state)
{
	struct device *dev;
	ktime_t starttime = ktime_get();

	trace_suspend_resume(TPS("dpm_resume_noirq"), state.event, true);

	async_error = 0;
	pm_transition = state;

	mutex_lock(&dpm_list_mtx);

	/*
	 * Trigger the resume of "async" devices upfront so they don't have to
	 * wait for the "non-async" ones they don't depend on.
	 */
	list_for_each_entry(dev, &dpm_noirq_list, power.entry)
		dpm_async_fn(dev, async_resume_noirq);

	while (!list_empty(&dpm_noirq_list)) {
		dev = to_device(dpm_noirq_list.next);
		list_move_tail(&dev->power.entry, &dpm_late_early_list);

		if (!dev->power.async_in_progress) {
			get_device(dev);

			mutex_unlock(&dpm_list_mtx);

			device_resume_noirq(dev, state, false);

			put_device(dev);

			mutex_lock(&dpm_list_mtx);
		}
	}
	mutex_unlock(&dpm_list_mtx);
	async_synchronize_full();
	dpm_show_time(starttime, state, 0, "noirq");
	if (async_error)
		dpm_save_failed_step(SUSPEND_RESUME_NOIRQ);

	trace_suspend_resume(TPS("dpm_resume_noirq"), state.event, false);
}

/**
 * dpm_resume_noirq - Execute "noirq resume" callbacks for all devices.
 * @state: PM transition of the system being carried out.
 *
 * Invoke the "noirq" resume callbacks for all devices in dpm_noirq_list and
 * allow device drivers' interrupt handlers to be called.
 */
void dpm_resume_noirq(pm_message_t state)
{
	dpm_noirq_resume_devices(state);

	resume_device_irqs();
	device_wakeup_disarm_wake_irqs();
}

/**
 * device_resume_early - Execute an "early resume" callback for given device.
 * @dev: Device to handle.
 * @state: PM transition of the system being carried out.
 * @async: If true, the device is being resumed asynchronously.
 *
 * Runtime PM is disabled for @dev while this function is being executed.
 */
static void device_resume_early(struct device *dev, pm_message_t state, bool async)
{
	pm_callback_t callback = NULL;
	const char *info = NULL;
	int error = 0;

	TRACE_DEVICE(dev);
	TRACE_RESUME(0);

	if (dev->power.syscore || dev->power.direct_complete)
		goto Out;

	if (!dev->power.is_late_suspended)
		goto Out;

	if (!dpm_wait_for_superior(dev, async))
		goto Out;

	if (dev->pm_domain) {
		info = "early power domain ";
		callback = pm_late_early_op(&dev->pm_domain->ops, state);
	} else if (dev->type && dev->type->pm) {
		info = "early type ";
		callback = pm_late_early_op(dev->type->pm, state);
	} else if (dev->class && dev->class->pm) {
		info = "early class ";
		callback = pm_late_early_op(dev->class->pm, state);
	} else if (dev->bus && dev->bus->pm) {
		info = "early bus ";
		callback = pm_late_early_op(dev->bus->pm, state);
	}
	if (callback)
		goto Run;

	if (dev_pm_skip_resume(dev))
		goto Skip;

	if (dev->driver && dev->driver->pm) {
		info = "early driver ";
		callback = pm_late_early_op(dev->driver->pm, state);
	}

Run:
	error = dpm_run_callback(callback, dev, state, info);

Skip:
	dev->power.is_late_suspended = false;

Out:
	TRACE_RESUME(error);

	pm_runtime_enable(dev);
	complete_all(&dev->power.completion);

	if (error) {
		async_error = error;
		dpm_save_failed_dev(dev_name(dev));
		pm_dev_err(dev, state, async ? " async early" : " early", error);
	}
}

static void async_resume_early(void *data, async_cookie_t cookie)
{
	struct device *dev = data;

	device_resume_early(dev, pm_transition, true);
	put_device(dev);
}

/**
 * dpm_resume_early - Execute "early resume" callbacks for all devices.
 * @state: PM transition of the system being carried out.
 */
void dpm_resume_early(pm_message_t state)
{
	struct device *dev;
	ktime_t starttime = ktime_get();

	trace_suspend_resume(TPS("dpm_resume_early"), state.event, true);

	async_error = 0;
	pm_transition = state;

	mutex_lock(&dpm_list_mtx);

	/*
	 * Trigger the resume of "async" devices upfront so they don't have to
	 * wait for the "non-async" ones they don't depend on.
	 */
	list_for_each_entry(dev, &dpm_late_early_list, power.entry)
		dpm_async_fn(dev, async_resume_early);

	while (!list_empty(&dpm_late_early_list)) {
		dev = to_device(dpm_late_early_list.next);
		list_move_tail(&dev->power.entry, &dpm_suspended_list);

		if (!dev->power.async_in_progress) {
			get_device(dev);

			mutex_unlock(&dpm_list_mtx);

			device_resume_early(dev, state, false);

			put_device(dev);

			mutex_lock(&dpm_list_mtx);
		}
	}
	mutex_unlock(&dpm_list_mtx);
	async_synchronize_full();
	dpm_show_time(starttime, state, 0, "early");
	if (async_error)
		dpm_save_failed_step(SUSPEND_RESUME_EARLY);

	trace_suspend_resume(TPS("dpm_resume_early"), state.event, false);
}

/**
 * dpm_resume_start - Execute "noirq" and "early" device callbacks.
 * @state: PM transition of the system being carried out.
 */
void dpm_resume_start(pm_message_t state)
{
	dpm_resume_noirq(state);
	dpm_resume_early(state);
}
EXPORT_SYMBOL_GPL(dpm_resume_start);

/**
 * device_resume - Execute "resume" callbacks for given device.
 * @dev: Device to handle.
 * @state: PM transition of the system being carried out.
 * @async: If true, the device is being resumed asynchronously.
 */
static void device_resume(struct device *dev, pm_message_t state, bool async)
{
	pm_callback_t callback = NULL;
	const char *info = NULL;
	int error = 0;
	DECLARE_DPM_WATCHDOG_ON_STACK(wd);

	TRACE_DEVICE(dev);
	TRACE_RESUME(0);

	if (dev->power.syscore)
		goto Complete;

	if (dev->power.direct_complete) {
		/* Match the pm_runtime_disable() in __device_suspend(). */
		pm_runtime_enable(dev);
		goto Complete;
	}

	if (!dpm_wait_for_superior(dev, async))
		goto Complete;

	dpm_watchdog_set(&wd, dev);
	device_lock(dev);

	/*
	 * This is a fib.  But we'll allow new children to be added below
	 * a resumed device, even if the device hasn't been completed yet.
	 */
	dev->power.is_prepared = false;

	if (!dev->power.is_suspended)
		goto Unlock;

	if (dev->pm_domain) {
		info = "power domain ";
		callback = pm_op(&dev->pm_domain->ops, state);
		goto Driver;
	}

	if (dev->type && dev->type->pm) {
		info = "type ";
		callback = pm_op(dev->type->pm, state);
		goto Driver;
	}

	if (dev->class && dev->class->pm) {
		info = "class ";
		callback = pm_op(dev->class->pm, state);
		goto Driver;
	}

	if (dev->bus) {
		if (dev->bus->pm) {
			info = "bus ";
			callback = pm_op(dev->bus->pm, state);
		} else if (dev->bus->resume) {
			info = "legacy bus ";
			callback = dev->bus->resume;
			goto End;
		}
	}

 Driver:
	if (!callback && dev->driver && dev->driver->pm) {
		info = "driver ";
		callback = pm_op(dev->driver->pm, state);
	}

 End:
	error = dpm_run_callback(callback, dev, state, info);
	dev->power.is_suspended = false;

 Unlock:
	device_unlock(dev);
	dpm_watchdog_clear(&wd);

 Complete:
	complete_all(&dev->power.completion);

	TRACE_RESUME(error);

	if (error) {
		async_error = error;
		dpm_save_failed_dev(dev_name(dev));
		pm_dev_err(dev, state, async ? " async" : "", error);
	}
}

static void async_resume(void *data, async_cookie_t cookie)
{
	struct device *dev = data;

	device_resume(dev, pm_transition, true);
	put_device(dev);
}

/**
 * dpm_resume - Execute "resume" callbacks for non-sysdev devices.
 * @state: PM transition of the system being carried out.
 *
 * Execute the appropriate "resume" callback for all devices whose status
 * indicates that they are suspended.
 */
void dpm_resume(pm_message_t state)
{
	struct device *dev;
	ktime_t starttime = ktime_get();

	trace_suspend_resume(TPS("dpm_resume"), state.event, true);
	might_sleep();

	pm_transition = state;
	async_error = 0;

	mutex_lock(&dpm_list_mtx);

	/*
	 * Trigger the resume of "async" devices upfront so they don't have to
	 * wait for the "non-async" ones they don't depend on.
	 */
	list_for_each_entry(dev, &dpm_suspended_list, power.entry)
		dpm_async_fn(dev, async_resume);

	while (!list_empty(&dpm_suspended_list)) {
		dev = to_device(dpm_suspended_list.next);
		list_move_tail(&dev->power.entry, &dpm_prepared_list);

		if (!dev->power.async_in_progress) {
			get_device(dev);

			mutex_unlock(&dpm_list_mtx);

			device_resume(dev, state, false);

			put_device(dev);

			mutex_lock(&dpm_list_mtx);
		}
	}
	mutex_unlock(&dpm_list_mtx);
	async_synchronize_full();
	dpm_show_time(starttime, state, 0, NULL);
	if (async_error)
		dpm_save_failed_step(SUSPEND_RESUME);

	cpufreq_resume();
	devfreq_resume();
	trace_suspend_resume(TPS("dpm_resume"), state.event, false);
}

/**
 * device_complete - Complete a PM transition for given device.
 * @dev: Device to handle.
 * @state: PM transition of the system being carried out.
 */
static void device_complete(struct device *dev, pm_message_t state)
{
	void (*callback)(struct device *) = NULL;
	const char *info = NULL;

	if (dev->power.syscore)
		goto out;

	device_lock(dev);

	if (dev->pm_domain) {
		info = "completing power domain ";
		callback = dev->pm_domain->ops.complete;
	} else if (dev->type && dev->type->pm) {
		info = "completing type ";
		callback = dev->type->pm->complete;
	} else if (dev->class && dev->class->pm) {
		info = "completing class ";
		callback = dev->class->pm->complete;
	} else if (dev->bus && dev->bus->pm) {
		info = "completing bus ";
		callback = dev->bus->pm->complete;
	}

	if (!callback && dev->driver && dev->driver->pm) {
		info = "completing driver ";
		callback = dev->driver->pm->complete;
	}

	if (callback) {
		pm_dev_dbg(dev, state, info);
		callback(dev);
	}

	device_unlock(dev);

out:
	pm_runtime_put(dev);
}

/**
 * dpm_complete - Complete a PM transition for all non-sysdev devices.
 * @state: PM transition of the system being carried out.
 *
 * Execute the ->complete() callbacks for all devices whose PM status is not
 * DPM_ON (this allows new devices to be registered).
 */
void dpm_complete(pm_message_t state)
{
	struct list_head list;

	trace_suspend_resume(TPS("dpm_complete"), state.event, true);
	might_sleep();

	INIT_LIST_HEAD(&list);
	mutex_lock(&dpm_list_mtx);
	while (!list_empty(&dpm_prepared_list)) {
		struct device *dev = to_device(dpm_prepared_list.prev);

		get_device(dev);
		dev->power.is_prepared = false;
		list_move(&dev->power.entry, &list);

		mutex_unlock(&dpm_list_mtx);

		trace_device_pm_callback_start(dev, "", state.event);
		device_complete(dev, state);
		trace_device_pm_callback_end(dev, 0);

		put_device(dev);

		mutex_lock(&dpm_list_mtx);
	}
	list_splice(&list, &dpm_list);
	mutex_unlock(&dpm_list_mtx);

	/* Allow device probing and trigger re-probing of deferred devices */
	device_unblock_probing();
	trace_suspend_resume(TPS("dpm_complete"), state.event, false);
}

/**
 * dpm_resume_end - Execute "resume" callbacks and complete system transition.
 * @state: PM transition of the system being carried out.
 *
 * Execute "resume" callbacks for all devices and complete the PM transition of
 * the system.
 */
void dpm_resume_end(pm_message_t state)
{
	dpm_resume(state);
	dpm_complete(state);
}
EXPORT_SYMBOL_GPL(dpm_resume_end);


/*------------------------- Suspend routines -------------------------*/

/**
 * resume_event - Return a "resume" message for given "suspend" sleep state.
 * @sleep_state: PM message representing a sleep state.
 *
 * Return a PM message representing the resume event corresponding to given
 * sleep state.
 */
static pm_message_t resume_event(pm_message_t sleep_state)
{
	switch (sleep_state.event) {
	case PM_EVENT_SUSPEND:
		return PMSG_RESUME;
	case PM_EVENT_FREEZE:
	case PM_EVENT_QUIESCE:
		return PMSG_RECOVER;
	case PM_EVENT_HIBERNATE:
		return PMSG_RESTORE;
	}
	return PMSG_ON;
}

static void dpm_superior_set_must_resume(struct device *dev)
{
	struct device_link *link;
	int idx;

	if (dev->parent)
		dev->parent->power.must_resume = true;

	idx = device_links_read_lock();

	list_for_each_entry_rcu_locked(link, &dev->links.suppliers, c_node)
		link->supplier->power.must_resume = true;

	device_links_read_unlock(idx);
}

/**
 * device_suspend_noirq - Execute a "noirq suspend" callback for given device.
 * @dev: Device to handle.
 * @state: PM transition of the system being carried out.
 * @async: If true, the device is being suspended asynchronously.
 *
 * The driver of @dev will not receive interrupts while this function is being
 * executed.
 */
static int device_suspend_noirq(struct device *dev, pm_message_t state, bool async)
{
	pm_callback_t callback = NULL;
	const char *info = NULL;
	int error = 0;

	TRACE_DEVICE(dev);
	TRACE_SUSPEND(0);

	dpm_wait_for_subordinate(dev, async);

	if (async_error)
		goto Complete;

	if (dev->power.syscore || dev->power.direct_complete)
		goto Complete;

	if (dev->pm_domain) {
		info = "noirq power domain ";
		callback = pm_noirq_op(&dev->pm_domain->ops, state);
	} else if (dev->type && dev->type->pm) {
		info = "noirq type ";
		callback = pm_noirq_op(dev->type->pm, state);
	} else if (dev->class && dev->class->pm) {
		info = "noirq class ";
		callback = pm_noirq_op(dev->class->pm, state);
	} else if (dev->bus && dev->bus->pm) {
		info = "noirq bus ";
		callback = pm_noirq_op(dev->bus->pm, state);
	}
	if (callback)
		goto Run;

	if (dev_pm_skip_suspend(dev))
		goto Skip;

	if (dev->driver && dev->driver->pm) {
		info = "noirq driver ";
		callback = pm_noirq_op(dev->driver->pm, state);
	}

Run:
	error = dpm_run_callback(callback, dev, state, info);
	if (error) {
		async_error = error;
<<<<<<< HEAD
		log_suspend_abort_reason("Device %s failed to %s noirq: error %d",
					 dev_name(dev), pm_verb(state.event), error);
=======
		dpm_save_failed_dev(dev_name(dev));
		pm_dev_err(dev, state, async ? " async noirq" : " noirq", error);
>>>>>>> 259f7d5e
		goto Complete;
	}

Skip:
	dev->power.is_noirq_suspended = true;

	/*
	 * Skipping the resume of devices that were in use right before the
	 * system suspend (as indicated by their PM-runtime usage counters)
	 * would be suboptimal.  Also resume them if doing that is not allowed
	 * to be skipped.
	 */
	if (atomic_read(&dev->power.usage_count) > 1 ||
	    !(dev_pm_test_driver_flags(dev, DPM_FLAG_MAY_SKIP_RESUME) &&
	      dev->power.may_skip_resume))
		dev->power.must_resume = true;

	if (dev->power.must_resume)
		dpm_superior_set_must_resume(dev);

Complete:
	complete_all(&dev->power.completion);
	TRACE_SUSPEND(error);
	return error;
}

static void async_suspend_noirq(void *data, async_cookie_t cookie)
{
	struct device *dev = data;

	device_suspend_noirq(dev, pm_transition, true);
	put_device(dev);
}

static int dpm_noirq_suspend_devices(pm_message_t state)
{
	ktime_t starttime = ktime_get();
	int error = 0;

	trace_suspend_resume(TPS("dpm_suspend_noirq"), state.event, true);

	pm_transition = state;
	async_error = 0;

	mutex_lock(&dpm_list_mtx);

	while (!list_empty(&dpm_late_early_list)) {
		struct device *dev = to_device(dpm_late_early_list.prev);

		list_move(&dev->power.entry, &dpm_noirq_list);

		if (dpm_async_fn(dev, async_suspend_noirq))
			continue;

		get_device(dev);

		mutex_unlock(&dpm_list_mtx);

		error = device_suspend_noirq(dev, state, false);

		put_device(dev);

		mutex_lock(&dpm_list_mtx);

		if (error || async_error)
			break;
	}

	mutex_unlock(&dpm_list_mtx);

	async_synchronize_full();
	if (!error)
		error = async_error;

	if (error)
		dpm_save_failed_step(SUSPEND_SUSPEND_NOIRQ);

	dpm_show_time(starttime, state, error, "noirq");
	trace_suspend_resume(TPS("dpm_suspend_noirq"), state.event, false);
	return error;
}

/**
 * dpm_suspend_noirq - Execute "noirq suspend" callbacks for all devices.
 * @state: PM transition of the system being carried out.
 *
 * Prevent device drivers' interrupt handlers from being called and invoke
 * "noirq" suspend callbacks for all non-sysdev devices.
 */
int dpm_suspend_noirq(pm_message_t state)
{
	int ret;

	device_wakeup_arm_wake_irqs();
	suspend_device_irqs();

	ret = dpm_noirq_suspend_devices(state);
	if (ret)
		dpm_resume_noirq(resume_event(state));

	return ret;
}

static void dpm_propagate_wakeup_to_parent(struct device *dev)
{
	struct device *parent = dev->parent;

	if (!parent)
		return;

	spin_lock_irq(&parent->power.lock);

	if (device_wakeup_path(dev) && !parent->power.ignore_children)
		parent->power.wakeup_path = true;

	spin_unlock_irq(&parent->power.lock);
}

/**
 * device_suspend_late - Execute a "late suspend" callback for given device.
 * @dev: Device to handle.
 * @state: PM transition of the system being carried out.
 * @async: If true, the device is being suspended asynchronously.
 *
 * Runtime PM is disabled for @dev while this function is being executed.
 */
static int device_suspend_late(struct device *dev, pm_message_t state, bool async)
{
	pm_callback_t callback = NULL;
	const char *info = NULL;
	int error = 0;

	TRACE_DEVICE(dev);
	TRACE_SUSPEND(0);

	__pm_runtime_disable(dev, false);

	dpm_wait_for_subordinate(dev, async);

	if (async_error)
		goto Complete;

	if (pm_wakeup_pending()) {
		async_error = -EBUSY;
		goto Complete;
	}

	if (dev->power.syscore || dev->power.direct_complete)
		goto Complete;

	if (dev->pm_domain) {
		info = "late power domain ";
		callback = pm_late_early_op(&dev->pm_domain->ops, state);
	} else if (dev->type && dev->type->pm) {
		info = "late type ";
		callback = pm_late_early_op(dev->type->pm, state);
	} else if (dev->class && dev->class->pm) {
		info = "late class ";
		callback = pm_late_early_op(dev->class->pm, state);
	} else if (dev->bus && dev->bus->pm) {
		info = "late bus ";
		callback = pm_late_early_op(dev->bus->pm, state);
	}
	if (callback)
		goto Run;

	if (dev_pm_skip_suspend(dev))
		goto Skip;

	if (dev->driver && dev->driver->pm) {
		info = "late driver ";
		callback = pm_late_early_op(dev->driver->pm, state);
	}

Run:
	error = dpm_run_callback(callback, dev, state, info);
	if (error) {
		async_error = error;
<<<<<<< HEAD
		log_suspend_abort_reason("Device %s failed to %s late: error %d",
					 dev_name(dev), pm_verb(state.event), error);
=======
		dpm_save_failed_dev(dev_name(dev));
		pm_dev_err(dev, state, async ? " async late" : " late", error);
>>>>>>> 259f7d5e
		goto Complete;
	}
	dpm_propagate_wakeup_to_parent(dev);

Skip:
	dev->power.is_late_suspended = true;

Complete:
	TRACE_SUSPEND(error);
	complete_all(&dev->power.completion);
	return error;
}

static void async_suspend_late(void *data, async_cookie_t cookie)
{
	struct device *dev = data;

	device_suspend_late(dev, pm_transition, true);
	put_device(dev);
}

/**
 * dpm_suspend_late - Execute "late suspend" callbacks for all devices.
 * @state: PM transition of the system being carried out.
 */
int dpm_suspend_late(pm_message_t state)
{
	ktime_t starttime = ktime_get();
	int error = 0;

	trace_suspend_resume(TPS("dpm_suspend_late"), state.event, true);

	pm_transition = state;
	async_error = 0;

	wake_up_all_idle_cpus();

	mutex_lock(&dpm_list_mtx);

	while (!list_empty(&dpm_suspended_list)) {
		struct device *dev = to_device(dpm_suspended_list.prev);

		list_move(&dev->power.entry, &dpm_late_early_list);

		if (dpm_async_fn(dev, async_suspend_late))
			continue;

		get_device(dev);

		mutex_unlock(&dpm_list_mtx);

		error = device_suspend_late(dev, state, false);

		put_device(dev);

		mutex_lock(&dpm_list_mtx);

		if (error || async_error)
			break;
	}

	mutex_unlock(&dpm_list_mtx);

	async_synchronize_full();
	if (!error)
		error = async_error;

	if (error) {
		dpm_save_failed_step(SUSPEND_SUSPEND_LATE);
		dpm_resume_early(resume_event(state));
	}
	dpm_show_time(starttime, state, error, "late");
	trace_suspend_resume(TPS("dpm_suspend_late"), state.event, false);
	return error;
}

/**
 * dpm_suspend_end - Execute "late" and "noirq" device suspend callbacks.
 * @state: PM transition of the system being carried out.
 */
int dpm_suspend_end(pm_message_t state)
{
	ktime_t starttime = ktime_get();
	int error;

	error = dpm_suspend_late(state);
	if (error)
		goto out;

	error = dpm_suspend_noirq(state);
	if (error)
		dpm_resume_early(resume_event(state));

out:
	dpm_show_time(starttime, state, error, "end");
	return error;
}
EXPORT_SYMBOL_GPL(dpm_suspend_end);

/**
 * legacy_suspend - Execute a legacy (bus or class) suspend callback for device.
 * @dev: Device to suspend.
 * @state: PM transition of the system being carried out.
 * @cb: Suspend callback to execute.
 * @info: string description of caller.
 */
static int legacy_suspend(struct device *dev, pm_message_t state,
			  int (*cb)(struct device *dev, pm_message_t state),
			  const char *info)
{
	int error;
	ktime_t calltime;

	calltime = initcall_debug_start(dev, cb);

	trace_device_pm_callback_start(dev, info, state.event);
	error = cb(dev, state);
	trace_device_pm_callback_end(dev, error);
	suspend_report_result(dev, cb, error);

	initcall_debug_report(dev, calltime, cb, error);

	return error;
}

static void dpm_clear_superiors_direct_complete(struct device *dev)
{
	struct device_link *link;
	int idx;

	if (dev->parent) {
		spin_lock_irq(&dev->parent->power.lock);
		dev->parent->power.direct_complete = false;
		spin_unlock_irq(&dev->parent->power.lock);
	}

	idx = device_links_read_lock();

	list_for_each_entry_rcu_locked(link, &dev->links.suppliers, c_node) {
		spin_lock_irq(&link->supplier->power.lock);
		link->supplier->power.direct_complete = false;
		spin_unlock_irq(&link->supplier->power.lock);
	}

	device_links_read_unlock(idx);
}

/**
 * device_suspend - Execute "suspend" callbacks for given device.
 * @dev: Device to handle.
 * @state: PM transition of the system being carried out.
 * @async: If true, the device is being suspended asynchronously.
 */
static int device_suspend(struct device *dev, pm_message_t state, bool async)
{
	pm_callback_t callback = NULL;
	const char *info = NULL;
	int error = 0;
	DECLARE_DPM_WATCHDOG_ON_STACK(wd);

	TRACE_DEVICE(dev);
	TRACE_SUSPEND(0);

	dpm_wait_for_subordinate(dev, async);

	if (async_error) {
		dev->power.direct_complete = false;
		goto Complete;
	}

	/*
	 * Wait for possible runtime PM transitions of the device in progress
	 * to complete and if there's a runtime resume request pending for it,
	 * resume it before proceeding with invoking the system-wide suspend
	 * callbacks for it.
	 *
	 * If the system-wide suspend callbacks below change the configuration
	 * of the device, they must disable runtime PM for it or otherwise
	 * ensure that its runtime-resume callbacks will not be confused by that
	 * change in case they are invoked going forward.
	 */
	pm_runtime_barrier(dev);

	if (pm_wakeup_pending()) {
		dev->power.direct_complete = false;
		async_error = -EBUSY;
		goto Complete;
	}

	if (dev->power.syscore)
		goto Complete;

	/* Avoid direct_complete to let wakeup_path propagate. */
	if (device_may_wakeup(dev) || device_wakeup_path(dev))
		dev->power.direct_complete = false;

	if (dev->power.direct_complete) {
		if (pm_runtime_status_suspended(dev)) {
			pm_runtime_disable(dev);
			if (pm_runtime_status_suspended(dev)) {
				pm_dev_dbg(dev, state, "direct-complete ");
				goto Complete;
			}

			pm_runtime_enable(dev);
		}
		dev->power.direct_complete = false;
	}

	dev->power.may_skip_resume = true;
	dev->power.must_resume = !dev_pm_test_driver_flags(dev, DPM_FLAG_MAY_SKIP_RESUME);

	dpm_watchdog_set(&wd, dev);
	device_lock(dev);

	if (dev->pm_domain) {
		info = "power domain ";
		callback = pm_op(&dev->pm_domain->ops, state);
		goto Run;
	}

	if (dev->type && dev->type->pm) {
		info = "type ";
		callback = pm_op(dev->type->pm, state);
		goto Run;
	}

	if (dev->class && dev->class->pm) {
		info = "class ";
		callback = pm_op(dev->class->pm, state);
		goto Run;
	}

	if (dev->bus) {
		if (dev->bus->pm) {
			info = "bus ";
			callback = pm_op(dev->bus->pm, state);
		} else if (dev->bus->suspend) {
			pm_dev_dbg(dev, state, "legacy bus ");
			error = legacy_suspend(dev, state, dev->bus->suspend,
						"legacy bus ");
			goto End;
		}
	}

 Run:
	if (!callback && dev->driver && dev->driver->pm) {
		info = "driver ";
		callback = pm_op(dev->driver->pm, state);
	}

	error = dpm_run_callback(callback, dev, state, info);

 End:
	if (!error) {
		dev->power.is_suspended = true;
		if (device_may_wakeup(dev))
			dev->power.wakeup_path = true;

		dpm_propagate_wakeup_to_parent(dev);
		dpm_clear_superiors_direct_complete(dev);
	} else {
		log_suspend_abort_reason("Device %s failed to %s: error %d",
					 dev_name(dev), pm_verb(state.event), error);
	}

	device_unlock(dev);
	dpm_watchdog_clear(&wd);

 Complete:
	if (error) {
		async_error = error;
		dpm_save_failed_dev(dev_name(dev));
		pm_dev_err(dev, state, async ? " async" : "", error);
	}

	complete_all(&dev->power.completion);
	TRACE_SUSPEND(error);
	return error;
}

static void async_suspend(void *data, async_cookie_t cookie)
{
	struct device *dev = data;

	device_suspend(dev, pm_transition, true);
	put_device(dev);
}

/**
 * dpm_suspend - Execute "suspend" callbacks for all non-sysdev devices.
 * @state: PM transition of the system being carried out.
 */
int dpm_suspend(pm_message_t state)
{
	ktime_t starttime = ktime_get();
	int error = 0;

	trace_suspend_resume(TPS("dpm_suspend"), state.event, true);
	might_sleep();

	devfreq_suspend();
	cpufreq_suspend();

	pm_transition = state;
	async_error = 0;

	mutex_lock(&dpm_list_mtx);

	while (!list_empty(&dpm_prepared_list)) {
		struct device *dev = to_device(dpm_prepared_list.prev);

		list_move(&dev->power.entry, &dpm_suspended_list);

		if (dpm_async_fn(dev, async_suspend))
			continue;

		get_device(dev);

		mutex_unlock(&dpm_list_mtx);

		error = device_suspend(dev, state, false);

		put_device(dev);

		mutex_lock(&dpm_list_mtx);

		if (error || async_error)
			break;
	}

	mutex_unlock(&dpm_list_mtx);

	async_synchronize_full();
	if (!error)
		error = async_error;

	if (error)
		dpm_save_failed_step(SUSPEND_SUSPEND);

	dpm_show_time(starttime, state, error, NULL);
	trace_suspend_resume(TPS("dpm_suspend"), state.event, false);
	return error;
}

/**
 * device_prepare - Prepare a device for system power transition.
 * @dev: Device to handle.
 * @state: PM transition of the system being carried out.
 *
 * Execute the ->prepare() callback(s) for given device.  No new children of the
 * device may be registered after this function has returned.
 */
static int device_prepare(struct device *dev, pm_message_t state)
{
	int (*callback)(struct device *) = NULL;
	int ret = 0;

	/*
	 * If a device's parent goes into runtime suspend at the wrong time,
	 * it won't be possible to resume the device.  To prevent this we
	 * block runtime suspend here, during the prepare phase, and allow
	 * it again during the complete phase.
	 */
	pm_runtime_get_noresume(dev);

	if (dev->power.syscore)
		return 0;

	device_lock(dev);

	dev->power.wakeup_path = false;

	if (dev->power.no_pm_callbacks)
		goto unlock;

	if (dev->pm_domain)
		callback = dev->pm_domain->ops.prepare;
	else if (dev->type && dev->type->pm)
		callback = dev->type->pm->prepare;
	else if (dev->class && dev->class->pm)
		callback = dev->class->pm->prepare;
	else if (dev->bus && dev->bus->pm)
		callback = dev->bus->pm->prepare;

	if (!callback && dev->driver && dev->driver->pm)
		callback = dev->driver->pm->prepare;

	if (callback)
		ret = callback(dev);

unlock:
	device_unlock(dev);

	if (ret < 0) {
		suspend_report_result(dev, callback, ret);
		pm_runtime_put(dev);
		return ret;
	}
	/*
	 * A positive return value from ->prepare() means "this device appears
	 * to be runtime-suspended and its state is fine, so if it really is
	 * runtime-suspended, you can leave it in that state provided that you
	 * will do the same thing with all of its descendants".  This only
	 * applies to suspend transitions, however.
	 */
	spin_lock_irq(&dev->power.lock);
	dev->power.direct_complete = state.event == PM_EVENT_SUSPEND &&
		(ret > 0 || dev->power.no_pm_callbacks) &&
		!dev_pm_test_driver_flags(dev, DPM_FLAG_NO_DIRECT_COMPLETE);
	spin_unlock_irq(&dev->power.lock);
	return 0;
}

/**
 * dpm_prepare - Prepare all non-sysdev devices for a system PM transition.
 * @state: PM transition of the system being carried out.
 *
 * Execute the ->prepare() callback(s) for all devices.
 */
int dpm_prepare(pm_message_t state)
{
	int error = 0;

	trace_suspend_resume(TPS("dpm_prepare"), state.event, true);
	might_sleep();

	/*
	 * Give a chance for the known devices to complete their probes, before
	 * disable probing of devices. This sync point is important at least
	 * at boot time + hibernation restore.
	 */
	wait_for_device_probe();
	/*
	 * It is unsafe if probing of devices will happen during suspend or
	 * hibernation and system behavior will be unpredictable in this case.
	 * So, let's prohibit device's probing here and defer their probes
	 * instead. The normal behavior will be restored in dpm_complete().
	 */
	device_block_probing();

	mutex_lock(&dpm_list_mtx);
	while (!list_empty(&dpm_list) && !error) {
		struct device *dev = to_device(dpm_list.next);

		get_device(dev);

		mutex_unlock(&dpm_list_mtx);

		trace_device_pm_callback_start(dev, "", state.event);
		error = device_prepare(dev, state);
		trace_device_pm_callback_end(dev, error);

		mutex_lock(&dpm_list_mtx);

		if (!error) {
			dev->power.is_prepared = true;
			if (!list_empty(&dev->power.entry))
				list_move_tail(&dev->power.entry, &dpm_prepared_list);
		} else if (error == -EAGAIN) {
			error = 0;
		} else {
			dev_info(dev, "not prepared for power transition: code %d\n",
				 error);
			log_suspend_abort_reason("Device %s not prepared for power transition: code %d",
						 dev_name(dev), error);
			dpm_save_failed_dev(dev_name(dev));
		}

		mutex_unlock(&dpm_list_mtx);

		put_device(dev);

		mutex_lock(&dpm_list_mtx);
	}
	mutex_unlock(&dpm_list_mtx);
	trace_suspend_resume(TPS("dpm_prepare"), state.event, false);
	return error;
}

/**
 * dpm_suspend_start - Prepare devices for PM transition and suspend them.
 * @state: PM transition of the system being carried out.
 *
 * Prepare all non-sysdev devices for system PM transition and execute "suspend"
 * callbacks for them.
 */
int dpm_suspend_start(pm_message_t state)
{
	ktime_t starttime = ktime_get();
	int error;

	error = dpm_prepare(state);
	if (error)
		dpm_save_failed_step(SUSPEND_PREPARE);
	else
		error = dpm_suspend(state);

	dpm_show_time(starttime, state, error, "start");
	return error;
}
EXPORT_SYMBOL_GPL(dpm_suspend_start);

void __suspend_report_result(const char *function, struct device *dev, void *fn, int ret)
{
	if (ret)
		dev_err(dev, "%s(): %pS returns %d\n", function, fn, ret);
}
EXPORT_SYMBOL_GPL(__suspend_report_result);

/**
 * device_pm_wait_for_dev - Wait for suspend/resume of a device to complete.
 * @subordinate: Device that needs to wait for @dev.
 * @dev: Device to wait for.
 */
int device_pm_wait_for_dev(struct device *subordinate, struct device *dev)
{
	dpm_wait(dev, subordinate->power.async_suspend);
	return async_error;
}
EXPORT_SYMBOL_GPL(device_pm_wait_for_dev);

/**
 * dpm_for_each_dev - device iterator.
 * @data: data for the callback.
 * @fn: function to be called for each device.
 *
 * Iterate over devices in dpm_list, and call @fn for each device,
 * passing it @data.
 */
void dpm_for_each_dev(void *data, void (*fn)(struct device *, void *))
{
	struct device *dev;

	if (!fn)
		return;

	device_pm_lock();
	list_for_each_entry(dev, &dpm_list, power.entry)
		fn(dev, data);
	device_pm_unlock();
}
EXPORT_SYMBOL_GPL(dpm_for_each_dev);

static bool pm_ops_is_empty(const struct dev_pm_ops *ops)
{
	if (!ops)
		return true;

	return !ops->prepare &&
	       !ops->suspend &&
	       !ops->suspend_late &&
	       !ops->suspend_noirq &&
	       !ops->resume_noirq &&
	       !ops->resume_early &&
	       !ops->resume &&
	       !ops->complete;
}

void device_pm_check_callbacks(struct device *dev)
{
	unsigned long flags;

	spin_lock_irqsave(&dev->power.lock, flags);
	dev->power.no_pm_callbacks =
		(!dev->bus || (pm_ops_is_empty(dev->bus->pm) &&
		 !dev->bus->suspend && !dev->bus->resume)) &&
		(!dev->class || pm_ops_is_empty(dev->class->pm)) &&
		(!dev->type || pm_ops_is_empty(dev->type->pm)) &&
		(!dev->pm_domain || pm_ops_is_empty(&dev->pm_domain->ops)) &&
		(!dev->driver || (pm_ops_is_empty(dev->driver->pm) &&
		 !dev->driver->suspend && !dev->driver->resume));
	spin_unlock_irqrestore(&dev->power.lock, flags);
}

bool dev_pm_skip_suspend(struct device *dev)
{
	return dev_pm_test_driver_flags(dev, DPM_FLAG_SMART_SUSPEND) &&
		pm_runtime_status_suspended(dev);
}<|MERGE_RESOLUTION|>--- conflicted
+++ resolved
@@ -1246,13 +1246,10 @@
 	error = dpm_run_callback(callback, dev, state, info);
 	if (error) {
 		async_error = error;
-<<<<<<< HEAD
 		log_suspend_abort_reason("Device %s failed to %s noirq: error %d",
 					 dev_name(dev), pm_verb(state.event), error);
-=======
 		dpm_save_failed_dev(dev_name(dev));
 		pm_dev_err(dev, state, async ? " async noirq" : " noirq", error);
->>>>>>> 259f7d5e
 		goto Complete;
 	}
 
@@ -1431,13 +1428,10 @@
 	error = dpm_run_callback(callback, dev, state, info);
 	if (error) {
 		async_error = error;
-<<<<<<< HEAD
 		log_suspend_abort_reason("Device %s failed to %s late: error %d",
 					 dev_name(dev), pm_verb(state.event), error);
-=======
 		dpm_save_failed_dev(dev_name(dev));
 		pm_dev_err(dev, state, async ? " async late" : " late", error);
->>>>>>> 259f7d5e
 		goto Complete;
 	}
 	dpm_propagate_wakeup_to_parent(dev);
