--- conflicted
+++ resolved
@@ -505,16 +505,6 @@
 
 	  If unsure, say N.
 
-<<<<<<< HEAD
-config DM_VERITY_AVB
-	tristate "Support AVB specific verity error behavior"
-	depends on DM_VERITY
-	---help---
-	  Enables Android Verified Boot platform-specific error
-	  behavior. In particular, it will modify the vbmeta partition
-	  specified on the kernel command-line when non-transient error
-	  occurs (followed by a panic).
-=======
 config DM_VERITY_VERIFY_ROOTHASH_SIG
 	def_bool n
 	bool "Verity data device root hash signature verification support"
@@ -526,7 +516,17 @@
 	  signature file that can validate the roothash of the tree.
 
 	  If unsure, say N.
->>>>>>> 619e17cf
+
+config DM_VERITY_AVB
+	tristate "Support AVB specific verity error behavior"
+	depends on DM_VERITY
+	---help---
+	  Enables Android Verified Boot platform-specific error
+	  behavior. In particular, it will modify the vbmeta partition
+	  specified on the kernel command-line when non-transient error
+	  occurs (followed by a panic).
+
+	  If unsure, say N.
 
 config DM_VERITY_FEC
 	bool "Verity forward error correction support"
