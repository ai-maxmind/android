--- conflicted
+++ resolved
@@ -424,17 +424,13 @@
 	dev->iotlb = NULL;
 	dev->mm = NULL;
 	dev->worker = NULL;
-<<<<<<< HEAD
+	dev->weight = weight;
+	dev->byte_weight = byte_weight;
 	init_llist_head(&dev->work_list);
 	init_waitqueue_head(&dev->wait);
 	INIT_LIST_HEAD(&dev->read_list);
 	INIT_LIST_HEAD(&dev->pending_list);
 	spin_lock_init(&dev->iotlb_lock);
-
-=======
-	dev->weight = weight;
-	dev->byte_weight = byte_weight;
->>>>>>> efbc4a36
 
 	for (i = 0; i < dev->nvqs; ++i) {
 		vq = dev->vqs[i];
