--- conflicted
+++ resolved
@@ -578,13 +578,10 @@
 
 	aw200xx_enable(chip);
 
-<<<<<<< HEAD
-=======
 	ret = devm_add_action(&client->dev, aw200xx_disable_action, chip);
 	if (ret)
 		return ret;
 
->>>>>>> 0c383648
 	ret = aw200xx_chip_check(chip);
 	if (ret)
 		return ret;
@@ -618,18 +615,6 @@
 	return ret;
 }
 
-<<<<<<< HEAD
-static void aw200xx_remove(struct i2c_client *client)
-{
-	struct aw200xx *chip = i2c_get_clientdata(client);
-
-	aw200xx_chip_reset(chip);
-	aw200xx_disable(chip);
-	mutex_destroy(&chip->mutex);
-}
-
-=======
->>>>>>> 0c383648
 static const struct aw200xx_chipdef aw20036_cdef = {
 	.channels = 36,
 	.display_size_rows_max = 3,
@@ -678,10 +663,6 @@
 		.of_match_table = aw200xx_match_table,
 	},
 	.probe = aw200xx_probe,
-<<<<<<< HEAD
-	.remove = aw200xx_remove,
-=======
->>>>>>> 0c383648
 	.id_table = aw200xx_id,
 };
 module_i2c_driver(aw200xx_driver);
