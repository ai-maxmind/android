--- conflicted
+++ resolved
@@ -2131,16 +2131,14 @@
 		zram->num_active_comps--;
 	}
 
-<<<<<<< HEAD
-	zram_comp_params_reset(zram);
-=======
 	for (prio = ZRAM_PRIMARY_COMP; prio < ZRAM_MAX_COMPS; prio++) {
 		/* Do not free statically defined compression algorithms */
 		if (zram->comp_algs[prio] != default_compressor)
 			kfree(zram->comp_algs[prio]);
 		zram->comp_algs[prio] = NULL;
 	}
->>>>>>> d92a210e
+
+	zram_comp_params_reset(zram);
 }
 
 static void zram_reset_device(struct zram *zram)
