{
  "presubmit": [
    {
      "name": "CtsAppEnumerationTestCases",
      "options": [
        {
          "exclude-annotation": "com.android.testutils.SkipPresubmit"
        },
        {
          "include-filter": "android.appenumeration.cts.AppEnumerationTests"
        }
      ]
    },
    {
      "name": "CtsJobSchedulerTestCases",
      "options": [
        {
          "exclude-annotation": "com.android.testutils.SkipPresubmit"
        }
      ]
    },
    {
      "name": "selftests",
      "options": [
        {
          "include-filter": "kselftest_binderfs_binderfs_test"
        },
        {
          "include-filter": "kselftest_breakpoints_breakpoint_test"
        },
        {
          "include-filter": "kselftest_capabilities_test_execve"
        },
        {
          "include-filter": "kselftest_futex_requeue"
        },
        {
          "include-filter": "kselftest_futex_requeue_pi"
        },
        {
          "include-filter": "kselftest_futex_requeue_pi_500k"
        },
        {
          "include-filter": "kselftest_futex_requeue_pi_5k"
        },
        {
          "include-filter": "kselftest_futex_requeue_pi_b"
        },
        {
          "include-filter": "kselftest_futex_requeue_pi_b_500k"
        },
        {
          "include-filter": "kselftest_futex_requeue_pi_b_5k"
        },
        {
          "include-filter": "kselftest_futex_requeue_pi_bl"
        },
        {
          "include-filter": "kselftest_futex_requeue_pi_bl_2G"
        },
        {
          "include-filter": "kselftest_futex_requeue_pi_bl_500k"
        },
        {
          "include-filter": "kselftest_futex_requeue_pi_bl_5k"
        },
        {
          "include-filter": "kselftest_futex_requeue_pi_bo"
        },
        {
          "include-filter": "kselftest_futex_requeue_pi_bo_500k"
        },
        {
          "include-filter": "kselftest_futex_requeue_pi_bo_5k"
        },
        {
          "include-filter": "kselftest_futex_requeue_pi_l"
        },
        {
          "include-filter": "kselftest_futex_requeue_pi_l_2G"
        },
        {
          "include-filter": "kselftest_futex_requeue_pi_l_500k"
        },
        {
          "include-filter": "kselftest_futex_requeue_pi_l_5k"
        },
        {
          "include-filter": "kselftest_futex_requeue_pi_mismatched_ops"
        },
        {
          "include-filter": "kselftest_futex_requeue_pi_o"
        },
        {
          "include-filter": "kselftest_futex_requeue_pi_o_500k"
        },
        {
          "include-filter": "kselftest_futex_requeue_pi_o_5k"
        },
        {
          "include-filter": "kselftest_futex_requeue_pi_signal_restart"
        },
        {
          "include-filter": "kselftest_futex_wait"
        },
        {
          "include-filter": "kselftest_futex_wait_private_mapped_file"
        },
        {
          "include-filter": "kselftest_futex_wait_timeout"
        },
        {
          "include-filter": "kselftest_futex_wait_uninitialized_heap"
        },
        {
          "include-filter": "kselftest_futex_wait_wouldblock"
        },
        {
          "include-filter": "kselftest_kcmp_kcmp_test"
        },
        {
          "include-filter": "kselftest_mm_mremap_dontunmap"
        },
        {
          "include-filter": "kselftest_mm_mremap_test"
        },
        {
          "include-filter": "kselftest_mm_uffd_unit_tests"
        },
        {
          "include-filter": "kselftest_net_psock_tpacket"
        },
        {
          "include-filter": "kselftest_net_reuseaddr_conflict"
        },
        {
          "include-filter": "kselftest_net_socket"
        },
        {
          "include-filter": "kselftest_ptrace_peeksiginfo"
        },
        {
          "include-filter": "kselftest_rtc_rtctest"
        },
        {
          "include-filter": "kselftest_seccomp_seccomp_bpf"
        },
        {
          "include-filter": "kselftest_size_test_get_size"
        },
        {
          "include-filter": "kselftest_timers_inconsistency_check"
        },
        {
          "include-filter": "kselftest_timers_nanosleep"
        },
        {
          "include-filter": "kselftest_timers_nsleep_lat"
        },
        {
          "include-filter": "kselftest_timers_posix_timers"
        },
        {
          "include-filter": "kselftest_timers_set_timer_lat"
        },
        {
          "include-filter": "kselftest_timers_tests_raw_skew"
        },
        {
          "include-filter": "kselftest_timers_threadtest"
        },
        {
          "include-filter": "kselftest_timers_valid_adjtimex"
        },
        {
          "include-filter": "kselftest_vdso_vdso_test_abi"
        },
        {
          "include-filter": "kselftest_vdso_vdso_test_clock_getres"
        },
        {
          "include-filter": "kselftest_vdso_vdso_test_getcpu"
        },
        {
          "include-filter": "kselftest_vdso_vdso_test_gettimeofday"
        },
        {
          "include-filter": "kselftest_x86_check_initial_reg_state"
        },
        {
          "include-filter": "kselftest_x86_ldt_gdt"
        },
        {
          "include-filter": "kselftest_x86_ptrace_syscall"
        },
        {
          "include-filter": "kselftest_x86_single_step_syscall"
        },
        {
          "include-filter": "kselftest_x86_syscall_nt"
        },
        {
          "include-filter": "kselftest_x86_test_mremap_vdso"
        }
      ]
    }
  ],
  "kernel-presubmit": [
    {
      "name": "CtsCameraTestCases",
      "options": [
        {
          "include-filter": "android.hardware.camera2.cts.FastBasicsTest"
        }
      ]
    },
    {
<<<<<<< HEAD
=======
      "name": "CtsIncrementalInstallHostTestCases",
      "options": [
        {
          "include-filter": "android.incrementalinstall.cts.IncrementalFeatureTest"
        },
        {
          "include-filter": "android.incrementalinstall.cts.IncrementalInstallTest"
        }
      ]
    },
    {
>>>>>>> f4053f5b
      "name": "CtsLibcoreLegacy22TestCases",
      "options": [
        {
          "include-filter": "android.util.cts.FloatMathTest"
        }
      ]
    }
  ]
}<|MERGE_RESOLUTION|>--- conflicted
+++ resolved
@@ -215,8 +215,6 @@
       ]
     },
     {
-<<<<<<< HEAD
-=======
       "name": "CtsIncrementalInstallHostTestCases",
       "options": [
         {
@@ -228,7 +226,6 @@
       ]
     },
     {
->>>>>>> f4053f5b
       "name": "CtsLibcoreLegacy22TestCases",
       "options": [
         {
