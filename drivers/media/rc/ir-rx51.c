--- conflicted
+++ resolved
@@ -241,12 +241,7 @@
 	}
 
 	/* Use default, in case userspace does not set the carrier */
-<<<<<<< HEAD
-	ir_rx51.freq = DIV_ROUND_CLOSEST_ULL(pwm_get_period(pwm),
-			NSEC_PER_SEC);
-=======
 	ir_rx51.freq = DIV_ROUND_CLOSEST_ULL(pwm_get_period(pwm), NSEC_PER_SEC);
->>>>>>> d77d1dbb
 	pwm_put(pwm);
 
 	hrtimer_init(&ir_rx51.timer, CLOCK_MONOTONIC, HRTIMER_MODE_REL);
