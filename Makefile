--- conflicted
+++ resolved
@@ -1,11 +1,7 @@
 # SPDX-License-Identifier: GPL-2.0
 VERSION = 5
 PATCHLEVEL = 10
-<<<<<<< HEAD
-SUBLEVEL = 157
-=======
 SUBLEVEL = 168
->>>>>>> d773f581
 EXTRAVERSION =
 NAME = Dare mighty things
 
