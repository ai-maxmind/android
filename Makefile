# SPDX-License-Identifier: GPL-2.0
VERSION = 6
PATCHLEVEL = 2
SUBLEVEL = 0
EXTRAVERSION = -rc4
NAME = Hurr durr I'ma ninja sloth

# *DOCUMENTATION*
# To see a list of typical targets execute "make help"
# More info can be located in ./README
# Comments in this file are targeted only to the developer, do not
# expect to learn how to build the kernel reading this file.

ifeq ($(filter undefine,$(.FEATURES)),)
$(error GNU Make >= 3.82 is required. Your Make version is $(MAKE_VERSION))
endif

$(if $(filter __%, $(MAKECMDGOALS)), \
	$(error targets prefixed with '__' are only for internal use))

# That's our default target when none is given on the command line
PHONY := __all
__all:

# We are using a recursive build, so we need to do a little thinking
# to get the ordering right.
#
# Most importantly: sub-Makefiles should only ever modify files in
# their own directory. If in some directory we have a dependency on
# a file in another dir (which doesn't happen often, but it's often
# unavoidable when linking the built-in.a targets which finally
# turn into vmlinux), we will call a sub make in that other dir, and
# after that we are sure that everything which is in that other dir
# is now up to date.
#
# The only cases where we need to modify files which have global
# effects are thus separated out and done before the recursive
# descending is started. They are now explicitly listed as the
# prepare rule.

ifneq ($(sub_make_done),1)

# Do not use make's built-in rules and variables
# (this increases performance and avoids hard-to-debug behaviour)
MAKEFLAGS += -rR

# Avoid funny character set dependencies
unexport LC_ALL
LC_COLLATE=C
LC_NUMERIC=C
export LC_COLLATE LC_NUMERIC

# Avoid interference with shell env settings
unexport GREP_OPTIONS

# Beautify output
# ---------------------------------------------------------------------------
#
# Normally, we echo the whole command before executing it. By making
# that echo $($(quiet)$(cmd)), we now have the possibility to set
# $(quiet) to choose other forms of output instead, e.g.
#
#         quiet_cmd_cc_o_c = Compiling $(RELDIR)/$@
#         cmd_cc_o_c       = $(CC) $(c_flags) -c -o $@ $<
#
# If $(quiet) is empty, the whole command will be printed.
# If it is set to "quiet_", only the short version will be printed.
# If it is set to "silent_", nothing will be printed at all, since
# the variable $(silent_cmd_cc_o_c) doesn't exist.
#
# A simple variant is to prefix commands with $(Q) - that's useful
# for commands that shall be hidden in non-verbose mode.
#
#	$(Q)ln $@ :<
#
# If KBUILD_VERBOSE equals 0 then the above command will be hidden.
# If KBUILD_VERBOSE equals 1 then the above command is displayed.
# If KBUILD_VERBOSE equals 2 then give the reason why each target is rebuilt.
#
# To put more focus on warnings, be less verbose as default
# Use 'make V=1' to see the full commands

ifeq ("$(origin V)", "command line")
  KBUILD_VERBOSE = $(V)
endif
ifndef KBUILD_VERBOSE
  KBUILD_VERBOSE = 0
endif

ifeq ($(KBUILD_VERBOSE),1)
  quiet =
  Q =
else
  quiet=quiet_
  Q = @
endif

# If the user is running make -s (silent mode), suppress echoing of
# commands
# make-4.0 (and later) keep single letter options in the 1st word of MAKEFLAGS.

ifeq ($(filter 3.%,$(MAKE_VERSION)),)
silence:=$(findstring s,$(firstword -$(MAKEFLAGS)))
else
silence:=$(findstring s,$(filter-out --%,$(MAKEFLAGS)))
endif

ifeq ($(silence),s)
quiet=silent_
KBUILD_VERBOSE = 0
endif

export quiet Q KBUILD_VERBOSE

# Call a source code checker (by default, "sparse") as part of the
# C compilation.
#
# Use 'make C=1' to enable checking of only re-compiled files.
# Use 'make C=2' to enable checking of *all* source files, regardless
# of whether they are re-compiled or not.
#
# See the file "Documentation/dev-tools/sparse.rst" for more details,
# including where to get the "sparse" utility.

ifeq ("$(origin C)", "command line")
  KBUILD_CHECKSRC = $(C)
endif
ifndef KBUILD_CHECKSRC
  KBUILD_CHECKSRC = 0
endif

export KBUILD_CHECKSRC

# Enable "clippy" (a linter) as part of the Rust compilation.
#
# Use 'make CLIPPY=1' to enable it.
ifeq ("$(origin CLIPPY)", "command line")
  KBUILD_CLIPPY := $(CLIPPY)
endif

export KBUILD_CLIPPY

# Use make M=dir or set the environment variable KBUILD_EXTMOD to specify the
# directory of external module to build. Setting M= takes precedence.
ifeq ("$(origin M)", "command line")
  KBUILD_EXTMOD := $(M)
endif

$(if $(word 2, $(KBUILD_EXTMOD)), \
	$(error building multiple external modules is not supported))

$(foreach x, % :, $(if $(findstring $x, $(KBUILD_EXTMOD)), \
	$(error module directory path cannot contain '$x')))

# Remove trailing slashes
ifneq ($(filter %/, $(KBUILD_EXTMOD)),)
KBUILD_EXTMOD := $(shell dirname $(KBUILD_EXTMOD).)
endif

export KBUILD_EXTMOD

# ANDROID: set up mixed-build support. mixed-build allows device kernel modules
# to be compiled against a GKI kernel. This approach still uses the headers and
# Kbuild from device kernel, so care must be taken to ensure that those headers match.
ifdef KBUILD_MIXED_TREE
# Need vmlinux.symvers for modpost and System.map for depmod, check whether they exist in KBUILD_MIXED_TREE
required_mixed_files=vmlinux.symvers System.map
$(if $(filter-out $(words $(required_mixed_files)), \
		$(words $(wildcard $(add-prefix $(KBUILD_MIXED_TREE)/,$(required_mixed_files))))),,\
	$(error KBUILD_MIXED_TREE=$(KBUILD_MIXED_TREE) doesn't contain $(required_mixed_files)))
endif

mixed-build-prefix = $(if $(KBUILD_MIXED_TREE),$(KBUILD_MIXED_TREE)/)
export KBUILD_MIXED_TREE
# This is a hack for kleaf to set mixed-build-prefix within the execution of a make rule, e.g.
# within __modinst_pre.
# TODO(b/205893923): Revert this hack once it is properly handled.
export mixed-build-prefix

# Kbuild will save output files in the current working directory.
# This does not need to match to the root of the kernel source tree.
#
# For example, you can do this:
#
#  cd /dir/to/store/output/files; make -f /dir/to/kernel/source/Makefile
#
# If you want to save output files in a different location, there are
# two syntaxes to specify it.
#
# 1) O=
# Use "make O=dir/to/store/output/files/"
#
# 2) Set KBUILD_OUTPUT
# Set the environment variable KBUILD_OUTPUT to point to the output directory.
# export KBUILD_OUTPUT=dir/to/store/output/files/; make
#
# The O= assignment takes precedence over the KBUILD_OUTPUT environment
# variable.

# Do we want to change the working directory?
ifeq ("$(origin O)", "command line")
  KBUILD_OUTPUT := $(O)
endif

ifneq ($(KBUILD_OUTPUT),)
# Make's built-in functions such as $(abspath ...), $(realpath ...) cannot
# expand a shell special character '~'. We use a somewhat tedious way here.
abs_objtree := $(shell mkdir -p $(KBUILD_OUTPUT) && cd $(KBUILD_OUTPUT) && pwd)
$(if $(abs_objtree),, \
     $(error failed to create output directory "$(KBUILD_OUTPUT)"))

# $(realpath ...) resolves symlinks
abs_objtree := $(realpath $(abs_objtree))
else
abs_objtree := $(CURDIR)
endif # ifneq ($(KBUILD_OUTPUT),)

ifeq ($(abs_objtree),$(CURDIR))
# Suppress "Entering directory ..." unless we are changing the work directory.
MAKEFLAGS += --no-print-directory
else
need-sub-make := 1
endif

this-makefile := $(lastword $(MAKEFILE_LIST))
abs_srctree := $(realpath $(dir $(this-makefile)))

ifneq ($(words $(subst :, ,$(abs_srctree))), 1)
$(error source directory cannot contain spaces or colons)
endif

ifneq ($(abs_srctree),$(abs_objtree))
# Look for make include files relative to root of kernel src
#
# --included-dir is added for backward compatibility, but you should not rely on
# it. Please add $(srctree)/ prefix to include Makefiles in the source tree.
MAKEFLAGS += --include-dir=$(abs_srctree)
endif

ifneq ($(filter 3.%,$(MAKE_VERSION)),)
# 'MAKEFLAGS += -rR' does not immediately become effective for GNU Make 3.x
# We need to invoke sub-make to avoid implicit rules in the top Makefile.
need-sub-make := 1
# Cancel implicit rules for this Makefile.
$(this-makefile): ;
endif

export abs_srctree abs_objtree
export sub_make_done := 1

ifeq ($(need-sub-make),1)

PHONY += $(MAKECMDGOALS) __sub-make

$(filter-out $(this-makefile), $(MAKECMDGOALS)) __all: __sub-make
	@:

# Invoke a second make in the output directory, passing relevant variables
__sub-make:
	$(Q)$(MAKE) -C $(abs_objtree) -f $(abs_srctree)/Makefile $(MAKECMDGOALS)

endif # need-sub-make
endif # sub_make_done

# We process the rest of the Makefile if this is the final invocation of make
ifeq ($(need-sub-make),)

# Do not print "Entering directory ...",
# but we want to display it when entering to the output directory
# so that IDEs/editors are able to understand relative filenames.
MAKEFLAGS += --no-print-directory

ifeq ($(abs_srctree),$(abs_objtree))
        # building in the source tree
        srctree := .
	building_out_of_srctree :=
else
        ifeq ($(abs_srctree)/,$(dir $(abs_objtree)))
                # building in a subdirectory of the source tree
                srctree := ..
        else
                srctree := $(abs_srctree)
        endif
	building_out_of_srctree := 1
endif

ifneq ($(KBUILD_ABS_SRCTREE),)
srctree := $(abs_srctree)
endif

objtree		:= .
VPATH		:= $(srctree)

export building_out_of_srctree srctree objtree VPATH

# To make sure we do not include .config for any of the *config targets
# catch them early, and hand them over to scripts/kconfig/Makefile
# It is allowed to specify more targets when calling make, including
# mixing *config targets and build targets.
# For example 'make oldconfig all'.
# Detect when mixed targets is specified, and make a second invocation
# of make so .config is not included in this case either (for *config).

version_h := include/generated/uapi/linux/version.h

clean-targets := %clean mrproper cleandocs
no-dot-config-targets := $(clean-targets) \
			 cscope gtags TAGS tags help% %docs check% coccicheck \
			 $(version_h) headers headers_% archheaders archscripts \
			 %asm-generic kernelversion %src-pkg dt_binding_check \
			 outputmakefile rustavailable rustfmt rustfmtcheck
# Installation targets should not require compiler. Unfortunately, vdso_install
# is an exception where build artifacts may be updated. This must be fixed.
no-compiler-targets := $(no-dot-config-targets) install dtbs_install \
			headers_install modules_install kernelrelease image_name
no-sync-config-targets := $(no-dot-config-targets) %install kernelrelease \
			  image_name
single-targets := %.a %.i %.ko %.lds %.ll %.lst %.mod %.o %.rsi %.s %.symtypes %/

config-build	:=
mixed-build	:=
need-config	:= 1
need-compiler	:= 1
may-sync-config	:= 1
single-build	:=

ifneq ($(filter $(no-dot-config-targets), $(MAKECMDGOALS)),)
	ifeq ($(filter-out $(no-dot-config-targets), $(MAKECMDGOALS)),)
		need-config :=
	endif
endif

ifneq ($(filter $(no-compiler-targets), $(MAKECMDGOALS)),)
	ifeq ($(filter-out $(no-compiler-targets), $(MAKECMDGOALS)),)
		need-compiler :=
	endif
endif

ifneq ($(filter $(no-sync-config-targets), $(MAKECMDGOALS)),)
	ifeq ($(filter-out $(no-sync-config-targets), $(MAKECMDGOALS)),)
		may-sync-config :=
	endif
endif

ifneq ($(KBUILD_EXTMOD),)
	may-sync-config :=
endif

ifeq ($(KBUILD_EXTMOD),)
        ifneq ($(filter %config,$(MAKECMDGOALS)),)
		config-build := 1
                ifneq ($(words $(MAKECMDGOALS)),1)
			mixed-build := 1
                endif
        endif
endif

# We cannot build single targets and the others at the same time
ifneq ($(filter $(single-targets), $(MAKECMDGOALS)),)
	single-build := 1
	ifneq ($(filter-out $(single-targets), $(MAKECMDGOALS)),)
		mixed-build := 1
	endif
endif

# For "make -j clean all", "make -j mrproper defconfig all", etc.
ifneq ($(filter $(clean-targets),$(MAKECMDGOALS)),)
        ifneq ($(filter-out $(clean-targets),$(MAKECMDGOALS)),)
		mixed-build := 1
        endif
endif

# install and modules_install need also be processed one by one
ifneq ($(filter install,$(MAKECMDGOALS)),)
        ifneq ($(filter modules_install,$(MAKECMDGOALS)),)
		mixed-build := 1
        endif
endif

ifdef mixed-build
# ===========================================================================
# We're called with mixed targets (*config and build targets).
# Handle them one by one.

PHONY += $(MAKECMDGOALS) __build_one_by_one

$(MAKECMDGOALS): __build_one_by_one
	@:

__build_one_by_one:
	$(Q)set -e; \
	for i in $(MAKECMDGOALS); do \
		$(MAKE) -f $(srctree)/Makefile $$i; \
	done

else # !mixed-build

include $(srctree)/scripts/Kbuild.include

# Read KERNELRELEASE from include/config/kernel.release (if it exists)
KERNELRELEASE = $(call read-file, include/config/kernel.release)
KERNELVERSION = $(VERSION)$(if $(PATCHLEVEL),.$(PATCHLEVEL)$(if $(SUBLEVEL),.$(SUBLEVEL)))$(EXTRAVERSION)
export VERSION PATCHLEVEL SUBLEVEL KERNELRELEASE KERNELVERSION

include $(srctree)/scripts/subarch.include

# Cross compiling and selecting different set of gcc/bin-utils
# ---------------------------------------------------------------------------
#
# When performing cross compilation for other architectures ARCH shall be set
# to the target architecture. (See arch/* for the possibilities).
# ARCH can be set during invocation of make:
# make ARCH=ia64
# Another way is to have ARCH set in the environment.
# The default ARCH is the host where make is executed.

# CROSS_COMPILE specify the prefix used for all executables used
# during compilation. Only gcc and related bin-utils executables
# are prefixed with $(CROSS_COMPILE).
# CROSS_COMPILE can be set on the command line
# make CROSS_COMPILE=ia64-linux-
# Alternatively CROSS_COMPILE can be set in the environment.
# Default value for CROSS_COMPILE is not to prefix executables
# Note: Some architectures assign CROSS_COMPILE in their arch/*/Makefile
ARCH		?= $(SUBARCH)

# Architecture as present in compile.h
UTS_MACHINE 	:= $(ARCH)
SRCARCH 	:= $(ARCH)

# Additional ARCH settings for x86
ifeq ($(ARCH),i386)
        SRCARCH := x86
endif
ifeq ($(ARCH),x86_64)
        SRCARCH := x86
endif

# Additional ARCH settings for sparc
ifeq ($(ARCH),sparc32)
       SRCARCH := sparc
endif
ifeq ($(ARCH),sparc64)
       SRCARCH := sparc
endif

# Additional ARCH settings for parisc
ifeq ($(ARCH),parisc64)
       SRCARCH := parisc
endif

export cross_compiling :=
ifneq ($(SRCARCH),$(SUBARCH))
cross_compiling := 1
endif

KCONFIG_CONFIG	?= .config
export KCONFIG_CONFIG

# SHELL used by kbuild
CONFIG_SHELL := sh

HOST_LFS_CFLAGS := $(shell getconf LFS_CFLAGS 2>/dev/null)
HOST_LFS_LDFLAGS := $(shell getconf LFS_LDFLAGS 2>/dev/null)
HOST_LFS_LIBS := $(shell getconf LFS_LIBS 2>/dev/null)

ifneq ($(LLVM),)
ifneq ($(filter %/,$(LLVM)),)
LLVM_PREFIX := $(LLVM)
else ifneq ($(filter -%,$(LLVM)),)
LLVM_SUFFIX := $(LLVM)
endif

HOSTCC	= $(LLVM_PREFIX)clang$(LLVM_SUFFIX)
HOSTCXX	= $(LLVM_PREFIX)clang++$(LLVM_SUFFIX)
else
HOSTCC	= gcc
HOSTCXX	= g++
endif
HOSTRUSTC = rustc
HOSTPKG_CONFIG	= pkg-config

KBUILD_USERHOSTCFLAGS := -Wall -Wmissing-prototypes -Wstrict-prototypes \
			 -O2 -fomit-frame-pointer -std=gnu11 \
			 -Wdeclaration-after-statement
KBUILD_USERCFLAGS  := $(KBUILD_USERHOSTCFLAGS) $(USERCFLAGS)
KBUILD_USERLDFLAGS := $(USERLDFLAGS)

# These flags apply to all Rust code in the tree, including the kernel and
# host programs.
export rust_common_flags := --edition=2021 \
			    -Zbinary_dep_depinfo=y \
			    -Dunsafe_op_in_unsafe_fn -Drust_2018_idioms \
			    -Dunreachable_pub -Dnon_ascii_idents \
			    -Wmissing_docs \
			    -Drustdoc::missing_crate_level_docs \
			    -Dclippy::correctness -Dclippy::style \
			    -Dclippy::suspicious -Dclippy::complexity \
			    -Dclippy::perf \
			    -Dclippy::let_unit_value -Dclippy::mut_mut \
			    -Dclippy::needless_bitwise_bool \
			    -Dclippy::needless_continue \
			    -Wclippy::dbg_macro

KBUILD_HOSTCFLAGS   := $(KBUILD_USERHOSTCFLAGS) $(HOST_LFS_CFLAGS) $(HOSTCFLAGS)
KBUILD_HOSTCXXFLAGS := -Wall -O2 $(HOST_LFS_CFLAGS) $(HOSTCXXFLAGS)
KBUILD_HOSTRUSTFLAGS := $(rust_common_flags) -O -Cstrip=debuginfo \
			-Zallow-features= $(HOSTRUSTFLAGS)
KBUILD_HOSTLDFLAGS  := $(HOST_LFS_LDFLAGS) $(HOSTLDFLAGS)
KBUILD_HOSTLDLIBS   := $(HOST_LFS_LIBS) $(HOSTLDLIBS)

# Make variables (CC, etc...)
CPP		= $(CC) -E
ifneq ($(LLVM),)
CC		= $(LLVM_PREFIX)clang$(LLVM_SUFFIX)
LD		= $(LLVM_PREFIX)ld.lld$(LLVM_SUFFIX)
AR		= $(LLVM_PREFIX)llvm-ar$(LLVM_SUFFIX)
NM		= $(LLVM_PREFIX)llvm-nm$(LLVM_SUFFIX)
OBJCOPY		= $(LLVM_PREFIX)llvm-objcopy$(LLVM_SUFFIX)
OBJDUMP		= $(LLVM_PREFIX)llvm-objdump$(LLVM_SUFFIX)
READELF		= $(LLVM_PREFIX)llvm-readelf$(LLVM_SUFFIX)
STRIP		= $(LLVM_PREFIX)llvm-strip$(LLVM_SUFFIX)
else
CC		= $(CROSS_COMPILE)gcc
LD		= $(CROSS_COMPILE)ld
AR		= $(CROSS_COMPILE)ar
NM		= $(CROSS_COMPILE)nm
OBJCOPY		= $(CROSS_COMPILE)objcopy
OBJDUMP		= $(CROSS_COMPILE)objdump
READELF		= $(CROSS_COMPILE)readelf
STRIP		= $(CROSS_COMPILE)strip
endif
RUSTC		= rustc
RUSTDOC		= rustdoc
RUSTFMT		= rustfmt
CLIPPY_DRIVER	= clippy-driver
BINDGEN		= bindgen
CARGO		= cargo
PAHOLE		= pahole
RESOLVE_BTFIDS	= $(objtree)/tools/bpf/resolve_btfids/resolve_btfids
LEX		= flex
YACC		= bison
AWK		= awk
INSTALLKERNEL  := installkernel
DEPMOD		= depmod
PERL		= perl
PYTHON3		= python3
CHECK		= sparse
BASH		= bash
KGZIP		= gzip
KBZIP2		= bzip2
KLZOP		= lzop
LZMA		= lzma
LZ4		= lz4
XZ		= xz
ZSTD		= zstd

PAHOLE_FLAGS	= $(shell PAHOLE=$(PAHOLE) $(srctree)/scripts/pahole-flags.sh)

CHECKFLAGS     := -D__linux__ -Dlinux -D__STDC__ -Dunix -D__unix__ \
		  -Wbitwise -Wno-return-void -Wno-unknown-attribute $(CF)
NOSTDINC_FLAGS :=
CFLAGS_MODULE   =
RUSTFLAGS_MODULE =
AFLAGS_MODULE   =
LDFLAGS_MODULE  =
CFLAGS_KERNEL	=
RUSTFLAGS_KERNEL =
AFLAGS_KERNEL	=
LDFLAGS_vmlinux =

# Use USERINCLUDE when you must reference the UAPI directories only.
USERINCLUDE    := \
		-I$(srctree)/arch/$(SRCARCH)/include/uapi \
		-I$(objtree)/arch/$(SRCARCH)/include/generated/uapi \
		-I$(srctree)/include/uapi \
		-I$(objtree)/include/generated/uapi \
                -include $(srctree)/include/linux/compiler-version.h \
                -include $(srctree)/include/linux/kconfig.h

# Use LINUXINCLUDE when you must reference the include/ directory.
# Needed to be compatible with the O= option
LINUXINCLUDE    := \
		-I$(srctree)/arch/$(SRCARCH)/include \
		-I$(objtree)/arch/$(SRCARCH)/include/generated \
		$(if $(building_out_of_srctree),-I$(srctree)/include) \
		-I$(objtree)/include \
		$(USERINCLUDE)

KBUILD_AFLAGS   := -D__ASSEMBLY__ -fno-PIE
KBUILD_CFLAGS   := -Wall -Wundef -Werror=strict-prototypes -Wno-trigraphs \
		   -fno-strict-aliasing -fno-common -fshort-wchar -fno-PIE \
		   -Werror=implicit-function-declaration -Werror=implicit-int \
		   -Werror=return-type -Wno-format-security -funsigned-char \
		   -std=gnu11
KBUILD_CPPFLAGS := -D__KERNEL__
KBUILD_RUSTFLAGS := $(rust_common_flags) \
		    --target=$(objtree)/rust/target.json \
		    -Cpanic=abort -Cembed-bitcode=n -Clto=n \
		    -Cforce-unwind-tables=n -Ccodegen-units=1 \
		    -Csymbol-mangling-version=v0 \
		    -Crelocation-model=static \
		    -Zfunction-sections=n \
		    -Dclippy::float_arithmetic

KBUILD_AFLAGS_KERNEL :=
KBUILD_CFLAGS_KERNEL :=
KBUILD_RUSTFLAGS_KERNEL :=
KBUILD_AFLAGS_MODULE  := -DMODULE
KBUILD_CFLAGS_MODULE  := -DMODULE
KBUILD_RUSTFLAGS_MODULE := --cfg MODULE
KBUILD_LDFLAGS_MODULE :=
KBUILD_LDFLAGS :=
CLANG_FLAGS :=

ifeq ($(KBUILD_CLIPPY),1)
	RUSTC_OR_CLIPPY_QUIET := CLIPPY
	RUSTC_OR_CLIPPY = $(CLIPPY_DRIVER)
else
	RUSTC_OR_CLIPPY_QUIET := RUSTC
	RUSTC_OR_CLIPPY = $(RUSTC)
endif

ifdef RUST_LIB_SRC
	export RUST_LIB_SRC
endif

# Allows the usage of unstable features in stable compilers.
export RUSTC_BOOTSTRAP := 1

export ARCH SRCARCH CONFIG_SHELL BASH HOSTCC KBUILD_HOSTCFLAGS CROSS_COMPILE LD CC HOSTPKG_CONFIG
export RUSTC RUSTDOC RUSTFMT RUSTC_OR_CLIPPY_QUIET RUSTC_OR_CLIPPY BINDGEN CARGO
export HOSTRUSTC KBUILD_HOSTRUSTFLAGS
export CPP AR NM STRIP OBJCOPY OBJDUMP READELF PAHOLE RESOLVE_BTFIDS LEX YACC AWK INSTALLKERNEL
export PERL PYTHON3 CHECK CHECKFLAGS MAKE UTS_MACHINE HOSTCXX
export KGZIP KBZIP2 KLZOP LZMA LZ4 XZ ZSTD
export KBUILD_HOSTCXXFLAGS KBUILD_HOSTLDFLAGS KBUILD_HOSTLDLIBS LDFLAGS_MODULE
export KBUILD_USERCFLAGS KBUILD_USERLDFLAGS

export KBUILD_CPPFLAGS NOSTDINC_FLAGS LINUXINCLUDE OBJCOPYFLAGS KBUILD_LDFLAGS
export KBUILD_CFLAGS CFLAGS_KERNEL CFLAGS_MODULE
export KBUILD_RUSTFLAGS RUSTFLAGS_KERNEL RUSTFLAGS_MODULE
export KBUILD_AFLAGS AFLAGS_KERNEL AFLAGS_MODULE
export KBUILD_AFLAGS_MODULE KBUILD_CFLAGS_MODULE KBUILD_RUSTFLAGS_MODULE KBUILD_LDFLAGS_MODULE
export KBUILD_AFLAGS_KERNEL KBUILD_CFLAGS_KERNEL KBUILD_RUSTFLAGS_KERNEL
export PAHOLE_FLAGS

# Files to ignore in find ... statements

export RCS_FIND_IGNORE := \( -name SCCS -o -name BitKeeper -o -name .svn -o    \
			  -name CVS -o -name .pc -o -name .hg -o -name .git \) \
			  -prune -o
export RCS_TAR_IGNORE := --exclude SCCS --exclude BitKeeper --exclude .svn \
			 --exclude CVS --exclude .pc --exclude .hg --exclude .git

# ===========================================================================
# Rules shared between *config targets and build targets

# Basic helpers built in scripts/basic/
PHONY += scripts_basic
scripts_basic:
	$(Q)$(MAKE) $(build)=scripts/basic

PHONY += outputmakefile
ifdef building_out_of_srctree
# Before starting out-of-tree build, make sure the source tree is clean.
# outputmakefile generates a Makefile in the output directory, if using a
# separate output directory. This allows convenient use of make in the
# output directory.
# At the same time when output Makefile generated, generate .gitignore to
# ignore whole output directory

quiet_cmd_makefile = GEN     Makefile
      cmd_makefile = { \
	echo "\# Automatically generated by $(srctree)/Makefile: don't edit"; \
	echo "include $(srctree)/Makefile"; \
	} > Makefile

outputmakefile:
	@if [ -f $(srctree)/.config -o \
		 -d $(srctree)/include/config -o \
		 -d $(srctree)/arch/$(SRCARCH)/include/generated ]; then \
		echo >&2 "***"; \
		echo >&2 "*** The source tree is not clean, please run 'make$(if $(findstring command line, $(origin ARCH)), ARCH=$(ARCH)) mrproper'"; \
		echo >&2 "*** in $(abs_srctree)";\
		echo >&2 "***"; \
		false; \
	fi
	$(Q)ln -fsn $(srctree) source
	$(call cmd,makefile)
	$(Q)test -e .gitignore || \
	{ echo "# this is build directory, ignore it"; echo "*"; } > .gitignore
endif

# The expansion should be delayed until arch/$(SRCARCH)/Makefile is included.
# Some architectures define CROSS_COMPILE in arch/$(SRCARCH)/Makefile.
# CC_VERSION_TEXT is referenced from Kconfig (so it needs export),
# and from include/config/auto.conf.cmd to detect the compiler upgrade.
CC_VERSION_TEXT = $(subst $(pound),,$(shell LC_ALL=C $(CC) --version 2>/dev/null | head -n 1))

ifneq ($(findstring clang,$(CC_VERSION_TEXT)),)
include $(srctree)/scripts/Makefile.clang
endif

# Include this also for config targets because some architectures need
# cc-cross-prefix to determine CROSS_COMPILE.
ifdef need-compiler
include $(srctree)/scripts/Makefile.compiler
endif

ifdef config-build
# ===========================================================================
# *config targets only - make sure prerequisites are updated, and descend
# in scripts/kconfig to make the *config target

# Read arch specific Makefile to set KBUILD_DEFCONFIG as needed.
# KBUILD_DEFCONFIG may point out an alternative default configuration
# used for 'make defconfig'
include $(srctree)/arch/$(SRCARCH)/Makefile
export KBUILD_DEFCONFIG KBUILD_KCONFIG CC_VERSION_TEXT

config: outputmakefile scripts_basic FORCE
	$(Q)$(MAKE) $(build)=scripts/kconfig $@

%config: outputmakefile scripts_basic FORCE
	$(Q)$(MAKE) $(build)=scripts/kconfig $@

else #!config-build
# ===========================================================================
# Build targets only - this includes vmlinux, arch specific targets, clean
# targets and others. In general all targets except *config targets.

# If building an external module we do not care about the all: rule
# but instead __all depend on modules
PHONY += all
ifeq ($(KBUILD_EXTMOD),)
__all: all
else
__all: modules
endif

targets :=

# Decide whether to build built-in, modular, or both.
# Normally, just do built-in.

KBUILD_MODULES :=
KBUILD_BUILTIN := 1

# If we have only "make modules", don't compile built-in objects.
ifeq ($(MAKECMDGOALS),modules)
  KBUILD_BUILTIN :=
endif

# If we have "make <whatever> modules", compile modules
# in addition to whatever we do anyway.
# Just "make" or "make all" shall build modules as well

ifneq ($(filter all modules nsdeps %compile_commands.json clang-%,$(MAKECMDGOALS)),)
  KBUILD_MODULES := 1
endif

ifeq ($(MAKECMDGOALS),)
  KBUILD_MODULES := 1
endif

export KBUILD_MODULES KBUILD_BUILTIN

ifdef need-config
include include/config/auto.conf
endif

ifeq ($(KBUILD_EXTMOD),)
# Objects we will link into vmlinux / subdirs we need to visit
core-y		:=
drivers-y	:=
libs-y		:= lib/
endif # KBUILD_EXTMOD

ifndef KBUILD_MIXED_TREE
# The all: target is the default when no target is given on the
# command line.
# This allow a user to issue only 'make' to build a kernel including modules
# Defaults to vmlinux, but the arch makefile usually adds further targets
all: vmlinux
endif

CFLAGS_GCOV	:= -fprofile-arcs -ftest-coverage
ifdef CONFIG_CC_IS_GCC
CFLAGS_GCOV	+= -fno-tree-loop-im
endif
export CFLAGS_GCOV

# The arch Makefiles can override CC_FLAGS_FTRACE. We may also append it later.
ifdef CONFIG_FUNCTION_TRACER
  CC_FLAGS_FTRACE := -pg
endif

include $(srctree)/arch/$(SRCARCH)/Makefile

ifdef need-config
ifdef may-sync-config
# Read in dependencies to all Kconfig* files, make sure to run syncconfig if
# changes are detected. This should be included after arch/$(SRCARCH)/Makefile
# because some architectures define CROSS_COMPILE there.
include include/config/auto.conf.cmd

$(KCONFIG_CONFIG):
	@echo >&2 '***'
	@echo >&2 '*** Configuration file "$@" not found!'
	@echo >&2 '***'
	@echo >&2 '*** Please run some configurator (e.g. "make oldconfig" or'
	@echo >&2 '*** "make menuconfig" or "make xconfig").'
	@echo >&2 '***'
	@/bin/false

# The actual configuration files used during the build are stored in
# include/generated/ and include/config/. Update them if .config is newer than
# include/config/auto.conf (which mirrors .config).
#
# This exploits the 'multi-target pattern rule' trick.
# The syncconfig should be executed only once to make all the targets.
# (Note: use the grouped target '&:' when we bump to GNU Make 4.3)
#
# Do not use $(call cmd,...) here. That would suppress prompts from syncconfig,
# so you cannot notice that Kconfig is waiting for the user input.
%/config/auto.conf %/config/auto.conf.cmd %/generated/autoconf.h %/generated/rustc_cfg: $(KCONFIG_CONFIG)
	$(Q)$(kecho) "  SYNC    $@"
	$(Q)$(MAKE) -f $(srctree)/Makefile syncconfig
else # !may-sync-config
# External modules and some install targets need include/generated/autoconf.h
# and include/config/auto.conf but do not care if they are up-to-date.
# Use auto.conf to trigger the test
PHONY += include/config/auto.conf

include/config/auto.conf:
	@test -e include/generated/autoconf.h -a -e $@ || (		\
	echo >&2;							\
	echo >&2 "  ERROR: Kernel configuration is invalid.";		\
	echo >&2 "         include/generated/autoconf.h or $@ are missing.";\
	echo >&2 "         Run 'make oldconfig && make prepare' on kernel src to fix it.";	\
	echo >&2 ;							\
	/bin/false)

endif # may-sync-config
endif # need-config

KBUILD_CFLAGS	+= -fno-delete-null-pointer-checks
KBUILD_CFLAGS	+= $(call cc-disable-warning,frame-address,)
KBUILD_CFLAGS	+= $(call cc-disable-warning, format-truncation)
KBUILD_CFLAGS	+= $(call cc-disable-warning, format-overflow)
KBUILD_CFLAGS	+= $(call cc-disable-warning, address-of-packed-member)

ifdef CONFIG_CC_OPTIMIZE_FOR_PERFORMANCE
KBUILD_CFLAGS += -O2
KBUILD_RUSTFLAGS += -Copt-level=2
else ifdef CONFIG_CC_OPTIMIZE_FOR_SIZE
KBUILD_CFLAGS += -Os
KBUILD_RUSTFLAGS += -Copt-level=s
endif

# Always set `debug-assertions` and `overflow-checks` because their default
# depends on `opt-level` and `debug-assertions`, respectively.
KBUILD_RUSTFLAGS += -Cdebug-assertions=$(if $(CONFIG_RUST_DEBUG_ASSERTIONS),y,n)
KBUILD_RUSTFLAGS += -Coverflow-checks=$(if $(CONFIG_RUST_OVERFLOW_CHECKS),y,n)

# Tell gcc to never replace conditional load with a non-conditional one
ifdef CONFIG_CC_IS_GCC
# gcc-10 renamed --param=allow-store-data-races=0 to
# -fno-allow-store-data-races.
KBUILD_CFLAGS	+= $(call cc-option,--param=allow-store-data-races=0)
KBUILD_CFLAGS	+= $(call cc-option,-fno-allow-store-data-races)
endif

ifdef CONFIG_READABLE_ASM
# Disable optimizations that make assembler listings hard to read.
# reorder blocks reorders the control in the function
# ipa clone creates specialized cloned functions
# partial inlining inlines only parts of functions
KBUILD_CFLAGS += -fno-reorder-blocks -fno-ipa-cp-clone -fno-partial-inlining
endif

ifneq ($(CONFIG_FRAME_WARN),0)
KBUILD_CFLAGS += -Wframe-larger-than=$(CONFIG_FRAME_WARN)
endif

stackp-flags-y                                    := -fno-stack-protector
stackp-flags-$(CONFIG_STACKPROTECTOR)             := -fstack-protector
stackp-flags-$(CONFIG_STACKPROTECTOR_STRONG)      := -fstack-protector-strong

KBUILD_CFLAGS += $(stackp-flags-y)

KBUILD_CPPFLAGS-$(CONFIG_WERROR) += -Werror
KBUILD_CPPFLAGS += $(KBUILD_CPPFLAGS-y)
KBUILD_CFLAGS-$(CONFIG_CC_NO_ARRAY_BOUNDS) += -Wno-array-bounds

KBUILD_RUSTFLAGS-$(CONFIG_WERROR) += -Dwarnings
KBUILD_RUSTFLAGS += $(KBUILD_RUSTFLAGS-y)

ifdef CONFIG_CC_IS_CLANG
KBUILD_CPPFLAGS += -Qunused-arguments
# The kernel builds with '-std=gnu11' so use of GNU extensions is acceptable.
KBUILD_CFLAGS += -Wno-gnu
else

# gcc inanely warns about local variables called 'main'
KBUILD_CFLAGS += -Wno-main
endif

# These warnings generated too much noise in a regular build.
# Use make W=1 to enable them (see scripts/Makefile.extrawarn)
KBUILD_CFLAGS += $(call cc-disable-warning, unused-but-set-variable)
KBUILD_CFLAGS += $(call cc-disable-warning, unused-const-variable)

# These result in bogus false positives
KBUILD_CFLAGS += $(call cc-disable-warning, dangling-pointer)

ifdef CONFIG_FRAME_POINTER
KBUILD_CFLAGS	+= -fno-omit-frame-pointer -fno-optimize-sibling-calls
KBUILD_RUSTFLAGS += -Cforce-frame-pointers=y
else
# Some targets (ARM with Thumb2, for example), can't be built with frame
# pointers.  For those, we don't have FUNCTION_TRACER automatically
# select FRAME_POINTER.  However, FUNCTION_TRACER adds -pg, and this is
# incompatible with -fomit-frame-pointer with current GCC, so we don't use
# -fomit-frame-pointer with FUNCTION_TRACER.
# In the Rust target specification, "frame-pointer" is set explicitly
# to "may-omit".
ifndef CONFIG_FUNCTION_TRACER
KBUILD_CFLAGS	+= -fomit-frame-pointer
endif
endif

# Initialize all stack variables with a 0xAA pattern.
ifdef CONFIG_INIT_STACK_ALL_PATTERN
KBUILD_CFLAGS	+= -ftrivial-auto-var-init=pattern
endif

# Initialize all stack variables with a zero value.
ifdef CONFIG_INIT_STACK_ALL_ZERO
KBUILD_CFLAGS	+= -ftrivial-auto-var-init=zero
ifdef CONFIG_CC_HAS_AUTO_VAR_INIT_ZERO_ENABLER
# https://github.com/llvm/llvm-project/issues/44842
KBUILD_CFLAGS	+= -enable-trivial-auto-var-init-zero-knowing-it-will-be-removed-from-clang
endif
endif

# While VLAs have been removed, GCC produces unreachable stack probes
# for the randomize_kstack_offset feature. Disable it for all compilers.
KBUILD_CFLAGS	+= $(call cc-option, -fno-stack-clash-protection)

# Clear used registers at func exit (to reduce data lifetime and ROP gadgets).
ifdef CONFIG_ZERO_CALL_USED_REGS
KBUILD_CFLAGS	+= -fzero-call-used-regs=used-gpr
endif

ifdef CONFIG_FUNCTION_TRACER
ifdef CONFIG_FTRACE_MCOUNT_USE_CC
  CC_FLAGS_FTRACE	+= -mrecord-mcount
  ifdef CONFIG_HAVE_NOP_MCOUNT
    ifeq ($(call cc-option-yn, -mnop-mcount),y)
      CC_FLAGS_FTRACE	+= -mnop-mcount
      CC_FLAGS_USING	+= -DCC_USING_NOP_MCOUNT
    endif
  endif
endif
ifdef CONFIG_FTRACE_MCOUNT_USE_OBJTOOL
  ifdef CONFIG_HAVE_OBJTOOL_NOP_MCOUNT
    CC_FLAGS_USING	+= -DCC_USING_NOP_MCOUNT
  endif
endif
ifdef CONFIG_FTRACE_MCOUNT_USE_RECORDMCOUNT
  ifdef CONFIG_HAVE_C_RECORDMCOUNT
    BUILD_C_RECORDMCOUNT := y
    export BUILD_C_RECORDMCOUNT
  endif
endif
ifdef CONFIG_HAVE_FENTRY
  # s390-linux-gnu-gcc did not support -mfentry until gcc-9.
  ifeq ($(call cc-option-yn, -mfentry),y)
    CC_FLAGS_FTRACE	+= -mfentry
    CC_FLAGS_USING	+= -DCC_USING_FENTRY
  endif
endif
export CC_FLAGS_FTRACE
KBUILD_CFLAGS	+= $(CC_FLAGS_FTRACE) $(CC_FLAGS_USING)
KBUILD_AFLAGS	+= $(CC_FLAGS_USING)
endif

# We trigger additional mismatches with less inlining
ifdef CONFIG_DEBUG_SECTION_MISMATCH
KBUILD_CFLAGS += -fno-inline-functions-called-once
endif

# `rustc`'s `-Zfunction-sections` applies to data too (as of 1.59.0).
ifdef CONFIG_LD_DEAD_CODE_DATA_ELIMINATION
KBUILD_CFLAGS_KERNEL += -ffunction-sections -fdata-sections
KBUILD_RUSTFLAGS_KERNEL += -Zfunction-sections=y
LDFLAGS_vmlinux += --gc-sections
endif

ifdef CONFIG_SHADOW_CALL_STACK
ifndef CONFIG_DYNAMIC_SCS
CC_FLAGS_SCS	:= -fsanitize=shadow-call-stack
KBUILD_CFLAGS	+= $(CC_FLAGS_SCS)
endif
export CC_FLAGS_SCS
endif

ifdef CONFIG_LTO_CLANG
ifdef CONFIG_LTO_CLANG_THIN
CC_FLAGS_LTO	:= -flto=thin -fsplit-lto-unit
KBUILD_LDFLAGS	+= --thinlto-cache-dir=$(extmod_prefix).thinlto-cache
else
CC_FLAGS_LTO	:= -flto
endif

ifeq ($(SRCARCH),x86)
# Workaround for compiler / linker bug
CC_FLAGS_LTO	+= -fvisibility=hidden
else
CC_FLAGS_LTO	+= -fvisibility=default
endif

# Limit inlining across translation units to reduce binary size
KBUILD_LDFLAGS += -mllvm -import-instr-limit=5

# Check for frame size exceeding threshold during prolog/epilog insertion
# when using lld < 13.0.0.
ifneq ($(CONFIG_FRAME_WARN),0)
ifeq ($(call test-lt, $(CONFIG_LLD_VERSION), 130000),y)
KBUILD_LDFLAGS	+= -plugin-opt=-warn-stack-size=$(CONFIG_FRAME_WARN)
endif
endif
endif

ifdef CONFIG_LTO
KBUILD_CFLAGS	+= -fno-lto $(CC_FLAGS_LTO)
KBUILD_AFLAGS	+= -fno-lto
export CC_FLAGS_LTO
endif

ifdef CONFIG_CFI_CLANG
CC_FLAGS_CFI	:= -fsanitize=kcfi
KBUILD_CFLAGS	+= $(CC_FLAGS_CFI)
export CC_FLAGS_CFI
endif

ifneq ($(CONFIG_FUNCTION_ALIGNMENT),0)
KBUILD_CFLAGS += -falign-functions=$(CONFIG_FUNCTION_ALIGNMENT)
endif

# arch Makefile may override CC so keep this after arch Makefile is included
NOSTDINC_FLAGS += -nostdinc

# warn about C99 declaration after statement
KBUILD_CFLAGS += -Wdeclaration-after-statement

# Variable Length Arrays (VLAs) should not be used anywhere in the kernel
KBUILD_CFLAGS += -Wvla

# disable pointer signed / unsigned warnings in gcc 4.0
KBUILD_CFLAGS += -Wno-pointer-sign

# In order to make sure new function cast mismatches are not introduced
# in the kernel (to avoid tripping CFI checking), the kernel should be
# globally built with -Wcast-function-type.
KBUILD_CFLAGS += $(call cc-option, -Wcast-function-type)

# disable stringop warnings in gcc 8+
KBUILD_CFLAGS += $(call cc-disable-warning, stringop-truncation)

# We'll want to enable this eventually, but it's not going away for 5.7 at least
KBUILD_CFLAGS += $(call cc-disable-warning, stringop-overflow)

# Another good warning that we'll want to enable eventually
KBUILD_CFLAGS += $(call cc-disable-warning, restrict)

# Enabled with W=2, disabled by default as noisy
ifdef CONFIG_CC_IS_GCC
KBUILD_CFLAGS += -Wno-maybe-uninitialized
endif

# The allocators already balk at large sizes, so silence the compiler
# warnings for bounds checks involving those possible values. While
# -Wno-alloc-size-larger-than would normally be used here, earlier versions
# of gcc (<9.1) weirdly don't handle the option correctly when _other_
# warnings are produced (?!). Using -Walloc-size-larger-than=SIZE_MAX
# doesn't work (as it is documented to), silently resolving to "0" prior to
# version 9.1 (and producing an error more recently). Numeric values larger
# than PTRDIFF_MAX also don't work prior to version 9.1, which are silently
# ignored, continuing to default to PTRDIFF_MAX. So, left with no other
# choice, we must perform a versioned check to disable this warning.
# https://lore.kernel.org/lkml/20210824115859.187f272f@canb.auug.org.au
KBUILD_CFLAGS-$(call gcc-min-version, 90100) += -Wno-alloc-size-larger-than
KBUILD_CFLAGS += $(KBUILD_CFLAGS-y) $(CONFIG_CC_IMPLICIT_FALLTHROUGH)

# disable invalid "can't wrap" optimizations for signed / pointers
KBUILD_CFLAGS	+= -fno-strict-overflow

# Make sure -fstack-check isn't enabled (like gentoo apparently did)
KBUILD_CFLAGS  += -fno-stack-check

# conserve stack if available
ifdef CONFIG_CC_IS_GCC
KBUILD_CFLAGS   += -fconserve-stack
endif

# Prohibit date/time macros, which would make the build non-deterministic
KBUILD_CFLAGS   += -Werror=date-time

# enforce correct pointer usage
KBUILD_CFLAGS   += $(call cc-option,-Werror=incompatible-pointer-types)

# Require designated initializers for all marked structures
KBUILD_CFLAGS   += $(call cc-option,-Werror=designated-init)

# change __FILE__ to the relative path from the srctree
KBUILD_CPPFLAGS += $(call cc-option,-fmacro-prefix-map=$(srctree)/=)

# include additional Makefiles when needed
include-y			:= scripts/Makefile.extrawarn
include-$(CONFIG_DEBUG_INFO)	+= scripts/Makefile.debug
include-$(CONFIG_KASAN)		+= scripts/Makefile.kasan
include-$(CONFIG_KCSAN)		+= scripts/Makefile.kcsan
include-$(CONFIG_KMSAN)		+= scripts/Makefile.kmsan
include-$(CONFIG_UBSAN)		+= scripts/Makefile.ubsan
include-$(CONFIG_KCOV)		+= scripts/Makefile.kcov
include-$(CONFIG_RANDSTRUCT)	+= scripts/Makefile.randstruct
include-$(CONFIG_GCC_PLUGINS)	+= scripts/Makefile.gcc-plugins

include $(addprefix $(srctree)/, $(include-y))

# scripts/Makefile.gcc-plugins is intentionally included last.
# Do not add $(call cc-option,...) below this line. When you build the kernel
# from the clean source tree, the GCC plugins do not exist at this point.

# Add user supplied CPPFLAGS, AFLAGS, CFLAGS and RUSTFLAGS as the last assignments
KBUILD_CPPFLAGS += $(KCPPFLAGS)
KBUILD_AFLAGS   += $(KAFLAGS)
KBUILD_CFLAGS   += $(KCFLAGS)
KBUILD_RUSTFLAGS += $(KRUSTFLAGS)

KBUILD_LDFLAGS_MODULE += --build-id=sha1
LDFLAGS_vmlinux += --build-id=sha1

KBUILD_LDFLAGS	+= -z noexecstack
ifeq ($(CONFIG_LD_IS_BFD),y)
KBUILD_LDFLAGS	+= $(call ld-option,--no-warn-rwx-segments)
endif

ifeq ($(CONFIG_STRIP_ASM_SYMS),y)
LDFLAGS_vmlinux	+= -X
endif

ifeq ($(CONFIG_RELR),y)
LDFLAGS_vmlinux	+= --pack-dyn-relocs=relr --use-android-relr-tags
endif

# We never want expected sections to be placed heuristically by the
# linker. All sections should be explicitly named in the linker script.
ifdef CONFIG_LD_ORPHAN_WARN
LDFLAGS_vmlinux += --orphan-handling=$(CONFIG_LD_ORPHAN_WARN_LEVEL)
endif

# Align the bit size of userspace programs with the kernel
KBUILD_USERCFLAGS  += $(filter -m32 -m64 --target=%, $(KBUILD_CFLAGS))
KBUILD_USERLDFLAGS += $(filter -m32 -m64 --target=%, $(KBUILD_CFLAGS))

# make the checker run with the right architecture
CHECKFLAGS += --arch=$(ARCH)

# insure the checker run with the right endianness
CHECKFLAGS += $(if $(CONFIG_CPU_BIG_ENDIAN),-mbig-endian,-mlittle-endian)

# the checker needs the correct machine size
CHECKFLAGS += $(if $(CONFIG_64BIT),-m64,-m32)

# Default kernel image to build when no specific target is given.
# KBUILD_IMAGE may be overruled on the command line or
# set in the environment
# Also any assignments in arch/$(ARCH)/Makefile take precedence over
# this default value
export KBUILD_IMAGE ?= vmlinux

#
# INSTALL_PATH specifies where to place the updated kernel and system map
# images. Default is /boot, but you can set it to other values
export	INSTALL_PATH ?= /boot

#
# INSTALL_DTBS_PATH specifies a prefix for relocations required by build roots.
# Like INSTALL_MOD_PATH, it isn't defined in the Makefile, but can be passed as
# an argument if needed. Otherwise it defaults to the kernel install path
#
export INSTALL_DTBS_PATH ?= $(INSTALL_PATH)/dtbs/$(KERNELRELEASE)

#
# INSTALL_MOD_PATH specifies a prefix to MODLIB for module directory
# relocations required by build roots.  This is not defined in the
# makefile but the argument can be passed to make if needed.
#

MODLIB	= $(INSTALL_MOD_PATH)/lib/modules/$(KERNELRELEASE)
export MODLIB

PHONY += prepare0

export extmod_prefix = $(if $(KBUILD_EXTMOD),$(KBUILD_EXTMOD)/)
export MODORDER := $(extmod_prefix)modules.order
export MODULES_NSDEPS := $(extmod_prefix)modules.nsdeps

# ---------------------------------------------------------------------------
# Kernel headers

PHONY += headers

#Default location for installed headers
ifeq ($(KBUILD_EXTMOD),)
PHONY += archheaders archscripts
hdr-inst := -f $(srctree)/scripts/Makefile.headersinst obj
headers: $(version_h) scripts_unifdef uapi-asm-generic archheaders archscripts
else
hdr-prefix = $(KBUILD_EXTMOD)/
hdr-inst := -f $(srctree)/scripts/Makefile.headersinst dst=$(KBUILD_EXTMOD)/usr/include objtree=$(objtree)/$(KBUILD_EXTMOD) obj
endif

export INSTALL_HDR_PATH = $(objtree)/$(hdr-prefix)usr

quiet_cmd_headers_install = INSTALL $(INSTALL_HDR_PATH)/include
      cmd_headers_install = \
	mkdir -p $(INSTALL_HDR_PATH); \
	rsync -mrl --include='*/' --include='*\.h' --exclude='*' \
	$(hdr-prefix)usr/include $(INSTALL_HDR_PATH);

PHONY += headers_install
headers_install: headers
	$(call cmd,headers_install)

headers:
ifeq ($(KBUILD_EXTMOD),)
	$(if $(filter um, $(SRCARCH)), $(error Headers not exportable for UML))
endif
	$(Q)$(MAKE) $(hdr-inst)=$(hdr-prefix)include/uapi
	$(Q)$(MAKE) $(hdr-inst)=$(hdr-prefix)arch/$(SRCARCH)/include/uapi

ifeq ($(KBUILD_EXTMOD),)

build-dir	:= .
clean-dirs	:= $(sort . Documentation \
		     $(patsubst %/,%,$(filter %/, $(core-) \
			$(drivers-) $(libs-))))

export ARCH_CORE	:= $(core-y)
export ARCH_LIB		:= $(filter %/, $(libs-y))
export ARCH_DRIVERS	:= $(drivers-y) $(drivers-m)
# Externally visible symbols (used by link-vmlinux.sh)

KBUILD_VMLINUX_OBJS := ./built-in.a
ifdef CONFIG_MODULES
KBUILD_VMLINUX_OBJS += $(patsubst %/, %/lib.a, $(filter %/, $(libs-y)))
KBUILD_VMLINUX_LIBS := $(filter-out %/, $(libs-y))
else
KBUILD_VMLINUX_LIBS := $(patsubst %/,%/lib.a, $(libs-y))
endif

export KBUILD_VMLINUX_LIBS
export KBUILD_LDS          := arch/$(SRCARCH)/kernel/vmlinux.lds

# Recurse until adjust_autoksyms.sh is satisfied
PHONY += autoksyms_recursive
ifdef CONFIG_TRIM_UNUSED_KSYMS
# For the kernel to actually contain only the needed exported symbols,
# we have to build modules as well to determine what those symbols are.
# (this can be evaluated only once include/config/auto.conf has been included)
KBUILD_MODULES := 1

autoksyms_recursive: $(build-dir) modules.order
	$(Q)$(CONFIG_SHELL) $(srctree)/scripts/adjust_autoksyms.sh \
	  "$(MAKE) -f $(srctree)/Makefile autoksyms_recursive"
endif

autoksyms_h := $(if $(CONFIG_TRIM_UNUSED_KSYMS), include/generated/autoksyms.h)

quiet_cmd_autoksyms_h = GEN     $@
      cmd_autoksyms_h = mkdir -p $(dir $@); \
			$(CONFIG_SHELL) $(srctree)/scripts/gen_autoksyms.sh $@

$(autoksyms_h):
	$(call cmd,autoksyms_h)

# '$(AR) mPi' needs 'T' to workaround the bug of llvm-ar <= 14
quiet_cmd_ar_vmlinux.a = AR      $@
      cmd_ar_vmlinux.a = \
	rm -f $@; \
	$(AR) cDPrST $@ $(KBUILD_VMLINUX_OBJS); \
	$(AR) mPiT $$($(AR) t $@ | sed -n 1p) $@ $$($(AR) t $@ | grep -F -f $(srctree)/scripts/head-object-list.txt)

targets += vmlinux.a
vmlinux.a: $(KBUILD_VMLINUX_OBJS) scripts/head-object-list.txt autoksyms_recursive FORCE
	$(call if_changed,ar_vmlinux.a)

ifndef KBUILD_MIXED_TREE
PHONY += vmlinux_o
vmlinux_o: vmlinux.a $(KBUILD_VMLINUX_LIBS)
	$(Q)$(MAKE) -f $(srctree)/scripts/Makefile.vmlinux_o

vmlinux.o modules.builtin.modinfo modules.builtin: vmlinux_o
	@:

PHONY += vmlinux
# LDFLAGS_vmlinux in the top Makefile defines linker flags for the top vmlinux,
# not for decompressors. LDFLAGS_vmlinux in arch/*/boot/compressed/Makefile is
# unrelated; the decompressors just happen to have the same base name,
# arch/*/boot/compressed/vmlinux.
# Export LDFLAGS_vmlinux only to scripts/Makefile.vmlinux.
#
# _LDFLAGS_vmlinux is a workaround for the 'private export' bug:
#   https://savannah.gnu.org/bugs/?61463
# For Make > 4.4, the following simple code will work:
#  vmlinux: private export LDFLAGS_vmlinux := $(LDFLAGS_vmlinux)
vmlinux: private _LDFLAGS_vmlinux := $(LDFLAGS_vmlinux)
vmlinux: export LDFLAGS_vmlinux = $(_LDFLAGS_vmlinux)
vmlinux: vmlinux.o $(KBUILD_LDS) modpost
	$(Q)$(MAKE) -f $(srctree)/scripts/Makefile.vmlinux
endif

# The actual objects are generated when descending,
# make sure no implicit rule kicks in
$(sort $(KBUILD_LDS) $(KBUILD_VMLINUX_OBJS) $(KBUILD_VMLINUX_LIBS)): . ;

filechk_kernel.release = \
	echo "$(KERNELVERSION)$$($(CONFIG_SHELL) $(srctree)/scripts/setlocalversion \
		$(srctree) $(BRANCH) $(KMI_GENERATION))"

# Store (new) KERNELRELEASE string in include/config/kernel.release
include/config/kernel.release: FORCE
	$(call filechk,kernel.release)

# Additional helpers built in scripts/
# Carefully list dependencies so we do not try to build scripts twice
# in parallel
PHONY += scripts
scripts: scripts_basic scripts_dtc
	$(Q)$(MAKE) $(build)=$(@)

# Things we need to do before we recursively start building the kernel
# or the modules are listed in "prepare".
# A multi level approach is used. prepareN is processed before prepareN-1.
# archprepare is used in arch Makefiles and when processed asm symlink,
# version.h and scripts_basic is processed / created.

PHONY += prepare archprepare

archprepare: outputmakefile archheaders archscripts scripts include/config/kernel.release \
	asm-generic $(version_h) $(autoksyms_h) include/generated/utsrelease.h \
	include/generated/compile.h include/generated/autoconf.h remove-stale-files

prepare0: archprepare
	$(Q)$(MAKE) $(build)=scripts/mod
	$(Q)$(MAKE) $(build)=. prepare

# All the preparing..
prepare: prepare0
ifdef CONFIG_RUST
	$(Q)$(CONFIG_SHELL) $(srctree)/scripts/rust_is_available.sh -v
	$(Q)$(MAKE) $(build)=rust
endif

PHONY += remove-stale-files
remove-stale-files:
	$(Q)$(srctree)/scripts/remove-stale-files

# Support for using generic headers in asm-generic
asm-generic := -f $(srctree)/scripts/Makefile.asm-generic obj

PHONY += asm-generic uapi-asm-generic
asm-generic: uapi-asm-generic
	$(Q)$(MAKE) $(asm-generic)=arch/$(SRCARCH)/include/generated/asm \
	generic=include/asm-generic
uapi-asm-generic:
	$(Q)$(MAKE) $(asm-generic)=arch/$(SRCARCH)/include/generated/uapi/asm \
	generic=include/uapi/asm-generic

# Generate some files
# ---------------------------------------------------------------------------

# KERNELRELEASE can change from a few different places, meaning version.h
# needs to be updated, so this check is forced on all builds

uts_len := 64
define filechk_utsrelease.h
	if [ `echo -n "$(KERNELRELEASE)" | wc -c ` -gt $(uts_len) ]; then \
	  echo '"$(KERNELRELEASE)" exceeds $(uts_len) characters' >&2;    \
	  exit 1;                                                         \
	fi;                                                               \
	echo \#define UTS_RELEASE \"$(KERNELRELEASE)\"
endef

define filechk_version.h
	if [ $(SUBLEVEL) -gt 255 ]; then                                 \
		echo \#define LINUX_VERSION_CODE $(shell                 \
		expr $(VERSION) \* 65536 + $(PATCHLEVEL) \* 256 + 255); \
	else                                                             \
		echo \#define LINUX_VERSION_CODE $(shell                 \
		expr $(VERSION) \* 65536 + $(PATCHLEVEL) \* 256 + $(SUBLEVEL)); \
	fi;                                                              \
	echo '#define KERNEL_VERSION(a,b,c) (((a) << 16) + ((b) << 8) +  \
	((c) > 255 ? 255 : (c)))';                                       \
	echo \#define LINUX_VERSION_MAJOR $(VERSION);                    \
	echo \#define LINUX_VERSION_PATCHLEVEL $(PATCHLEVEL);            \
	echo \#define LINUX_VERSION_SUBLEVEL $(SUBLEVEL)
endef

$(version_h): PATCHLEVEL := $(or $(PATCHLEVEL), 0)
$(version_h): SUBLEVEL := $(or $(SUBLEVEL), 0)
$(version_h): FORCE
	$(call filechk,version.h)

include/generated/utsrelease.h: include/config/kernel.release FORCE
	$(call filechk,utsrelease.h)

filechk_compile.h = $(srctree)/scripts/mkcompile_h \
	"$(UTS_MACHINE)" "$(CONFIG_CC_VERSION_TEXT)" "$(LD)"

include/generated/compile.h: FORCE
	$(call filechk,compile.h)

PHONY += headerdep
headerdep:
	$(Q)find $(srctree)/include/ -name '*.h' | xargs --max-args 1 \
	$(srctree)/scripts/headerdep.pl -I$(srctree)/include

ifdef CONFIG_HEADERS_INSTALL
prepare: headers
endif

PHONY += scripts_unifdef
scripts_unifdef: scripts_basic
	$(Q)$(MAKE) $(build)=scripts scripts/unifdef

# ---------------------------------------------------------------------------
# Install

# Many distributions have the custom install script, /sbin/installkernel.
# If DKMS is installed, 'make install' will eventually recurse back
# to this Makefile to build and install external modules.
# Cancel sub_make_done so that options such as M=, V=, etc. are parsed.

quiet_cmd_install = INSTALL $(INSTALL_PATH)
      cmd_install = unset sub_make_done; $(srctree)/scripts/install.sh

# ---------------------------------------------------------------------------
# Tools

ifdef CONFIG_OBJTOOL
prepare: tools/objtool
endif

ifdef CONFIG_BPF
ifdef CONFIG_DEBUG_INFO_BTF
prepare: tools/bpf/resolve_btfids
endif
endif

PHONY += resolve_btfids_clean

resolve_btfids_O = $(abspath $(objtree))/tools/bpf/resolve_btfids

# tools/bpf/resolve_btfids directory might not exist
# in output directory, skip its clean in that case
resolve_btfids_clean:
ifneq ($(wildcard $(resolve_btfids_O)),)
	$(Q)$(MAKE) -sC $(srctree)/tools/bpf/resolve_btfids O=$(resolve_btfids_O) clean
endif

# Clear a bunch of variables before executing the submake
ifeq ($(quiet),silent_)
tools_silent=s
endif

tools/: FORCE
	$(Q)mkdir -p $(objtree)/tools
	$(Q)$(MAKE) LDFLAGS= MAKEFLAGS="$(tools_silent) $(filter --j% -j,$(MAKEFLAGS))" O=$(abspath $(objtree)) subdir=tools -C $(srctree)/tools/

tools/%: FORCE
	$(Q)mkdir -p $(objtree)/tools
	$(Q)$(MAKE) LDFLAGS= MAKEFLAGS="$(tools_silent) $(filter --j% -j,$(MAKEFLAGS))" O=$(abspath $(objtree)) subdir=tools -C $(srctree)/tools/ $*

# ---------------------------------------------------------------------------
# Kernel selftest

PHONY += kselftest
kselftest: headers
	$(Q)$(MAKE) -C $(srctree)/tools/testing/selftests run_tests

kselftest-%: headers FORCE
	$(Q)$(MAKE) -C $(srctree)/tools/testing/selftests $*

PHONY += kselftest-merge
kselftest-merge:
	$(if $(wildcard $(objtree)/.config),, $(error No .config exists, config your kernel first!))
	$(Q)find $(srctree)/tools/testing/selftests -name config | \
		xargs $(srctree)/scripts/kconfig/merge_config.sh -m $(objtree)/.config
	$(Q)$(MAKE) -f $(srctree)/Makefile olddefconfig

# ---------------------------------------------------------------------------
# Devicetree files

ifneq ($(wildcard $(srctree)/arch/$(SRCARCH)/boot/dts/),)
# ANDROID: allow this to be overridden by the build environment. This allows
# one to compile a device tree that is located out-of-tree.
dtstree ?= arch/$(SRCARCH)/boot/dts
endif

ifneq ($(dtstree),)

%.dtb: dtbs_prepare
	$(Q)$(MAKE) $(build)=$(dtstree) $(dtstree)/$@

%.dtbo: dtbs_prepare
	$(Q)$(MAKE) $(build)=$(dtstree) $(dtstree)/$@

PHONY += dtbs dtbs_prepare dtbs_install dtbs_check
dtbs: dtbs_prepare
	$(Q)$(MAKE) $(build)=$(dtstree)

# include/config/kernel.release is actually needed when installing DTBs because
# INSTALL_DTBS_PATH contains $(KERNELRELEASE). However, we do not want to make
# dtbs_install depend on it as dtbs_install may run as root.
dtbs_prepare: include/config/kernel.release scripts_dtc

ifneq ($(filter dtbs_check, $(MAKECMDGOALS)),)
export CHECK_DTBS=y
dtbs: dt_binding_check
endif

dtbs_check: dtbs

dtbs_install:
	$(Q)$(MAKE) $(dtbinst)=$(dtstree) dst=$(INSTALL_DTBS_PATH)

ifdef CONFIG_OF_EARLY_FLATTREE
all: dtbs
endif

endif

PHONY += scripts_dtc
scripts_dtc: scripts_basic
	$(Q)$(MAKE) $(build)=scripts/dtc

ifneq ($(filter dt_binding_check, $(MAKECMDGOALS)),)
export CHECK_DT_BINDING=y
endif

PHONY += dt_binding_check
dt_binding_check: scripts_dtc
	$(Q)$(MAKE) $(build)=Documentation/devicetree/bindings

PHONY += dt_compatible_check
dt_compatible_check: dt_binding_check
	$(Q)$(MAKE) $(build)=Documentation/devicetree/bindings $@

# ---------------------------------------------------------------------------
# Modules

ifdef CONFIG_MODULES

# By default, build modules as well

all: modules

# When we're building modules with modversions, we need to consider
# the built-in objects during the descend as well, in order to
# make sure the checksums are up to date before we record them.
ifdef CONFIG_MODVERSIONS
  KBUILD_BUILTIN := 1
endif

# Build modules
#

# *.ko are usually independent of vmlinux, but CONFIG_DEBUG_INFOBTF_MODULES
# is an exception.
ifdef CONFIG_DEBUG_INFO_BTF_MODULES
<<<<<<< HEAD
modules: $(mixed-build-prefix)vmlinux
=======
KBUILD_BUILTIN := 1
modules: vmlinux
>>>>>>> 83cd5fd0
endif

modules: modules_prepare

# Target to prepare building external modules
modules_prepare: prepare
	$(Q)$(MAKE) $(build)=scripts scripts/module.lds

export modules_sign_only :=

ifeq ($(CONFIG_MODULE_SIG),y)
PHONY += modules_sign
modules_sign: modules_install
	@:

# modules_sign is a subset of modules_install.
# 'make modules_install modules_sign' is equivalent to 'make modules_install'.
ifeq ($(filter modules_install,$(MAKECMDGOALS)),)
modules_sign_only := y
endif
endif

modinst_pre :=
ifneq ($(filter modules_install,$(MAKECMDGOALS)),)
modinst_pre := __modinst_pre
endif

modules_install: $(modinst_pre)
PHONY += __modinst_pre
__modinst_pre:
	@rm -rf $(MODLIB)/kernel
	@rm -f $(MODLIB)/source
	@mkdir -p $(MODLIB)/kernel
	@ln -s $(abspath $(srctree)) $(MODLIB)/source
	@if [ ! $(objtree) -ef  $(MODLIB)/build ]; then \
		rm -f $(MODLIB)/build ; \
		ln -s $(CURDIR) $(MODLIB)/build ; \
	fi
	@sed 's:^\(.*\)\.o$$:kernel/\1.ko:' modules.order > $(MODLIB)/modules.order
	@cp -f $(mixed-build-prefix)modules.builtin $(MODLIB)/
	@cp -f $(or $(mixed-build-prefix),$(objtree)/)modules.builtin.modinfo $(MODLIB)/

endif # CONFIG_MODULES

###
# Cleaning is done on three levels.
# make clean     Delete most generated files
#                Leave enough to build external modules
# make mrproper  Delete the current configuration, and all generated files
# make distclean Remove editor backup files, patch leftover files and the like

# Directories & files removed with 'make clean'
CLEAN_FILES += include/ksym vmlinux.symvers modules-only.symvers \
	       modules.builtin modules.builtin.modinfo modules.nsdeps \
	       compile_commands.json .thinlto-cache rust/test rust/doc \
	       .vmlinux.objs .vmlinux.export.c

# Directories & files removed with 'make mrproper'
MRPROPER_FILES += include/config include/generated          \
		  arch/$(SRCARCH)/include/generated .objdiff \
		  debian snap tar-install \
		  .config .config.old .version \
		  Module.symvers \
		  certs/signing_key.pem \
		  certs/x509.genkey \
		  vmlinux-gdb.py \
		  *.spec \
		  rust/target.json rust/libmacros.so

# clean - Delete most, but leave enough to build external modules
#
clean: rm-files := $(CLEAN_FILES)

PHONY += archclean vmlinuxclean

vmlinuxclean:
	$(Q)$(CONFIG_SHELL) $(srctree)/scripts/link-vmlinux.sh clean
	$(Q)$(if $(ARCH_POSTLINK), $(MAKE) -f $(ARCH_POSTLINK) clean)

clean: archclean vmlinuxclean resolve_btfids_clean

# mrproper - Delete all generated files, including .config
#
mrproper: rm-files := $(wildcard $(MRPROPER_FILES))
mrproper-dirs      := $(addprefix _mrproper_,scripts)

PHONY += $(mrproper-dirs) mrproper
$(mrproper-dirs):
	$(Q)$(MAKE) $(clean)=$(patsubst _mrproper_%,%,$@)

mrproper: clean $(mrproper-dirs)
	$(call cmd,rmfiles)
	@find . $(RCS_FIND_IGNORE) \
		\( -name '*.rmeta' \) \
		-type f -print | xargs rm -f

# distclean
#
PHONY += distclean

distclean: mrproper
	@find . $(RCS_FIND_IGNORE) \
		\( -name '*.orig' -o -name '*.rej' -o -name '*~' \
		-o -name '*.bak' -o -name '#*#' -o -name '*%' \
		-o -name 'core' -o -name tags -o -name TAGS -o -name 'cscope*' \
		-o -name GPATH -o -name GRTAGS -o -name GSYMS -o -name GTAGS \) \
		-type f -print | xargs rm -f


# Packaging of the kernel to various formats
# ---------------------------------------------------------------------------

%src-pkg: FORCE
	$(Q)$(MAKE) -f $(srctree)/scripts/Makefile.package $@
%pkg: include/config/kernel.release FORCE
	$(Q)$(MAKE) -f $(srctree)/scripts/Makefile.package $@

# Brief documentation of the typical targets used
# ---------------------------------------------------------------------------

boards := $(wildcard $(srctree)/arch/$(SRCARCH)/configs/*_defconfig)
boards := $(sort $(notdir $(boards)))
board-dirs := $(dir $(wildcard $(srctree)/arch/$(SRCARCH)/configs/*/*_defconfig))
board-dirs := $(sort $(notdir $(board-dirs:/=)))

PHONY += help
help:
	@echo  'Cleaning targets:'
	@echo  '  clean		  - Remove most generated files but keep the config and'
	@echo  '                    enough build support to build external modules'
	@echo  '  mrproper	  - Remove all generated files + config + various backup files'
	@echo  '  distclean	  - mrproper + remove editor backup and patch files'
	@echo  ''
	@echo  'Configuration targets:'
	@$(MAKE) -f $(srctree)/scripts/kconfig/Makefile help
	@echo  ''
	@echo  'Other generic targets:'
	@echo  '  all		  - Build all targets marked with [*]'
	@echo  '* vmlinux	  - Build the bare kernel'
	@echo  '* modules	  - Build all modules'
	@echo  '  modules_install - Install all modules to INSTALL_MOD_PATH (default: /)'
	@echo  '  dir/            - Build all files in dir and below'
	@echo  '  dir/file.[ois]  - Build specified target only'
	@echo  '  dir/file.ll     - Build the LLVM assembly file'
	@echo  '                    (requires compiler support for LLVM assembly generation)'
	@echo  '  dir/file.lst    - Build specified mixed source/assembly target only'
	@echo  '                    (requires a recent binutils and recent build (System.map))'
	@echo  '  dir/file.ko     - Build module including final link'
	@echo  '  modules_prepare - Set up for building external modules'
	@echo  '  tags/TAGS	  - Generate tags file for editors'
	@echo  '  cscope	  - Generate cscope index'
	@echo  '  gtags           - Generate GNU GLOBAL index'
	@echo  '  kernelrelease	  - Output the release version string (use with make -s)'
	@echo  '  kernelversion	  - Output the version stored in Makefile (use with make -s)'
	@echo  '  image_name	  - Output the image name (use with make -s)'
	@echo  '  headers_install - Install sanitised kernel headers to INSTALL_HDR_PATH'; \
	 echo  '                    (default: $(INSTALL_HDR_PATH))'; \
	 echo  ''
	@echo  'Static analysers:'
	@echo  '  checkstack      - Generate a list of stack hogs'
	@echo  '  versioncheck    - Sanity check on version.h usage'
	@echo  '  includecheck    - Check for duplicate included header files'
	@echo  '  export_report   - List the usages of all exported symbols'
	@echo  '  headerdep       - Detect inclusion cycles in headers'
	@echo  '  coccicheck      - Check with Coccinelle'
	@echo  '  clang-analyzer  - Check with clang static analyzer'
	@echo  '  clang-tidy      - Check with clang-tidy'
	@echo  ''
	@echo  'Tools:'
	@echo  '  nsdeps          - Generate missing symbol namespace dependencies'
	@echo  ''
	@echo  'Kernel selftest:'
	@echo  '  kselftest         - Build and run kernel selftest'
	@echo  '                      Build, install, and boot kernel before'
	@echo  '                      running kselftest on it'
	@echo  '                      Run as root for full coverage'
	@echo  '  kselftest-all     - Build kernel selftest'
	@echo  '  kselftest-install - Build and install kernel selftest'
	@echo  '  kselftest-clean   - Remove all generated kselftest files'
	@echo  '  kselftest-merge   - Merge all the config dependencies of'
	@echo  '		      kselftest to existing .config.'
	@echo  ''
	@echo  'Rust targets:'
	@echo  '  rustavailable   - Checks whether the Rust toolchain is'
	@echo  '		    available and, if not, explains why.'
	@echo  '  rustfmt	  - Reformat all the Rust code in the kernel'
	@echo  '  rustfmtcheck	  - Checks if all the Rust code in the kernel'
	@echo  '		    is formatted, printing a diff otherwise.'
	@echo  '  rustdoc	  - Generate Rust documentation'
	@echo  '		    (requires kernel .config)'
	@echo  '  rusttest        - Runs the Rust tests'
	@echo  '                    (requires kernel .config; downloads external repos)'
	@echo  '  rust-analyzer	  - Generate rust-project.json rust-analyzer support file'
	@echo  '		    (requires kernel .config)'
	@echo  '  dir/file.[os]   - Build specified target only'
	@echo  '  dir/file.rsi    - Build macro expanded source, similar to C preprocessing.'
	@echo  '                    Run with RUSTFMT=n to skip reformatting if needed.'
	@echo  '                    The output is not intended to be compilable.'
	@echo  '  dir/file.ll     - Build the LLVM assembly file'
	@echo  ''
	@$(if $(dtstree), \
		echo 'Devicetree:'; \
		echo '* dtbs             - Build device tree blobs for enabled boards'; \
		echo '  dtbs_install     - Install dtbs to $(INSTALL_DTBS_PATH)'; \
		echo '  dt_binding_check - Validate device tree binding documents'; \
		echo '  dtbs_check       - Validate device tree source files';\
		echo '')

	@echo 'Userspace tools targets:'
	@echo '  use "make tools/help"'
	@echo '  or  "cd tools; make help"'
	@echo  ''
	@echo  'Kernel packaging:'
	@$(MAKE) -f $(srctree)/scripts/Makefile.package help
	@echo  ''
	@echo  'Documentation targets:'
	@$(MAKE) -f $(srctree)/Documentation/Makefile dochelp
	@echo  ''
	@echo  'Architecture specific targets ($(SRCARCH)):'
	@$(or $(archhelp),\
		echo '  No architecture specific help defined for $(SRCARCH)')
	@echo  ''
	@$(if $(boards), \
		$(foreach b, $(boards), \
		printf "  %-27s - Build for %s\\n" $(b) $(subst _defconfig,,$(b));) \
		echo '')
	@$(if $(board-dirs), \
		$(foreach b, $(board-dirs), \
		printf "  %-16s - Show %s-specific targets\\n" help-$(b) $(b);) \
		printf "  %-16s - Show all of the above\\n" help-boards; \
		echo '')

	@echo  '  make V=0|1 [targets] 0 => quiet build (default), 1 => verbose build'
	@echo  '  make V=2   [targets] 2 => give reason for rebuild of target'
	@echo  '  make O=dir [targets] Locate all output files in "dir", including .config'
	@echo  '  make C=1   [targets] Check re-compiled c source with $$CHECK'
	@echo  '                       (sparse by default)'
	@echo  '  make C=2   [targets] Force check of all c source with $$CHECK'
	@echo  '  make RECORDMCOUNT_WARN=1 [targets] Warn about ignored mcount sections'
	@echo  '  make W=n   [targets] Enable extra build checks, n=1,2,3 where'
	@echo  '		1: warnings which may be relevant and do not occur too often'
	@echo  '		2: warnings which occur quite often but may still be relevant'
	@echo  '		3: more obscure warnings, can most likely be ignored'
	@echo  '		e: warnings are being treated as errors'
	@echo  '		Multiple levels can be combined with W=12 or W=123'
	@echo  ''
	@echo  'Execute "make" or "make all" to build all targets marked with [*] '
	@echo  'For further info see the ./README file'


help-board-dirs := $(addprefix help-,$(board-dirs))

help-boards: $(help-board-dirs)

boards-per-dir = $(sort $(notdir $(wildcard $(srctree)/arch/$(SRCARCH)/configs/$*/*_defconfig)))

$(help-board-dirs): help-%:
	@echo  'Architecture specific targets ($(SRCARCH) $*):'
	@$(if $(boards-per-dir), \
		$(foreach b, $(boards-per-dir), \
		printf "  %-24s - Build for %s\\n" $*/$(b) $(subst _defconfig,,$(b));) \
		echo '')


# Documentation targets
# ---------------------------------------------------------------------------
DOC_TARGETS := xmldocs latexdocs pdfdocs htmldocs epubdocs cleandocs \
	       linkcheckdocs dochelp refcheckdocs texinfodocs infodocs
PHONY += $(DOC_TARGETS)
$(DOC_TARGETS):
	$(Q)$(MAKE) $(build)=Documentation $@


# Rust targets
# ---------------------------------------------------------------------------

# "Is Rust available?" target
PHONY += rustavailable
rustavailable:
	$(Q)$(CONFIG_SHELL) $(srctree)/scripts/rust_is_available.sh -v && echo "Rust is available!"

# Documentation target
#
# Using the singular to avoid running afoul of `no-dot-config-targets`.
PHONY += rustdoc
rustdoc: prepare
	$(Q)$(MAKE) $(build)=rust $@

# Testing target
PHONY += rusttest
rusttest: prepare
	$(Q)$(MAKE) $(build)=rust $@

# Formatting targets
PHONY += rustfmt rustfmtcheck

# We skip `rust/alloc` since we want to minimize the diff w.r.t. upstream.
#
# We match using absolute paths since `find` does not resolve them
# when matching, which is a problem when e.g. `srctree` is `..`.
# We `grep` afterwards in order to remove the directory entry itself.
rustfmt:
	$(Q)find $(abs_srctree) -type f -name '*.rs' \
		-o -path $(abs_srctree)/rust/alloc -prune \
		-o -path $(abs_objtree)/rust/test -prune \
		| grep -Fv $(abs_srctree)/rust/alloc \
		| grep -Fv $(abs_objtree)/rust/test \
		| grep -Fv generated \
		| xargs $(RUSTFMT) $(rustfmt_flags)

rustfmtcheck: rustfmt_flags = --check
rustfmtcheck: rustfmt

# IDE support targets
PHONY += rust-analyzer
rust-analyzer:
	$(Q)$(MAKE) $(build)=rust $@

# Misc
# ---------------------------------------------------------------------------

PHONY += scripts_gdb
scripts_gdb: prepare0
	$(Q)$(MAKE) $(build)=scripts/gdb
	$(Q)ln -fsn $(abspath $(srctree)/scripts/gdb/vmlinux-gdb.py)

ifdef CONFIG_GDB_SCRIPTS
all: scripts_gdb
endif

else # KBUILD_EXTMOD

###
# External module support.
# When building external modules the kernel used as basis is considered
# read-only, and no consistency checks are made and the make
# system is not used on the basis kernel. If updates are required
# in the basis kernel ordinary make commands (without M=...) must be used.

# We are always building only modules.
KBUILD_BUILTIN :=
KBUILD_MODULES := 1

build-dir := $(KBUILD_EXTMOD)

compile_commands.json: $(extmod_prefix)compile_commands.json
PHONY += compile_commands.json

clean-dirs := $(KBUILD_EXTMOD)
clean: rm-files := $(KBUILD_EXTMOD)/Module.symvers $(KBUILD_EXTMOD)/modules.nsdeps \
	$(KBUILD_EXTMOD)/compile_commands.json $(KBUILD_EXTMOD)/.thinlto-cache

PHONY += prepare
# now expand this into a simple variable to reduce the cost of shell evaluations
prepare: CC_VERSION_TEXT := $(CC_VERSION_TEXT)
prepare:
	@if [ "$(CC_VERSION_TEXT)" != "$(CONFIG_CC_VERSION_TEXT)" ]; then \
		echo >&2 "warning: the compiler differs from the one used to build the kernel"; \
		echo >&2 "  The kernel was built by: $(CONFIG_CC_VERSION_TEXT)"; \
		echo >&2 "  You are using:           $(CC_VERSION_TEXT)"; \
	fi

PHONY += help
help:
	@echo  '  Building external modules.'
	@echo  '  Syntax: make -C path/to/kernel/src M=$$PWD target'
	@echo  ''
	@echo  '  modules         - default target, build the module(s)'
	@echo  '  modules_install - install the module'
	@echo  '  headers_install - Install sanitised kernel headers to INSTALL_HDR_PATH'
	@echo  '                    (default: $(abspath $(INSTALL_HDR_PATH)))'
	@echo  '  clean           - remove generated files in module directory only'
	@echo  ''

endif # KBUILD_EXTMOD

# ---------------------------------------------------------------------------
# Modules

PHONY += modules modules_install modules_prepare

ifdef CONFIG_MODULES

$(MODORDER): $(build-dir)
	@:

# KBUILD_MODPOST_NOFINAL can be set to skip the final link of modules.
# This is solely useful to speed up test compiles.
modules: modpost
ifneq ($(KBUILD_MODPOST_NOFINAL),1)
	$(Q)$(MAKE) -f $(srctree)/scripts/Makefile.modfinal
endif

PHONY += modules_check
modules_check: $(MODORDER)
	$(Q)$(CONFIG_SHELL) $(srctree)/scripts/modules-check.sh $<

quiet_cmd_depmod = DEPMOD  $(MODLIB)
      cmd_depmod = $(CONFIG_SHELL) $(srctree)/scripts/depmod.sh $(DEPMOD) \
                   $(KERNELRELEASE) $(mixed-build-prefix)

modules_install:
	$(Q)$(MAKE) -f $(srctree)/scripts/Makefile.modinst
	$(call cmd,depmod)

else # CONFIG_MODULES

# Modules not configured
# ---------------------------------------------------------------------------

modules modules_install:
	@echo >&2 '***'
	@echo >&2 '*** The present kernel configuration has modules disabled.'
	@echo >&2 '*** To use the module feature, please run "make menuconfig" etc.'
	@echo >&2 '*** to enable CONFIG_MODULES.'
	@echo >&2 '***'
	@exit 1

KBUILD_MODULES :=

endif # CONFIG_MODULES

PHONY += modpost
modpost: $(if $(single-build),, $(if $(KBUILD_MIXED_TREE),,$(if $(KBUILD_BUILTIN), vmlinux.o))) \
	 $(if $(KBUILD_MODULES), modules_check)
	$(Q)$(MAKE) -f $(srctree)/scripts/Makefile.modpost

# Single targets
# ---------------------------------------------------------------------------
# To build individual files in subdirectories, you can do like this:
#
#   make foo/bar/baz.s
#
# The supported suffixes for single-target are listed in 'single-targets'
#
# To build only under specific subdirectories, you can do like this:
#
#   make foo/bar/baz/

ifdef single-build

# .ko is special because modpost is needed
single-ko := $(sort $(filter %.ko, $(MAKECMDGOALS)))
single-no-ko := $(filter-out $(single-ko), $(MAKECMDGOALS)) \
		$(foreach x, o mod, $(patsubst %.ko, %.$x, $(single-ko)))

$(single-ko): single_modules
	@:
$(single-no-ko): $(build-dir)
	@:

# Remove MODORDER when done because it is not the real one.
PHONY += single_modules
single_modules: $(single-no-ko) modules_prepare
	$(Q){ $(foreach m, $(single-ko), echo $(extmod_prefix)$(m:%.ko=%.o);) } > $(MODORDER)
	$(Q)$(MAKE) -f $(srctree)/scripts/Makefile.modpost
ifneq ($(KBUILD_MODPOST_NOFINAL),1)
	$(Q)$(MAKE) -f $(srctree)/scripts/Makefile.modfinal
endif
	$(Q)rm -f $(MODORDER)

single-goals := $(addprefix $(build-dir)/, $(single-no-ko))

KBUILD_MODULES := 1

endif

# Preset locale variables to speed up the build process. Limit locale
# tweaks to this spot to avoid wrong language settings when running
# make menuconfig etc.
# Error messages still appears in the original language
PHONY += $(build-dir)
$(build-dir): prepare
	$(Q)$(MAKE) $(build)=$@ $(if $(KBUILD_MIXED_TREE),,need-builtin=1) need-modorder=1 $(single-goals)

clean-dirs := $(addprefix _clean_, $(clean-dirs))
PHONY += $(clean-dirs) clean
$(clean-dirs):
	$(Q)$(MAKE) $(clean)=$(patsubst _clean_%,%,$@)

clean: $(clean-dirs)
	$(call cmd,rmfiles)
	@find $(or $(KBUILD_EXTMOD), .) \
		$(if $(filter-out arch/$(SRCARCH)/boot/dts, $(dtstree)), $(dtstree)) \
		$(RCS_FIND_IGNORE) \
		\( -name '*.[aios]' -o -name '*.rsi' -o -name '*.ko' -o -name '.*.cmd' \
		-o -name '*.ko.*' \
		-o -name '*.dtb' -o -name '*.dtbo' \
		-o -name '*.dtb.S' -o -name '*.dtbo.S' \
		-o -name '*.dt.yaml' \
		-o -name '*.dwo' -o -name '*.lst' \
		-o -name '*.su' -o -name '*.mod' -o -name '*.usyms' \
		-o -name '.*.d' -o -name '.*.tmp' -o -name '*.mod.c' \
		-o -name '*.lex.c' -o -name '*.tab.[ch]' \
		-o -name '*.asn1.[ch]' \
		-o -name '*.symtypes' -o -name 'modules.order' \
		-o -name '.tmp_*' \
		-o -name '*.c.[012]*.*' \
		-o -name '*.ll' \
		-o -name '*.gcno' \
		-o -name '*.*.symversions' \) -type f -print | xargs rm -f

# Generate tags for editors
# ---------------------------------------------------------------------------
quiet_cmd_tags = GEN     $@
      cmd_tags = $(BASH) $(srctree)/scripts/tags.sh $@

tags TAGS cscope gtags: FORCE
	$(call cmd,tags)

# Script to generate missing namespace dependencies
# ---------------------------------------------------------------------------

PHONY += nsdeps
nsdeps: export KBUILD_NSDEPS=1
nsdeps: modules
	$(Q)$(CONFIG_SHELL) $(srctree)/scripts/nsdeps

# Clang Tooling
# ---------------------------------------------------------------------------

quiet_cmd_gen_compile_commands = GEN     $@
      cmd_gen_compile_commands = $(PYTHON3) $< -a $(AR) -o $@ $(filter-out $<, $(real-prereqs))

$(extmod_prefix)compile_commands.json: scripts/clang-tools/gen_compile_commands.py \
	$(if $(KBUILD_EXTMOD)$(KBUILD_MIXED_TREE),, vmlinux.a $(KBUILD_VMLINUX_LIBS)) \
	$(if $(CONFIG_MODULES), $(MODORDER)) FORCE
	$(call if_changed,gen_compile_commands)

targets += $(extmod_prefix)compile_commands.json

PHONY += clang-tidy clang-analyzer

ifdef CONFIG_CC_IS_CLANG
quiet_cmd_clang_tools = CHECK   $<
      cmd_clang_tools = $(PYTHON3) $(srctree)/scripts/clang-tools/run-clang-tools.py $@ $<

clang-tidy clang-analyzer: $(extmod_prefix)compile_commands.json
	$(call cmd,clang_tools)
else
clang-tidy clang-analyzer:
	@echo "$@ requires CC=clang" >&2
	@false
endif

# Scripts to check various things for consistency
# ---------------------------------------------------------------------------

PHONY += includecheck versioncheck coccicheck export_report

includecheck:
	find $(srctree)/* $(RCS_FIND_IGNORE) \
		-name '*.[hcS]' -type f -print | sort \
		| xargs $(PERL) -w $(srctree)/scripts/checkincludes.pl

versioncheck:
	find $(srctree)/* $(RCS_FIND_IGNORE) \
		-name '*.[hcS]' -type f -print | sort \
		| xargs $(PERL) -w $(srctree)/scripts/checkversion.pl

coccicheck:
	$(Q)$(BASH) $(srctree)/scripts/$@

export_report:
	$(PERL) $(srctree)/scripts/export_report.pl

PHONY += checkstack kernelrelease kernelversion image_name

# UML needs a little special treatment here.  It wants to use the host
# toolchain, so needs $(SUBARCH) passed to checkstack.pl.  Everyone
# else wants $(ARCH), including people doing cross-builds, which means
# that $(SUBARCH) doesn't work here.
ifeq ($(ARCH), um)
CHECKSTACK_ARCH := $(SUBARCH)
else
CHECKSTACK_ARCH := $(ARCH)
endif
checkstack:
	$(OBJDUMP) -d vmlinux $$(find . -name '*.ko') | \
	$(PERL) $(srctree)/scripts/checkstack.pl $(CHECKSTACK_ARCH)

kernelrelease:
	@echo "$(KERNELVERSION)$$($(CONFIG_SHELL) $(srctree)/scripts/setlocalversion \
		$(srctree) $(BRANCH) $(KMI_GENERATION))"

kernelversion:
	@echo $(KERNELVERSION)

image_name:
	@echo $(KBUILD_IMAGE)

quiet_cmd_rmfiles = $(if $(wildcard $(rm-files)),CLEAN   $(wildcard $(rm-files)))
      cmd_rmfiles = rm -rf $(rm-files)

# read saved command lines for existing targets
existing-targets := $(wildcard $(sort $(targets)))

-include $(foreach f,$(existing-targets),$(dir $(f)).$(notdir $(f)).cmd)

endif # config-build
endif # mixed-build
endif # need-sub-make

PHONY += FORCE
FORCE:

# Declare the contents of the PHONY variable as phony.  We keep that
# information in a variable so we can use it in if_changed and friends.
.PHONY: $(PHONY)<|MERGE_RESOLUTION|>--- conflicted
+++ resolved
@@ -1584,12 +1584,8 @@
 # *.ko are usually independent of vmlinux, but CONFIG_DEBUG_INFOBTF_MODULES
 # is an exception.
 ifdef CONFIG_DEBUG_INFO_BTF_MODULES
-<<<<<<< HEAD
+KBUILD_BUILTIN := 1
 modules: $(mixed-build-prefix)vmlinux
-=======
-KBUILD_BUILTIN := 1
-modules: vmlinux
->>>>>>> 83cd5fd0
 endif
 
 modules: modules_prepare
