--- conflicted
+++ resolved
@@ -3879,14 +3879,8 @@
 	 * frees.
 	 */
 	pcp->free_factor >>= 1;
-<<<<<<< HEAD
 	page = __rmqueue_pcplist(zone, order, migratetype, alloc_flags, pcp);
-	pcp_spin_unlock_irqrestore(pcp, flags);
-=======
-	list = &pcp->lists[order_to_pindex(migratetype, order)];
-	page = __rmqueue_pcplist(zone, order, migratetype, alloc_flags, pcp, list);
 	pcp_spin_unlock(pcp);
->>>>>>> 082280fe
 	pcp_trylock_finish(UP_flags);
 	if (page) {
 		__count_zid_vm_events(PGALLOC, page_zonenum(page), 1 << order);
