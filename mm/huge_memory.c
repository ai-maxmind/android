// SPDX-License-Identifier: GPL-2.0-only
/*
 *  Copyright (C) 2009  Red Hat, Inc.
 */

#define pr_fmt(fmt) KBUILD_MODNAME ": " fmt

#include <linux/mm.h>
#include <linux/sched.h>
#include <linux/sched/mm.h>
#include <linux/sched/coredump.h>
#include <linux/sched/numa_balancing.h>
#include <linux/highmem.h>
#include <linux/hugetlb.h>
#include <linux/mmu_notifier.h>
#include <linux/rmap.h>
#include <linux/swap.h>
#include <linux/shrinker.h>
#include <linux/mm_inline.h>
#include <linux/swapops.h>
#include <linux/backing-dev.h>
#include <linux/dax.h>
#include <linux/khugepaged.h>
#include <linux/freezer.h>
#include <linux/pfn_t.h>
#include <linux/mman.h>
#include <linux/memremap.h>
#include <linux/pagemap.h>
#include <linux/debugfs.h>
#include <linux/migrate.h>
#include <linux/hashtable.h>
#include <linux/userfaultfd_k.h>
#include <linux/page_idle.h>
#include <linux/shmem_fs.h>
#include <linux/oom.h>
#include <linux/numa.h>
#include <linux/page_owner.h>
#include <linux/sched/sysctl.h>
#include <linux/memory-tiers.h>
#include <linux/compat.h>

#include <asm/tlb.h>
#include <asm/pgalloc.h>
#include "internal.h"
#include "swap.h"

#define CREATE_TRACE_POINTS
#include <trace/events/thp.h>

/*
 * By default, transparent hugepage support is disabled in order to avoid
 * risking an increased memory footprint for applications that are not
 * guaranteed to benefit from it. When transparent hugepage support is
 * enabled, it is for all mappings, and khugepaged scans all mappings.
 * Defrag is invoked by khugepaged hugepage allocations and by page faults
 * for all hugepage allocations.
 */
unsigned long transparent_hugepage_flags __read_mostly =
#ifdef CONFIG_TRANSPARENT_HUGEPAGE_ALWAYS
	(1<<TRANSPARENT_HUGEPAGE_FLAG)|
#endif
#ifdef CONFIG_TRANSPARENT_HUGEPAGE_MADVISE
	(1<<TRANSPARENT_HUGEPAGE_REQ_MADV_FLAG)|
#endif
	(1<<TRANSPARENT_HUGEPAGE_DEFRAG_REQ_MADV_FLAG)|
	(1<<TRANSPARENT_HUGEPAGE_DEFRAG_KHUGEPAGED_FLAG)|
	(1<<TRANSPARENT_HUGEPAGE_USE_ZERO_PAGE_FLAG);

static struct shrinker deferred_split_shrinker;

static atomic_t huge_zero_refcount;
struct page *huge_zero_page __read_mostly;
unsigned long huge_zero_pfn __read_mostly = ~0UL;
unsigned long huge_anon_orders_always __read_mostly;
unsigned long huge_anon_orders_madvise __read_mostly;
unsigned long huge_anon_orders_inherit __read_mostly;

unsigned long __thp_vma_allowable_orders(struct vm_area_struct *vma,
					 unsigned long vm_flags,
					 unsigned long tva_flags,
					 unsigned long orders)
{
	bool smaps = tva_flags & TVA_SMAPS;
	bool in_pf = tva_flags & TVA_IN_PF;
	bool enforce_sysfs = tva_flags & TVA_ENFORCE_SYSFS;
	/* Check the intersection of requested and supported orders. */
	orders &= vma_is_anonymous(vma) ?
			THP_ORDERS_ALL_ANON : THP_ORDERS_ALL_FILE;
	if (!orders)
		return 0;

	if (!vma->vm_mm)		/* vdso */
		return 0;

	/*
	 * Explicitly disabled through madvise or prctl, or some
	 * architectures may disable THP for some mappings, for
	 * example, s390 kvm.
	 * */
	if ((vm_flags & VM_NOHUGEPAGE) ||
	    test_bit(MMF_DISABLE_THP, &vma->vm_mm->flags))
		return 0;
	/*
	 * If the hardware/firmware marked hugepage support disabled.
	 */
	if (transparent_hugepage_flags & (1 << TRANSPARENT_HUGEPAGE_UNSUPPORTED))
		return 0;

	/* khugepaged doesn't collapse DAX vma, but page fault is fine. */
	if (vma_is_dax(vma))
		return in_pf ? orders : 0;

	/*
	 * khugepaged special VMA and hugetlb VMA.
	 * Must be checked after dax since some dax mappings may have
	 * VM_MIXEDMAP set.
	 */
	if (!in_pf && !smaps && (vm_flags & VM_NO_KHUGEPAGED))
		return 0;

	/*
	 * Check alignment for file vma and size for both file and anon vma by
	 * filtering out the unsuitable orders.
	 *
	 * Skip the check for page fault. Huge fault does the check in fault
	 * handlers.
	 */
	if (!in_pf) {
		int order = highest_order(orders);
		unsigned long addr;

		while (orders) {
			addr = vma->vm_end - (PAGE_SIZE << order);
			if (thp_vma_suitable_order(vma, addr, order))
				break;
			order = next_order(&orders, order);
		}

		if (!orders)
			return 0;
	}

	/*
	 * Enabled via shmem mount options or sysfs settings.
	 * Must be done before hugepage flags check since shmem has its
	 * own flags.
	 */
	if (!in_pf && shmem_file(vma->vm_file))
		return shmem_is_huge(file_inode(vma->vm_file), vma->vm_pgoff,
				     !enforce_sysfs, vma->vm_mm, vm_flags)
			? orders : 0;

	if (!vma_is_anonymous(vma)) {
		/*
		 * Enforce sysfs THP requirements as necessary. Anonymous vmas
		 * were already handled in thp_vma_allowable_orders().
		 */
		if (enforce_sysfs &&
		    (!hugepage_global_enabled() || (!(vm_flags & VM_HUGEPAGE) &&
						    !hugepage_global_always())))
			return 0;

		/*
		 * Trust that ->huge_fault() handlers know what they are doing
		 * in fault path.
		 */
		if (((in_pf || smaps)) && vma->vm_ops->huge_fault)
			return orders;
		/* Only regular file is valid in collapse path */
		if (((!in_pf || smaps)) && file_thp_enabled(vma))
			return orders;
		return 0;
	}

	if (vma_is_temporary_stack(vma))
		return 0;

	/*
	 * THPeligible bit of smaps should show 1 for proper VMAs even
	 * though anon_vma is not initialized yet.
	 *
	 * Allow page fault since anon_vma may be not initialized until
	 * the first page fault.
	 */
	if (!vma->anon_vma)
		return (smaps || in_pf) ? orders : 0;

	return orders;
}

static bool get_huge_zero_page(void)
{
	struct page *zero_page;
retry:
	if (likely(atomic_inc_not_zero(&huge_zero_refcount)))
		return true;

	zero_page = alloc_pages((GFP_TRANSHUGE | __GFP_ZERO) & ~__GFP_MOVABLE,
			HPAGE_PMD_ORDER);
	if (!zero_page) {
		count_vm_event(THP_ZERO_PAGE_ALLOC_FAILED);
		return false;
	}
	preempt_disable();
	if (cmpxchg(&huge_zero_page, NULL, zero_page)) {
		preempt_enable();
		__free_pages(zero_page, compound_order(zero_page));
		goto retry;
	}
	WRITE_ONCE(huge_zero_pfn, page_to_pfn(zero_page));

	/* We take additional reference here. It will be put back by shrinker */
	atomic_set(&huge_zero_refcount, 2);
	preempt_enable();
	count_vm_event(THP_ZERO_PAGE_ALLOC);
	return true;
}

static void put_huge_zero_page(void)
{
	/*
	 * Counter should never go to zero here. Only shrinker can put
	 * last reference.
	 */
	BUG_ON(atomic_dec_and_test(&huge_zero_refcount));
}

struct page *mm_get_huge_zero_page(struct mm_struct *mm)
{
	if (test_bit(MMF_HUGE_ZERO_PAGE, &mm->flags))
		return READ_ONCE(huge_zero_page);

	if (!get_huge_zero_page())
		return NULL;

	if (test_and_set_bit(MMF_HUGE_ZERO_PAGE, &mm->flags))
		put_huge_zero_page();

	return READ_ONCE(huge_zero_page);
}

void mm_put_huge_zero_page(struct mm_struct *mm)
{
	if (test_bit(MMF_HUGE_ZERO_PAGE, &mm->flags))
		put_huge_zero_page();
}

static unsigned long shrink_huge_zero_page_count(struct shrinker *shrink,
					struct shrink_control *sc)
{
	/* we can free zero page only if last reference remains */
	return atomic_read(&huge_zero_refcount) == 1 ? HPAGE_PMD_NR : 0;
}

static unsigned long shrink_huge_zero_page_scan(struct shrinker *shrink,
				       struct shrink_control *sc)
{
	if (atomic_cmpxchg(&huge_zero_refcount, 1, 0) == 1) {
		struct page *zero_page = xchg(&huge_zero_page, NULL);
		BUG_ON(zero_page == NULL);
		WRITE_ONCE(huge_zero_pfn, ~0UL);
		__free_pages(zero_page, compound_order(zero_page));
		return HPAGE_PMD_NR;
	}

	return 0;
}

static struct shrinker huge_zero_page_shrinker = {
	.count_objects = shrink_huge_zero_page_count,
	.scan_objects = shrink_huge_zero_page_scan,
	.seeks = DEFAULT_SEEKS,
};

#ifdef CONFIG_SYSFS
static ssize_t enabled_show(struct kobject *kobj,
			    struct kobj_attribute *attr, char *buf)
{
	const char *output;

	if (test_bit(TRANSPARENT_HUGEPAGE_FLAG, &transparent_hugepage_flags))
		output = "[always] madvise never";
	else if (test_bit(TRANSPARENT_HUGEPAGE_REQ_MADV_FLAG,
			  &transparent_hugepage_flags))
		output = "always [madvise] never";
	else
		output = "always madvise [never]";

	return sysfs_emit(buf, "%s\n", output);
}

static ssize_t enabled_store(struct kobject *kobj,
			     struct kobj_attribute *attr,
			     const char *buf, size_t count)
{
	ssize_t ret = count;

	if (sysfs_streq(buf, "always")) {
		clear_bit(TRANSPARENT_HUGEPAGE_REQ_MADV_FLAG, &transparent_hugepage_flags);
		set_bit(TRANSPARENT_HUGEPAGE_FLAG, &transparent_hugepage_flags);
	} else if (sysfs_streq(buf, "madvise")) {
		clear_bit(TRANSPARENT_HUGEPAGE_FLAG, &transparent_hugepage_flags);
		set_bit(TRANSPARENT_HUGEPAGE_REQ_MADV_FLAG, &transparent_hugepage_flags);
	} else if (sysfs_streq(buf, "never")) {
		clear_bit(TRANSPARENT_HUGEPAGE_FLAG, &transparent_hugepage_flags);
		clear_bit(TRANSPARENT_HUGEPAGE_REQ_MADV_FLAG, &transparent_hugepage_flags);
	} else
		ret = -EINVAL;

	if (ret > 0) {
		int err = start_stop_khugepaged();
		if (err)
			ret = err;
	}
	return ret;
}

static struct kobj_attribute enabled_attr = __ATTR_RW(enabled);

ssize_t single_hugepage_flag_show(struct kobject *kobj,
				  struct kobj_attribute *attr, char *buf,
				  enum transparent_hugepage_flag flag)
{
	return sysfs_emit(buf, "%d\n",
			  !!test_bit(flag, &transparent_hugepage_flags));
}

ssize_t single_hugepage_flag_store(struct kobject *kobj,
				 struct kobj_attribute *attr,
				 const char *buf, size_t count,
				 enum transparent_hugepage_flag flag)
{
	unsigned long value;
	int ret;

	ret = kstrtoul(buf, 10, &value);
	if (ret < 0)
		return ret;
	if (value > 1)
		return -EINVAL;

	if (value)
		set_bit(flag, &transparent_hugepage_flags);
	else
		clear_bit(flag, &transparent_hugepage_flags);

	return count;
}

static ssize_t defrag_show(struct kobject *kobj,
			   struct kobj_attribute *attr, char *buf)
{
	const char *output;

	if (test_bit(TRANSPARENT_HUGEPAGE_DEFRAG_DIRECT_FLAG,
		     &transparent_hugepage_flags))
		output = "[always] defer defer+madvise madvise never";
	else if (test_bit(TRANSPARENT_HUGEPAGE_DEFRAG_KSWAPD_FLAG,
			  &transparent_hugepage_flags))
		output = "always [defer] defer+madvise madvise never";
	else if (test_bit(TRANSPARENT_HUGEPAGE_DEFRAG_KSWAPD_OR_MADV_FLAG,
			  &transparent_hugepage_flags))
		output = "always defer [defer+madvise] madvise never";
	else if (test_bit(TRANSPARENT_HUGEPAGE_DEFRAG_REQ_MADV_FLAG,
			  &transparent_hugepage_flags))
		output = "always defer defer+madvise [madvise] never";
	else
		output = "always defer defer+madvise madvise [never]";

	return sysfs_emit(buf, "%s\n", output);
}

static ssize_t defrag_store(struct kobject *kobj,
			    struct kobj_attribute *attr,
			    const char *buf, size_t count)
{
	if (sysfs_streq(buf, "always")) {
		clear_bit(TRANSPARENT_HUGEPAGE_DEFRAG_KSWAPD_FLAG, &transparent_hugepage_flags);
		clear_bit(TRANSPARENT_HUGEPAGE_DEFRAG_KSWAPD_OR_MADV_FLAG, &transparent_hugepage_flags);
		clear_bit(TRANSPARENT_HUGEPAGE_DEFRAG_REQ_MADV_FLAG, &transparent_hugepage_flags);
		set_bit(TRANSPARENT_HUGEPAGE_DEFRAG_DIRECT_FLAG, &transparent_hugepage_flags);
	} else if (sysfs_streq(buf, "defer+madvise")) {
		clear_bit(TRANSPARENT_HUGEPAGE_DEFRAG_DIRECT_FLAG, &transparent_hugepage_flags);
		clear_bit(TRANSPARENT_HUGEPAGE_DEFRAG_KSWAPD_FLAG, &transparent_hugepage_flags);
		clear_bit(TRANSPARENT_HUGEPAGE_DEFRAG_REQ_MADV_FLAG, &transparent_hugepage_flags);
		set_bit(TRANSPARENT_HUGEPAGE_DEFRAG_KSWAPD_OR_MADV_FLAG, &transparent_hugepage_flags);
	} else if (sysfs_streq(buf, "defer")) {
		clear_bit(TRANSPARENT_HUGEPAGE_DEFRAG_DIRECT_FLAG, &transparent_hugepage_flags);
		clear_bit(TRANSPARENT_HUGEPAGE_DEFRAG_KSWAPD_OR_MADV_FLAG, &transparent_hugepage_flags);
		clear_bit(TRANSPARENT_HUGEPAGE_DEFRAG_REQ_MADV_FLAG, &transparent_hugepage_flags);
		set_bit(TRANSPARENT_HUGEPAGE_DEFRAG_KSWAPD_FLAG, &transparent_hugepage_flags);
	} else if (sysfs_streq(buf, "madvise")) {
		clear_bit(TRANSPARENT_HUGEPAGE_DEFRAG_DIRECT_FLAG, &transparent_hugepage_flags);
		clear_bit(TRANSPARENT_HUGEPAGE_DEFRAG_KSWAPD_FLAG, &transparent_hugepage_flags);
		clear_bit(TRANSPARENT_HUGEPAGE_DEFRAG_KSWAPD_OR_MADV_FLAG, &transparent_hugepage_flags);
		set_bit(TRANSPARENT_HUGEPAGE_DEFRAG_REQ_MADV_FLAG, &transparent_hugepage_flags);
	} else if (sysfs_streq(buf, "never")) {
		clear_bit(TRANSPARENT_HUGEPAGE_DEFRAG_DIRECT_FLAG, &transparent_hugepage_flags);
		clear_bit(TRANSPARENT_HUGEPAGE_DEFRAG_KSWAPD_FLAG, &transparent_hugepage_flags);
		clear_bit(TRANSPARENT_HUGEPAGE_DEFRAG_KSWAPD_OR_MADV_FLAG, &transparent_hugepage_flags);
		clear_bit(TRANSPARENT_HUGEPAGE_DEFRAG_REQ_MADV_FLAG, &transparent_hugepage_flags);
	} else
		return -EINVAL;

	return count;
}
static struct kobj_attribute defrag_attr = __ATTR_RW(defrag);

static ssize_t use_zero_page_show(struct kobject *kobj,
				  struct kobj_attribute *attr, char *buf)
{
	return single_hugepage_flag_show(kobj, attr, buf,
					 TRANSPARENT_HUGEPAGE_USE_ZERO_PAGE_FLAG);
}
static ssize_t use_zero_page_store(struct kobject *kobj,
		struct kobj_attribute *attr, const char *buf, size_t count)
{
	return single_hugepage_flag_store(kobj, attr, buf, count,
				 TRANSPARENT_HUGEPAGE_USE_ZERO_PAGE_FLAG);
}
static struct kobj_attribute use_zero_page_attr = __ATTR_RW(use_zero_page);

static ssize_t hpage_pmd_size_show(struct kobject *kobj,
				   struct kobj_attribute *attr, char *buf)
{
	return sysfs_emit(buf, "%lu\n", HPAGE_PMD_SIZE);
}
static struct kobj_attribute hpage_pmd_size_attr =
	__ATTR_RO(hpage_pmd_size);

static struct attribute *hugepage_attr[] = {
	&enabled_attr.attr,
	&defrag_attr.attr,
	&use_zero_page_attr.attr,
	&hpage_pmd_size_attr.attr,
#ifdef CONFIG_SHMEM
	&shmem_enabled_attr.attr,
#endif
	NULL,
};

static const struct attribute_group hugepage_attr_group = {
	.attrs = hugepage_attr,
};

static void hugepage_exit_sysfs(struct kobject *hugepage_kobj);
static void thpsize_release(struct kobject *kobj);
static DEFINE_SPINLOCK(huge_anon_orders_lock);
static LIST_HEAD(thpsize_list);

struct thpsize {
	struct kobject kobj;
	struct list_head node;
	int order;
};

#define to_thpsize(kobj) container_of(kobj, struct thpsize, kobj)

static ssize_t thpsize_enabled_show(struct kobject *kobj,
				    struct kobj_attribute *attr, char *buf)
{
	int order = to_thpsize(kobj)->order;
	const char *output;

	if (test_bit(order, &huge_anon_orders_always))
		output = "[always] inherit madvise never";
	else if (test_bit(order, &huge_anon_orders_inherit))
		output = "always [inherit] madvise never";
	else if (test_bit(order, &huge_anon_orders_madvise))
		output = "always inherit [madvise] never";
	else
		output = "always inherit madvise [never]";

	return sysfs_emit(buf, "%s\n", output);
}

static ssize_t thpsize_enabled_store(struct kobject *kobj,
				     struct kobj_attribute *attr,
				     const char *buf, size_t count)
{
	int order = to_thpsize(kobj)->order;
	ssize_t ret = count;

	if (sysfs_streq(buf, "always")) {
		spin_lock(&huge_anon_orders_lock);
		clear_bit(order, &huge_anon_orders_inherit);
		clear_bit(order, &huge_anon_orders_madvise);
		set_bit(order, &huge_anon_orders_always);
		spin_unlock(&huge_anon_orders_lock);
	} else if (sysfs_streq(buf, "inherit")) {
		spin_lock(&huge_anon_orders_lock);
		clear_bit(order, &huge_anon_orders_always);
		clear_bit(order, &huge_anon_orders_madvise);
		set_bit(order, &huge_anon_orders_inherit);
		spin_unlock(&huge_anon_orders_lock);
	} else if (sysfs_streq(buf, "madvise")) {
		spin_lock(&huge_anon_orders_lock);
		clear_bit(order, &huge_anon_orders_always);
		clear_bit(order, &huge_anon_orders_inherit);
		set_bit(order, &huge_anon_orders_madvise);
		spin_unlock(&huge_anon_orders_lock);
	} else if (sysfs_streq(buf, "never")) {
		spin_lock(&huge_anon_orders_lock);
		clear_bit(order, &huge_anon_orders_always);
		clear_bit(order, &huge_anon_orders_inherit);
		clear_bit(order, &huge_anon_orders_madvise);
		spin_unlock(&huge_anon_orders_lock);
	} else
		ret = -EINVAL;

	return ret;
}

static struct kobj_attribute thpsize_enabled_attr =
	__ATTR(enabled, 0644, thpsize_enabled_show, thpsize_enabled_store);

static struct attribute *thpsize_attrs[] = {
	&thpsize_enabled_attr.attr,
	NULL,
};

static const struct attribute_group thpsize_attr_group = {
	.attrs = thpsize_attrs,
};

static const struct kobj_type thpsize_ktype = {
	.release = &thpsize_release,
	.sysfs_ops = &kobj_sysfs_ops,
};

DEFINE_PER_CPU(struct mthp_stat, mthp_stats) = {{{0}}};

static unsigned long sum_mthp_stat(int order, enum mthp_stat_item item)
{
	unsigned long sum = 0;
	int cpu;

	for_each_possible_cpu(cpu) {
		struct mthp_stat *this = &per_cpu(mthp_stats, cpu);

		sum += this->stats[order][item];
	}

	return sum;
}

#define DEFINE_MTHP_STAT_ATTR(_name, _index)				\
static ssize_t _name##_show(struct kobject *kobj,			\
			struct kobj_attribute *attr, char *buf)		\
{									\
	int order = to_thpsize(kobj)->order;				\
									\
	return sysfs_emit(buf, "%lu\n", sum_mthp_stat(order, _index));	\
}									\
static struct kobj_attribute _name##_attr = __ATTR_RO(_name)

DEFINE_MTHP_STAT_ATTR(anon_fault_alloc, MTHP_STAT_ANON_FAULT_ALLOC);
DEFINE_MTHP_STAT_ATTR(anon_fault_fallback, MTHP_STAT_ANON_FAULT_FALLBACK);
DEFINE_MTHP_STAT_ATTR(anon_fault_fallback_charge, MTHP_STAT_ANON_FAULT_FALLBACK_CHARGE);
DEFINE_MTHP_STAT_ATTR(swpout, MTHP_STAT_SWPOUT);
DEFINE_MTHP_STAT_ATTR(swpout_fallback, MTHP_STAT_SWPOUT_FALLBACK);

static struct attribute *stats_attrs[] = {
	&anon_fault_alloc_attr.attr,
	&anon_fault_fallback_attr.attr,
	&anon_fault_fallback_charge_attr.attr,
	&swpout_attr.attr,
	&swpout_fallback_attr.attr,
	NULL,
};

static struct attribute_group stats_attr_group = {
	.name = "stats",
	.attrs = stats_attrs,
};

static struct thpsize *thpsize_create(int order, struct kobject *parent)
{
	unsigned long size = (PAGE_SIZE << order) / SZ_1K;
	struct thpsize *thpsize;
	int ret;

	thpsize = kzalloc(sizeof(*thpsize), GFP_KERNEL);
	if (!thpsize)
		return ERR_PTR(-ENOMEM);

	ret = kobject_init_and_add(&thpsize->kobj, &thpsize_ktype, parent,
				   "hugepages-%lukB", size);
	if (ret) {
		kfree(thpsize);
		return ERR_PTR(ret);
	}

	ret = sysfs_create_group(&thpsize->kobj, &thpsize_attr_group);
	if (ret) {
		kobject_put(&thpsize->kobj);
		return ERR_PTR(ret);
	}

	ret = sysfs_create_group(&thpsize->kobj, &stats_attr_group);
	if (ret) {
		kobject_put(&thpsize->kobj);
		return ERR_PTR(ret);
	}

	thpsize->order = order;
	return thpsize;
}

static void thpsize_release(struct kobject *kobj)
{
	kfree(to_thpsize(kobj));
}

static int __init hugepage_init_sysfs(struct kobject **hugepage_kobj)
{
	int err;
	struct thpsize *thpsize;
	unsigned long orders;
	int order;

	/*
	 * Default to setting PMD-sized THP to inherit the global setting and
	 * disable all other sizes. powerpc's PMD_ORDER isn't a compile-time
	 * constant so we have to do this here.
	 */
	huge_anon_orders_inherit = BIT(PMD_ORDER);

	*hugepage_kobj = kobject_create_and_add("transparent_hugepage", mm_kobj);
	if (unlikely(!*hugepage_kobj)) {
		pr_err("failed to create transparent hugepage kobject\n");
		return -ENOMEM;
	}

	err = sysfs_create_group(*hugepage_kobj, &hugepage_attr_group);
	if (err) {
		pr_err("failed to register transparent hugepage group\n");
		goto delete_obj;
	}

	err = sysfs_create_group(*hugepage_kobj, &khugepaged_attr_group);
	if (err) {
		pr_err("failed to register transparent hugepage group\n");
		goto remove_hp_group;
	}

	orders = THP_ORDERS_ALL_ANON;
	order = highest_order(orders);
	while (orders) {
		thpsize = thpsize_create(order, *hugepage_kobj);
		if (IS_ERR(thpsize)) {
			pr_err("failed to create thpsize for order %d\n", order);
			err = PTR_ERR(thpsize);
			goto remove_all;
		}
		list_add(&thpsize->node, &thpsize_list);
		order = next_order(&orders, order);
	}

	return 0;

remove_all:
	hugepage_exit_sysfs(*hugepage_kobj);
	return err;
remove_hp_group:
	sysfs_remove_group(*hugepage_kobj, &hugepage_attr_group);
delete_obj:
	kobject_put(*hugepage_kobj);
	return err;
}

static void __init hugepage_exit_sysfs(struct kobject *hugepage_kobj)
{
	struct thpsize *thpsize, *tmp;

	list_for_each_entry_safe(thpsize, tmp, &thpsize_list, node) {
		list_del(&thpsize->node);
		kobject_put(&thpsize->kobj);
	}

	sysfs_remove_group(hugepage_kobj, &khugepaged_attr_group);
	sysfs_remove_group(hugepage_kobj, &hugepage_attr_group);
	kobject_put(hugepage_kobj);
}
#else
static inline int hugepage_init_sysfs(struct kobject **hugepage_kobj)
{
	return 0;
}

static inline void hugepage_exit_sysfs(struct kobject *hugepage_kobj)
{
}
#endif /* CONFIG_SYSFS */

static int __init hugepage_init(void)
{
	int err;
	struct kobject *hugepage_kobj;

	if (!has_transparent_hugepage()) {
		transparent_hugepage_flags = 1 << TRANSPARENT_HUGEPAGE_UNSUPPORTED;
		return -EINVAL;
	}

	/*
	 * hugepages can't be allocated by the buddy allocator
	 */
	MAYBE_BUILD_BUG_ON(HPAGE_PMD_ORDER > MAX_ORDER);
	/*
	 * we use page->mapping and page->index in second tail page
	 * as list_head: assuming THP order >= 2
	 */
	MAYBE_BUILD_BUG_ON(HPAGE_PMD_ORDER < 2);

	err = hugepage_init_sysfs(&hugepage_kobj);
	if (err)
		goto err_sysfs;

	err = khugepaged_init();
	if (err)
		goto err_slab;

	err = register_shrinker(&huge_zero_page_shrinker, "thp-zero");
	if (err)
		goto err_hzp_shrinker;
	err = register_shrinker(&deferred_split_shrinker, "thp-deferred_split");
	if (err)
		goto err_split_shrinker;

	/*
	 * By default disable transparent hugepages on smaller systems,
	 * where the extra memory used could hurt more than TLB overhead
	 * is likely to save.  The admin can still enable it through /sys.
	 */
	if (totalram_pages() < (512 << (20 - PAGE_SHIFT))) {
		transparent_hugepage_flags = 0;
		return 0;
	}

	err = start_stop_khugepaged();
	if (err)
		goto err_khugepaged;

	return 0;
err_khugepaged:
	unregister_shrinker(&deferred_split_shrinker);
err_split_shrinker:
	unregister_shrinker(&huge_zero_page_shrinker);
err_hzp_shrinker:
	khugepaged_destroy();
err_slab:
	hugepage_exit_sysfs(hugepage_kobj);
err_sysfs:
	return err;
}
subsys_initcall(hugepage_init);

static int __init setup_transparent_hugepage(char *str)
{
	int ret = 0;
	if (!str)
		goto out;
	if (!strcmp(str, "always")) {
		set_bit(TRANSPARENT_HUGEPAGE_FLAG,
			&transparent_hugepage_flags);
		clear_bit(TRANSPARENT_HUGEPAGE_REQ_MADV_FLAG,
			  &transparent_hugepage_flags);
		ret = 1;
	} else if (!strcmp(str, "madvise")) {
		clear_bit(TRANSPARENT_HUGEPAGE_FLAG,
			  &transparent_hugepage_flags);
		set_bit(TRANSPARENT_HUGEPAGE_REQ_MADV_FLAG,
			&transparent_hugepage_flags);
		ret = 1;
	} else if (!strcmp(str, "never")) {
		clear_bit(TRANSPARENT_HUGEPAGE_FLAG,
			  &transparent_hugepage_flags);
		clear_bit(TRANSPARENT_HUGEPAGE_REQ_MADV_FLAG,
			  &transparent_hugepage_flags);
		ret = 1;
	}
out:
	if (!ret)
		pr_warn("transparent_hugepage= cannot parse, ignored\n");
	return ret;
}
__setup("transparent_hugepage=", setup_transparent_hugepage);

pmd_t maybe_pmd_mkwrite(pmd_t pmd, struct vm_area_struct *vma)
{
	if (likely(vma->vm_flags & VM_WRITE))
		pmd = pmd_mkwrite(pmd, vma);
	return pmd;
}

#ifdef CONFIG_MEMCG
static inline
struct deferred_split *get_deferred_split_queue(struct folio *folio)
{
	struct mem_cgroup *memcg = folio_memcg(folio);
	struct pglist_data *pgdat = NODE_DATA(folio_nid(folio));

	if (memcg)
		return &memcg->deferred_split_queue;
	else
		return &pgdat->deferred_split_queue;
}
#else
static inline
struct deferred_split *get_deferred_split_queue(struct folio *folio)
{
	struct pglist_data *pgdat = NODE_DATA(folio_nid(folio));

	return &pgdat->deferred_split_queue;
}
#endif

void folio_prep_large_rmappable(struct folio *folio)
{
	VM_BUG_ON_FOLIO(folio_order(folio) < 2, folio);
	INIT_LIST_HEAD(&folio->_deferred_list);
	folio_set_large_rmappable(folio);
}

static inline bool is_transparent_hugepage(struct folio *folio)
{
	if (!folio_test_large(folio))
		return false;

	return is_huge_zero_page(&folio->page) ||
		folio_test_large_rmappable(folio);
}

static unsigned long __thp_get_unmapped_area(struct file *filp,
		unsigned long addr, unsigned long len,
		loff_t off, unsigned long flags, unsigned long size)
{
	loff_t off_end = off + len;
	loff_t off_align = round_up(off, size);
	unsigned long len_pad, ret;

	if (!IS_ENABLED(CONFIG_64BIT) || in_compat_syscall())
		return 0;

	if (off_end <= off_align || (off_end - off_align) < size)
		return 0;

	len_pad = len + size;
	if (len_pad < len || (off + len_pad) < off)
		return 0;

	ret = current->mm->get_unmapped_area(filp, addr, len_pad,
					      off >> PAGE_SHIFT, flags);

	/*
	 * The failure might be due to length padding. The caller will retry
	 * without the padding.
	 */
	if (IS_ERR_VALUE(ret))
		return 0;

	/*
	 * Do not try to align to THP boundary if allocation at the address
	 * hint succeeds.
	 */
	if (ret == addr)
		return addr;

	ret += (off - ret) & (size - 1);
	return ret;
}

unsigned long thp_get_unmapped_area(struct file *filp, unsigned long addr,
		unsigned long len, unsigned long pgoff, unsigned long flags)
{
	unsigned long ret;
	loff_t off = (loff_t)pgoff << PAGE_SHIFT;

	ret = __thp_get_unmapped_area(filp, addr, len, off, flags, PMD_SIZE);
	if (ret)
		return ret;

	return current->mm->get_unmapped_area(filp, addr, len, pgoff, flags);
}
EXPORT_SYMBOL_GPL(thp_get_unmapped_area);

static vm_fault_t __do_huge_pmd_anonymous_page(struct vm_fault *vmf,
			struct page *page, gfp_t gfp)
{
	struct vm_area_struct *vma = vmf->vma;
	struct folio *folio = page_folio(page);
	pgtable_t pgtable;
	unsigned long haddr = vmf->address & HPAGE_PMD_MASK;
	vm_fault_t ret = 0;

	VM_BUG_ON_FOLIO(!folio_test_large(folio), folio);

	if (mem_cgroup_charge(folio, vma->vm_mm, gfp)) {
		folio_put(folio);
		count_vm_event(THP_FAULT_FALLBACK);
		count_vm_event(THP_FAULT_FALLBACK_CHARGE);
		count_mthp_stat(HPAGE_PMD_ORDER, MTHP_STAT_ANON_FAULT_FALLBACK);
		count_mthp_stat(HPAGE_PMD_ORDER, MTHP_STAT_ANON_FAULT_FALLBACK_CHARGE);
		return VM_FAULT_FALLBACK;
	}
	folio_throttle_swaprate(folio, gfp);

	pgtable = pte_alloc_one(vma->vm_mm);
	if (unlikely(!pgtable)) {
		ret = VM_FAULT_OOM;
		goto release;
	}

	clear_huge_page(page, vmf->address, HPAGE_PMD_NR);
	/*
	 * The memory barrier inside __folio_mark_uptodate makes sure that
	 * clear_huge_page writes become visible before the set_pmd_at()
	 * write.
	 */
	__folio_mark_uptodate(folio);

	vmf->ptl = pmd_lock(vma->vm_mm, vmf->pmd);
	if (unlikely(!pmd_none(*vmf->pmd))) {
		goto unlock_release;
	} else {
		pmd_t entry;

		ret = check_stable_address_space(vma->vm_mm);
		if (ret)
			goto unlock_release;

		/* Deliver the page fault to userland */
		if (userfaultfd_missing(vma)) {
			spin_unlock(vmf->ptl);
			folio_put(folio);
			pte_free(vma->vm_mm, pgtable);
			ret = handle_userfault(vmf, VM_UFFD_MISSING);
			VM_BUG_ON(ret & VM_FAULT_FALLBACK);
			return ret;
		}

		entry = mk_huge_pmd(page, vma->vm_page_prot);
		entry = maybe_pmd_mkwrite(pmd_mkdirty(entry), vma);
		folio_add_new_anon_rmap(folio, vma, haddr, RMAP_EXCLUSIVE);
		folio_add_lru_vma(folio, vma);
		pgtable_trans_huge_deposit(vma->vm_mm, vmf->pmd, pgtable);
		set_pmd_at(vma->vm_mm, haddr, vmf->pmd, entry);
		update_mmu_cache_pmd(vma, vmf->address, vmf->pmd);
		add_mm_counter(vma->vm_mm, MM_ANONPAGES, HPAGE_PMD_NR);
		mm_inc_nr_ptes(vma->vm_mm);
		spin_unlock(vmf->ptl);
		count_vm_event(THP_FAULT_ALLOC);
		count_mthp_stat(HPAGE_PMD_ORDER, MTHP_STAT_ANON_FAULT_ALLOC);
		count_memcg_event_mm(vma->vm_mm, THP_FAULT_ALLOC);
	}

	return 0;
unlock_release:
	spin_unlock(vmf->ptl);
release:
	if (pgtable)
		pte_free(vma->vm_mm, pgtable);
	folio_put(folio);
	return ret;

}

/*
 * always: directly stall for all thp allocations
 * defer: wake kswapd and fail if not immediately available
 * defer+madvise: wake kswapd and directly stall for MADV_HUGEPAGE, otherwise
 *		  fail if not immediately available
 * madvise: directly stall for MADV_HUGEPAGE, otherwise fail if not immediately
 *	    available
 * never: never stall for any thp allocation
 */
gfp_t vma_thp_gfp_mask(struct vm_area_struct *vma)
{
	const bool vma_madvised = vma && (vma->vm_flags & VM_HUGEPAGE);

	/* Always do synchronous compaction */
	if (test_bit(TRANSPARENT_HUGEPAGE_DEFRAG_DIRECT_FLAG, &transparent_hugepage_flags))
		return GFP_TRANSHUGE | (vma_madvised ? 0 : __GFP_NORETRY);

	/* Kick kcompactd and fail quickly */
	if (test_bit(TRANSPARENT_HUGEPAGE_DEFRAG_KSWAPD_FLAG, &transparent_hugepage_flags))
		return GFP_TRANSHUGE_LIGHT | __GFP_KSWAPD_RECLAIM;

	/* Synchronous compaction if madvised, otherwise kick kcompactd */
	if (test_bit(TRANSPARENT_HUGEPAGE_DEFRAG_KSWAPD_OR_MADV_FLAG, &transparent_hugepage_flags))
		return GFP_TRANSHUGE_LIGHT |
			(vma_madvised ? __GFP_DIRECT_RECLAIM :
					__GFP_KSWAPD_RECLAIM);

	/* Only do synchronous compaction if madvised */
	if (test_bit(TRANSPARENT_HUGEPAGE_DEFRAG_REQ_MADV_FLAG, &transparent_hugepage_flags))
		return GFP_TRANSHUGE_LIGHT |
		       (vma_madvised ? __GFP_DIRECT_RECLAIM : 0);

	return GFP_TRANSHUGE_LIGHT;
}

/* Caller must hold page table lock. */
static void set_huge_zero_page(pgtable_t pgtable, struct mm_struct *mm,
		struct vm_area_struct *vma, unsigned long haddr, pmd_t *pmd,
		struct page *zero_page)
{
	pmd_t entry;
	if (!pmd_none(*pmd))
		return;
	entry = mk_pmd(zero_page, vma->vm_page_prot);
	entry = pmd_mkhuge(entry);
	pgtable_trans_huge_deposit(mm, pmd, pgtable);
	set_pmd_at(mm, haddr, pmd, entry);
	mm_inc_nr_ptes(mm);
}

vm_fault_t do_huge_pmd_anonymous_page(struct vm_fault *vmf)
{
	struct vm_area_struct *vma = vmf->vma;
	gfp_t gfp;
	struct folio *folio;
	unsigned long haddr = vmf->address & HPAGE_PMD_MASK;
	vm_fault_t ret;

	if (!thp_vma_suitable_order(vma, haddr, PMD_ORDER))
		return VM_FAULT_FALLBACK;
	ret = vmf_anon_prepare(vmf);
	if (ret)
		return ret;
	khugepaged_enter_vma(vma, vma->vm_flags);

	if (!(vmf->flags & FAULT_FLAG_WRITE) &&
			!mm_forbids_zeropage(vma->vm_mm) &&
			transparent_hugepage_use_zero_page()) {
		pgtable_t pgtable;
		struct page *zero_page;
		vm_fault_t ret;
		pgtable = pte_alloc_one(vma->vm_mm);
		if (unlikely(!pgtable))
			return VM_FAULT_OOM;
		zero_page = mm_get_huge_zero_page(vma->vm_mm);
		if (unlikely(!zero_page)) {
			pte_free(vma->vm_mm, pgtable);
			count_vm_event(THP_FAULT_FALLBACK);
			return VM_FAULT_FALLBACK;
		}
		vmf->ptl = pmd_lock(vma->vm_mm, vmf->pmd);
		ret = 0;
		if (pmd_none(*vmf->pmd)) {
			ret = check_stable_address_space(vma->vm_mm);
			if (ret) {
				spin_unlock(vmf->ptl);
				pte_free(vma->vm_mm, pgtable);
			} else if (userfaultfd_missing(vma)) {
				spin_unlock(vmf->ptl);
				pte_free(vma->vm_mm, pgtable);
				ret = handle_userfault(vmf, VM_UFFD_MISSING);
				VM_BUG_ON(ret & VM_FAULT_FALLBACK);
			} else {
				set_huge_zero_page(pgtable, vma->vm_mm, vma,
						   haddr, vmf->pmd, zero_page);
				update_mmu_cache_pmd(vma, vmf->address, vmf->pmd);
				spin_unlock(vmf->ptl);
			}
		} else {
			spin_unlock(vmf->ptl);
			pte_free(vma->vm_mm, pgtable);
		}
		return ret;
	}
	gfp = vma_thp_gfp_mask(vma);
	folio = vma_alloc_folio(gfp, HPAGE_PMD_ORDER, vma, haddr, true);
	if (unlikely(!folio)) {
		count_vm_event(THP_FAULT_FALLBACK);
		count_mthp_stat(HPAGE_PMD_ORDER, MTHP_STAT_ANON_FAULT_FALLBACK);
		return VM_FAULT_FALLBACK;
	}
	return __do_huge_pmd_anonymous_page(vmf, &folio->page, gfp);
}

static void insert_pfn_pmd(struct vm_area_struct *vma, unsigned long addr,
		pmd_t *pmd, pfn_t pfn, pgprot_t prot, bool write,
		pgtable_t pgtable)
{
	struct mm_struct *mm = vma->vm_mm;
	pmd_t entry;
	spinlock_t *ptl;

	ptl = pmd_lock(mm, pmd);
	if (!pmd_none(*pmd)) {
		if (write) {
			if (pmd_pfn(*pmd) != pfn_t_to_pfn(pfn)) {
				WARN_ON_ONCE(!is_huge_zero_pmd(*pmd));
				goto out_unlock;
			}
			entry = pmd_mkyoung(*pmd);
			entry = maybe_pmd_mkwrite(pmd_mkdirty(entry), vma);
			if (pmdp_set_access_flags(vma, addr, pmd, entry, 1))
				update_mmu_cache_pmd(vma, addr, pmd);
		}

		goto out_unlock;
	}

	entry = pmd_mkhuge(pfn_t_pmd(pfn, prot));
	if (pfn_t_devmap(pfn))
		entry = pmd_mkdevmap(entry);
	if (write) {
		entry = pmd_mkyoung(pmd_mkdirty(entry));
		entry = maybe_pmd_mkwrite(entry, vma);
	}

	if (pgtable) {
		pgtable_trans_huge_deposit(mm, pmd, pgtable);
		mm_inc_nr_ptes(mm);
		pgtable = NULL;
	}

	set_pmd_at(mm, addr, pmd, entry);
	update_mmu_cache_pmd(vma, addr, pmd);

out_unlock:
	spin_unlock(ptl);
	if (pgtable)
		pte_free(mm, pgtable);
}

/**
 * vmf_insert_pfn_pmd - insert a pmd size pfn
 * @vmf: Structure describing the fault
 * @pfn: pfn to insert
 * @write: whether it's a write fault
 *
 * Insert a pmd size pfn. See vmf_insert_pfn() for additional info.
 *
 * Return: vm_fault_t value.
 */
vm_fault_t vmf_insert_pfn_pmd(struct vm_fault *vmf, pfn_t pfn, bool write)
{
	unsigned long addr = vmf->address & PMD_MASK;
	struct vm_area_struct *vma = vmf->vma;
	pgprot_t pgprot = vma->vm_page_prot;
	pgtable_t pgtable = NULL;

	/*
	 * If we had pmd_special, we could avoid all these restrictions,
	 * but we need to be consistent with PTEs and architectures that
	 * can't support a 'special' bit.
	 */
	BUG_ON(!(vma->vm_flags & (VM_PFNMAP|VM_MIXEDMAP)) &&
			!pfn_t_devmap(pfn));
	BUG_ON((vma->vm_flags & (VM_PFNMAP|VM_MIXEDMAP)) ==
						(VM_PFNMAP|VM_MIXEDMAP));
	BUG_ON((vma->vm_flags & VM_PFNMAP) && is_cow_mapping(vma->vm_flags));

	if (addr < vma->vm_start || addr >= vma->vm_end)
		return VM_FAULT_SIGBUS;

	if (arch_needs_pgtable_deposit()) {
		pgtable = pte_alloc_one(vma->vm_mm);
		if (!pgtable)
			return VM_FAULT_OOM;
	}

	track_pfn_insert(vma, &pgprot, pfn);

	insert_pfn_pmd(vma, addr, vmf->pmd, pfn, pgprot, write, pgtable);
	return VM_FAULT_NOPAGE;
}
EXPORT_SYMBOL_GPL(vmf_insert_pfn_pmd);

#ifdef CONFIG_HAVE_ARCH_TRANSPARENT_HUGEPAGE_PUD
static pud_t maybe_pud_mkwrite(pud_t pud, struct vm_area_struct *vma)
{
	if (likely(vma->vm_flags & VM_WRITE))
		pud = pud_mkwrite(pud);
	return pud;
}

static void insert_pfn_pud(struct vm_area_struct *vma, unsigned long addr,
		pud_t *pud, pfn_t pfn, bool write)
{
	struct mm_struct *mm = vma->vm_mm;
	pgprot_t prot = vma->vm_page_prot;
	pud_t entry;
	spinlock_t *ptl;

	ptl = pud_lock(mm, pud);
	if (!pud_none(*pud)) {
		if (write) {
			if (pud_pfn(*pud) != pfn_t_to_pfn(pfn)) {
				WARN_ON_ONCE(!is_huge_zero_pud(*pud));
				goto out_unlock;
			}
			entry = pud_mkyoung(*pud);
			entry = maybe_pud_mkwrite(pud_mkdirty(entry), vma);
			if (pudp_set_access_flags(vma, addr, pud, entry, 1))
				update_mmu_cache_pud(vma, addr, pud);
		}
		goto out_unlock;
	}

	entry = pud_mkhuge(pfn_t_pud(pfn, prot));
	if (pfn_t_devmap(pfn))
		entry = pud_mkdevmap(entry);
	if (write) {
		entry = pud_mkyoung(pud_mkdirty(entry));
		entry = maybe_pud_mkwrite(entry, vma);
	}
	set_pud_at(mm, addr, pud, entry);
	update_mmu_cache_pud(vma, addr, pud);

out_unlock:
	spin_unlock(ptl);
}

/**
 * vmf_insert_pfn_pud - insert a pud size pfn
 * @vmf: Structure describing the fault
 * @pfn: pfn to insert
 * @write: whether it's a write fault
 *
 * Insert a pud size pfn. See vmf_insert_pfn() for additional info.
 *
 * Return: vm_fault_t value.
 */
vm_fault_t vmf_insert_pfn_pud(struct vm_fault *vmf, pfn_t pfn, bool write)
{
	unsigned long addr = vmf->address & PUD_MASK;
	struct vm_area_struct *vma = vmf->vma;
	pgprot_t pgprot = vma->vm_page_prot;

	/*
	 * If we had pud_special, we could avoid all these restrictions,
	 * but we need to be consistent with PTEs and architectures that
	 * can't support a 'special' bit.
	 */
	BUG_ON(!(vma->vm_flags & (VM_PFNMAP|VM_MIXEDMAP)) &&
			!pfn_t_devmap(pfn));
	BUG_ON((vma->vm_flags & (VM_PFNMAP|VM_MIXEDMAP)) ==
						(VM_PFNMAP|VM_MIXEDMAP));
	BUG_ON((vma->vm_flags & VM_PFNMAP) && is_cow_mapping(vma->vm_flags));

	if (addr < vma->vm_start || addr >= vma->vm_end)
		return VM_FAULT_SIGBUS;

	track_pfn_insert(vma, &pgprot, pfn);

	insert_pfn_pud(vma, addr, vmf->pud, pfn, write);
	return VM_FAULT_NOPAGE;
}
EXPORT_SYMBOL_GPL(vmf_insert_pfn_pud);
#endif /* CONFIG_HAVE_ARCH_TRANSPARENT_HUGEPAGE_PUD */

static void touch_pmd(struct vm_area_struct *vma, unsigned long addr,
		      pmd_t *pmd, bool write)
{
	pmd_t _pmd;

	_pmd = pmd_mkyoung(*pmd);
	if (write)
		_pmd = pmd_mkdirty(_pmd);
	if (pmdp_set_access_flags(vma, addr & HPAGE_PMD_MASK,
				  pmd, _pmd, write))
		update_mmu_cache_pmd(vma, addr, pmd);
}

struct page *follow_devmap_pmd(struct vm_area_struct *vma, unsigned long addr,
		pmd_t *pmd, int flags, struct dev_pagemap **pgmap)
{
	unsigned long pfn = pmd_pfn(*pmd);
	struct mm_struct *mm = vma->vm_mm;
	struct page *page;
	int ret;

	assert_spin_locked(pmd_lockptr(mm, pmd));

	if (flags & FOLL_WRITE && !pmd_write(*pmd))
		return NULL;

	if (pmd_present(*pmd) && pmd_devmap(*pmd))
		/* pass */;
	else
		return NULL;

	if (flags & FOLL_TOUCH)
		touch_pmd(vma, addr, pmd, flags & FOLL_WRITE);

	/*
	 * device mapped pages can only be returned if the
	 * caller will manage the page reference count.
	 */
	if (!(flags & (FOLL_GET | FOLL_PIN)))
		return ERR_PTR(-EEXIST);

	pfn += (addr & ~PMD_MASK) >> PAGE_SHIFT;
	*pgmap = get_dev_pagemap(pfn, *pgmap);
	if (!*pgmap)
		return ERR_PTR(-EFAULT);
	page = pfn_to_page(pfn);
	ret = try_grab_folio(page_folio(page), 1, flags);
	if (ret)
		page = ERR_PTR(ret);

	return page;
}

int copy_huge_pmd(struct mm_struct *dst_mm, struct mm_struct *src_mm,
		  pmd_t *dst_pmd, pmd_t *src_pmd, unsigned long addr,
		  struct vm_area_struct *dst_vma, struct vm_area_struct *src_vma)
{
	spinlock_t *dst_ptl, *src_ptl;
	struct page *src_page;
	struct folio *src_folio;
	pmd_t pmd;
	pgtable_t pgtable = NULL;
	int ret = -ENOMEM;

	/* Skip if can be re-fill on fault */
	if (!vma_is_anonymous(dst_vma))
		return 0;

	pgtable = pte_alloc_one(dst_mm);
	if (unlikely(!pgtable))
		goto out;

	dst_ptl = pmd_lock(dst_mm, dst_pmd);
	src_ptl = pmd_lockptr(src_mm, src_pmd);
	spin_lock_nested(src_ptl, SINGLE_DEPTH_NESTING);

	ret = -EAGAIN;
	pmd = *src_pmd;

#ifdef CONFIG_ARCH_ENABLE_THP_MIGRATION
	if (unlikely(is_swap_pmd(pmd))) {
		swp_entry_t entry = pmd_to_swp_entry(pmd);

		VM_BUG_ON(!is_pmd_migration_entry(pmd));
		if (!is_readable_migration_entry(entry)) {
			entry = make_readable_migration_entry(
							swp_offset(entry));
			pmd = swp_entry_to_pmd(entry);
			if (pmd_swp_soft_dirty(*src_pmd))
				pmd = pmd_swp_mksoft_dirty(pmd);
			if (pmd_swp_uffd_wp(*src_pmd))
				pmd = pmd_swp_mkuffd_wp(pmd);
			set_pmd_at(src_mm, addr, src_pmd, pmd);
		}
		add_mm_counter(dst_mm, MM_ANONPAGES, HPAGE_PMD_NR);
		mm_inc_nr_ptes(dst_mm);
		pgtable_trans_huge_deposit(dst_mm, dst_pmd, pgtable);
		if (!userfaultfd_wp(dst_vma))
			pmd = pmd_swp_clear_uffd_wp(pmd);
		set_pmd_at(dst_mm, addr, dst_pmd, pmd);
		ret = 0;
		goto out_unlock;
	}
#endif

	if (unlikely(!pmd_trans_huge(pmd))) {
		pte_free(dst_mm, pgtable);
		goto out_unlock;
	}
	/*
	 * When page table lock is held, the huge zero pmd should not be
	 * under splitting since we don't split the page itself, only pmd to
	 * a page table.
	 */
	if (is_huge_zero_pmd(pmd)) {
		/*
		 * get_huge_zero_page() will never allocate a new page here,
		 * since we already have a zero page to copy. It just takes a
		 * reference.
		 */
		mm_get_huge_zero_page(dst_mm);
		goto out_zero_page;
	}

	src_page = pmd_page(pmd);
	VM_BUG_ON_PAGE(!PageHead(src_page), src_page);
	src_folio = page_folio(src_page);

	folio_get(src_folio);
	if (unlikely(folio_try_dup_anon_rmap_pmd(src_folio, src_page, src_vma))) {
		/* Page maybe pinned: split and retry the fault on PTEs. */
		folio_put(src_folio);
		pte_free(dst_mm, pgtable);
		spin_unlock(src_ptl);
		spin_unlock(dst_ptl);
		__split_huge_pmd(src_vma, src_pmd, addr, false, NULL);
		return -EAGAIN;
	}
	add_mm_counter(dst_mm, MM_ANONPAGES, HPAGE_PMD_NR);
out_zero_page:
	mm_inc_nr_ptes(dst_mm);
	pgtable_trans_huge_deposit(dst_mm, dst_pmd, pgtable);
	pmdp_set_wrprotect(src_mm, addr, src_pmd);
	if (!userfaultfd_wp(dst_vma))
		pmd = pmd_clear_uffd_wp(pmd);
	pmd = pmd_mkold(pmd_wrprotect(pmd));
	set_pmd_at(dst_mm, addr, dst_pmd, pmd);

	ret = 0;
out_unlock:
	spin_unlock(src_ptl);
	spin_unlock(dst_ptl);
out:
	return ret;
}

#ifdef CONFIG_HAVE_ARCH_TRANSPARENT_HUGEPAGE_PUD
static void touch_pud(struct vm_area_struct *vma, unsigned long addr,
		      pud_t *pud, bool write)
{
	pud_t _pud;

	_pud = pud_mkyoung(*pud);
	if (write)
		_pud = pud_mkdirty(_pud);
	if (pudp_set_access_flags(vma, addr & HPAGE_PUD_MASK,
				  pud, _pud, write))
		update_mmu_cache_pud(vma, addr, pud);
}

struct page *follow_devmap_pud(struct vm_area_struct *vma, unsigned long addr,
		pud_t *pud, int flags, struct dev_pagemap **pgmap)
{
	unsigned long pfn = pud_pfn(*pud);
	struct mm_struct *mm = vma->vm_mm;
	struct page *page;
	int ret;

	assert_spin_locked(pud_lockptr(mm, pud));

	if (flags & FOLL_WRITE && !pud_write(*pud))
		return NULL;

	if (pud_present(*pud) && pud_devmap(*pud))
		/* pass */;
	else
		return NULL;

	if (flags & FOLL_TOUCH)
		touch_pud(vma, addr, pud, flags & FOLL_WRITE);

	/*
	 * device mapped pages can only be returned if the
	 * caller will manage the page reference count.
	 *
	 * At least one of FOLL_GET | FOLL_PIN must be set, so assert that here:
	 */
	if (!(flags & (FOLL_GET | FOLL_PIN)))
		return ERR_PTR(-EEXIST);

	pfn += (addr & ~PUD_MASK) >> PAGE_SHIFT;
	*pgmap = get_dev_pagemap(pfn, *pgmap);
	if (!*pgmap)
		return ERR_PTR(-EFAULT);
	page = pfn_to_page(pfn);

	ret = try_grab_folio(page_folio(page), 1, flags);
	if (ret)
		page = ERR_PTR(ret);

	return page;
}

int copy_huge_pud(struct mm_struct *dst_mm, struct mm_struct *src_mm,
		  pud_t *dst_pud, pud_t *src_pud, unsigned long addr,
		  struct vm_area_struct *vma)
{
	spinlock_t *dst_ptl, *src_ptl;
	pud_t pud;
	int ret;

	dst_ptl = pud_lock(dst_mm, dst_pud);
	src_ptl = pud_lockptr(src_mm, src_pud);
	spin_lock_nested(src_ptl, SINGLE_DEPTH_NESTING);

	ret = -EAGAIN;
	pud = *src_pud;
	if (unlikely(!pud_trans_huge(pud) && !pud_devmap(pud)))
		goto out_unlock;

	/*
	 * When page table lock is held, the huge zero pud should not be
	 * under splitting since we don't split the page itself, only pud to
	 * a page table.
	 */
	if (is_huge_zero_pud(pud)) {
		/* No huge zero pud yet */
	}

	/*
	 * TODO: once we support anonymous pages, use
	 * folio_try_dup_anon_rmap_*() and split if duplicating fails.
	 */
	pudp_set_wrprotect(src_mm, addr, src_pud);
	pud = pud_mkold(pud_wrprotect(pud));
	set_pud_at(dst_mm, addr, dst_pud, pud);

	ret = 0;
out_unlock:
	spin_unlock(src_ptl);
	spin_unlock(dst_ptl);
	return ret;
}

void huge_pud_set_accessed(struct vm_fault *vmf, pud_t orig_pud)
{
	bool write = vmf->flags & FAULT_FLAG_WRITE;

	vmf->ptl = pud_lock(vmf->vma->vm_mm, vmf->pud);
	if (unlikely(!pud_same(*vmf->pud, orig_pud)))
		goto unlock;

	touch_pud(vmf->vma, vmf->address, vmf->pud, write);
unlock:
	spin_unlock(vmf->ptl);
}
#endif /* CONFIG_HAVE_ARCH_TRANSPARENT_HUGEPAGE_PUD */

void huge_pmd_set_accessed(struct vm_fault *vmf)
{
	bool write = vmf->flags & FAULT_FLAG_WRITE;

	vmf->ptl = pmd_lock(vmf->vma->vm_mm, vmf->pmd);
	if (unlikely(!pmd_same(*vmf->pmd, vmf->orig_pmd)))
		goto unlock;

	touch_pmd(vmf->vma, vmf->address, vmf->pmd, write);

unlock:
	spin_unlock(vmf->ptl);
}

vm_fault_t do_huge_pmd_wp_page(struct vm_fault *vmf)
{
	const bool unshare = vmf->flags & FAULT_FLAG_UNSHARE;
	struct vm_area_struct *vma = vmf->vma;
	struct folio *folio;
	struct page *page;
	unsigned long haddr = vmf->address & HPAGE_PMD_MASK;
	pmd_t orig_pmd = vmf->orig_pmd;

	vmf->ptl = pmd_lockptr(vma->vm_mm, vmf->pmd);
	VM_BUG_ON_VMA(!vma->anon_vma, vma);

	if (is_huge_zero_pmd(orig_pmd))
		goto fallback;

	spin_lock(vmf->ptl);

	if (unlikely(!pmd_same(*vmf->pmd, orig_pmd))) {
		spin_unlock(vmf->ptl);
		return 0;
	}

	page = pmd_page(orig_pmd);
	folio = page_folio(page);
	VM_BUG_ON_PAGE(!PageHead(page), page);

	/* Early check when only holding the PT lock. */
	if (PageAnonExclusive(page))
		goto reuse;

	if (!folio_trylock(folio)) {
		folio_get(folio);
		spin_unlock(vmf->ptl);
		folio_lock(folio);
		spin_lock(vmf->ptl);
		if (unlikely(!pmd_same(*vmf->pmd, orig_pmd))) {
			spin_unlock(vmf->ptl);
			folio_unlock(folio);
			folio_put(folio);
			return 0;
		}
		folio_put(folio);
	}

	/* Recheck after temporarily dropping the PT lock. */
	if (PageAnonExclusive(page)) {
		folio_unlock(folio);
		goto reuse;
	}

	/*
	 * See do_wp_page(): we can only reuse the folio exclusively if
	 * there are no additional references. Note that we always drain
	 * the LRU cache immediately after adding a THP.
	 */
	if (folio_ref_count(folio) >
			1 + folio_test_swapcache(folio) * folio_nr_pages(folio))
		goto unlock_fallback;
	if (folio_test_swapcache(folio))
		folio_free_swap(folio);
	if (folio_ref_count(folio) == 1) {
		pmd_t entry;

		folio_move_anon_rmap(folio, vma);
		SetPageAnonExclusive(page);
		folio_unlock(folio);
reuse:
		if (unlikely(unshare)) {
			spin_unlock(vmf->ptl);
			return 0;
		}
		entry = pmd_mkyoung(orig_pmd);
		entry = maybe_pmd_mkwrite(pmd_mkdirty(entry), vma);
		if (pmdp_set_access_flags(vma, haddr, vmf->pmd, entry, 1))
			update_mmu_cache_pmd(vma, vmf->address, vmf->pmd);
		spin_unlock(vmf->ptl);
		return 0;
	}

unlock_fallback:
	folio_unlock(folio);
	spin_unlock(vmf->ptl);
fallback:
	__split_huge_pmd(vma, vmf->pmd, vmf->address, false, NULL);
	return VM_FAULT_FALLBACK;
}

static inline bool can_change_pmd_writable(struct vm_area_struct *vma,
					   unsigned long addr, pmd_t pmd)
{
	struct page *page;

	if (WARN_ON_ONCE(!(vma->vm_flags & VM_WRITE)))
		return false;

	/* Don't touch entries that are not even readable (NUMA hinting). */
	if (pmd_protnone(pmd))
		return false;

	/* Do we need write faults for softdirty tracking? */
	if (pmd_needs_soft_dirty_wp(vma, pmd))
		return false;

	/* Do we need write faults for uffd-wp tracking? */
	if (userfaultfd_huge_pmd_wp(vma, pmd))
		return false;

	if (!(vma->vm_flags & VM_SHARED)) {
		/* See can_change_pte_writable(). */
		page = vm_normal_page_pmd(vma, addr, pmd);
		return page && PageAnon(page) && PageAnonExclusive(page);
	}

	/* See can_change_pte_writable(). */
	return pmd_dirty(pmd);
}

/* FOLL_FORCE can write to even unwritable PMDs in COW mappings. */
static inline bool can_follow_write_pmd(pmd_t pmd, struct page *page,
					struct vm_area_struct *vma,
					unsigned int flags)
{
	/* If the pmd is writable, we can write to the page. */
	if (pmd_write(pmd))
		return true;

	/* Maybe FOLL_FORCE is set to override it? */
	if (!(flags & FOLL_FORCE))
		return false;

	/* But FOLL_FORCE has no effect on shared mappings */
	if (vma->vm_flags & (VM_MAYSHARE | VM_SHARED))
		return false;

	/* ... or read-only private ones */
	if (!(vma->vm_flags & VM_MAYWRITE))
		return false;

	/* ... or already writable ones that just need to take a write fault */
	if (vma->vm_flags & VM_WRITE)
		return false;

	/*
	 * See can_change_pte_writable(): we broke COW and could map the page
	 * writable if we have an exclusive anonymous page ...
	 */
	if (!page || !PageAnon(page) || !PageAnonExclusive(page))
		return false;

	/* ... and a write-fault isn't required for other reasons. */
	if (pmd_needs_soft_dirty_wp(vma, pmd))
		return false;
	return !userfaultfd_huge_pmd_wp(vma, pmd);
}

struct page *follow_trans_huge_pmd(struct vm_area_struct *vma,
				   unsigned long addr,
				   pmd_t *pmd,
				   unsigned int flags)
{
	struct mm_struct *mm = vma->vm_mm;
	struct page *page;
	int ret;

	assert_spin_locked(pmd_lockptr(mm, pmd));

	page = pmd_page(*pmd);
	VM_BUG_ON_PAGE(!PageHead(page) && !is_zone_device_page(page), page);

	if ((flags & FOLL_WRITE) &&
	    !can_follow_write_pmd(*pmd, page, vma, flags))
		return NULL;

	/* Avoid dumping huge zero page */
	if ((flags & FOLL_DUMP) && is_huge_zero_pmd(*pmd))
		return ERR_PTR(-EFAULT);

	if (pmd_protnone(*pmd) && !gup_can_follow_protnone(vma, flags))
		return NULL;

	if (!pmd_write(*pmd) && gup_must_unshare(vma, flags, page))
		return ERR_PTR(-EMLINK);

	VM_BUG_ON_PAGE((flags & FOLL_PIN) && PageAnon(page) &&
			!PageAnonExclusive(page), page);

	ret = try_grab_folio(page_folio(page), 1, flags);
	if (ret)
		return ERR_PTR(ret);

	if (flags & FOLL_TOUCH)
		touch_pmd(vma, addr, pmd, flags & FOLL_WRITE);

	page += (addr & ~HPAGE_PMD_MASK) >> PAGE_SHIFT;
	VM_BUG_ON_PAGE(!PageCompound(page) && !is_zone_device_page(page), page);

	return page;
}

/* NUMA hinting page fault entry point for trans huge pmds */
vm_fault_t do_huge_pmd_numa_page(struct vm_fault *vmf)
{
	struct vm_area_struct *vma = vmf->vma;
	pmd_t oldpmd = vmf->orig_pmd;
	pmd_t pmd;
	struct folio *folio;
	unsigned long haddr = vmf->address & HPAGE_PMD_MASK;
	int nid = NUMA_NO_NODE;
	int target_nid, last_cpupid = (-1 & LAST_CPUPID_MASK);
	bool migrated = false, writable = false;
	int flags = 0;

	vmf->ptl = pmd_lock(vma->vm_mm, vmf->pmd);
	if (unlikely(!pmd_same(oldpmd, *vmf->pmd))) {
		spin_unlock(vmf->ptl);
		return 0;
	}

	pmd = pmd_modify(oldpmd, vma->vm_page_prot);

	/*
	 * Detect now whether the PMD could be writable; this information
	 * is only valid while holding the PT lock.
	 */
	writable = pmd_write(pmd);
	if (!writable && vma_wants_manual_pte_write_upgrade(vma) &&
	    can_change_pmd_writable(vma, vmf->address, pmd))
		writable = true;

	folio = vm_normal_folio_pmd(vma, haddr, pmd);
	if (!folio)
		goto out_map;

	/* See similar comment in do_numa_page for explanation */
	if (!writable)
		flags |= TNF_NO_GROUP;

	nid = folio_nid(folio);
	/*
	 * For memory tiering mode, cpupid of slow memory page is used
	 * to record page access time.  So use default value.
	 */
	if (node_is_toptier(nid))
		last_cpupid = page_cpupid_last(&folio->page);
	target_nid = numa_migrate_prep(folio, vma, haddr, nid, &flags);
	if (target_nid == NUMA_NO_NODE) {
		folio_put(folio);
		goto out_map;
	}

	spin_unlock(vmf->ptl);
	writable = false;

	migrated = migrate_misplaced_folio(folio, vma, target_nid);
	if (migrated) {
		flags |= TNF_MIGRATED;
<<<<<<< HEAD
		nid = target_nid;
	} else {
		flags |= TNF_MIGRATE_FAIL;
		vmf->ptl = pmd_lock(vma->vm_mm, vmf->pmd);
		if (unlikely(!pmd_same(oldpmd, *vmf->pmd))) {
			spin_unlock(vmf->ptl);
			goto out;
		}
		goto out_map;
	}

out:
	if (nid != NUMA_NO_NODE)
		task_numa_fault(last_cpupid, nid, HPAGE_PMD_NR, flags);

	return 0;

=======
		page_nid = target_nid;
		task_numa_fault(last_cpupid, page_nid, HPAGE_PMD_NR, flags);
		return 0;
	}

	flags |= TNF_MIGRATE_FAIL;
	vmf->ptl = pmd_lock(vma->vm_mm, vmf->pmd);
	if (unlikely(!pmd_same(oldpmd, *vmf->pmd))) {
		spin_unlock(vmf->ptl);
		return 0;
	}
>>>>>>> c77dee53
out_map:
	/* Restore the PMD */
	pmd = pmd_modify(oldpmd, vma->vm_page_prot);
	pmd = pmd_mkyoung(pmd);
	if (writable)
		pmd = pmd_mkwrite(pmd, vma);
	set_pmd_at(vma->vm_mm, haddr, vmf->pmd, pmd);
	update_mmu_cache_pmd(vma, vmf->address, vmf->pmd);
	spin_unlock(vmf->ptl);

	if (page_nid != NUMA_NO_NODE)
		task_numa_fault(last_cpupid, page_nid, HPAGE_PMD_NR, flags);
	return 0;
}

/*
 * Return true if we do MADV_FREE successfully on entire pmd page.
 * Otherwise, return false.
 */
bool madvise_free_huge_pmd(struct mmu_gather *tlb, struct vm_area_struct *vma,
		pmd_t *pmd, unsigned long addr, unsigned long next)
{
	spinlock_t *ptl;
	pmd_t orig_pmd;
	struct folio *folio;
	struct mm_struct *mm = tlb->mm;
	bool ret = false;

	tlb_change_page_size(tlb, HPAGE_PMD_SIZE);

	ptl = pmd_trans_huge_lock(pmd, vma);
	if (!ptl)
		goto out_unlocked;

	orig_pmd = *pmd;
	if (is_huge_zero_pmd(orig_pmd))
		goto out;

	if (unlikely(!pmd_present(orig_pmd))) {
		VM_BUG_ON(thp_migration_supported() &&
				  !is_pmd_migration_entry(orig_pmd));
		goto out;
	}

	folio = pfn_folio(pmd_pfn(orig_pmd));
	/*
	 * If other processes are mapping this folio, we couldn't discard
	 * the folio unless they all do MADV_FREE so let's skip the folio.
	 */
	if (folio_likely_mapped_shared(folio))
		goto out;

	if (!folio_trylock(folio))
		goto out;

	/*
	 * If user want to discard part-pages of THP, split it so MADV_FREE
	 * will deactivate only them.
	 */
	if (next - addr != HPAGE_PMD_SIZE) {
		folio_get(folio);
		spin_unlock(ptl);
		split_folio(folio);
		folio_unlock(folio);
		folio_put(folio);
		goto out_unlocked;
	}

	if (folio_test_dirty(folio))
		folio_clear_dirty(folio);
	folio_unlock(folio);

	if (pmd_young(orig_pmd) || pmd_dirty(orig_pmd)) {
		pmdp_invalidate(vma, addr, pmd);
		orig_pmd = pmd_mkold(orig_pmd);
		orig_pmd = pmd_mkclean(orig_pmd);

		set_pmd_at(mm, addr, pmd, orig_pmd);
		tlb_remove_pmd_tlb_entry(tlb, pmd, addr);
	}

	folio_mark_lazyfree(folio);
	ret = true;
out:
	spin_unlock(ptl);
out_unlocked:
	return ret;
}

static inline void zap_deposited_table(struct mm_struct *mm, pmd_t *pmd)
{
	pgtable_t pgtable;

	pgtable = pgtable_trans_huge_withdraw(mm, pmd);
	pte_free(mm, pgtable);
	mm_dec_nr_ptes(mm);
}

int zap_huge_pmd(struct mmu_gather *tlb, struct vm_area_struct *vma,
		 pmd_t *pmd, unsigned long addr)
{
	pmd_t orig_pmd;
	spinlock_t *ptl;

	tlb_change_page_size(tlb, HPAGE_PMD_SIZE);

	ptl = __pmd_trans_huge_lock(pmd, vma);
	if (!ptl)
		return 0;
	/*
	 * For architectures like ppc64 we look at deposited pgtable
	 * when calling pmdp_huge_get_and_clear. So do the
	 * pgtable_trans_huge_withdraw after finishing pmdp related
	 * operations.
	 */
	orig_pmd = pmdp_huge_get_and_clear_full(vma, addr, pmd,
						tlb->fullmm);
	arch_check_zapped_pmd(vma, orig_pmd);
	tlb_remove_pmd_tlb_entry(tlb, pmd, addr);
	if (vma_is_special_huge(vma)) {
		if (arch_needs_pgtable_deposit())
			zap_deposited_table(tlb->mm, pmd);
		spin_unlock(ptl);
	} else if (is_huge_zero_pmd(orig_pmd)) {
		zap_deposited_table(tlb->mm, pmd);
		spin_unlock(ptl);
	} else {
		struct folio *folio = NULL;
		int flush_needed = 1;

		if (pmd_present(orig_pmd)) {
			struct page *page = pmd_page(orig_pmd);

			folio = page_folio(page);
			folio_remove_rmap_pmd(folio, page, vma);
			VM_BUG_ON_PAGE(page_mapcount(page) < 0, page);
			VM_BUG_ON_PAGE(!PageHead(page), page);
		} else if (thp_migration_supported()) {
			swp_entry_t entry;

			VM_BUG_ON(!is_pmd_migration_entry(orig_pmd));
			entry = pmd_to_swp_entry(orig_pmd);
			folio = pfn_swap_entry_folio(entry);
			flush_needed = 0;
		} else
			WARN_ONCE(1, "Non present huge pmd without pmd migration enabled!");

		if (folio_test_anon(folio)) {
			zap_deposited_table(tlb->mm, pmd);
			add_mm_counter(tlb->mm, MM_ANONPAGES, -HPAGE_PMD_NR);
		} else {
			if (arch_needs_pgtable_deposit())
				zap_deposited_table(tlb->mm, pmd);
			add_mm_counter(tlb->mm, mm_counter_file(folio),
				       -HPAGE_PMD_NR);
		}

		spin_unlock(ptl);
		if (flush_needed)
			tlb_remove_page_size(tlb, &folio->page, HPAGE_PMD_SIZE);
	}
	return 1;
}

#ifndef pmd_move_must_withdraw
static inline int pmd_move_must_withdraw(spinlock_t *new_pmd_ptl,
					 spinlock_t *old_pmd_ptl,
					 struct vm_area_struct *vma)
{
	/*
	 * With split pmd lock we also need to move preallocated
	 * PTE page table if new_pmd is on different PMD page table.
	 *
	 * We also don't deposit and withdraw tables for file pages.
	 */
	return (new_pmd_ptl != old_pmd_ptl) && vma_is_anonymous(vma);
}
#endif

static pmd_t move_soft_dirty_pmd(pmd_t pmd)
{
#ifdef CONFIG_MEM_SOFT_DIRTY
	if (unlikely(is_pmd_migration_entry(pmd)))
		pmd = pmd_swp_mksoft_dirty(pmd);
	else if (pmd_present(pmd))
		pmd = pmd_mksoft_dirty(pmd);
#endif
	return pmd;
}

bool move_huge_pmd(struct vm_area_struct *vma, unsigned long old_addr,
		  unsigned long new_addr, pmd_t *old_pmd, pmd_t *new_pmd)
{
	spinlock_t *old_ptl, *new_ptl;
	pmd_t pmd;
	struct mm_struct *mm = vma->vm_mm;
	bool force_flush = false;

	/*
	 * The destination pmd shouldn't be established, free_pgtables()
	 * should have released it; but move_page_tables() might have already
	 * inserted a page table, if racing against shmem/file collapse.
	 */
	if (!pmd_none(*new_pmd)) {
		VM_BUG_ON(pmd_trans_huge(*new_pmd));
		return false;
	}

	/*
	 * We don't have to worry about the ordering of src and dst
	 * ptlocks because exclusive mmap_lock prevents deadlock.
	 */
	old_ptl = __pmd_trans_huge_lock(old_pmd, vma);
	if (old_ptl) {
		new_ptl = pmd_lockptr(mm, new_pmd);
		if (new_ptl != old_ptl)
			spin_lock_nested(new_ptl, SINGLE_DEPTH_NESTING);
		pmd = pmdp_huge_get_and_clear(mm, old_addr, old_pmd);
		if (pmd_present(pmd))
			force_flush = true;
		VM_BUG_ON(!pmd_none(*new_pmd));

		if (pmd_move_must_withdraw(new_ptl, old_ptl, vma)) {
			pgtable_t pgtable;
			pgtable = pgtable_trans_huge_withdraw(mm, old_pmd);
			pgtable_trans_huge_deposit(mm, new_pmd, pgtable);
		}
		pmd = move_soft_dirty_pmd(pmd);
		set_pmd_at(mm, new_addr, new_pmd, pmd);
		if (force_flush)
			flush_pmd_tlb_range(vma, old_addr, old_addr + PMD_SIZE);
		if (new_ptl != old_ptl)
			spin_unlock(new_ptl);
		spin_unlock(old_ptl);
		return true;
	}
	return false;
}

/*
 * Returns
 *  - 0 if PMD could not be locked
 *  - 1 if PMD was locked but protections unchanged and TLB flush unnecessary
 *      or if prot_numa but THP migration is not supported
 *  - HPAGE_PMD_NR if protections changed and TLB flush necessary
 */
int change_huge_pmd(struct mmu_gather *tlb, struct vm_area_struct *vma,
		    pmd_t *pmd, unsigned long addr, pgprot_t newprot,
		    unsigned long cp_flags)
{
	struct mm_struct *mm = vma->vm_mm;
	spinlock_t *ptl;
	pmd_t oldpmd, entry;
	bool prot_numa = cp_flags & MM_CP_PROT_NUMA;
	bool uffd_wp = cp_flags & MM_CP_UFFD_WP;
	bool uffd_wp_resolve = cp_flags & MM_CP_UFFD_WP_RESOLVE;
	int ret = 1;

	tlb_change_page_size(tlb, HPAGE_PMD_SIZE);

	if (prot_numa && !thp_migration_supported())
		return 1;

	ptl = __pmd_trans_huge_lock(pmd, vma);
	if (!ptl)
		return 0;

#ifdef CONFIG_ARCH_ENABLE_THP_MIGRATION
	if (is_swap_pmd(*pmd)) {
		swp_entry_t entry = pmd_to_swp_entry(*pmd);
		struct page *page = pfn_swap_entry_to_page(entry);
		pmd_t newpmd;

		VM_BUG_ON(!is_pmd_migration_entry(*pmd));
		if (is_writable_migration_entry(entry)) {
			/*
			 * A protection check is difficult so
			 * just be safe and disable write
			 */
			if (PageAnon(page))
				entry = make_readable_exclusive_migration_entry(swp_offset(entry));
			else
				entry = make_readable_migration_entry(swp_offset(entry));
			newpmd = swp_entry_to_pmd(entry);
			if (pmd_swp_soft_dirty(*pmd))
				newpmd = pmd_swp_mksoft_dirty(newpmd);
		} else {
			newpmd = *pmd;
		}

		if (uffd_wp)
			newpmd = pmd_swp_mkuffd_wp(newpmd);
		else if (uffd_wp_resolve)
			newpmd = pmd_swp_clear_uffd_wp(newpmd);
		if (!pmd_same(*pmd, newpmd))
			set_pmd_at(mm, addr, pmd, newpmd);
		goto unlock;
	}
#endif

	if (prot_numa) {
		struct page *page;
		bool toptier;
		/*
		 * Avoid trapping faults against the zero page. The read-only
		 * data is likely to be read-cached on the local CPU and
		 * local/remote hits to the zero page are not interesting.
		 */
		if (is_huge_zero_pmd(*pmd))
			goto unlock;

		if (pmd_protnone(*pmd))
			goto unlock;

		page = pmd_page(*pmd);
		toptier = node_is_toptier(page_to_nid(page));
		/*
		 * Skip scanning top tier node if normal numa
		 * balancing is disabled
		 */
		if (!(sysctl_numa_balancing_mode & NUMA_BALANCING_NORMAL) &&
		    toptier)
			goto unlock;

		if (sysctl_numa_balancing_mode & NUMA_BALANCING_MEMORY_TIERING &&
		    !toptier)
			xchg_page_access_time(page, jiffies_to_msecs(jiffies));
	}
	/*
	 * In case prot_numa, we are under mmap_read_lock(mm). It's critical
	 * to not clear pmd intermittently to avoid race with MADV_DONTNEED
	 * which is also under mmap_read_lock(mm):
	 *
	 *	CPU0:				CPU1:
	 *				change_huge_pmd(prot_numa=1)
	 *				 pmdp_huge_get_and_clear_notify()
	 * madvise_dontneed()
	 *  zap_pmd_range()
	 *   pmd_trans_huge(*pmd) == 0 (without ptl)
	 *   // skip the pmd
	 *				 set_pmd_at();
	 *				 // pmd is re-established
	 *
	 * The race makes MADV_DONTNEED miss the huge pmd and don't clear it
	 * which may break userspace.
	 *
	 * pmdp_invalidate_ad() is required to make sure we don't miss
	 * dirty/young flags set by hardware.
	 */
	oldpmd = pmdp_invalidate_ad(vma, addr, pmd);

	entry = pmd_modify(oldpmd, newprot);
	if (uffd_wp)
		entry = pmd_mkuffd_wp(entry);
	else if (uffd_wp_resolve)
		/*
		 * Leave the write bit to be handled by PF interrupt
		 * handler, then things like COW could be properly
		 * handled.
		 */
		entry = pmd_clear_uffd_wp(entry);

	/* See change_pte_range(). */
	if ((cp_flags & MM_CP_TRY_CHANGE_WRITABLE) && !pmd_write(entry) &&
	    can_change_pmd_writable(vma, addr, entry))
		entry = pmd_mkwrite(entry, vma);

	ret = HPAGE_PMD_NR;
	set_pmd_at(mm, addr, pmd, entry);

	if (huge_pmd_needs_flush(oldpmd, entry))
		tlb_flush_pmd_range(tlb, addr, HPAGE_PMD_SIZE);
unlock:
	spin_unlock(ptl);
	return ret;
}

#ifdef CONFIG_USERFAULTFD
/*
 * The PT lock for src_pmd and dst_vma/src_vma (for reading) are locked by
 * the caller, but it must return after releasing the page_table_lock.
 * Just move the page from src_pmd to dst_pmd if possible.
 * Return zero if succeeded in moving the page, -EAGAIN if it needs to be
 * repeated by the caller, or other errors in case of failure.
 */
int move_pages_huge_pmd(struct mm_struct *mm, pmd_t *dst_pmd, pmd_t *src_pmd, pmd_t dst_pmdval,
			struct vm_area_struct *dst_vma, struct vm_area_struct *src_vma,
			unsigned long dst_addr, unsigned long src_addr)
{
	pmd_t _dst_pmd, src_pmdval;
	struct page *src_page;
	struct folio *src_folio;
	struct anon_vma *src_anon_vma;
	spinlock_t *src_ptl, *dst_ptl;
	pgtable_t src_pgtable;
	struct mmu_notifier_range range;
	int err = 0;

	src_pmdval = *src_pmd;
	src_ptl = pmd_lockptr(mm, src_pmd);

	lockdep_assert_held(src_ptl);
	vma_assert_locked(src_vma);
	vma_assert_locked(dst_vma);

	/* Sanity checks before the operation */
	if (WARN_ON_ONCE(!pmd_none(dst_pmdval)) || WARN_ON_ONCE(src_addr & ~HPAGE_PMD_MASK) ||
	    WARN_ON_ONCE(dst_addr & ~HPAGE_PMD_MASK)) {
		spin_unlock(src_ptl);
		return -EINVAL;
	}

	if (!pmd_trans_huge(src_pmdval)) {
		spin_unlock(src_ptl);
		if (is_pmd_migration_entry(src_pmdval)) {
			pmd_migration_entry_wait(mm, &src_pmdval);
			return -EAGAIN;
		}
		return -ENOENT;
	}

	src_page = pmd_page(src_pmdval);

	if (!is_huge_zero_pmd(src_pmdval)) {
		if (unlikely(!PageAnonExclusive(src_page))) {
			spin_unlock(src_ptl);
			return -EBUSY;
		}

		src_folio = page_folio(src_page);
		folio_get(src_folio);
	} else
		src_folio = NULL;

	spin_unlock(src_ptl);

	flush_cache_range(src_vma, src_addr, src_addr + HPAGE_PMD_SIZE);
	mmu_notifier_range_init(&range, MMU_NOTIFY_CLEAR, 0, mm, src_addr,
				src_addr + HPAGE_PMD_SIZE);
	mmu_notifier_invalidate_range_start(&range);

	if (src_folio) {
		folio_lock(src_folio);

		/*
		 * split_huge_page walks the anon_vma chain without the page
		 * lock. Serialize against it with the anon_vma lock, the page
		 * lock is not enough.
		 */
		src_anon_vma = folio_get_anon_vma(src_folio);
		if (!src_anon_vma) {
			err = -EAGAIN;
			goto unlock_folio;
		}
		anon_vma_lock_write(src_anon_vma);
	} else
		src_anon_vma = NULL;

	dst_ptl = pmd_lockptr(mm, dst_pmd);
	double_pt_lock(src_ptl, dst_ptl);
	if (unlikely(!pmd_same(*src_pmd, src_pmdval) ||
		     !pmd_same(*dst_pmd, dst_pmdval))) {
		err = -EAGAIN;
		goto unlock_ptls;
	}
	if (src_folio) {
		if (folio_maybe_dma_pinned(src_folio) ||
		    !PageAnonExclusive(&src_folio->page)) {
			err = -EBUSY;
			goto unlock_ptls;
		}

		if (WARN_ON_ONCE(!folio_test_head(src_folio)) ||
		    WARN_ON_ONCE(!folio_test_anon(src_folio))) {
			err = -EBUSY;
			goto unlock_ptls;
		}

		src_pmdval = pmdp_huge_clear_flush(src_vma, src_addr, src_pmd);
		/* Folio got pinned from under us. Put it back and fail the move. */
		if (folio_maybe_dma_pinned(src_folio)) {
			set_pmd_at(mm, src_addr, src_pmd, src_pmdval);
			err = -EBUSY;
			goto unlock_ptls;
		}

		folio_move_anon_rmap(src_folio, dst_vma);
		WRITE_ONCE(src_folio->index, linear_page_index(dst_vma, dst_addr));

		_dst_pmd = mk_huge_pmd(&src_folio->page, dst_vma->vm_page_prot);
		/* Follow mremap() behavior and treat the entry dirty after the move */
		_dst_pmd = pmd_mkwrite(pmd_mkdirty(_dst_pmd), dst_vma);
	} else {
		src_pmdval = pmdp_huge_clear_flush(src_vma, src_addr, src_pmd);
		_dst_pmd = mk_huge_pmd(src_page, dst_vma->vm_page_prot);
	}
	set_pmd_at(mm, dst_addr, dst_pmd, _dst_pmd);

	src_pgtable = pgtable_trans_huge_withdraw(mm, src_pmd);
	pgtable_trans_huge_deposit(mm, dst_pmd, src_pgtable);
unlock_ptls:
	double_pt_unlock(src_ptl, dst_ptl);
	if (src_anon_vma) {
		anon_vma_unlock_write(src_anon_vma);
		put_anon_vma(src_anon_vma);
	}
unlock_folio:
	/* unblock rmap walks */
	if (src_folio)
		folio_unlock(src_folio);
	mmu_notifier_invalidate_range_end(&range);
	if (src_folio)
		folio_put(src_folio);
	return err;
}
#endif /* CONFIG_USERFAULTFD */

/*
 * Returns page table lock pointer if a given pmd maps a thp, NULL otherwise.
 *
 * Note that if it returns page table lock pointer, this routine returns without
 * unlocking page table lock. So callers must unlock it.
 */
spinlock_t *__pmd_trans_huge_lock(pmd_t *pmd, struct vm_area_struct *vma)
{
	spinlock_t *ptl;
	ptl = pmd_lock(vma->vm_mm, pmd);
	if (likely(is_swap_pmd(*pmd) || pmd_trans_huge(*pmd) ||
			pmd_devmap(*pmd)))
		return ptl;
	spin_unlock(ptl);
	return NULL;
}
EXPORT_SYMBOL_GPL(__pmd_trans_huge_lock);

/*
 * Returns page table lock pointer if a given pud maps a thp, NULL otherwise.
 *
 * Note that if it returns page table lock pointer, this routine returns without
 * unlocking page table lock. So callers must unlock it.
 */
spinlock_t *__pud_trans_huge_lock(pud_t *pud, struct vm_area_struct *vma)
{
	spinlock_t *ptl;

	ptl = pud_lock(vma->vm_mm, pud);
	if (likely(pud_trans_huge(*pud) || pud_devmap(*pud)))
		return ptl;
	spin_unlock(ptl);
	return NULL;
}

#ifdef CONFIG_HAVE_ARCH_TRANSPARENT_HUGEPAGE_PUD
int zap_huge_pud(struct mmu_gather *tlb, struct vm_area_struct *vma,
		 pud_t *pud, unsigned long addr)
{
	spinlock_t *ptl;

	ptl = __pud_trans_huge_lock(pud, vma);
	if (!ptl)
		return 0;

	pudp_huge_get_and_clear_full(vma, addr, pud, tlb->fullmm);
	tlb_remove_pud_tlb_entry(tlb, pud, addr);
	if (vma_is_special_huge(vma)) {
		spin_unlock(ptl);
		/* No zero page support yet */
	} else {
		/* No support for anonymous PUD pages yet */
		BUG();
	}
	return 1;
}

static void __split_huge_pud_locked(struct vm_area_struct *vma, pud_t *pud,
		unsigned long haddr)
{
	VM_BUG_ON(haddr & ~HPAGE_PUD_MASK);
	VM_BUG_ON_VMA(vma->vm_start > haddr, vma);
	VM_BUG_ON_VMA(vma->vm_end < haddr + HPAGE_PUD_SIZE, vma);
	VM_BUG_ON(!pud_trans_huge(*pud) && !pud_devmap(*pud));

	count_vm_event(THP_SPLIT_PUD);

	pudp_huge_clear_flush(vma, haddr, pud);
}

void __split_huge_pud(struct vm_area_struct *vma, pud_t *pud,
		unsigned long address)
{
	spinlock_t *ptl;
	struct mmu_notifier_range range;

	mmu_notifier_range_init(&range, MMU_NOTIFY_CLEAR, 0, vma->vm_mm,
				address & HPAGE_PUD_MASK,
				(address & HPAGE_PUD_MASK) + HPAGE_PUD_SIZE);
	mmu_notifier_invalidate_range_start(&range);
	ptl = pud_lock(vma->vm_mm, pud);
	if (unlikely(!pud_trans_huge(*pud) && !pud_devmap(*pud)))
		goto out;
	__split_huge_pud_locked(vma, pud, range.start);

out:
	spin_unlock(ptl);
	mmu_notifier_invalidate_range_end(&range);
}
#endif /* CONFIG_HAVE_ARCH_TRANSPARENT_HUGEPAGE_PUD */

static void __split_huge_zero_page_pmd(struct vm_area_struct *vma,
		unsigned long haddr, pmd_t *pmd)
{
	struct mm_struct *mm = vma->vm_mm;
	pgtable_t pgtable;
	pmd_t _pmd, old_pmd;
	unsigned long addr;
	pte_t *pte;
	int i;

	/*
	 * Leave pmd empty until pte is filled note that it is fine to delay
	 * notification until mmu_notifier_invalidate_range_end() as we are
	 * replacing a zero pmd write protected page with a zero pte write
	 * protected page.
	 *
	 * See Documentation/mm/mmu_notifier.rst
	 */
	old_pmd = pmdp_huge_clear_flush(vma, haddr, pmd);

	pgtable = pgtable_trans_huge_withdraw(mm, pmd);
	pmd_populate(mm, &_pmd, pgtable);

	pte = pte_offset_map(&_pmd, haddr);
	VM_BUG_ON(!pte);
	for (i = 0, addr = haddr; i < HPAGE_PMD_NR; i++, addr += PAGE_SIZE) {
		pte_t entry;

		entry = pfn_pte(my_zero_pfn(addr), vma->vm_page_prot);
		entry = pte_mkspecial(entry);
		if (pmd_uffd_wp(old_pmd))
			entry = pte_mkuffd_wp(entry);
		VM_BUG_ON(!pte_none(ptep_get(pte)));
		set_pte_at(mm, addr, pte, entry);
		pte++;
	}
	pte_unmap(pte - 1);
	smp_wmb(); /* make pte visible before pmd */
	pmd_populate(mm, pmd, pgtable);
}

static void __split_huge_pmd_locked(struct vm_area_struct *vma, pmd_t *pmd,
		unsigned long haddr, bool freeze)
{
	struct mm_struct *mm = vma->vm_mm;
	struct folio *folio;
	struct page *page;
	pgtable_t pgtable;
	pmd_t old_pmd, _pmd;
	bool young, write, soft_dirty, pmd_migration = false, uffd_wp = false;
	bool anon_exclusive = false, dirty = false;
	unsigned long addr;
	pte_t *pte;
	int i;

	VM_BUG_ON(haddr & ~HPAGE_PMD_MASK);
	VM_BUG_ON_VMA(vma->vm_start > haddr, vma);
	VM_BUG_ON_VMA(vma->vm_end < haddr + HPAGE_PMD_SIZE, vma);
	VM_BUG_ON(!is_pmd_migration_entry(*pmd) && !pmd_trans_huge(*pmd)
				&& !pmd_devmap(*pmd));

	count_vm_event(THP_SPLIT_PMD);

	if (!vma_is_anonymous(vma)) {
		old_pmd = pmdp_huge_clear_flush(vma, haddr, pmd);
		/*
		 * We are going to unmap this huge page. So
		 * just go ahead and zap it
		 */
		if (arch_needs_pgtable_deposit())
			zap_deposited_table(mm, pmd);
		if (vma_is_special_huge(vma))
			return;
		if (unlikely(is_pmd_migration_entry(old_pmd))) {
			swp_entry_t entry;

			entry = pmd_to_swp_entry(old_pmd);
			folio = pfn_swap_entry_folio(entry);
		} else {
			page = pmd_page(old_pmd);
			folio = page_folio(page);
			if (!folio_test_dirty(folio) && pmd_dirty(old_pmd))
				folio_mark_dirty(folio);
			if (!folio_test_referenced(folio) && pmd_young(old_pmd))
				folio_set_referenced(folio);
			folio_remove_rmap_pmd(folio, page, vma);
			folio_put(folio);
		}
		add_mm_counter(mm, mm_counter_file(folio), -HPAGE_PMD_NR);
		return;
	}

	if (is_huge_zero_pmd(*pmd)) {
		/*
		 * FIXME: Do we want to invalidate secondary mmu by calling
		 * mmu_notifier_arch_invalidate_secondary_tlbs() see comments below
		 * inside __split_huge_pmd() ?
		 *
		 * We are going from a zero huge page write protected to zero
		 * small page also write protected so it does not seems useful
		 * to invalidate secondary mmu at this time.
		 */
		return __split_huge_zero_page_pmd(vma, haddr, pmd);
	}

	pmd_migration = is_pmd_migration_entry(*pmd);
	if (unlikely(pmd_migration)) {
		swp_entry_t entry;

		old_pmd = *pmd;
		entry = pmd_to_swp_entry(old_pmd);
		page = pfn_swap_entry_to_page(entry);
		write = is_writable_migration_entry(entry);
		if (PageAnon(page))
			anon_exclusive = is_readable_exclusive_migration_entry(entry);
		young = is_migration_entry_young(entry);
		dirty = is_migration_entry_dirty(entry);
		soft_dirty = pmd_swp_soft_dirty(old_pmd);
		uffd_wp = pmd_swp_uffd_wp(old_pmd);
	} else {
		/*
		 * Up to this point the pmd is present and huge and userland has
		 * the whole access to the hugepage during the split (which
		 * happens in place). If we overwrite the pmd with the not-huge
		 * version pointing to the pte here (which of course we could if
		 * all CPUs were bug free), userland could trigger a small page
		 * size TLB miss on the small sized TLB while the hugepage TLB
		 * entry is still established in the huge TLB. Some CPU doesn't
		 * like that. See
		 * http://support.amd.com/TechDocs/41322_10h_Rev_Gd.pdf, Erratum
		 * 383 on page 105. Intel should be safe but is also warns that
		 * it's only safe if the permission and cache attributes of the
		 * two entries loaded in the two TLB is identical (which should
		 * be the case here). But it is generally safer to never allow
		 * small and huge TLB entries for the same virtual address to be
		 * loaded simultaneously. So instead of doing "pmd_populate();
		 * flush_pmd_tlb_range();" we first mark the current pmd
		 * notpresent (atomically because here the pmd_trans_huge must
		 * remain set at all times on the pmd until the split is
		 * complete for this pmd), then we flush the SMP TLB and finally
		 * we write the non-huge version of the pmd entry with
		 * pmd_populate.
		 */
		old_pmd = pmdp_invalidate(vma, haddr, pmd);
		page = pmd_page(old_pmd);
		folio = page_folio(page);
		if (pmd_dirty(old_pmd)) {
			dirty = true;
			folio_set_dirty(folio);
		}
		write = pmd_write(old_pmd);
		young = pmd_young(old_pmd);
		soft_dirty = pmd_soft_dirty(old_pmd);
		uffd_wp = pmd_uffd_wp(old_pmd);

		VM_WARN_ON_FOLIO(!folio_ref_count(folio), folio);
		VM_WARN_ON_FOLIO(!folio_test_anon(folio), folio);

		/*
		 * Without "freeze", we'll simply split the PMD, propagating the
		 * PageAnonExclusive() flag for each PTE by setting it for
		 * each subpage -- no need to (temporarily) clear.
		 *
		 * With "freeze" we want to replace mapped pages by
		 * migration entries right away. This is only possible if we
		 * managed to clear PageAnonExclusive() -- see
		 * set_pmd_migration_entry().
		 *
		 * In case we cannot clear PageAnonExclusive(), split the PMD
		 * only and let try_to_migrate_one() fail later.
		 *
		 * See folio_try_share_anon_rmap_pmd(): invalidate PMD first.
		 */
		anon_exclusive = PageAnonExclusive(page);
		if (freeze && anon_exclusive &&
		    folio_try_share_anon_rmap_pmd(folio, page))
			freeze = false;
		if (!freeze) {
			rmap_t rmap_flags = RMAP_NONE;

			folio_ref_add(folio, HPAGE_PMD_NR - 1);
			if (anon_exclusive)
				rmap_flags |= RMAP_EXCLUSIVE;
			folio_add_anon_rmap_ptes(folio, page, HPAGE_PMD_NR,
						 vma, haddr, rmap_flags);
		}
	}

	/*
	 * Withdraw the table only after we mark the pmd entry invalid.
	 * This's critical for some architectures (Power).
	 */
	pgtable = pgtable_trans_huge_withdraw(mm, pmd);
	pmd_populate(mm, &_pmd, pgtable);

	pte = pte_offset_map(&_pmd, haddr);
	VM_BUG_ON(!pte);

	/*
	 * Note that NUMA hinting access restrictions are not transferred to
	 * avoid any possibility of altering permissions across VMAs.
	 */
	if (freeze || pmd_migration) {
		for (i = 0, addr = haddr; i < HPAGE_PMD_NR; i++, addr += PAGE_SIZE) {
			pte_t entry;
			swp_entry_t swp_entry;

			if (write)
				swp_entry = make_writable_migration_entry(
							page_to_pfn(page + i));
			else if (anon_exclusive)
				swp_entry = make_readable_exclusive_migration_entry(
							page_to_pfn(page + i));
			else
				swp_entry = make_readable_migration_entry(
							page_to_pfn(page + i));
			if (young)
				swp_entry = make_migration_entry_young(swp_entry);
			if (dirty)
				swp_entry = make_migration_entry_dirty(swp_entry);
			entry = swp_entry_to_pte(swp_entry);
			if (soft_dirty)
				entry = pte_swp_mksoft_dirty(entry);
			if (uffd_wp)
				entry = pte_swp_mkuffd_wp(entry);
			if (vma->vm_flags & VM_LOCKED)
				set_src_usage(page + i, SRC_PAGE_MLOCKED);
			else
				set_src_usage(page + i, SRC_PAGE_MAPPED);

			VM_WARN_ON(!pte_none(ptep_get(pte + i)));
			set_pte_at(mm, addr, pte + i, entry);
		}
	} else {
		pte_t entry;

		entry = mk_pte(page, READ_ONCE(vma->vm_page_prot));
		if (write)
			entry = pte_mkwrite(entry, vma);
		if (!young)
			entry = pte_mkold(entry);
		/* NOTE: this may set soft-dirty too on some archs */
		if (dirty)
			entry = pte_mkdirty(entry);
		if (soft_dirty)
			entry = pte_mksoft_dirty(entry);
		if (uffd_wp)
			entry = pte_mkuffd_wp(entry);

		for (i = 0; i < HPAGE_PMD_NR; i++)
			VM_WARN_ON(!pte_none(ptep_get(pte + i)));

		set_ptes(mm, haddr, pte, entry, HPAGE_PMD_NR);
	}
	pte_unmap(pte);

	if (!pmd_migration)
		folio_remove_rmap_pmd(folio, page, vma);
	if (freeze)
		put_page(page);

	smp_wmb(); /* make pte visible before pmd */
	pmd_populate(mm, pmd, pgtable);
}

void __split_huge_pmd(struct vm_area_struct *vma, pmd_t *pmd,
		unsigned long address, bool freeze, struct folio *folio)
{
	spinlock_t *ptl;
	struct mmu_notifier_range range;

	mmu_notifier_range_init(&range, MMU_NOTIFY_CLEAR, 0, vma->vm_mm,
				address & HPAGE_PMD_MASK,
				(address & HPAGE_PMD_MASK) + HPAGE_PMD_SIZE);
	mmu_notifier_invalidate_range_start(&range);
	ptl = pmd_lock(vma->vm_mm, pmd);

	/*
	 * If caller asks to setup a migration entry, we need a folio to check
	 * pmd against. Otherwise we can end up replacing wrong folio.
	 */
	VM_BUG_ON(freeze && !folio);
	VM_WARN_ON_ONCE(folio && !folio_test_locked(folio));

	if (pmd_trans_huge(*pmd) || pmd_devmap(*pmd) ||
	    is_pmd_migration_entry(*pmd)) {
		/*
		 * It's safe to call pmd_page when folio is set because it's
		 * guaranteed that pmd is present.
		 */
		if (folio && folio != page_folio(pmd_page(*pmd)))
			goto out;
		__split_huge_pmd_locked(vma, pmd, range.start, freeze);
	}

out:
	spin_unlock(ptl);
	mmu_notifier_invalidate_range_end(&range);
}

void split_huge_pmd_address(struct vm_area_struct *vma, unsigned long address,
		bool freeze, struct folio *folio)
{
	pmd_t *pmd = mm_find_pmd(vma->vm_mm, address);

	if (!pmd)
		return;

	__split_huge_pmd(vma, pmd, address, freeze, folio);
}

static inline void split_huge_pmd_if_needed(struct vm_area_struct *vma, unsigned long address)
{
	/*
	 * If the new address isn't hpage aligned and it could previously
	 * contain an hugepage: check if we need to split an huge pmd.
	 */
	if (!IS_ALIGNED(address, HPAGE_PMD_SIZE) &&
	    range_in_vma(vma, ALIGN_DOWN(address, HPAGE_PMD_SIZE),
			 ALIGN(address, HPAGE_PMD_SIZE)))
		split_huge_pmd_address(vma, address, false, NULL);
}

void vma_adjust_trans_huge(struct vm_area_struct *vma,
			     unsigned long start,
			     unsigned long end,
			     long adjust_next)
{
	/* Check if we need to split start first. */
	split_huge_pmd_if_needed(vma, start);

	/* Check if we need to split end next. */
	split_huge_pmd_if_needed(vma, end);

	/*
	 * If we're also updating the next vma vm_start,
	 * check if we need to split it.
	 */
	if (adjust_next > 0) {
		struct vm_area_struct *next = find_vma(vma->vm_mm, vma->vm_end);
		unsigned long nstart = next->vm_start;
		nstart += adjust_next;
		split_huge_pmd_if_needed(next, nstart);
	}
}

static void unmap_folio(struct folio *folio)
{
	enum ttu_flags ttu_flags = TTU_RMAP_LOCKED | TTU_SPLIT_HUGE_PMD |
		TTU_SYNC;

	VM_BUG_ON_FOLIO(!folio_test_large(folio), folio);

	/*
	 * Anon pages need migration entries to preserve them, but file
	 * pages can simply be left unmapped, then faulted back on demand.
	 * If that is ever changed (perhaps for mlock), update remap_page().
	 */
	if (folio_test_anon(folio))
		try_to_migrate(folio, ttu_flags);
	else
		try_to_unmap(folio, ttu_flags | TTU_IGNORE_MLOCK);
}

static void remap_page(struct folio *folio, unsigned long nr)
{
	int i = 0;

	/* If unmap_folio() uses try_to_migrate() on file, remove this check */
	if (!folio_test_anon(folio))
		return;
	for (;;) {
		remove_migration_ptes(folio, folio, true);
		i += folio_nr_pages(folio);
		if (i >= nr)
			break;
		folio = folio_next(folio);
	}
}

static int prep_to_unmap(struct folio *src)
{
	int nr_pages = folio_nr_pages(src);

	if (folio_can_split(src))
		return 0;

	WARN_ON_ONCE(src->_dst_pp);

	src->_dst_pp = kcalloc(nr_pages, sizeof(struct page *), GFP_ATOMIC);

	return src->_dst_pp ? 0 : -ENOMEM;
}

static bool try_to_discard(struct folio *src, int i)
{
	int usage;
	void *addr;
	struct page *page = folio_page(src, i);

	if (!folio_test_anon(src))
		return false;

	if (folio_test_swapcache(src))
		return false;

	usage = src_page_usage(page);
	if (usage & SRC_PAGE_MLOCKED)
		return false;

	if (!(usage & SRC_PAGE_MAPPED))
		return true;

	addr = kmap_local_page(page);
	if (!memchr_inv(addr, 0, PAGE_SIZE))
		set_src_usage(page, SRC_PAGE_CLEAN);
	kunmap_local(addr);

	return can_discard_src(page);
}

static int prep_dst_pages(struct folio *src)
{
	int i;
	int nr_pages = folio_nr_pages(src);

	if (folio_can_split(src))
		return 0;

	if (WARN_ON_ONCE(!src->_dst_pp))
		return -ENOMEM;

	for (i = 0; i < nr_pages; i++) {
		struct page *dst = NULL;

		if (try_to_discard(src, i)) {
			count_vm_event(THP_SHATTER_PAGE_DISCARDED);
			continue;
		}

		do {
			int nid = folio_nid(src);
			gfp_t gfp = (GFP_HIGHUSER_MOVABLE & ~__GFP_RECLAIM) |
				    GFP_NOWAIT | __GFP_THISNODE;

			if (dst)
				__free_page(dst);

			dst = alloc_pages_node(nid, gfp, 0);
			if (!dst)
				return -ENOMEM;
		} while (!page_ref_freeze(dst, 1));

		copy_highpage(dst, folio_page(src, i));
		src->_dst_ul[i] |= (unsigned long)dst;

		cond_resched();
	}

	return 0;
}

static void free_dst_pages(struct folio *src)
{
	int i;
	int nr_pages = folio_nr_pages(src);

	if (folio_can_split(src))
		return;

	for (i = 0; i < nr_pages; i++) {
		struct page *dst = folio_dst_page(src, i);

		if (!dst)
			continue;

		page_ref_unfreeze(dst, 1);
		__free_page(dst);
	}

	kfree(src->_dst_pp);
	src->_dst_pp = NULL;
}

static void reset_src_folio(struct folio *src)
{
	if (folio_can_split(src))
		return;

	if (WARN_ON_ONCE(!src->_dst_pp))
		return;

	if (!folio_mapping_flags(src))
		src->mapping = NULL;

	if (folio_test_anon(src) && folio_test_swapcache(src)) {
		folio_clear_swapcache(src);
		src->swap.val = 0;
	}

	kfree(src->_dst_pp);
	src->_dst_pp = NULL;
}

static bool lru_add_dst(struct lruvec *lruvec, struct folio *src, struct folio *dst)
{
	if (folio_can_split(src))
		return false;

	VM_WARN_ON_ONCE_FOLIO(!folio_test_lru(src), src);
	VM_WARN_ON_ONCE_FOLIO(folio_test_lru(dst), dst);
	VM_WARN_ON_ONCE_FOLIO(folio_lruvec(dst) != folio_lruvec(src), dst);

	if (!lru_gen_add_dst(lruvec, dst)) {
		enum lru_list lru = folio_lru_list(dst);
		int zone = folio_zonenum(dst);
		int delta = folio_nr_pages(dst);

		if (folio_test_unevictable(dst))
			dst->mlock_count = 0;
		else
			list_add_tail(&dst->lru, &src->lru);
		update_lru_size(lruvec, lru, zone, delta);
	}

	folio_set_lru(dst);

	return true;
}

static void lru_add_page_tail(struct page *head, struct page *tail,
		struct lruvec *lruvec, struct list_head *list)
{
	VM_BUG_ON_PAGE(!PageHead(head), head);
	VM_BUG_ON_PAGE(PageCompound(tail), head);
	VM_BUG_ON_PAGE(PageLRU(tail), head);
	lockdep_assert_held(&lruvec->lru_lock);

	if (list) {
		/* page reclaim is reclaiming a huge page */
		VM_WARN_ON(PageLRU(head));
		get_page(tail);
		list_add_tail(&tail->lru, list);
	} else if (!lru_add_dst(lruvec, page_folio(head), page_folio(tail))) {
		/* head is still on lru (and we have it frozen) */
		VM_WARN_ON(!PageLRU(head));
		if (PageUnevictable(tail))
			tail->mlock_count = 0;
		else
			list_add_tail(&tail->lru, &head->lru);
		SetPageLRU(tail);
	}
}

static void __split_huge_page_tail(struct folio *folio, int tail,
		struct lruvec *lruvec, struct list_head *list)
{
	struct page *head = &folio->page;
	struct page *page_tail = folio_dst_page(folio, tail);
	/*
	 * Careful: new_folio is not a "real" folio before we cleared PageTail.
	 * Don't pass it around before clear_compound_head().
	 */
	struct folio *new_folio = (struct folio *)page_tail;

	VM_BUG_ON_PAGE(atomic_read(&page_tail->_mapcount) != -1, page_tail);

	/*
	 * Clone page flags before unfreezing refcount.
	 *
	 * After successful get_page_unless_zero() might follow flags change,
	 * for example lock_page() which set PG_waiters.
	 *
	 * Note that for mapped sub-pages of an anonymous THP,
	 * PG_anon_exclusive has been cleared in unmap_folio() and is stored in
	 * the migration entry instead from where remap_page() will restore it.
	 * We can still have PG_anon_exclusive set on effectively unmapped and
	 * unreferenced sub-pages of an anonymous THP: we can simply drop
	 * PG_anon_exclusive (-> PG_mappedtodisk) for these here.
	 */
	page_tail->flags &= ~PAGE_FLAGS_CHECK_AT_PREP;
	page_tail->flags |= (head->flags &
			((1L << PG_referenced) |
			 (1L << PG_swapbacked) |
			 (1L << PG_swapcache) |
			 (1L << PG_mlocked) |
			 (1L << PG_uptodate) |
			 (1L << PG_active) |
			 (1L << PG_workingset) |
			 (1L << PG_locked) |
			 (1L << PG_unevictable) |
#ifdef CONFIG_ARCH_USES_PG_ARCH_X
			 (1L << PG_arch_2) |
			 (1L << PG_arch_3) |
#endif
			 (1L << PG_dirty) |
			 LRU_GEN_MASK | LRU_REFS_MASK));

	/* ->mapping in first and second tail page is replaced by other uses */
	VM_BUG_ON_PAGE(folio_can_split(folio) && tail > 2 &&
		       page_tail->mapping != TAIL_MAPPING, page_tail);
	page_tail->mapping = head->mapping;
	page_tail->index = head->index + tail;

	/*
	 * page->private should not be set in tail pages. Fix up and warn once
	 * if private is unexpectedly set.
	 */
	if (unlikely(page_tail->private)) {
		VM_WARN_ON_ONCE_PAGE(true, page_tail);
		page_tail->private = 0;
	}
	if (folio_test_swapcache(folio))
		new_folio->swap.val = folio->swap.val + tail;

	/* Page flags must be visible before we make the page non-compound. */
	smp_wmb();

	/*
	 * Clear PageTail before unfreezing page refcount.
	 *
	 * After successful get_page_unless_zero() might follow put_page()
	 * which needs correct compound_head().
	 */
	clear_compound_head(page_tail);

	/* Finally unfreeze refcount. Additional reference from page cache. */
	page_ref_unfreeze(page_tail, 1 + (!PageAnon(head) ||
					  PageSwapCache(head)));

	if (page_is_young(head))
		set_page_young(page_tail);
	if (page_is_idle(head))
		set_page_idle(page_tail);

	page_cpupid_xchg_last(page_tail, page_cpupid_last(head));

	/*
	 * always add to the tail because some iterators expect new
	 * pages to show after the currently processed elements - e.g.
	 * migrate_pages
	 */
	lru_add_page_tail(head, page_tail, lruvec, list);
}

static void __split_huge_page(struct page *page, struct list_head *list,
		pgoff_t end)
{
	struct folio *folio = page_folio(page);
	struct page *head = &folio->page;
	struct lruvec *lruvec;
	struct address_space *swap_cache = NULL;
	unsigned long offset = 0;
	unsigned int nr = thp_nr_pages(head);
	int i, nr_dropped = 0;
	bool can_split = folio_can_split(folio);

	/* complete memcg works before add pages to LRU */
	if (can_split)
		split_page_memcg(head, nr);
	else
		folio_copy_memcg(folio);

	if (folio_test_anon(folio) && folio_test_swapcache(folio)) {
		offset = swp_offset(folio->swap);
		swap_cache = swap_address_space(folio->swap);
		xa_lock(&swap_cache->i_pages);
	}

	/* lock lru list/PageCompound, ref frozen by page_ref_freeze */
	lruvec = folio_lruvec_lock(folio);

	ClearPageHasHWPoisoned(head);

	for (i = nr - 1; i >= can_split; i--) {
		struct page *dst = folio_dst_page(folio, i);

		if (!dst)
			continue;

		__split_huge_page_tail(folio, i, lruvec, list);
		/* Some pages can be beyond EOF: drop them from page cache */
		if (dst->index >= end) {
			struct folio *tail = page_folio(dst);

			if (shmem_mapping(tail->mapping))
				nr_dropped++;
			else if (folio_test_clear_dirty(tail))
				folio_account_cleaned(tail,
					inode_to_wb(tail->mapping->host));
			__filemap_remove_folio(tail, NULL);
			folio_put(tail);
		} else if (!PageAnon(dst)) {
			__xa_store(&dst->mapping->i_pages, dst->index, dst, 0);
		} else if (swap_cache) {
			__xa_store(&swap_cache->i_pages, offset + i, dst, 0);
		}
	}

	if (can_split)
		ClearPageCompound(head);
	unlock_page_lruvec(lruvec);
	/* Caller disabled irqs, so they are still disabled here */

	if (can_split)
		split_page_owner(head, nr);

	/* See comment in __split_huge_page_tail() */
	if (PageAnon(head)) {
		/* Additional pin to swap cache */
		if (PageSwapCache(head)) {
			page_ref_add(head, 2 - !can_split);
			xa_unlock(&swap_cache->i_pages);
		} else {
			page_ref_inc(head);
		}
	} else {
		/* Additional pin to page cache */
		page_ref_add(head, 2 - !can_split);
		xa_unlock(&head->mapping->i_pages);
	}
	local_irq_enable();

	if (nr_dropped)
		shmem_uncharge(head->mapping->host, nr_dropped);
	remap_page(folio, nr);

	for (i = 0; i < nr; i++) {
		struct page *subpage = folio_dst_page(folio, i);

		if (!subpage || subpage == page)
			continue;
		unlock_page(subpage);

		/*
		 * Subpages may be freed if there wasn't any mapping
		 * like if add_to_swap() is running on a lru page that
		 * had its mapping zapped. And freeing these pages
		 * requires taking the lru_lock so we do the put_page
		 * of the tail pages after the split is complete.
		 */
		free_page_and_swap_cache(subpage);
	}

	reset_src_folio(folio);
}

/* Racy check whether the huge page can be split */
static bool can_split_folio(struct folio *folio, int *pextra_pins)
{
	int extra_pins;

	/* Additional pins from page cache */
	if (folio_test_anon(folio))
		extra_pins = folio_test_swapcache(folio) ?
				folio_nr_pages(folio) : 0;
	else
		extra_pins = folio_nr_pages(folio);
	if (pextra_pins)
		*pextra_pins = extra_pins;
	return folio_mapcount(folio) == folio_ref_count(folio) - extra_pins - 1;
}

/*
 * This function splits huge page into normal pages. @page can point to any
 * subpage of huge page to split. Split doesn't change the position of @page.
 *
 * Only caller must hold pin on the @page, otherwise split fails with -EBUSY.
 * The huge page must be locked.
 *
 * If @list is null, tail pages will be added to LRU list, otherwise, to @list.
 *
 * Both head page and tail pages will inherit mapping, flags, and so on from
 * the hugepage.
 *
 * GUP pin and PG_locked transferred to @page. Rest subpages can be freed if
 * they are not mapped.
 *
 * Returns 0 if the hugepage is split successfully.
 * Returns -EBUSY if the page is pinned or if anon_vma disappeared from under
 * us.
 */
int split_huge_page_to_list(struct page *page, struct list_head *list)
{
	struct folio *folio = page_folio(page);
	struct deferred_split *ds_queue = get_deferred_split_queue(folio);
	XA_STATE(xas, &folio->mapping->i_pages, folio->index);
	struct anon_vma *anon_vma = NULL;
	struct address_space *mapping = NULL;
	int extra_pins, ret;
	pgoff_t end;
	bool is_hzp;

	VM_BUG_ON_FOLIO(!folio_test_locked(folio), folio);
	VM_BUG_ON_FOLIO(!folio_test_large(folio), folio);

	is_hzp = is_huge_zero_page(&folio->page);
	if (is_hzp) {
		pr_warn_ratelimited("Called split_huge_page for huge zero page\n");
		return -EBUSY;
	}

	if (folio_test_writeback(folio))
		return -EBUSY;

	if (folio_test_anon(folio)) {
		/*
		 * The caller does not necessarily hold an mmap_lock that would
		 * prevent the anon_vma disappearing so we first we take a
		 * reference to it and then lock the anon_vma for write. This
		 * is similar to folio_lock_anon_vma_read except the write lock
		 * is taken to serialise against parallel split or collapse
		 * operations.
		 */
		anon_vma = folio_get_anon_vma(folio);
		if (!anon_vma) {
			ret = -EBUSY;
			goto out;
		}
		end = -1;
		mapping = NULL;
		anon_vma_lock_write(anon_vma);
	} else {
		gfp_t gfp;

		mapping = folio->mapping;

		/* Truncated ? */
		if (!mapping) {
			ret = -EBUSY;
			goto out;
		}

		gfp = current_gfp_context(mapping_gfp_mask(mapping) &
							GFP_RECLAIM_MASK);

		if (!filemap_release_folio(folio, gfp)) {
			ret = -EBUSY;
			goto out;
		}

		xas_split_alloc(&xas, folio, folio_order(folio), gfp);
		if (xas_error(&xas)) {
			ret = xas_error(&xas);
			goto out;
		}

		anon_vma = NULL;
		i_mmap_lock_read(mapping);

		/*
		 *__split_huge_page() may need to trim off pages beyond EOF:
		 * but on 32-bit, i_size_read() takes an irq-unsafe seqlock,
		 * which cannot be nested inside the page tree lock. So note
		 * end now: i_size itself may be changed at any moment, but
		 * folio lock is good enough to serialize the trimming.
		 */
		end = DIV_ROUND_UP(i_size_read(mapping->host), PAGE_SIZE);
		if (shmem_mapping(mapping))
			end = shmem_fallocend(mapping->host, end);
	}

	/*
	 * Racy check if we can split the page, before unmap_folio() will
	 * split PMDs
	 */
	if (!can_split_folio(folio, &extra_pins)) {
		ret = -EAGAIN;
		goto out_unlock;
	}

	ret = prep_to_unmap(folio);
	if (ret)
		goto out_unlock;

	unmap_folio(folio);

	if (!folio_ref_freeze(folio, 1 + extra_pins)) {
		ret = -EAGAIN;
		goto remap;
	}

	ret = prep_dst_pages(folio);
	if (ret)
		goto unfreeze;

	/* block interrupt reentry in xa_lock and spinlock */
	local_irq_disable();
	if (mapping) {
		/*
		 * Check if the folio is present in page cache.
		 * We assume all tail are present too, if folio is there.
		 */
		xas_lock(&xas);
		xas_reset(&xas);
		if (xas_load(&xas) != folio) {
			ret = -EAGAIN;
			goto fail;
		}
	}

	/* Prevent deferred_split_scan() touching ->_refcount */
	spin_lock(&ds_queue->split_queue_lock);
	if (!list_empty(&folio->_deferred_list)) {
		ds_queue->split_queue_len--;
		list_del_init(&folio->_deferred_list);
	}
	spin_unlock(&ds_queue->split_queue_lock);
	if (mapping) {
		int nr = folio_nr_pages(folio);

		xas_split(&xas, folio, folio_order(folio));
		if (folio_test_pmd_mappable(folio)) {
			if (folio_test_swapbacked(folio)) {
				__lruvec_stat_mod_folio(folio, NR_SHMEM_THPS, -nr);
			} else {
				__lruvec_stat_mod_folio(folio, NR_FILE_THPS, -nr);
				filemap_nr_thps_dec(mapping);
			}
		}
	}

	__split_huge_page(page, list, end);
	if (ret) {
fail:
		if (mapping)
			xas_unlock(&xas);
		local_irq_enable();
unfreeze:
		folio_ref_unfreeze(folio, 1 + extra_pins);
remap:
		free_dst_pages(folio);
		remap_page(folio, folio_nr_pages(folio));
	}

out_unlock:
	if (anon_vma) {
		anon_vma_unlock_write(anon_vma);
		put_anon_vma(anon_vma);
	}
	if (mapping)
		i_mmap_unlock_read(mapping);
out:
	xas_destroy(&xas);

	if (!folio_can_split(folio)) {
		count_vm_event(!ret ? THP_SHATTER_PAGE : THP_SHATTER_PAGE_FAILED);
		return ret ? : 1;
	}

	count_vm_event(!ret ? THP_SPLIT_PAGE : THP_SPLIT_PAGE_FAILED);
	return ret;
}

void folio_undo_large_rmappable(struct folio *folio)
{
	struct deferred_split *ds_queue;
	unsigned long flags;

	/*
	 * At this point, there is no one trying to add the folio to
	 * deferred_list. If folio is not in deferred_list, it's safe
	 * to check without acquiring the split_queue_lock.
	 */
	if (data_race(list_empty(&folio->_deferred_list)))
		return;

	ds_queue = get_deferred_split_queue(folio);
	spin_lock_irqsave(&ds_queue->split_queue_lock, flags);
	if (!list_empty(&folio->_deferred_list)) {
		ds_queue->split_queue_len--;
		list_del(&folio->_deferred_list);
	}
	spin_unlock_irqrestore(&ds_queue->split_queue_lock, flags);
}

void deferred_split_folio(struct folio *folio)
{
	struct deferred_split *ds_queue = get_deferred_split_queue(folio);
#ifdef CONFIG_MEMCG
	struct mem_cgroup *memcg = folio_memcg(folio);
#endif
	unsigned long flags;

	VM_BUG_ON_FOLIO(folio_order(folio) < 2, folio);

	/*
	 * The try_to_unmap() in page reclaim path might reach here too,
	 * this may cause a race condition to corrupt deferred split queue.
	 * And, if page reclaim is already handling the same folio, it is
	 * unnecessary to handle it again in shrinker.
	 *
	 * Check the swapcache flag to determine if the folio is being
	 * handled by page reclaim since THP swap would add the folio into
	 * swap cache before calling try_to_unmap().
	 */
	if (folio_test_swapcache(folio))
		return;

	if (!list_empty(&folio->_deferred_list))
		return;

	spin_lock_irqsave(&ds_queue->split_queue_lock, flags);
	if (list_empty(&folio->_deferred_list)) {
		count_vm_event(THP_DEFERRED_SPLIT_PAGE);
		list_add_tail(&folio->_deferred_list, &ds_queue->split_queue);
		ds_queue->split_queue_len++;
#ifdef CONFIG_MEMCG
		if (memcg)
			set_shrinker_bit(memcg, folio_nid(folio),
					 deferred_split_shrinker.id);
#endif
	}
	spin_unlock_irqrestore(&ds_queue->split_queue_lock, flags);
}

static unsigned long deferred_split_count(struct shrinker *shrink,
		struct shrink_control *sc)
{
	struct pglist_data *pgdata = NODE_DATA(sc->nid);
	struct deferred_split *ds_queue = &pgdata->deferred_split_queue;
	bool bypass = false;

	trace_android_vh_split_large_folio_bypass(&bypass);
	if (bypass)
		return 0;
#ifdef CONFIG_MEMCG
	if (sc->memcg)
		ds_queue = &sc->memcg->deferred_split_queue;
#endif
	return READ_ONCE(ds_queue->split_queue_len);
}

static unsigned long deferred_split_scan(struct shrinker *shrink,
		struct shrink_control *sc)
{
	struct pglist_data *pgdata = NODE_DATA(sc->nid);
	struct deferred_split *ds_queue = &pgdata->deferred_split_queue;
	unsigned long flags;
	LIST_HEAD(list);
	struct folio *folio, *next;
	int split = 0;

#ifdef CONFIG_MEMCG
	if (sc->memcg)
		ds_queue = &sc->memcg->deferred_split_queue;
#endif

	spin_lock_irqsave(&ds_queue->split_queue_lock, flags);
	/* Take pin on all head pages to avoid freeing them under us */
	list_for_each_entry_safe(folio, next, &ds_queue->split_queue,
							_deferred_list) {
		if (folio_try_get(folio)) {
			list_move(&folio->_deferred_list, &list);
		} else {
			/* We lost race with folio_put() */
			list_del_init(&folio->_deferred_list);
			ds_queue->split_queue_len--;
		}
		if (!--sc->nr_to_scan)
			break;
	}
	spin_unlock_irqrestore(&ds_queue->split_queue_lock, flags);

	list_for_each_entry_safe(folio, next, &list, _deferred_list) {
		if (!folio_trylock(folio))
			goto next;
		/* split_huge_page() removes page from list on success */
		if (!split_folio(folio))
			split++;
		folio_unlock(folio);
next:
		folio_put(folio);
	}

	spin_lock_irqsave(&ds_queue->split_queue_lock, flags);
	list_splice_tail(&list, &ds_queue->split_queue);
	spin_unlock_irqrestore(&ds_queue->split_queue_lock, flags);

	/*
	 * Stop shrinker if we didn't split any page, but the queue is empty.
	 * This can happen if pages were freed under us.
	 */
	if (!split && list_empty(&ds_queue->split_queue))
		return SHRINK_STOP;
	return split;
}

static struct shrinker deferred_split_shrinker = {
	.count_objects = deferred_split_count,
	.scan_objects = deferred_split_scan,
	.seeks = DEFAULT_SEEKS,
	.flags = SHRINKER_NUMA_AWARE | SHRINKER_MEMCG_AWARE |
		 SHRINKER_NONSLAB,
};

#ifdef CONFIG_DEBUG_FS
static void split_huge_pages_all(void)
{
	struct zone *zone;
	struct page *page;
	struct folio *folio;
	unsigned long pfn, max_zone_pfn;
	unsigned long total = 0, split = 0;

	pr_debug("Split all THPs\n");
	for_each_zone(zone) {
		if (!managed_zone(zone))
			continue;
		max_zone_pfn = zone_end_pfn(zone);
		for (pfn = zone->zone_start_pfn; pfn < max_zone_pfn; pfn++) {
			int nr_pages;

			page = pfn_to_online_page(pfn);
			if (!page || PageTail(page))
				continue;
			folio = page_folio(page);
			if (!folio_try_get(folio))
				continue;

			if (unlikely(page_folio(page) != folio))
				goto next;

			if (zone != folio_zone(folio))
				goto next;

			if (!folio_test_large(folio)
				|| folio_test_hugetlb(folio)
				|| !folio_test_lru(folio))
				goto next;

			total++;
			folio_lock(folio);
			nr_pages = folio_nr_pages(folio);
			if (!split_folio(folio))
				split++;
			pfn += nr_pages - 1;
			folio_unlock(folio);
next:
			folio_put(folio);
			cond_resched();
		}
	}

	pr_debug("%lu of %lu THP split\n", split, total);
}

static inline bool vma_not_suitable_for_thp_split(struct vm_area_struct *vma)
{
	return vma_is_special_huge(vma) || (vma->vm_flags & VM_IO) ||
		    is_vm_hugetlb_page(vma);
}

static int split_huge_pages_pid(int pid, unsigned long vaddr_start,
				unsigned long vaddr_end)
{
	int ret = 0;
	struct task_struct *task;
	struct mm_struct *mm;
	unsigned long total = 0, split = 0;
	unsigned long addr;

	vaddr_start &= PAGE_MASK;
	vaddr_end &= PAGE_MASK;

	/* Find the task_struct from pid */
	rcu_read_lock();
	task = find_task_by_vpid(pid);
	if (!task) {
		rcu_read_unlock();
		ret = -ESRCH;
		goto out;
	}
	get_task_struct(task);
	rcu_read_unlock();

	/* Find the mm_struct */
	mm = get_task_mm(task);
	put_task_struct(task);

	if (!mm) {
		ret = -EINVAL;
		goto out;
	}

	pr_debug("Split huge pages in pid: %d, vaddr: [0x%lx - 0x%lx]\n",
		 pid, vaddr_start, vaddr_end);

	mmap_read_lock(mm);
	/*
	 * always increase addr by PAGE_SIZE, since we could have a PTE page
	 * table filled with PTE-mapped THPs, each of which is distinct.
	 */
	for (addr = vaddr_start; addr < vaddr_end; addr += PAGE_SIZE) {
		struct vm_area_struct *vma = vma_lookup(mm, addr);
		struct page *page;
		struct folio *folio;

		if (!vma)
			break;

		/* skip special VMA and hugetlb VMA */
		if (vma_not_suitable_for_thp_split(vma)) {
			addr = vma->vm_end;
			continue;
		}

		/* FOLL_DUMP to ignore special (like zero) pages */
		page = follow_page(vma, addr, FOLL_GET | FOLL_DUMP);

		if (IS_ERR_OR_NULL(page))
			continue;

		folio = page_folio(page);
		if (!is_transparent_hugepage(folio))
			goto next;

		total++;
		if (!can_split_folio(folio, NULL))
			goto next;

		if (!folio_trylock(folio))
			goto next;

		if (!split_folio(folio))
			split++;

		folio_unlock(folio);
next:
		folio_put(folio);
		cond_resched();
	}
	mmap_read_unlock(mm);
	mmput(mm);

	pr_debug("%lu of %lu THP split\n", split, total);

out:
	return ret;
}

static int split_huge_pages_in_file(const char *file_path, pgoff_t off_start,
				pgoff_t off_end)
{
	struct filename *file;
	struct file *candidate;
	struct address_space *mapping;
	int ret = -EINVAL;
	pgoff_t index;
	int nr_pages = 1;
	unsigned long total = 0, split = 0;

	file = getname_kernel(file_path);
	if (IS_ERR(file))
		return ret;

	candidate = file_open_name(file, O_RDONLY, 0);
	if (IS_ERR(candidate))
		goto out;

	pr_debug("split file-backed THPs in file: %s, page offset: [0x%lx - 0x%lx]\n",
		 file_path, off_start, off_end);

	mapping = candidate->f_mapping;

	for (index = off_start; index < off_end; index += nr_pages) {
		struct folio *folio = filemap_get_folio(mapping, index);

		nr_pages = 1;
		if (IS_ERR(folio))
			continue;

		if (!folio_test_large(folio))
			goto next;

		total++;
		nr_pages = folio_nr_pages(folio);

		if (!folio_trylock(folio))
			goto next;

		if (!split_folio(folio))
			split++;

		folio_unlock(folio);
next:
		folio_put(folio);
		cond_resched();
	}

	filp_close(candidate, NULL);
	ret = 0;

	pr_debug("%lu of %lu file-backed THP split\n", split, total);
out:
	putname(file);
	return ret;
}

#define MAX_INPUT_BUF_SZ 255

static ssize_t split_huge_pages_write(struct file *file, const char __user *buf,
				size_t count, loff_t *ppops)
{
	static DEFINE_MUTEX(split_debug_mutex);
	ssize_t ret;
	/* hold pid, start_vaddr, end_vaddr or file_path, off_start, off_end */
	char input_buf[MAX_INPUT_BUF_SZ];
	int pid;
	unsigned long vaddr_start, vaddr_end;

	ret = mutex_lock_interruptible(&split_debug_mutex);
	if (ret)
		return ret;

	ret = -EFAULT;

	memset(input_buf, 0, MAX_INPUT_BUF_SZ);
	if (copy_from_user(input_buf, buf, min_t(size_t, count, MAX_INPUT_BUF_SZ)))
		goto out;

	input_buf[MAX_INPUT_BUF_SZ - 1] = '\0';

	if (input_buf[0] == '/') {
		char *tok;
		char *buf = input_buf;
		char file_path[MAX_INPUT_BUF_SZ];
		pgoff_t off_start = 0, off_end = 0;
		size_t input_len = strlen(input_buf);

		tok = strsep(&buf, ",");
		if (tok) {
			strcpy(file_path, tok);
		} else {
			ret = -EINVAL;
			goto out;
		}

		ret = sscanf(buf, "0x%lx,0x%lx", &off_start, &off_end);
		if (ret != 2) {
			ret = -EINVAL;
			goto out;
		}
		ret = split_huge_pages_in_file(file_path, off_start, off_end);
		if (!ret)
			ret = input_len;

		goto out;
	}

	ret = sscanf(input_buf, "%d,0x%lx,0x%lx", &pid, &vaddr_start, &vaddr_end);
	if (ret == 1 && pid == 1) {
		split_huge_pages_all();
		ret = strlen(input_buf);
		goto out;
	} else if (ret != 3) {
		ret = -EINVAL;
		goto out;
	}

	ret = split_huge_pages_pid(pid, vaddr_start, vaddr_end);
	if (!ret)
		ret = strlen(input_buf);
out:
	mutex_unlock(&split_debug_mutex);
	return ret;

}

static const struct file_operations split_huge_pages_fops = {
	.owner	 = THIS_MODULE,
	.write	 = split_huge_pages_write,
	.llseek  = no_llseek,
};

static int __init split_huge_pages_debugfs(void)
{
	debugfs_create_file("split_huge_pages", 0200, NULL, NULL,
			    &split_huge_pages_fops);
	return 0;
}
late_initcall(split_huge_pages_debugfs);
#endif

#ifdef CONFIG_ARCH_ENABLE_THP_MIGRATION
int set_pmd_migration_entry(struct page_vma_mapped_walk *pvmw,
		struct page *page)
{
	struct folio *folio = page_folio(page);
	struct vm_area_struct *vma = pvmw->vma;
	struct mm_struct *mm = vma->vm_mm;
	unsigned long address = pvmw->address;
	bool anon_exclusive;
	pmd_t pmdval;
	swp_entry_t entry;
	pmd_t pmdswp;

	if (!(pvmw->pmd && !pvmw->pte))
		return 0;

	flush_cache_range(vma, address, address + HPAGE_PMD_SIZE);
	pmdval = pmdp_invalidate(vma, address, pvmw->pmd);

	/* See folio_try_share_anon_rmap_pmd(): invalidate PMD first. */
	anon_exclusive = folio_test_anon(folio) && PageAnonExclusive(page);
	if (anon_exclusive && folio_try_share_anon_rmap_pmd(folio, page)) {
		set_pmd_at(mm, address, pvmw->pmd, pmdval);
		return -EBUSY;
	}

	if (pmd_dirty(pmdval))
		folio_mark_dirty(folio);
	if (pmd_write(pmdval))
		entry = make_writable_migration_entry(page_to_pfn(page));
	else if (anon_exclusive)
		entry = make_readable_exclusive_migration_entry(page_to_pfn(page));
	else
		entry = make_readable_migration_entry(page_to_pfn(page));
	if (pmd_young(pmdval))
		entry = make_migration_entry_young(entry);
	if (pmd_dirty(pmdval))
		entry = make_migration_entry_dirty(entry);
	pmdswp = swp_entry_to_pmd(entry);
	if (pmd_soft_dirty(pmdval))
		pmdswp = pmd_swp_mksoft_dirty(pmdswp);
	if (pmd_uffd_wp(pmdval))
		pmdswp = pmd_swp_mkuffd_wp(pmdswp);
	set_pmd_at(mm, address, pvmw->pmd, pmdswp);
	folio_remove_rmap_pmd(folio, page, vma);
	folio_put(folio);
	trace_set_migration_pmd(address, pmd_val(pmdswp));

	return 0;
}

void remove_migration_pmd(struct page_vma_mapped_walk *pvmw, struct page *new)
{
	struct folio *folio = page_folio(new);
	struct vm_area_struct *vma = pvmw->vma;
	struct mm_struct *mm = vma->vm_mm;
	unsigned long address = pvmw->address;
	unsigned long haddr = address & HPAGE_PMD_MASK;
	pmd_t pmde;
	swp_entry_t entry;

	if (!(pvmw->pmd && !pvmw->pte))
		return;

	entry = pmd_to_swp_entry(*pvmw->pmd);
	folio_get(folio);
	pmde = mk_huge_pmd(new, READ_ONCE(vma->vm_page_prot));
	if (pmd_swp_soft_dirty(*pvmw->pmd))
		pmde = pmd_mksoft_dirty(pmde);
	if (is_writable_migration_entry(entry))
		pmde = pmd_mkwrite(pmde, vma);
	if (pmd_swp_uffd_wp(*pvmw->pmd))
		pmde = pmd_mkuffd_wp(pmde);
	if (!is_migration_entry_young(entry))
		pmde = pmd_mkold(pmde);
	/* NOTE: this may contain setting soft-dirty on some archs */
	if (folio_test_dirty(folio) && is_migration_entry_dirty(entry))
		pmde = pmd_mkdirty(pmde);

	if (folio_test_anon(folio)) {
		rmap_t rmap_flags = RMAP_NONE;

		if (!is_readable_migration_entry(entry))
			rmap_flags |= RMAP_EXCLUSIVE;

		folio_add_anon_rmap_pmd(folio, new, vma, haddr, rmap_flags);
	} else {
		folio_add_file_rmap_pmd(folio, new, vma);
	}
	VM_BUG_ON(pmd_write(pmde) && folio_test_anon(folio) && !PageAnonExclusive(new));
	set_pmd_at(mm, haddr, pvmw->pmd, pmde);

	/* No need to invalidate - it was non-present before */
	update_mmu_cache_pmd(vma, address, pvmw->pmd);
	trace_remove_migration_pmd(address, pmd_val(pmde));
}
#endif<|MERGE_RESOLUTION|>--- conflicted
+++ resolved
@@ -1792,27 +1792,8 @@
 	migrated = migrate_misplaced_folio(folio, vma, target_nid);
 	if (migrated) {
 		flags |= TNF_MIGRATED;
-<<<<<<< HEAD
 		nid = target_nid;
-	} else {
-		flags |= TNF_MIGRATE_FAIL;
-		vmf->ptl = pmd_lock(vma->vm_mm, vmf->pmd);
-		if (unlikely(!pmd_same(oldpmd, *vmf->pmd))) {
-			spin_unlock(vmf->ptl);
-			goto out;
-		}
-		goto out_map;
-	}
-
-out:
-	if (nid != NUMA_NO_NODE)
 		task_numa_fault(last_cpupid, nid, HPAGE_PMD_NR, flags);
-
-	return 0;
-
-=======
-		page_nid = target_nid;
-		task_numa_fault(last_cpupid, page_nid, HPAGE_PMD_NR, flags);
 		return 0;
 	}
 
@@ -1822,7 +1803,6 @@
 		spin_unlock(vmf->ptl);
 		return 0;
 	}
->>>>>>> c77dee53
 out_map:
 	/* Restore the PMD */
 	pmd = pmd_modify(oldpmd, vma->vm_page_prot);
@@ -1833,8 +1813,8 @@
 	update_mmu_cache_pmd(vma, vmf->address, vmf->pmd);
 	spin_unlock(vmf->ptl);
 
-	if (page_nid != NUMA_NO_NODE)
-		task_numa_fault(last_cpupid, page_nid, HPAGE_PMD_NR, flags);
+	if (nid != NUMA_NO_NODE)
+		task_numa_fault(last_cpupid, nid, HPAGE_PMD_NR, flags);
 	return 0;
 }
 
