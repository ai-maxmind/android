// SPDX-License-Identifier: GPL-2.0
/*
 *	linux/mm/madvise.c
 *
 * Copyright (C) 1999  Linus Torvalds
 * Copyright (C) 2002  Christoph Hellwig
 */

#include <linux/mman.h>
#include <linux/pagemap.h>
#include <linux/syscalls.h>
#include <linux/mempolicy.h>
#include <linux/page_size_compat.h>
#include <linux/page-isolation.h>
#include <linux/pgsize_migration.h>
#include <linux/page_idle.h>
#include <linux/userfaultfd_k.h>
#include <linux/hugetlb.h>
#include <linux/falloc.h>
#include <linux/fadvise.h>
#include <linux/sched.h>
#include <linux/sched/mm.h>
#include <linux/mm_inline.h>
#include <linux/string.h>
#include <linux/uio.h>
#include <linux/ksm.h>
#include <linux/fs.h>
#include <linux/file.h>
#include <linux/blkdev.h>
#include <linux/backing-dev.h>
#include <linux/pagewalk.h>
#include <linux/swap.h>
#include <linux/swapops.h>
#include <linux/shmem_fs.h>
#include <linux/mmu_notifier.h>
#include <trace/hooks/mm.h>

#include <asm/tlb.h>

#include "internal.h"
#include "swap.h"

#include <trace/hooks/madvise.h>

struct madvise_walk_private {
	struct mmu_gather *tlb;
	bool pageout;
};

/*
 * Any behaviour which results in changes to the vma->vm_flags needs to
 * take mmap_lock for writing. Others, which simply traverse vmas, need
 * to only take it for reading.
 */
static int madvise_need_mmap_write(int behavior)
{
	switch (behavior) {
	case MADV_REMOVE:
	case MADV_WILLNEED:
	case MADV_DONTNEED:
	case MADV_DONTNEED_LOCKED:
	case MADV_COLD:
	case MADV_PAGEOUT:
	case MADV_FREE:
	case MADV_POPULATE_READ:
	case MADV_POPULATE_WRITE:
	case MADV_COLLAPSE:
		return 0;
	default:
		/* be safe, default to 1. list exceptions explicitly */
		return 1;
	}
}

#ifdef CONFIG_ANON_VMA_NAME
struct anon_vma_name *anon_vma_name_alloc(const char *name)
{
	struct anon_vma_name *anon_name;
	size_t count;

	/* Add 1 for NUL terminator at the end of the anon_name->name */
	count = strlen(name) + 1;
	anon_name = kmalloc(struct_size(anon_name, name, count), GFP_KERNEL);
	if (anon_name) {
		kref_init(&anon_name->kref);
		memcpy(anon_name->name, name, count);
	}

	return anon_name;
}

void anon_vma_name_free(struct kref *kref)
{
	struct anon_vma_name *anon_name =
			container_of(kref, struct anon_vma_name, kref);
	kfree(anon_name);
}

struct anon_vma_name *anon_vma_name(struct vm_area_struct *vma)
{
	mmap_assert_locked(vma->vm_mm);

	return vma->anon_name;
}
EXPORT_SYMBOL_GPL(anon_vma_name);

/* mmap_lock should be write-locked */
static int replace_anon_vma_name(struct vm_area_struct *vma,
				 struct anon_vma_name *anon_name)
{
	struct anon_vma_name *orig_name = anon_vma_name(vma);

	if (!anon_name) {
		vma->anon_name = NULL;
		anon_vma_name_put(orig_name);
		return 0;
	}

	if (anon_vma_name_eq(orig_name, anon_name))
		return 0;

	vma->anon_name = anon_vma_name_reuse(anon_name);
	anon_vma_name_put(orig_name);

	return 0;
}
#else /* CONFIG_ANON_VMA_NAME */
static int replace_anon_vma_name(struct vm_area_struct *vma,
				 struct anon_vma_name *anon_name)
{
	if (anon_name)
		return -EINVAL;

	return 0;
}
#endif /* CONFIG_ANON_VMA_NAME */
/*
 * Update the vm_flags on region of a vma, splitting it or merging it as
 * necessary.  Must be called with mmap_lock held for writing;
 * Caller should ensure anon_name stability by raising its refcount even when
 * anon_name belongs to a valid vma because this function might free that vma.
 */
static int madvise_update_vma(struct vm_area_struct *vma,
			      struct vm_area_struct **prev, unsigned long start,
			      unsigned long end, unsigned long new_flags,
			      struct anon_vma_name *anon_name)
{
	struct mm_struct *mm = vma->vm_mm;
	int error;
	pgoff_t pgoff;
	VMA_ITERATOR(vmi, mm, start);

	if (new_flags == vma->vm_flags && anon_vma_name_eq(anon_vma_name(vma), anon_name)) {
		*prev = vma;
		return 0;
	}

	pgoff = vma->vm_pgoff + ((start - vma->vm_start) >> PAGE_SHIFT);
	*prev = vma_merge(&vmi, mm, *prev, start, end, new_flags,
			  vma->anon_vma, vma->vm_file, pgoff, vma_policy(vma),
			  vma->vm_userfaultfd_ctx, anon_name);
	if (*prev) {
		vma = *prev;
		goto success;
	}

	*prev = vma;

	if (start != vma->vm_start) {
		error = split_vma(&vmi, vma, start, 1);
		if (error)
			return error;
	}

	if (end != vma->vm_end) {
		error = split_vma(&vmi, vma, end, 0);
		if (error)
			return error;
	}

success:
	/* vm_flags is protected by the mmap_lock held in write mode. */
	vma_start_write(vma);
	vm_flags_reset(vma, new_flags);
	if (!vma->vm_file || vma_is_anon_shmem(vma)) {
		error = replace_anon_vma_name(vma, anon_name);
		if (error)
			return error;
	}

	return 0;
}

#ifdef CONFIG_SWAP
static int swapin_walk_pmd_entry(pmd_t *pmd, unsigned long start,
		unsigned long end, struct mm_walk *walk)
{
	struct vm_area_struct *vma = walk->private;
	struct swap_iocb *splug = NULL;
	pte_t *ptep = NULL;
	spinlock_t *ptl;
	unsigned long addr;

	for (addr = start; addr < end; addr += PAGE_SIZE) {
		pte_t pte;
		swp_entry_t entry;
		struct page *page;

		if (!ptep++) {
			ptep = pte_offset_map_lock(vma->vm_mm, pmd, addr, &ptl);
			if (!ptep)
				break;
		}

		pte = ptep_get(ptep);
		if (!is_swap_pte(pte))
			continue;
		entry = pte_to_swp_entry(pte);
		if (unlikely(non_swap_entry(entry)))
			continue;

		pte_unmap_unlock(ptep, ptl);
		ptep = NULL;
		trace_android_vh_madvise_swapin_walk_pmd_entry(entry);

		page = read_swap_cache_async(entry, GFP_HIGHUSER_MOVABLE,
					     vma, addr, &splug);
		if (page)
			put_page(page);
	}

	if (ptep)
		pte_unmap_unlock(ptep, ptl);
	swap_read_unplug(splug);
	cond_resched();

	return 0;
}

static const struct mm_walk_ops swapin_walk_ops = {
	.pmd_entry		= swapin_walk_pmd_entry,
	.walk_lock		= PGWALK_RDLOCK,
};

static void shmem_swapin_range(struct vm_area_struct *vma,
		unsigned long start, unsigned long end,
		struct address_space *mapping)
{
	XA_STATE(xas, &mapping->i_pages, linear_page_index(vma, start));
	pgoff_t end_index = linear_page_index(vma, end) - 1;
	struct page *page;
	struct swap_iocb *splug = NULL;

	rcu_read_lock();
	xas_for_each(&xas, page, end_index) {
		unsigned long addr;
		swp_entry_t entry;

		if (!xa_is_value(page))
			continue;
		entry = radix_to_swp_entry(page);
		/* There might be swapin error entries in shmem mapping. */
		if (non_swap_entry(entry))
			continue;

		addr = vma->vm_start +
			((xas.xa_index - vma->vm_pgoff) << PAGE_SHIFT);
		xas_pause(&xas);
		rcu_read_unlock();

		page = read_swap_cache_async(entry, mapping_gfp_mask(mapping),
					     vma, addr, &splug);
		if (page)
			put_page(page);

		rcu_read_lock();
	}
	rcu_read_unlock();
	swap_read_unplug(splug);
}
#endif		/* CONFIG_SWAP */

/*
 * Schedule all required I/O operations.  Do not wait for completion.
 */
static long madvise_willneed(struct vm_area_struct *vma,
			     struct vm_area_struct **prev,
			     unsigned long start, unsigned long end)
{
	struct mm_struct *mm = vma->vm_mm;
	struct file *file = vma->vm_file;
	loff_t offset;

	*prev = vma;
#ifdef CONFIG_SWAP
	if (!file) {
		walk_page_range(vma->vm_mm, start, end, &swapin_walk_ops, vma);
		lru_add_drain(); /* Push any new pages onto the LRU now */
		return 0;
	}

	if (shmem_mapping(file->f_mapping)) {
		shmem_swapin_range(vma, start, end, file->f_mapping);
		lru_add_drain(); /* Push any new pages onto the LRU now */
		return 0;
	}
#else
	if (!file)
		return -EBADF;
#endif

	if (IS_DAX(file_inode(file))) {
		/* no bad return value, but ignore advice */
		return 0;
	}

	/*
	 * Filesystem's fadvise may need to take various locks.  We need to
	 * explicitly grab a reference because the vma (and hence the
	 * vma's reference to the file) can go away as soon as we drop
	 * mmap_lock.
	 */
	*prev = NULL;	/* tell sys_madvise we drop mmap_lock */
	get_file(file);
	offset = (loff_t)(start - vma->vm_start)
			+ ((loff_t)vma->vm_pgoff << PAGE_SHIFT);
	mmap_read_unlock(mm);
	vfs_fadvise(file, offset, end - start, POSIX_FADV_WILLNEED);
	fput(file);
	mmap_read_lock(mm);
	return 0;
}

static inline bool can_do_file_pageout(struct vm_area_struct *vma)
{
	if (!vma->vm_file)
		return false;
	/*
	 * paging out pagecache only for non-anonymous mappings that correspond
	 * to the files the calling process could (if tried) open for writing;
	 * otherwise we'd be including shared non-exclusive mappings, which
	 * opens a side channel.
	 */
	return inode_owner_or_capable(&nop_mnt_idmap,
				      file_inode(vma->vm_file)) ||
	       file_permission(vma->vm_file, MAY_WRITE) == 0;
}

static inline int madvise_folio_pte_batch(unsigned long addr, unsigned long end,
					  struct folio *folio, pte_t *ptep,
					  pte_t pte, bool *any_young,
					  bool *any_dirty)
{
	const fpb_t fpb_flags = FPB_IGNORE_DIRTY | FPB_IGNORE_SOFT_DIRTY;
	int max_nr = (end - addr) / PAGE_SIZE;

	return folio_pte_batch(folio, addr, ptep, pte, max_nr, fpb_flags, NULL,
			       any_young, any_dirty);
}

static int madvise_cold_or_pageout_pte_range(pmd_t *pmd,
				unsigned long addr, unsigned long end,
				struct mm_walk *walk)
{
	struct madvise_walk_private *private = walk->private;
	struct mmu_gather *tlb = private->tlb;
	bool pageout = private->pageout;
	struct mm_struct *mm = tlb->mm;
	struct vm_area_struct *vma = walk->vma;
	pte_t *start_pte, *pte, ptent;
	spinlock_t *ptl;
	struct folio *folio = NULL;
	LIST_HEAD(folio_list);
	bool pageout_anon_only_filter;
	bool abort_madvise = false;
	int nr;
<<<<<<< HEAD
	unsigned int batch_count = 0;
=======
	swp_entry_t entry;
	int ret = 0;
>>>>>>> 071d0e62

	trace_android_vh_madvise_cold_or_pageout_abort(vma, &abort_madvise);
	if (fatal_signal_pending(current) || abort_madvise)
		return -EINTR;

	trace_android_vh_madvise_pageout_bypass(mm, pageout, &ret);
	if (ret)
		return ret;

	pageout_anon_only_filter = pageout && !vma_is_anonymous(vma) &&
					!can_do_file_pageout(vma);

#ifdef CONFIG_TRANSPARENT_HUGEPAGE
	if (pmd_trans_huge(*pmd)) {
		pmd_t orig_pmd;
		unsigned long next = pmd_addr_end(addr, end);

		tlb_change_page_size(tlb, HPAGE_PMD_SIZE);
		ptl = pmd_trans_huge_lock(pmd, vma);
		if (!ptl)
			return 0;

		orig_pmd = *pmd;
		if (is_huge_zero_pmd(orig_pmd))
			goto huge_unlock;

		if (unlikely(!pmd_present(orig_pmd))) {
			VM_BUG_ON(thp_migration_supported() &&
					!is_pmd_migration_entry(orig_pmd));
			goto huge_unlock;
		}

		folio = pfn_folio(pmd_pfn(orig_pmd));

		/* Do not interfere with other mappings of this folio */
		if (folio_likely_mapped_shared(folio))
			goto huge_unlock;

		if (pageout_anon_only_filter && !folio_test_anon(folio))
			goto huge_unlock;

		if (next - addr != HPAGE_PMD_SIZE) {
			int err;

			folio_get(folio);
			spin_unlock(ptl);
			folio_lock(folio);
			err = split_folio(folio);
			folio_unlock(folio);
			folio_put(folio);
			if (err >= 0)
				goto regular_folio;
			return 0;
		}

		if (!pageout && pmd_young(orig_pmd)) {
			pmdp_invalidate(vma, addr, pmd);
			orig_pmd = pmd_mkold(orig_pmd);

			set_pmd_at(mm, addr, pmd, orig_pmd);
			tlb_remove_pmd_tlb_entry(tlb, pmd, addr);
		}

		folio_clear_referenced(folio);
		folio_test_clear_young(folio);
		if (folio_test_active(folio))
			folio_set_workingset(folio);
		if (pageout) {
			if (folio_isolate_lru(folio)) {
				if (folio_test_unevictable(folio))
					folio_putback_lru(folio);
				else
					list_add(&folio->lru, &folio_list);
			}
		} else
			folio_deactivate(folio);
huge_unlock:
		spin_unlock(ptl);
		if (pageout)
			reclaim_pages(&folio_list, true);
		return 0;
	}

regular_folio:
#endif
	tlb_change_page_size(tlb, PAGE_SIZE);
restart:
	start_pte = pte = pte_offset_map_lock(vma->vm_mm, pmd, addr, &ptl);
	if (!start_pte)
		return 0;
	flush_tlb_batched_pending(mm);
	arch_enter_lazy_mmu_mode();
	for (; addr < end; pte += nr, addr += nr * PAGE_SIZE) {
		bool need_skip = false;
		nr = 1;
		ptent = ptep_get(pte);

		if (++batch_count == SWAP_CLUSTER_MAX) {
			batch_count = 0;
			if (need_resched()) {
				arch_leave_lazy_mmu_mode();
				pte_unmap_unlock(start_pte, ptl);
				cond_resched();
				goto restart;
			}
		}

		if (pte_none(ptent))
			continue;

		if (!pte_present(ptent)) {
			entry = pte_to_swp_entry(ptent);
			trace_android_vh_madvise_pageout_swap_entry(entry,
					swp_swapcount(entry), NULL);
			continue;
		}

		folio = vm_normal_folio(vma, addr, ptent);
		if (!folio || folio_is_zone_device(folio))
			continue;

		trace_android_vh_madvise_cold_pageout_skip(vma, folio, pageout,
			&need_skip);

		if (need_skip)
			continue;

		/*
		 * If we encounter a large folio, only split it if it is not
		 * fully mapped within the range we are operating on. Otherwise
		 * leave it as is so that it can be swapped out whole. If we
		 * fail to split a folio, leave it in place and advance to the
		 * next pte in the range.
		 */
		if (folio_test_large(folio)) {
			bool any_young;

			nr = madvise_folio_pte_batch(addr, end, folio, pte,
						     ptent, &any_young, NULL);

			if (any_young)
				ptent = pte_mkyoung(ptent);

			if (nr < folio_nr_pages(folio)) {
				int err;
				bool bypass = false;

				trace_android_vh_split_large_folio_bypass(&bypass);
				if (bypass)
					continue;
				if (folio_likely_mapped_shared(folio))
					continue;
				if (pageout_anon_only_filter && !folio_test_anon(folio))
					continue;
				if (!folio_trylock(folio))
					continue;
				folio_get(folio);
				arch_leave_lazy_mmu_mode();
				pte_unmap_unlock(start_pte, ptl);
				start_pte = NULL;
				err = split_folio(folio);
				folio_unlock(folio);
				folio_put(folio);
				start_pte = pte =
					pte_offset_map_lock(mm, pmd, addr, &ptl);
				if (!start_pte)
					break;
				arch_enter_lazy_mmu_mode();
				if (err >= 0)
					nr = 0;
				continue;
			}
		}

		/*
		 * Do not interfere with other mappings of this folio and
		 * non-LRU folio. If we have a large folio at this point, we
		 * know it is fully mapped so if its mapcount is the same as its
		 * number of pages, it must be exclusive.
		 */
		if (!folio_test_lru(folio) ||
		    folio_mapcount(folio) != folio_nr_pages(folio))
			continue;

		if (pageout_anon_only_filter && !folio_test_anon(folio))
			continue;

		if (!pageout && pte_young(ptent)) {
			clear_young_dirty_ptes(vma, addr, pte, nr,
					       CYDP_CLEAR_YOUNG);
			tlb_remove_tlb_entries(tlb, pte, nr, addr);
		}

		/*
		 * We are deactivating a folio for accelerating reclaiming.
		 * VM couldn't reclaim the folio unless we clear PG_young.
		 * As a side effect, it makes confuse idle-page tracking
		 * because they will miss recent referenced history.
		 */
		folio_clear_referenced(folio);
		folio_test_clear_young(folio);
		if (folio_test_active(folio))
			folio_set_workingset(folio);
		if (pageout) {
			if (folio_isolate_lru(folio)) {
				if (folio_test_unevictable(folio))
					folio_putback_lru(folio);
				else
					list_add(&folio->lru, &folio_list);
			}
		} else
			folio_deactivate(folio);
	}

	if (start_pte) {
		arch_leave_lazy_mmu_mode();
		pte_unmap_unlock(start_pte, ptl);
	}
	if (pageout)
		reclaim_pages(&folio_list, true);
	cond_resched();

	return 0;
}

static const struct mm_walk_ops cold_walk_ops = {
	.pmd_entry = madvise_cold_or_pageout_pte_range,
	.walk_lock = PGWALK_RDLOCK,
};

static void madvise_cold_page_range(struct mmu_gather *tlb,
			     struct vm_area_struct *vma,
			     unsigned long addr, unsigned long end)
{
	struct madvise_walk_private walk_private = {
		.pageout = false,
		.tlb = tlb,
	};

	tlb_start_vma(tlb, vma);
	walk_page_range(vma->vm_mm, addr, end, &cold_walk_ops, &walk_private);
	tlb_end_vma(tlb, vma);
}

static inline bool can_madv_lru_vma(struct vm_area_struct *vma)
{
	return !(vma->vm_flags & (VM_LOCKED|VM_PFNMAP|VM_HUGETLB));
}

static long madvise_cold(struct vm_area_struct *vma,
			struct vm_area_struct **prev,
			unsigned long start_addr, unsigned long end_addr)
{
	struct mm_struct *mm = vma->vm_mm;
	struct mmu_gather tlb;

	*prev = vma;
	if (!can_madv_lru_vma(vma))
		return -EINVAL;

	lru_add_drain();
	tlb_gather_mmu(&tlb, mm);
	madvise_cold_page_range(&tlb, vma, start_addr, end_addr);
	tlb_finish_mmu(&tlb);

	return 0;
}

static int madvise_pageout_page_range(struct mmu_gather *tlb,
			     struct vm_area_struct *vma,
			     unsigned long addr, unsigned long end)
{
	struct madvise_walk_private walk_private = {
		.pageout = true,
		.tlb = tlb,
	};
	int ret;

	tlb_start_vma(tlb, vma);
	ret = walk_page_range(vma->vm_mm, addr, end, &cold_walk_ops, &walk_private);
	tlb_end_vma(tlb, vma);

	return ret;
}

static long madvise_pageout(struct vm_area_struct *vma,
			struct vm_area_struct **prev,
			unsigned long start_addr, unsigned long end_addr)
{
	struct mm_struct *mm = vma->vm_mm;
	struct mmu_gather tlb;
	int ret;
	bool return_error = false;

	*prev = vma;
	if (!can_madv_lru_vma(vma))
		return -EINVAL;

	/*
	 * If the VMA belongs to a private file mapping, there can be private
	 * dirty pages which can be paged out if even this process is neither
	 * owner nor write capable of the file. We allow private file mappings
	 * further to pageout dirty anon pages.
	 */
	if (!vma_is_anonymous(vma) && (!can_do_file_pageout(vma) &&
				(vma->vm_flags & VM_MAYSHARE)))
		return 0;

	lru_add_drain();
	tlb_gather_mmu(&tlb, mm);
	ret = madvise_pageout_page_range(&tlb, vma, start_addr, end_addr);
	tlb_finish_mmu(&tlb);

	trace_android_vh_madvise_pageout_return_error(ret, &return_error);
	if (return_error)
		return (long)ret;

	return 0;
}

static int madvise_free_pte_range(pmd_t *pmd, unsigned long addr,
				unsigned long end, struct mm_walk *walk)

{
	const cydp_t cydp_flags = CYDP_CLEAR_YOUNG | CYDP_CLEAR_DIRTY;
	struct mmu_gather *tlb = walk->private;
	struct mm_struct *mm = tlb->mm;
	struct vm_area_struct *vma = walk->vma;
	spinlock_t *ptl;
	pte_t *start_pte, *pte, ptent;
	struct folio *folio;
	int nr_swap = 0;
	unsigned long next;
	int nr, max_nr;

	next = pmd_addr_end(addr, end);
	if (pmd_trans_huge(*pmd))
		if (madvise_free_huge_pmd(tlb, vma, pmd, addr, next))
			return 0;

	tlb_change_page_size(tlb, PAGE_SIZE);
	start_pte = pte = pte_offset_map_lock(mm, pmd, addr, &ptl);
	if (!start_pte)
		return 0;
	flush_tlb_batched_pending(mm);
	arch_enter_lazy_mmu_mode();
	for (; addr != end; pte += nr, addr += PAGE_SIZE * nr) {
		nr = 1;
		ptent = ptep_get(pte);

		if (pte_none(ptent))
			continue;
		/*
		 * If the pte has swp_entry, just clear page table to
		 * prevent swap-in which is more expensive rather than
		 * (page allocation + zeroing).
		 */
		if (!pte_present(ptent)) {
			swp_entry_t entry;

			entry = pte_to_swp_entry(ptent);
			if (!non_swap_entry(entry)) {
				max_nr = (end - addr) / PAGE_SIZE;
				nr = swap_pte_batch(pte, max_nr, ptent);
				nr_swap -= nr;
				free_swap_and_cache_nr(entry, nr);
				clear_not_present_full_ptes(mm, addr, pte, nr, tlb->fullmm);
			} else if (is_hwpoison_entry(entry) ||
				   is_poisoned_swp_entry(entry)) {
				pte_clear_not_present_full(mm, addr, pte, tlb->fullmm);
			}
			continue;
		}

		folio = vm_normal_folio(vma, addr, ptent);
		if (!folio || folio_is_zone_device(folio))
			continue;

		/*
		 * If we encounter a large folio, only split it if it is not
		 * fully mapped within the range we are operating on. Otherwise
		 * leave it as is so that it can be marked as lazyfree. If we
		 * fail to split a folio, leave it in place and advance to the
		 * next pte in the range.
		 */
		if (folio_test_large(folio)) {
			bool any_young, any_dirty;

			nr = madvise_folio_pte_batch(addr, end, folio, pte,
						     ptent, &any_young, &any_dirty);

			if (nr < folio_nr_pages(folio)) {
				int err;

				if (folio_likely_mapped_shared(folio))
					continue;
				if (!folio_trylock(folio))
					continue;
				folio_get(folio);
				arch_leave_lazy_mmu_mode();
				pte_unmap_unlock(start_pte, ptl);
				start_pte = NULL;
				err = split_folio(folio);
				folio_unlock(folio);
				folio_put(folio);
				pte = pte_offset_map_lock(mm, pmd, addr, &ptl);
				start_pte = pte;
				if (!start_pte)
					break;
				arch_enter_lazy_mmu_mode();
				if (err >= 0)
					nr = 0;
				continue;
			}

			if (any_young)
				ptent = pte_mkyoung(ptent);
			if (any_dirty)
				ptent = pte_mkdirty(ptent);
		}

		if (folio_test_swapcache(folio) || folio_test_dirty(folio)) {
			if (!folio_trylock(folio))
				continue;
			/*
			 * If we have a large folio at this point, we know it is
			 * fully mapped so if its mapcount is the same as its
			 * number of pages, it must be exclusive.
			 */
			if (folio_mapcount(folio) != folio_nr_pages(folio)) {
				folio_unlock(folio);
				continue;
			}

			if (folio_test_swapcache(folio) &&
			    !folio_free_swap(folio)) {
				folio_unlock(folio);
				continue;
			}

			folio_clear_dirty(folio);
			folio_unlock(folio);
		}

		if (pte_young(ptent) || pte_dirty(ptent)) {
			clear_young_dirty_ptes(vma, addr, pte, nr, cydp_flags);
			tlb_remove_tlb_entries(tlb, pte, nr, addr);
		}
		folio_mark_lazyfree(folio);
	}

	if (nr_swap) {
		if (current->mm == mm)
			sync_mm_rss(mm);
		add_mm_counter(mm, MM_SWAPENTS, nr_swap);
	}
	if (start_pte) {
		arch_leave_lazy_mmu_mode();
		pte_unmap_unlock(start_pte, ptl);
	}
	cond_resched();

	return 0;
}

static const struct mm_walk_ops madvise_free_walk_ops = {
	.pmd_entry		= madvise_free_pte_range,
	.walk_lock		= PGWALK_RDLOCK,
};

static int madvise_free_single_vma(struct vm_area_struct *vma,
			unsigned long start_addr, unsigned long end_addr)
{
	struct mm_struct *mm = vma->vm_mm;
	struct mmu_notifier_range range;
	struct mmu_gather tlb;

	/* MADV_FREE works for only anon vma at the moment */
	if (!vma_is_anonymous(vma))
		return -EINVAL;

	range.start = max(vma->vm_start, start_addr);
	if (range.start >= vma->vm_end)
		return -EINVAL;
	range.end = min(vma->vm_end, end_addr);
	if (range.end <= vma->vm_start)
		return -EINVAL;
	mmu_notifier_range_init(&range, MMU_NOTIFY_CLEAR, 0, mm,
				range.start, range.end);

	lru_add_drain();
	tlb_gather_mmu(&tlb, mm);
	update_hiwater_rss(mm);

	mmu_notifier_invalidate_range_start(&range);
	tlb_start_vma(&tlb, vma);
	walk_page_range(vma->vm_mm, range.start, range.end,
			&madvise_free_walk_ops, &tlb);
	tlb_end_vma(&tlb, vma);
	mmu_notifier_invalidate_range_end(&range);
	tlb_finish_mmu(&tlb);

	return 0;
}

/*
 * Application no longer needs these pages.  If the pages are dirty,
 * it's OK to just throw them away.  The app will be more careful about
 * data it wants to keep.  Be sure to free swap resources too.  The
 * zap_page_range_single call sets things up for shrink_active_list to actually
 * free these pages later if no one else has touched them in the meantime,
 * although we could add these pages to a global reuse list for
 * shrink_active_list to pick up before reclaiming other pages.
 *
 * NB: This interface discards data rather than pushes it out to swap,
 * as some implementations do.  This has performance implications for
 * applications like large transactional databases which want to discard
 * pages in anonymous maps after committing to backing store the data
 * that was kept in them.  There is no reason to write this data out to
 * the swap area if the application is discarding it.
 *
 * An interface that causes the system to free clean pages and flush
 * dirty pages is already available as msync(MS_INVALIDATE).
 */
static long madvise_dontneed_single_vma(struct vm_area_struct *vma,
					unsigned long start, unsigned long end)
{
	madvise_vma_pad_pages(vma, start, end);

	zap_page_range_single(vma, start, end - start, NULL);
	return 0;
}

static bool madvise_dontneed_free_valid_vma(struct vm_area_struct *vma,
					    unsigned long start,
					    unsigned long *end,
					    int behavior)
{
	if (!is_vm_hugetlb_page(vma)) {
		unsigned int forbidden = VM_PFNMAP;

		if (behavior != MADV_DONTNEED_LOCKED)
			forbidden |= VM_LOCKED;

		return !(vma->vm_flags & forbidden);
	}

	if (behavior != MADV_DONTNEED && behavior != MADV_DONTNEED_LOCKED)
		return false;
	if (start & ~huge_page_mask(hstate_vma(vma)))
		return false;

	/*
	 * Madvise callers expect the length to be rounded up to PAGE_SIZE
	 * boundaries, and may be unaware that this VMA uses huge pages.
	 * Avoid unexpected data loss by rounding down the number of
	 * huge pages freed.
	 */
	*end = ALIGN_DOWN(*end, huge_page_size(hstate_vma(vma)));

	return true;
}

static long madvise_dontneed_free(struct vm_area_struct *vma,
				  struct vm_area_struct **prev,
				  unsigned long start, unsigned long end,
				  int behavior)
{
	struct mm_struct *mm = vma->vm_mm;

	*prev = vma;
	if (!madvise_dontneed_free_valid_vma(vma, start, &end, behavior))
		return -EINVAL;

	if (start == end)
		return 0;

	if (!userfaultfd_remove(vma, start, end)) {
		*prev = NULL; /* mmap_lock has been dropped, prev is stale */

		mmap_read_lock(mm);
		vma = vma_lookup(mm, start);
		if (!vma)
			return -ENOMEM;
		/*
		 * Potential end adjustment for hugetlb vma is OK as
		 * the check below keeps end within vma.
		 */
		if (!madvise_dontneed_free_valid_vma(vma, start, &end,
						     behavior))
			return -EINVAL;
		if (end > vma->vm_end) {
			/*
			 * Don't fail if end > vma->vm_end. If the old
			 * vma was split while the mmap_lock was
			 * released the effect of the concurrent
			 * operation may not cause madvise() to
			 * have an undefined result. There may be an
			 * adjacent next vma that we'll walk
			 * next. userfaultfd_remove() will generate an
			 * UFFD_EVENT_REMOVE repetition on the
			 * end-vma->vm_end range, but the manager can
			 * handle a repetition fine.
			 */
			end = vma->vm_end;
		}
		VM_WARN_ON(start >= end);
	}

	if (behavior == MADV_DONTNEED || behavior == MADV_DONTNEED_LOCKED)
		return madvise_dontneed_single_vma(vma, start, end);
	else if (behavior == MADV_FREE)
		return madvise_free_single_vma(vma, start, end);
	else
		return -EINVAL;
}

static long madvise_populate(struct vm_area_struct *vma,
			     struct vm_area_struct **prev,
			     unsigned long start, unsigned long end,
			     int behavior)
{
	const bool write = behavior == MADV_POPULATE_WRITE;
	struct mm_struct *mm = vma->vm_mm;
	int locked = 1;
	long pages;

	*prev = vma;

	while (start < end) {
		/* Populate (prefault) page tables readable/writable. */
		pages = faultin_page_range(mm, start, end, write, &locked);
		if (!locked) {
			mmap_read_lock(mm);
			locked = 1;
			*prev = NULL;
			vma = NULL;
		}
		if (pages < 0) {
			switch (pages) {
			case -EINTR:
				return -EINTR;
			case -EINVAL: /* Incompatible mappings / permissions. */
				return -EINVAL;
			case -EHWPOISON:
				return -EHWPOISON;
			case -EFAULT: /* VM_FAULT_SIGBUS or VM_FAULT_SIGSEGV */
				return -EFAULT;
			default:
				pr_warn_once("%s: unhandled return value: %ld\n",
					     __func__, pages);
				fallthrough;
			case -ENOMEM: /* No VMA or out of memory. */
				return -ENOMEM;
			}
		}
		start += pages * PAGE_SIZE;
	}
	return 0;
}

/*
 * Application wants to free up the pages and associated backing store.
 * This is effectively punching a hole into the middle of a file.
 */
static long madvise_remove(struct vm_area_struct *vma,
				struct vm_area_struct **prev,
				unsigned long start, unsigned long end)
{
	loff_t offset;
	int error;
	struct file *f;
	struct mm_struct *mm = vma->vm_mm;

	*prev = NULL;	/* tell sys_madvise we drop mmap_lock */

	if (vma->vm_flags & VM_LOCKED)
		return -EINVAL;

	f = vma->vm_file;

	if (!f || !f->f_mapping || !f->f_mapping->host) {
			return -EINVAL;
	}

	if ((vma->vm_flags & (VM_SHARED|VM_WRITE)) != (VM_SHARED|VM_WRITE))
		return -EACCES;

	offset = (loff_t)(start - vma->vm_start)
			+ ((loff_t)vma->vm_pgoff << PAGE_SHIFT);

	/*
	 * Filesystem's fallocate may need to take i_rwsem.  We need to
	 * explicitly grab a reference because the vma (and hence the
	 * vma's reference to the file) can go away as soon as we drop
	 * mmap_lock.
	 */
	get_file(f);
	if (userfaultfd_remove(vma, start, end)) {
		/* mmap_lock was not released by userfaultfd_remove() */
		mmap_read_unlock(mm);
	}
	error = vfs_fallocate(f,
				FALLOC_FL_PUNCH_HOLE | FALLOC_FL_KEEP_SIZE,
				offset, end - start);
	fput(f);
	mmap_read_lock(mm);
	return error;
}

/*
 * Apply an madvise behavior to a region of a vma.  madvise_update_vma
 * will handle splitting a vm area into separate areas, each area with its own
 * behavior.
 */
static int madvise_vma_behavior(struct vm_area_struct *vma,
				struct vm_area_struct **prev,
				unsigned long start, unsigned long end,
				unsigned long behavior)
{
	int error;
	struct anon_vma_name *anon_name;
	unsigned long new_flags = vma->vm_flags;

	switch (behavior) {
	case MADV_REMOVE:
		return madvise_remove(vma, prev, start, end);
	case MADV_WILLNEED:
		return madvise_willneed(vma, prev, start, end);
	case MADV_COLD:
		return madvise_cold(vma, prev, start, end);
	case MADV_PAGEOUT:
		return madvise_pageout(vma, prev, start, end);
	case MADV_FREE:
	case MADV_DONTNEED:
	case MADV_DONTNEED_LOCKED:
		return madvise_dontneed_free(vma, prev, start, end, behavior);
	case MADV_POPULATE_READ:
	case MADV_POPULATE_WRITE:
		return madvise_populate(vma, prev, start, end, behavior);
	case MADV_NORMAL:
		new_flags = new_flags & ~VM_RAND_READ & ~VM_SEQ_READ;
		break;
	case MADV_SEQUENTIAL:
		new_flags = (new_flags & ~VM_RAND_READ) | VM_SEQ_READ;
		break;
	case MADV_RANDOM:
		new_flags = (new_flags & ~VM_SEQ_READ) | VM_RAND_READ;
		break;
	case MADV_DONTFORK:
		new_flags |= VM_DONTCOPY;
		break;
	case MADV_DOFORK:
		if (vma->vm_flags & VM_IO)
			return -EINVAL;
		new_flags &= ~VM_DONTCOPY;
		break;
	case MADV_WIPEONFORK:
		/* MADV_WIPEONFORK is only supported on anonymous memory. */
		if (vma->vm_file || vma->vm_flags & VM_SHARED)
			return -EINVAL;
		new_flags |= VM_WIPEONFORK;
		break;
	case MADV_KEEPONFORK:
		new_flags &= ~VM_WIPEONFORK;
		break;
	case MADV_DONTDUMP:
		new_flags |= VM_DONTDUMP;
		break;
	case MADV_DODUMP:
		if (!is_vm_hugetlb_page(vma) && new_flags & VM_SPECIAL)
			return -EINVAL;
		new_flags &= ~VM_DONTDUMP;
		break;
	case MADV_MERGEABLE:
	case MADV_UNMERGEABLE:
		error = ksm_madvise(vma, start, end, behavior, &new_flags);
		if (error)
			goto out;
		break;
	case MADV_HUGEPAGE:
	case MADV_NOHUGEPAGE:
		error = hugepage_madvise(vma, &new_flags, behavior);
		if (error)
			goto out;
		break;
	case MADV_COLLAPSE:
		return madvise_collapse(vma, prev, start, end);
	}

	anon_name = anon_vma_name(vma);
	anon_vma_name_get(anon_name);
	error = madvise_update_vma(vma, prev, start, end, new_flags,
				   anon_name);
	anon_vma_name_put(anon_name);

out:
	/*
	 * madvise() returns EAGAIN if kernel resources, such as
	 * slab, are temporarily unavailable.
	 */
	if (error == -ENOMEM)
		error = -EAGAIN;
	return error;
}

#ifdef CONFIG_MEMORY_FAILURE
/*
 * Error injection support for memory error handling.
 */
static int madvise_inject_error(int behavior,
		unsigned long start, unsigned long end)
{
	unsigned long size;

	if (!capable(CAP_SYS_ADMIN))
		return -EPERM;


	for (; start < end; start += size) {
		unsigned long pfn;
		struct page *page;
		int ret;

		ret = get_user_pages_fast(start, 1, 0, &page);
		if (ret != 1)
			return ret;
		pfn = page_to_pfn(page);

		/*
		 * When soft offlining hugepages, after migrating the page
		 * we dissolve it, therefore in the second loop "page" will
		 * no longer be a compound page.
		 */
		size = page_size(compound_head(page));

		if (behavior == MADV_SOFT_OFFLINE) {
			pr_info("Soft offlining pfn %#lx at process virtual address %#lx\n",
				 pfn, start);
			ret = soft_offline_page(pfn, MF_COUNT_INCREASED);
		} else {
			pr_info("Injecting memory failure for pfn %#lx at process virtual address %#lx\n",
				 pfn, start);
			ret = memory_failure(pfn, MF_COUNT_INCREASED | MF_SW_SIMULATED);
			if (ret == -EOPNOTSUPP)
				ret = 0;
		}

		if (ret)
			return ret;
	}

	return 0;
}
#endif

static bool
madvise_behavior_valid(int behavior)
{
	switch (behavior) {
	case MADV_DOFORK:
	case MADV_DONTFORK:
	case MADV_NORMAL:
	case MADV_SEQUENTIAL:
	case MADV_RANDOM:
	case MADV_REMOVE:
	case MADV_WILLNEED:
	case MADV_DONTNEED:
	case MADV_DONTNEED_LOCKED:
	case MADV_FREE:
	case MADV_COLD:
	case MADV_PAGEOUT:
	case MADV_POPULATE_READ:
	case MADV_POPULATE_WRITE:
#ifdef CONFIG_KSM
	case MADV_MERGEABLE:
	case MADV_UNMERGEABLE:
#endif
#ifdef CONFIG_TRANSPARENT_HUGEPAGE
	case MADV_HUGEPAGE:
	case MADV_NOHUGEPAGE:
	case MADV_COLLAPSE:
#endif
	case MADV_DONTDUMP:
	case MADV_DODUMP:
	case MADV_WIPEONFORK:
	case MADV_KEEPONFORK:
#ifdef CONFIG_MEMORY_FAILURE
	case MADV_SOFT_OFFLINE:
	case MADV_HWPOISON:
#endif
		return true;

	default:
		return false;
	}
}

static bool process_madvise_behavior_valid(int behavior)
{
	switch (behavior) {
	case MADV_COLD:
	case MADV_PAGEOUT:
	case MADV_WILLNEED:
	case MADV_COLLAPSE:
		return true;
	default:
		return false;
	}
}

/*
 * Walk the vmas in range [start,end), and call the visit function on each one.
 * The visit function will get start and end parameters that cover the overlap
 * between the current vma and the original range.  Any unmapped regions in the
 * original range will result in this function returning -ENOMEM while still
 * calling the visit function on all of the existing vmas in the range.
 * Must be called with the mmap_lock held for reading or writing.
 */
static
int madvise_walk_vmas(struct mm_struct *mm, unsigned long start,
		      unsigned long end, unsigned long arg,
		      int (*visit)(struct vm_area_struct *vma,
				   struct vm_area_struct **prev, unsigned long start,
				   unsigned long end, unsigned long arg))
{
	struct vm_area_struct *vma;
	struct vm_area_struct *prev;
	unsigned long tmp;
	int unmapped_error = 0;

	/*
	 * If the interval [start,end) covers some unmapped address
	 * ranges, just ignore them, but return -ENOMEM at the end.
	 * - different from the way of handling in mlock etc.
	 */
	vma = find_vma_prev(mm, start, &prev);
	if (vma && start > vma->vm_start)
		prev = vma;

	for (;;) {
		int error;

		/* Still start < end. */
		if (!vma)
			return -ENOMEM;

		/* Here start < (end|vma->vm_end). */
		if (start < vma->vm_start) {
			unmapped_error = -ENOMEM;
			start = vma->vm_start;
			if (start >= end)
				break;
		}

		/* Here vma->vm_start <= start < (end|vma->vm_end) */
		tmp = vma->vm_end;
		if (end < tmp)
			tmp = end;

		/* Here vma->vm_start <= start < tmp <= (end|vma->vm_end). */
		error = visit(vma, &prev, start, tmp, arg);
		if (error)
			return error;
		start = tmp;
		if (prev && start < prev->vm_end)
			start = prev->vm_end;
		if (start >= end)
			break;
		if (prev)
			vma = find_vma(mm, prev->vm_end);
		else	/* madvise_remove dropped mmap_lock */
			vma = find_vma(mm, start);
	}

	return unmapped_error;
}

#ifdef CONFIG_ANON_VMA_NAME
static int madvise_vma_anon_name(struct vm_area_struct *vma,
				 struct vm_area_struct **prev,
				 unsigned long start, unsigned long end,
				 unsigned long anon_name)
{
	int error;

	/* Only anonymous mappings can be named */
	if (vma->vm_file && !vma_is_anon_shmem(vma))
		return -EBADF;

	trace_android_vh_update_vma_flags(vma);
	error = madvise_update_vma(vma, prev, start, end, vma->vm_flags,
				   (struct anon_vma_name *)anon_name);

	/*
	 * madvise() returns EAGAIN if kernel resources, such as
	 * slab, are temporarily unavailable.
	 */
	if (error == -ENOMEM)
		error = -EAGAIN;
	return error;
}

int madvise_set_anon_name(struct mm_struct *mm, unsigned long start,
			  unsigned long len_in, struct anon_vma_name *anon_name)
{
	unsigned long end;
	unsigned long len;

	if (start & ~__PAGE_MASK)
		return -EINVAL;
	len = (len_in + ~__PAGE_MASK) & __PAGE_MASK;

	/* Check to see whether len was rounded up from small -ve to zero */
	if (len_in && !len)
		return -EINVAL;

	end = start + len;
	if (end < start)
		return -EINVAL;

	if (end == start)
		return 0;

	return madvise_walk_vmas(mm, start, end, (unsigned long)anon_name,
				 madvise_vma_anon_name);
}
#endif /* CONFIG_ANON_VMA_NAME */
/*
 * The madvise(2) system call.
 *
 * Applications can use madvise() to advise the kernel how it should
 * handle paging I/O in this VM area.  The idea is to help the kernel
 * use appropriate read-ahead and caching techniques.  The information
 * provided is advisory only, and can be safely disregarded by the
 * kernel without affecting the correct operation of the application.
 *
 * behavior values:
 *  MADV_NORMAL - the default behavior is to read clusters.  This
 *		results in some read-ahead and read-behind.
 *  MADV_RANDOM - the system should read the minimum amount of data
 *		on any access, since it is unlikely that the appli-
 *		cation will need more than what it asks for.
 *  MADV_SEQUENTIAL - pages in the given range will probably be accessed
 *		once, so they can be aggressively read ahead, and
 *		can be freed soon after they are accessed.
 *  MADV_WILLNEED - the application is notifying the system to read
 *		some pages ahead.
 *  MADV_DONTNEED - the application is finished with the given range,
 *		so the kernel can free resources associated with it.
 *  MADV_FREE - the application marks pages in the given range as lazy free,
 *		where actual purges are postponed until memory pressure happens.
 *  MADV_REMOVE - the application wants to free up the given range of
 *		pages and associated backing store.
 *  MADV_DONTFORK - omit this area from child's address space when forking:
 *		typically, to avoid COWing pages pinned by get_user_pages().
 *  MADV_DOFORK - cancel MADV_DONTFORK: no longer omit this area when forking.
 *  MADV_WIPEONFORK - present the child process with zero-filled memory in this
 *              range after a fork.
 *  MADV_KEEPONFORK - undo the effect of MADV_WIPEONFORK
 *  MADV_HWPOISON - trigger memory error handler as if the given memory range
 *		were corrupted by unrecoverable hardware memory failure.
 *  MADV_SOFT_OFFLINE - try to soft-offline the given range of memory.
 *  MADV_MERGEABLE - the application recommends that KSM try to merge pages in
 *		this area with pages of identical content from other such areas.
 *  MADV_UNMERGEABLE- cancel MADV_MERGEABLE: no longer merge pages with others.
 *  MADV_HUGEPAGE - the application wants to back the given range by transparent
 *		huge pages in the future. Existing pages might be coalesced and
 *		new pages might be allocated as THP.
 *  MADV_NOHUGEPAGE - mark the given range as not worth being backed by
 *		transparent huge pages so the existing pages will not be
 *		coalesced into THP and new pages will not be allocated as THP.
 *  MADV_COLLAPSE - synchronously coalesce pages into new THP.
 *  MADV_DONTDUMP - the application wants to prevent pages in the given range
 *		from being included in its core dump.
 *  MADV_DODUMP - cancel MADV_DONTDUMP: no longer exclude from core dump.
 *  MADV_COLD - the application is not expected to use this memory soon,
 *		deactivate pages in this range so that they can be reclaimed
 *		easily if memory pressure happens.
 *  MADV_PAGEOUT - the application is not expected to use this memory soon,
 *		page out the pages in this range immediately.
 *  MADV_POPULATE_READ - populate (prefault) page tables readable by
 *		triggering read faults if required
 *  MADV_POPULATE_WRITE - populate (prefault) page tables writable by
 *		triggering write faults if required
 *
 * return values:
 *  zero    - success
 *  -EINVAL - start + len < 0, start is not page-aligned,
 *		"behavior" is not a valid value, or application
 *		is attempting to release locked or shared pages,
 *		or the specified address range includes file, Huge TLB,
 *		MAP_SHARED or VMPFNMAP range.
 *  -ENOMEM - addresses in the specified range are not currently
 *		mapped, or are outside the AS of the process.
 *  -EIO    - an I/O error occurred while paging in data.
 *  -EBADF  - map exists, but area maps something that isn't a file.
 *  -EAGAIN - a kernel resource was temporarily unavailable.
 *  -EPERM  - memory is sealed.
 */
int do_madvise(struct mm_struct *mm, unsigned long start, size_t len_in, int behavior)
{
	unsigned long end;
	int error;
	int write;
	size_t len;
	struct blk_plug plug;

	if (!madvise_behavior_valid(behavior))
		return -EINVAL;

	if (!__PAGE_ALIGNED(start))
		return -EINVAL;
	len = __PAGE_ALIGN(len_in);

	/* Check to see whether len was rounded up from small -ve to zero */
	if (len_in && !len)
		return -EINVAL;

	end = start + len;
	if (end < start)
		return -EINVAL;

	if (end == start)
		return 0;

#ifdef CONFIG_MEMORY_FAILURE
	if (behavior == MADV_HWPOISON || behavior == MADV_SOFT_OFFLINE)
		return madvise_inject_error(behavior, start, start + len_in);
#endif

	write = madvise_need_mmap_write(behavior);
	if (write) {
		if (mmap_write_lock_killable(mm))
			return -EINTR;
	} else {
		mmap_read_lock(mm);
	}

	start = untagged_addr_remote(mm, start);
	end = start + len;

	/*
	 * Check if the address range is sealed for do_madvise().
	 * can_modify_mm_madv assumes we have acquired the lock on MM.
	 */
	if (unlikely(!can_modify_mm_madv(mm, start, end, behavior))) {
		error = -EPERM;
		goto out;
	}

	blk_start_plug(&plug);
	error = madvise_walk_vmas(mm, start, end, behavior,
			madvise_vma_behavior);
	blk_finish_plug(&plug);

out:
	if (write)
		mmap_write_unlock(mm);
	else
		mmap_read_unlock(mm);

	return error;
}

SYSCALL_DEFINE3(madvise, unsigned long, start, size_t, len_in, int, behavior)
{
	return do_madvise(current->mm, start, len_in, behavior);
}

SYSCALL_DEFINE5(process_madvise, int, pidfd, const struct iovec __user *, vec,
		size_t, vlen, int, behavior, unsigned int, flags)
{
	ssize_t ret;
	struct iovec iovstack[UIO_FASTIOV];
	struct iovec *iov = iovstack;
	struct iov_iter iter;
	struct task_struct *task;
	struct mm_struct *mm;
	size_t total_len;
	unsigned int f_flags;
	bool bypass = false;
	bool return_error = false;

	trace_android_rvh_process_madvise_bypass(pidfd, vec,
			vlen, behavior, flags, &ret, &bypass);
	if (bypass)
		return ret;

	if (flags != 0) {
		ret = -EINVAL;
		goto out;
	}

	ret = import_iovec(ITER_DEST, vec, vlen, ARRAY_SIZE(iovstack), &iov, &iter);
	if (ret < 0)
		goto out;

	task = pidfd_get_task(pidfd, &f_flags);
	if (IS_ERR(task)) {
		ret = PTR_ERR(task);
		goto free_iov;
	}

	if (!process_madvise_behavior_valid(behavior)) {
		ret = -EINVAL;
		goto release_task;
	}

	/* Require PTRACE_MODE_READ to avoid leaking ASLR metadata. */
	mm = mm_access(task, PTRACE_MODE_READ_FSCREDS);
	if (IS_ERR_OR_NULL(mm)) {
		ret = IS_ERR(mm) ? PTR_ERR(mm) : -ESRCH;
		goto release_task;
	}

	/*
	 * Require CAP_SYS_NICE for influencing process performance. Note that
	 * only non-destructive hints are currently supported.
	 */
	if (!capable(CAP_SYS_NICE)) {
		ret = -EPERM;
		goto release_mm;
	}

	total_len = iov_iter_count(&iter);
	trace_android_vh_process_madvise_begin(task, behavior);

	while (iov_iter_count(&iter)) {
		trace_android_vh_process_madvise_iter(task, behavior, &ret);
		if (ret < 0)
			break;
		ret = do_madvise(mm, (unsigned long)iter_iov_addr(&iter),
					iter_iov_len(&iter), behavior);
		if (ret < 0)
			break;
		iov_iter_advance(&iter, iter_iov_len(&iter));
	}
	trace_android_vh_process_madvise_return_error(behavior, ret, &return_error);
	if (return_error)
		goto release_mm;

	ret = (total_len - iov_iter_count(&iter)) ? : ret;

release_mm:
	mmput(mm);
release_task:
	put_task_struct(task);
free_iov:
	kfree(iov);
out:
	trace_android_vh_process_madvise(behavior, &ret, NULL);
	return ret;
}<|MERGE_RESOLUTION|>--- conflicted
+++ resolved
@@ -374,12 +374,9 @@
 	bool pageout_anon_only_filter;
 	bool abort_madvise = false;
 	int nr;
-<<<<<<< HEAD
 	unsigned int batch_count = 0;
-=======
 	swp_entry_t entry;
 	int ret = 0;
->>>>>>> 071d0e62
 
 	trace_android_vh_madvise_cold_or_pageout_abort(vma, &abort_madvise);
 	if (fatal_signal_pending(current) || abort_madvise)
