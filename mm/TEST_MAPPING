--- conflicted
+++ resolved
@@ -237,8 +237,6 @@
       ]
     },
     {
-<<<<<<< HEAD
-=======
       "name": "CtsIncrementalInstallHostTestCases",
       "options": [
         {
@@ -250,7 +248,6 @@
       ]
     },
     {
->>>>>>> f4053f5b
       "name": "CtsLibcoreLegacy22TestCases",
       "options": [
         {
