--- conflicted
+++ resolved
@@ -2551,7 +2551,7 @@
 			cgroup_size = max(cgroup_size, protection);
 
 			scan = lruvec_size - lruvec_size * protection /
-				cgroup_size;
+				(cgroup_size + 1);
 
 			/*
 			 * Minimally target SWAP_CLUSTER_MAX pages to keep
@@ -4977,7 +4977,6 @@
 		INIT_LIST_HEAD(&lrugen->lists[gen][type][zone]);
 }
 
-<<<<<<< HEAD
 static int __init init_lru_gen(void)
 {
 	BUILD_BUG_ON(MIN_NR_GENS + 1 >= MAX_NR_GENS);
@@ -4993,10 +4992,6 @@
 		if (!global_mm_list)
 			return -ENOMEM;
 	}
-=======
-			scan = lruvec_size - lruvec_size * protection /
-				(cgroup_size + 1);
->>>>>>> 7e6f112b
 
 	if (hotplug_memory_notifier(mem_notifier, 0))
 		pr_err("lru_gen: failed to subscribe hotplug notifications\n");
