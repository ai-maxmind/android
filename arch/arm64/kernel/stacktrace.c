--- conflicted
+++ resolved
@@ -142,44 +142,6 @@
 			break;
 	}
 }
-<<<<<<< HEAD
-NOKPROBE_SYMBOL(unwind);
-
-static bool dump_backtrace_entry(void *arg, unsigned long where)
-{
-	char *loglvl = arg;
-	printk("%s %pSb\n", loglvl, (void *)where);
-	return true;
-}
-
-void dump_backtrace(struct pt_regs *regs, struct task_struct *tsk,
-		    const char *loglvl)
-{
-	pr_debug("%s(regs = %p tsk = %p)\n", __func__, regs, tsk);
-
-	if (regs && user_mode(regs))
-		return;
-
-	if (!tsk)
-		tsk = current;
-
-	if (!try_get_task_stack(tsk))
-		return;
-
-	printk("%sCall trace:\n", loglvl);
-	arch_stack_walk(dump_backtrace_entry, (void *)loglvl, tsk, regs);
-
-	put_task_stack(tsk);
-}
-EXPORT_SYMBOL_GPL(dump_backtrace);
-
-void show_stack(struct task_struct *tsk, unsigned long *sp, const char *loglvl)
-{
-	dump_backtrace(NULL, tsk, loglvl);
-	barrier();
-}
-=======
->>>>>>> df45da57
 
 /*
  * Per-cpu stacks are only accessible when unwinding the current task in a
@@ -272,6 +234,7 @@
 
 	put_task_stack(tsk);
 }
+EXPORT_SYMBOL_GPL(dump_backtrace);
 
 void show_stack(struct task_struct *tsk, unsigned long *sp, const char *loglvl)
 {
