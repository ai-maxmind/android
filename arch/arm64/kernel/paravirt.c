--- conflicted
+++ resolved
@@ -84,12 +84,7 @@
 	if (!reg->kaddr)
 		return 0;
 
-<<<<<<< HEAD
-	kaddr = reg->kaddr;
-	rcu_assign_pointer(reg->kaddr, NULL);
-=======
 	kaddr = rcu_replace_pointer(reg->kaddr, NULL, true);
->>>>>>> c5871ddd
 	synchronize_rcu();
 	memunmap(kaddr);
 
