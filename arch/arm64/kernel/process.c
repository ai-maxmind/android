--- conflicted
+++ resolved
@@ -568,15 +568,12 @@
 	entry_task_switch(next);
 	ssbs_thread_switch(next);
 	erratum_1418040_thread_switch(prev, next);
-<<<<<<< HEAD
+	ptrauth_thread_switch_user(next);
 	/*
 	 *  vendor hook is needed before the dsb(),
 	 *  because MPAM is related to cache maintenance.
 	 */
 	trace_android_vh_mpam_set(prev, next);
-=======
-	ptrauth_thread_switch_user(next);
->>>>>>> e7c6e405
 
 	/*
 	 * Complete any pending TLB or cache maintenance on this CPU in case
