/* SPDX-License-Identifier: GPL-2.0-only */
/*
 * arch/arm64/include/asm/cpucaps.h
 *
 * Copyright (C) 2016 ARM Ltd.
 */
#ifndef __ASM_CPUCAPS_H
#define __ASM_CPUCAPS_H

#define ARM64_WORKAROUND_CLEAN_CACHE		0
#define ARM64_WORKAROUND_DEVICE_LOAD_ACQUIRE	1
#define ARM64_WORKAROUND_845719			2
#define ARM64_HAS_SYSREG_GIC_CPUIF		3
#define ARM64_HAS_PAN				4
#define ARM64_HAS_LSE_ATOMICS			5
#define ARM64_WORKAROUND_CAVIUM_23154		6
#define ARM64_WORKAROUND_834220			7
#define ARM64_HAS_NO_HW_PREFETCH		8
#define ARM64_HAS_UAO				9
#define ARM64_ALT_PAN_NOT_UAO			10
#define ARM64_HAS_VIRT_HOST_EXTN		11
#define ARM64_WORKAROUND_CAVIUM_27456		12
/* Unreliable: use system_supports_32bit_el0() instead. */
#define ARM64_HAS_32BIT_EL0_DO_NOT_USE		13
#define ARM64_SPECTRE_V3A			14
#define ARM64_HAS_CNP				15
#define ARM64_HAS_NO_FPSIMD			16
#define ARM64_WORKAROUND_REPEAT_TLBI		17
#define ARM64_WORKAROUND_QCOM_FALKOR_E1003	18
#define ARM64_WORKAROUND_858921			19
#define ARM64_WORKAROUND_CAVIUM_30115		20
#define ARM64_HAS_DCPOP				21
#define ARM64_SVE				22
#define ARM64_UNMAP_KERNEL_AT_EL0		23
#define ARM64_SPECTRE_V2			24
#define ARM64_HAS_RAS_EXTN			25
#define ARM64_WORKAROUND_843419			26
#define ARM64_HAS_CACHE_IDC			27
#define ARM64_HAS_CACHE_DIC			28
#define ARM64_HW_DBM				29
#define ARM64_SPECTRE_V4			30
#define ARM64_MISMATCHED_CACHE_TYPE		31
#define ARM64_HAS_STAGE2_FWB			32
#define ARM64_HAS_CRC32				33
#define ARM64_SSBS				34
#define ARM64_WORKAROUND_1418040		35
#define ARM64_HAS_SB				36
#define ARM64_WORKAROUND_SPECULATIVE_AT		37
#define ARM64_HAS_ADDRESS_AUTH_ARCH		38
#define ARM64_HAS_ADDRESS_AUTH_IMP_DEF		39
#define ARM64_HAS_GENERIC_AUTH_ARCH		40
#define ARM64_HAS_GENERIC_AUTH_IMP_DEF		41
#define ARM64_HAS_IRQ_PRIO_MASKING		42
#define ARM64_HAS_DCPODP			43
#define ARM64_WORKAROUND_1463225		44
#define ARM64_WORKAROUND_CAVIUM_TX2_219_TVM	45
#define ARM64_WORKAROUND_CAVIUM_TX2_219_PRFM	46
#define ARM64_WORKAROUND_1542419		47
#define ARM64_HAS_E0PD				48
#define ARM64_HAS_RNG				49
#define ARM64_HAS_AMU_EXTN			50
#define ARM64_HAS_ADDRESS_AUTH			51
#define ARM64_HAS_GENERIC_AUTH			52
#define ARM64_HAS_32BIT_EL1			53
#define ARM64_BTI				54
#define ARM64_HAS_ARMv8_4_TTL			55
#define ARM64_HAS_TLB_RANGE			56
#define ARM64_MTE				57
#define ARM64_WORKAROUND_1508412		58
<<<<<<< HEAD
#define ARM64_HAS_LDAPR				59
#define ARM64_KVM_PROTECTED_MODE		60
#define ARM64_WORKAROUND_TSB_FLUSH_FAILURE	61
#define ARM64_SPECTRE_BHB			62
#define ARM64_WORKAROUND_2457168		63
#define ARM64_WORKAROUND_1742098		64

/* kabi: reserve 65 - 76 for future cpu capabilities */
#define ARM64_NCAPS				76
=======
#define ARM64_SPECTRE_BHB			59
#define ARM64_WORKAROUND_2457168		60
#define ARM64_WORKAROUND_1742098		61
#define ARM64_WORKAROUND_SPECULATIVE_SSBS	62

#define ARM64_NCAPS				63
>>>>>>> b2add7c5

#endif /* __ASM_CPUCAPS_H */<|MERGE_RESOLUTION|>--- conflicted
+++ resolved
@@ -67,23 +67,15 @@
 #define ARM64_HAS_TLB_RANGE			56
 #define ARM64_MTE				57
 #define ARM64_WORKAROUND_1508412		58
-<<<<<<< HEAD
 #define ARM64_HAS_LDAPR				59
 #define ARM64_KVM_PROTECTED_MODE		60
 #define ARM64_WORKAROUND_TSB_FLUSH_FAILURE	61
 #define ARM64_SPECTRE_BHB			62
 #define ARM64_WORKAROUND_2457168		63
 #define ARM64_WORKAROUND_1742098		64
+#define ARM64_WORKAROUND_SPECULATIVE_SSBS	65
 
-/* kabi: reserve 65 - 76 for future cpu capabilities */
+/* kabi: reserve 66 - 76 for future cpu capabilities */
 #define ARM64_NCAPS				76
-=======
-#define ARM64_SPECTRE_BHB			59
-#define ARM64_WORKAROUND_2457168		60
-#define ARM64_WORKAROUND_1742098		61
-#define ARM64_WORKAROUND_SPECULATIVE_SSBS	62
-
-#define ARM64_NCAPS				63
->>>>>>> b2add7c5
 
 #endif /* __ASM_CPUCAPS_H */