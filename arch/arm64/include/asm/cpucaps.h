--- conflicted
+++ resolved
@@ -55,11 +55,7 @@
 #define ARM64_SSBS				34
 #define ARM64_WORKAROUND_1542419		35
 
-<<<<<<< HEAD
-/* kabi: reserve 35 - 62 for future cpu capabilities */
+/* kabi: reserve 36 - 62 for future cpu capabilities */
 #define ARM64_NCAPS				62
-=======
-#define ARM64_NCAPS				36
->>>>>>> 76567537
 
 #endif /* __ASM_CPUCAPS_H */