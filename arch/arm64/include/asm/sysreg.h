--- conflicted
+++ resolved
@@ -667,117 +667,6 @@
 #define ID_AA64MMFR0_EL1_PARANGE_MAX	ID_AA64MMFR0_EL1_PARANGE_48
 #endif
 
-<<<<<<< HEAD
-#define ID_DFR0_PERFMON_SHIFT		24
-
-#define ID_DFR0_PERFMON_8_0		0x3
-#define ID_DFR0_PERFMON_8_1		0x4
-#define ID_DFR0_PERFMON_8_4		0x5
-#define ID_DFR0_PERFMON_8_5		0x6
-#define ID_DFR0_PERFMON_8_7		0x7
-#define ID_DFR0_PERFMON_IMP_DEF		0xf
-
-#define ID_ISAR4_SWP_FRAC_SHIFT		28
-#define ID_ISAR4_PSR_M_SHIFT		24
-#define ID_ISAR4_SYNCH_PRIM_FRAC_SHIFT	20
-#define ID_ISAR4_BARRIER_SHIFT		16
-#define ID_ISAR4_SMC_SHIFT		12
-#define ID_ISAR4_WRITEBACK_SHIFT	8
-#define ID_ISAR4_WITHSHIFTS_SHIFT	4
-#define ID_ISAR4_UNPRIV_SHIFT		0
-
-#define ID_DFR1_MTPMU_SHIFT		0
-
-#define ID_ISAR0_DIVIDE_SHIFT		24
-#define ID_ISAR0_DEBUG_SHIFT		20
-#define ID_ISAR0_COPROC_SHIFT		16
-#define ID_ISAR0_CMPBRANCH_SHIFT	12
-#define ID_ISAR0_BITFIELD_SHIFT		8
-#define ID_ISAR0_BITCOUNT_SHIFT		4
-#define ID_ISAR0_SWAP_SHIFT		0
-
-#define ID_ISAR5_RDM_SHIFT		24
-#define ID_ISAR5_CRC32_SHIFT		16
-#define ID_ISAR5_SHA2_SHIFT		12
-#define ID_ISAR5_SHA1_SHIFT		8
-#define ID_ISAR5_AES_SHIFT		4
-#define ID_ISAR5_SEVL_SHIFT		0
-
-#define ID_ISAR6_I8MM_SHIFT		24
-#define ID_ISAR6_BF16_SHIFT		20
-#define ID_ISAR6_SPECRES_SHIFT		16
-#define ID_ISAR6_SB_SHIFT		12
-#define ID_ISAR6_FHM_SHIFT		8
-#define ID_ISAR6_DP_SHIFT		4
-#define ID_ISAR6_JSCVT_SHIFT		0
-
-#define ID_MMFR0_INNERSHR_SHIFT		28
-#define ID_MMFR0_FCSE_SHIFT		24
-#define ID_MMFR0_AUXREG_SHIFT		20
-#define ID_MMFR0_TCM_SHIFT		16
-#define ID_MMFR0_SHARELVL_SHIFT		12
-#define ID_MMFR0_OUTERSHR_SHIFT		8
-#define ID_MMFR0_PMSA_SHIFT		4
-#define ID_MMFR0_VMSA_SHIFT		0
-
-#define ID_MMFR4_EVT_SHIFT		28
-#define ID_MMFR4_CCIDX_SHIFT		24
-#define ID_MMFR4_LSM_SHIFT		20
-#define ID_MMFR4_HPDS_SHIFT		16
-#define ID_MMFR4_CNP_SHIFT		12
-#define ID_MMFR4_XNX_SHIFT		8
-#define ID_MMFR4_AC2_SHIFT		4
-#define ID_MMFR4_SPECSEI_SHIFT		0
-
-#define ID_MMFR5_ETS_SHIFT		0
-
-#define ID_PFR0_DIT_SHIFT		24
-#define ID_PFR0_CSV2_SHIFT		16
-#define ID_PFR0_STATE3_SHIFT		12
-#define ID_PFR0_STATE2_SHIFT		8
-#define ID_PFR0_STATE1_SHIFT		4
-#define ID_PFR0_STATE0_SHIFT		0
-
-#define ID_DFR0_PERFMON_SHIFT		24
-#define ID_DFR0_MPROFDBG_SHIFT		20
-#define ID_DFR0_MMAPTRC_SHIFT		16
-#define ID_DFR0_COPTRC_SHIFT		12
-#define ID_DFR0_MMAPDBG_SHIFT		8
-#define ID_DFR0_COPSDBG_SHIFT		4
-#define ID_DFR0_COPDBG_SHIFT		0
-
-#define ID_PFR2_SSBS_SHIFT		4
-#define ID_PFR2_CSV3_SHIFT		0
-
-#define MVFR0_FPROUND_SHIFT		28
-#define MVFR0_FPSHVEC_SHIFT		24
-#define MVFR0_FPSQRT_SHIFT		20
-#define MVFR0_FPDIVIDE_SHIFT		16
-#define MVFR0_FPTRAP_SHIFT		12
-#define MVFR0_FPDP_SHIFT		8
-#define MVFR0_FPSP_SHIFT		4
-#define MVFR0_SIMD_SHIFT		0
-
-#define MVFR1_SIMDFMAC_SHIFT		28
-#define MVFR1_FPHP_SHIFT		24
-#define MVFR1_SIMDHP_SHIFT		20
-#define MVFR1_SIMDSP_SHIFT		16
-#define MVFR1_SIMDINT_SHIFT		12
-#define MVFR1_SIMDLS_SHIFT		8
-#define MVFR1_FPDNAN_SHIFT		4
-#define MVFR1_FPFTZ_SHIFT		0
-
-#define ID_PFR1_GIC_SHIFT		28
-#define ID_PFR1_VIRT_FRAC_SHIFT		24
-#define ID_PFR1_SEC_FRAC_SHIFT		20
-#define ID_PFR1_GENTIMER_SHIFT		16
-#define ID_PFR1_VIRTUALIZATION_SHIFT	12
-#define ID_PFR1_MPROGMOD_SHIFT		8
-#define ID_PFR1_SECURITY_SHIFT		4
-#define ID_PFR1_PROGMOD_SHIFT		0
-
-=======
->>>>>>> acb3f4bc
 #if defined(CONFIG_ARM64_4K_PAGES)
 #define ID_AA64MMFR0_EL1_TGRAN_SHIFT		ID_AA64MMFR0_EL1_TGRAN4_SHIFT
 #define ID_AA64MMFR0_EL1_TGRAN_SUPPORTED_MIN	ID_AA64MMFR0_EL1_TGRAN4_SUPPORTED_MIN
