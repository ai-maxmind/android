// SPDX-License-Identifier: GPL-2.0-only
/*
 * Copyright (c) 2015, The Linux Foundation. All rights reserved.
 */

/dts-v1/;

#include "msm8916-pm8916.dtsi"
#include <dt-bindings/gpio/gpio.h>
#include <dt-bindings/input/input.h>
#include <dt-bindings/pinctrl/qcom,pmic-gpio.h>
#include <dt-bindings/pinctrl/qcom,pmic-mpp.h>
#include <dt-bindings/sound/apq8016-lpass.h>

/ {
	model = "Qualcomm Technologies, Inc. APQ 8016 SBC";
	compatible = "qcom,apq8016-sbc", "qcom,apq8016";

	aliases {
		serial0 = &blsp1_uart2;
		serial1 = &blsp1_uart1;
		usid0 = &pm8916_0;
		i2c0	= &blsp_i2c2;
		i2c1	= &blsp_i2c6;
		i2c3	= &blsp_i2c4;
		spi0	= &blsp_spi5;
		spi1	= &blsp_spi3;
	};

	chosen {
		stdout-path = "serial0";
	};

	camera_vdddo_1v8: camera-vdddo-1v8 {
		compatible = "regulator-fixed";
		regulator-name = "camera_vdddo";
		regulator-min-microvolt = <1800000>;
		regulator-max-microvolt = <1800000>;
		regulator-always-on;
	};

	camera_vdda_2v8: camera-vdda-2v8 {
		compatible = "regulator-fixed";
		regulator-name = "camera_vdda";
		regulator-min-microvolt = <2800000>;
		regulator-max-microvolt = <2800000>;
		regulator-always-on;
	};

	camera_vddd_1v5: camera-vddd-1v5 {
		compatible = "regulator-fixed";
		regulator-name = "camera_vddd";
		regulator-min-microvolt = <1500000>;
		regulator-max-microvolt = <1500000>;
		regulator-always-on;
	};

	reserved-memory {
		ramoops@bff00000 {
			compatible = "ramoops";
			reg = <0x0 0xbff00000 0x0 0x100000>;

			record-size = <0x20000>;
			console-size = <0x20000>;
			ftrace-size = <0x20000>;
		};
	};

	usb2513 {
		compatible = "smsc,usb3503";
		reset-gpios = <&pm8916_gpios 3 GPIO_ACTIVE_LOW>;
		initial-mode = <1>;
	};

	usb_id: usb-id {
		compatible = "linux,extcon-usb-gpio";
		id-gpio = <&msmgpio 121 GPIO_ACTIVE_HIGH>;
		pinctrl-names = "default";
		pinctrl-0 = <&usb_id_default>;
	};

	hdmi-out {
		compatible = "hdmi-connector";
		type = "a";

		port {
			hdmi_con: endpoint {
				remote-endpoint = <&adv7533_out>;
			};
		};
	};

	gpio-keys {
		compatible = "gpio-keys";
		#address-cells = <1>;
		#size-cells = <0>;
		autorepeat;

		pinctrl-names = "default";
		pinctrl-0 = <&msm_key_volp_n_default>;

		button@0 {
			label = "Volume Up";
			linux,code = <KEY_VOLUMEUP>;
			gpios = <&msmgpio 107 GPIO_ACTIVE_LOW>;
		};
	};

	leds {
		pinctrl-names = "default";
		pinctrl-0 = <&msmgpio_leds>,
			    <&pm8916_gpios_leds>,
			    <&pm8916_mpps_leds>;

		compatible = "gpio-leds";

		led@1 {
			label = "apq8016-sbc:green:user1";
			gpios = <&msmgpio 21 GPIO_ACTIVE_HIGH>;
			linux,default-trigger = "heartbeat";
			default-state = "off";
		};

		led@2 {
			label = "apq8016-sbc:green:user2";
			gpios = <&msmgpio 120 GPIO_ACTIVE_HIGH>;
			linux,default-trigger = "mmc0";
			default-state = "off";
		};

		led@3 {
			label = "apq8016-sbc:green:user3";
			gpios = <&pm8916_gpios 1 GPIO_ACTIVE_HIGH>;
			linux,default-trigger = "mmc1";
			default-state = "off";
		};

		led@4 {
			label = "apq8016-sbc:green:user4";
			gpios = <&pm8916_gpios 2 GPIO_ACTIVE_HIGH>;
			linux,default-trigger = "none";
			panic-indicator;
			default-state = "off";
		};

		led@5 {
			label = "apq8016-sbc:yellow:wlan";
			gpios = <&pm8916_mpps 2 GPIO_ACTIVE_HIGH>;
			linux,default-trigger = "phy0tx";
			default-state = "off";
		};

		led@6 {
			label = "apq8016-sbc:blue:bt";
			gpios = <&pm8916_mpps 3 GPIO_ACTIVE_HIGH>;
			linux,default-trigger = "bluetooth-power";
			default-state = "off";
		};
	};
};

&blsp_dma {
	status = "okay";
};

&blsp_i2c2 {
	/* On Low speed expansion */
	status = "okay";
	label = "LS-I2C0";
};

&blsp_i2c4 {
	/* On High speed expansion */
	status = "okay";
	label = "HS-I2C2";

	adv_bridge: bridge@39 {
		status = "okay";

		compatible = "adi,adv7533";
		reg = <0x39>;

		interrupt-parent = <&msmgpio>;
		interrupts = <31 IRQ_TYPE_EDGE_FALLING>;

		adi,dsi-lanes = <4>;
		clocks = <&rpmcc RPM_SMD_BB_CLK2>;
		clock-names = "cec";

		pd-gpios = <&msmgpio 32 GPIO_ACTIVE_HIGH>;

		avdd-supply = <&pm8916_l6>;
		v1p2-supply = <&pm8916_l6>;
		v3p3-supply = <&pm8916_l17>;

		pinctrl-names = "default","sleep";
		pinctrl-0 = <&adv7533_int_active &adv7533_switch_active>;
		pinctrl-1 = <&adv7533_int_suspend &adv7533_switch_suspend>;
		#sound-dai-cells = <1>;

		ports {
			#address-cells = <1>;
			#size-cells = <0>;

			port@0 {
				reg = <0>;
				adv7533_in: endpoint {
					remote-endpoint = <&dsi0_out>;
				};
			};

			port@1 {
				reg = <1>;
				adv7533_out: endpoint {
					remote-endpoint = <&hdmi_con>;
				};
			};
		};
	};
};

&blsp_i2c6 {
	/* On Low speed expansion */
	status = "okay";
	label = "LS-I2C1";
};

&blsp_spi3 {
	/* On High speed expansion */
	status = "okay";
	label = "HS-SPI1";
};

&blsp_spi5 {
	/* On Low speed expansion */
	status = "okay";
	label = "LS-SPI0";
};

&blsp1_uart1 {
	status = "okay";
	label = "LS-UART0";
};

&blsp1_uart2 {
	status = "okay";
	label = "LS-UART1";
};

&camss {
	status = "okay";
	ports {
		port@0 {
			reg = <0>;
			csiphy0_ep: endpoint {
				clock-lanes = <1>;
				data-lanes = <0 2>;
				remote-endpoint = <&ov5640_ep>;
				status = "okay";
			};
		};
	};
};

&cci {
	status = "okay";
};

&cci_i2c0 {
	camera_rear@3b {
		compatible = "ovti,ov5640";
		reg = <0x3b>;

		enable-gpios = <&msmgpio 34 GPIO_ACTIVE_HIGH>;
		reset-gpios = <&msmgpio 35 GPIO_ACTIVE_LOW>;
		pinctrl-names = "default";
		pinctrl-0 = <&camera_rear_default>;

		clocks = <&gcc GCC_CAMSS_MCLK0_CLK>;
		clock-names = "xclk";
		clock-frequency = <23880000>;

<<<<<<< HEAD
		vdddo-supply = <&camera_vdddo_1v8>;
		vdda-supply = <&camera_vdda_2v8>;
		vddd-supply = <&camera_vddd_1v5>;
=======
		DOVDD-supply = <&camera_vdddo_1v8>;
		AVDD-supply = <&camera_vdda_2v8>;
		DVDD-supply = <&camera_vddd_1v5>;
>>>>>>> 575f85f9

		/* No camera mezzanine by default */
		status = "disabled";

		port {
			ov5640_ep: endpoint {
				clock-lanes = <1>;
				data-lanes = <0 2>;
				remote-endpoint = <&csiphy0_ep>;
			};
		};
	};
};

&dsi0_out {
	data-lanes = <0 1 2 3>;
	remote-endpoint = <&adv7533_in>;
};

&lpass {
	status = "okay";
};

&mdss {
	status = "okay";
};

&mpss {
	status = "okay";

	firmware-name = "qcom/apq8016/mba.mbn", "qcom/apq8016/modem.mbn";
};

&pm8916_resin {
	status = "okay";
	linux,code = <KEY_VOLUMEDOWN>;
};

&pronto {
	status = "okay";

	firmware-name = "qcom/apq8016/wcnss.mbn";
};

&sdhc_1 {
	status = "okay";

	pinctrl-names = "default", "sleep";
	pinctrl-0 = <&sdc1_clk_on &sdc1_cmd_on &sdc1_data_on>;
	pinctrl-1 = <&sdc1_clk_off &sdc1_cmd_off &sdc1_data_off>;
};

&sdhc_2 {
	status = "okay";

	pinctrl-names = "default", "sleep";
	pinctrl-0 = <&sdc2_clk_on &sdc2_cmd_on &sdc2_data_on &sdc2_cd_on>;
	pinctrl-1 = <&sdc2_clk_off &sdc2_cmd_off &sdc2_data_off &sdc2_cd_off>;

	cd-gpios = <&msmgpio 38 GPIO_ACTIVE_LOW>;
};

&sound {
	status = "okay";

	pinctrl-0 = <&cdc_pdm_lines_act &ext_sec_tlmm_lines_act &ext_mclk_tlmm_lines_act>;
	pinctrl-1 = <&cdc_pdm_lines_sus &ext_sec_tlmm_lines_sus &ext_mclk_tlmm_lines_sus>;
	pinctrl-names = "default", "sleep";
	qcom,model = "DB410c";
	qcom,audio-routing =
		"AMIC2", "MIC BIAS Internal2",
		"AMIC3", "MIC BIAS External1";

	external-dai-link@0 {
		link-name = "ADV7533";
		cpu {
			sound-dai = <&lpass MI2S_QUATERNARY>;
		};
		codec {
			sound-dai = <&adv_bridge 0>;
		};
	};

	internal-codec-playback-dai-link@0 {
		link-name = "WCD";
		cpu {
			sound-dai = <&lpass MI2S_PRIMARY>;
		};
		codec {
			sound-dai = <&lpass_codec 0>, <&wcd_codec 0>;
		};
	};

	internal-codec-capture-dai-link@0 {
		link-name = "WCD-Capture";
		cpu {
			sound-dai = <&lpass MI2S_TERTIARY>;
		};
		codec {
			sound-dai = <&lpass_codec 1>, <&wcd_codec 1>;
		};
	};
};

&usb {
	status = "okay";
	extcon = <&usb_id>, <&usb_id>;

	pinctrl-names = "default", "device";
	pinctrl-0 = <&usb_sw_sel_pm &usb_hub_reset_pm>;
	pinctrl-1 = <&usb_sw_sel_pm_device &usb_hub_reset_pm_device>;
};

&usb_hs_phy {
	extcon = <&usb_id>;
};

&wcd_codec {
	clocks = <&gcc GCC_CODEC_DIGCODEC_CLK>;
	clock-names = "mclk";
	qcom,mbhc-vthreshold-low = <75 150 237 450 500>;
	qcom,mbhc-vthreshold-high = <75 150 237 450 500>;
};

&wcnss_ctrl {
	firmware-name = "qcom/apq8016/WCNSS_qcom_wlan_nv_sbc.bin";
};

/* Enable CoreSight */
&cti0 { status = "okay"; };
&cti1 { status = "okay"; };
&cti12 { status = "okay"; };
&cti13 { status = "okay"; };
&cti14 { status = "okay"; };
&cti15 { status = "okay"; };
&debug0 { status = "okay"; };
&debug1 { status = "okay"; };
&debug2 { status = "okay"; };
&debug3 { status = "okay"; };
&etf { status = "okay"; };
&etm0 { status = "okay"; };
&etm1 { status = "okay"; };
&etm2 { status = "okay"; };
&etm3 { status = "okay"; };
&etr { status = "okay"; };
&funnel0 { status = "okay"; };
&funnel1 { status = "okay"; };
&replicator { status = "okay"; };
&stm { status = "okay"; };
&tpiu { status = "okay"; };

&smd_rpm_regulators {
	vdd_l1_l2_l3-supply = <&pm8916_s3>;
	vdd_l4_l5_l6-supply = <&pm8916_s4>;
	vdd_l7-supply = <&pm8916_s4>;

	s3 {
		regulator-min-microvolt = <1250000>;
		regulator-max-microvolt = <1350000>;
	};

	s4 {
		regulator-min-microvolt = <1850000>;
		regulator-max-microvolt = <2150000>;

		regulator-always-on;
		regulator-boot-on;
	};

	l1 {
		regulator-min-microvolt = <1225000>;
		regulator-max-microvolt = <1225000>;
	};

	l2 {
		regulator-min-microvolt = <1200000>;
		regulator-max-microvolt = <1200000>;
	};

	l4 {
		regulator-min-microvolt = <2050000>;
		regulator-max-microvolt = <2050000>;
	};

	l5 {
		regulator-min-microvolt = <1800000>;
		regulator-max-microvolt = <1800000>;
	};

	l6 {
		regulator-min-microvolt = <1800000>;
		regulator-max-microvolt = <1800000>;
	};

	l7 {
		regulator-min-microvolt = <1800000>;
		regulator-max-microvolt = <1800000>;
	};

	l8 {
		regulator-min-microvolt = <2900000>;
		regulator-max-microvolt = <2900000>;
	};

	l9 {
		regulator-min-microvolt = <3300000>;
		regulator-max-microvolt = <3300000>;
	};

	l10 {
		regulator-min-microvolt = <2800000>;
		regulator-max-microvolt = <2800000>;
	};

	l11 {
		regulator-min-microvolt = <2950000>;
		regulator-max-microvolt = <2950000>;
		regulator-allow-set-load;
		regulator-system-load = <200000>;
	};

	l12 {
		regulator-min-microvolt = <1800000>;
		regulator-max-microvolt = <2950000>;
	};

	l13 {
		regulator-min-microvolt = <3075000>;
		regulator-max-microvolt = <3075000>;
	};

	l14 {
		regulator-min-microvolt = <1800000>;
		regulator-max-microvolt = <3300000>;
	};

	/*
	 * The 96Boards specification expects a 1.8V power rail on the low-speed
	 * expansion connector that is able to provide at least 0.18W / 100 mA.
	 * L15/L16 are connected in parallel to provide 55 mA each. A minimum load
	 * must be specified to ensure the regulators are not put in LPM where they
	 * would only provide 5 mA.
	 */
	l15 {
		regulator-min-microvolt = <1800000>;
		regulator-max-microvolt = <1800000>;
		regulator-system-load = <50000>;
		regulator-allow-set-load;
		regulator-always-on;
	};

	l16 {
		regulator-min-microvolt = <1800000>;
		regulator-max-microvolt = <1800000>;
		regulator-system-load = <50000>;
		regulator-allow-set-load;
		regulator-always-on;
	};

	l17 {
		regulator-min-microvolt = <3300000>;
		regulator-max-microvolt = <3300000>;
	};

	l18 {
		regulator-min-microvolt = <2700000>;
		regulator-max-microvolt = <2700000>;
	};
};

/*
 * 2mA drive strength is not enough when connecting multiple
 * I2C devices with different pull up resistors.
 */
&i2c2_default {
	drive-strength = <16>;
};

&i2c4_default {
	drive-strength = <16>;
};

&i2c6_default {
	drive-strength = <16>;
};

/*
 * GPIO name legend: proper name = the GPIO line is used as GPIO
 *         NC = not connected (pin out but not routed from the chip to
 *              anything the board)
 *         "[PER]" = pin is muxed for [peripheral] (not GPIO)
 *         LSEC = Low Speed External Connector
 *         HSEC = High Speed External Connector
 *
 * Line names are taken from the schematic "DragonBoard410c"
 * dated monday, august 31, 2015. Page 5 in particular.
 *
 * For the lines routed to the external connectors the
 * lines are named after the 96Boards CE Specification 1.0,
 * Appendix "Expansion Connector Signal Description".
 *
 * When the 96Board naming of a line and the schematic name of
 * the same line are in conflict, the 96Board specification
 * takes precedence, which means that the external UART on the
 * LSEC is named UART0 while the schematic and SoC names this
 * UART3. This is only for the informational lines i.e. "[FOO]",
 * the GPIO named lines "GPIO-A" thru "GPIO-L" are the only
 * ones actually used for GPIO.
 */

&msmgpio {
	gpio-line-names =
		"[UART0_TX]", /* GPIO_0, LSEC pin 5 */
		"[UART0_RX]", /* GPIO_1, LSEC pin 7 */
		"[UART0_CTS_N]", /* GPIO_2, LSEC pin 3 */
		"[UART0_RTS_N]", /* GPIO_3, LSEC pin 9 */
		"[UART1_TX]", /* GPIO_4, LSEC pin 11 */
		"[UART1_RX]", /* GPIO_5, LSEC pin 13 */
		"[I2C0_SDA]", /* GPIO_8, LSEC pin 17 */
		"[I2C0_SCL]", /* GPIO_7, LSEC pin 15 */
		"[SPI1_DOUT]", /* SPI1_MOSI, HSEC pin 1 */
		"[SPI1_DIN]", /* SPI1_MISO, HSEC pin 11 */
		"[SPI1_CS]", /* SPI1_CS_N, HSEC pin 7 */
		"[SPI1_SCLK]", /* SPI1_CLK, HSEC pin 9 */
		"GPIO-B", /* LS_EXP_GPIO_B, LSEC pin 24 */
		"GPIO-C", /* LS_EXP_GPIO_C, LSEC pin 25 */
		"[I2C3_SDA]", /* HSEC pin 38 */
		"[I2C3_SCL]", /* HSEC pin 36 */
		"[SPI0_MOSI]", /* LSEC pin 14 */
		"[SPI0_MISO]", /* LSEC pin 10 */
		"[SPI0_CS_N]", /* LSEC pin 12 */
		"[SPI0_CLK]", /* LSEC pin 8 */
		"HDMI_HPD_N", /* GPIO 20 */
		"USR_LED_1_CTRL",
		"[I2C1_SDA]", /* GPIO_22, LSEC pin 21 */
		"[I2C1_SCL]", /* GPIO_23, LSEC pin 19 */
		"GPIO-G", /* LS_EXP_GPIO_G, LSEC pin 29 */
		"GPIO-H", /* LS_EXP_GPIO_H, LSEC pin 30 */
		"[CSI0_MCLK]", /* HSEC pin 15 */
		"[CSI1_MCLK]", /* HSEC pin 17 */
		"GPIO-K", /* LS_EXP_GPIO_K, LSEC pin 33 */
		"[I2C2_SDA]", /* HSEC pin 34 */
		"[I2C2_SCL]", /* HSEC pin 32 */
		"DSI2HDMI_INT_N",
		"DSI_SW_SEL_APQ",
		"GPIO-L", /* LS_EXP_GPIO_L, LSEC pin 34 */
		"GPIO-J", /* LS_EXP_GPIO_J, LSEC pin 32 */
		"GPIO-I", /* LS_EXP_GPIO_I, LSEC pin 31 */
		"GPIO-A", /* LS_EXP_GPIO_A, LSEC pin 23 */
		"FORCED_USB_BOOT",
		"SD_CARD_DET_N",
		"[WCSS_BT_SSBI]",
		"[WCSS_WLAN_DATA_2]", /* GPIO 40 */
		"[WCSS_WLAN_DATA_1]",
		"[WCSS_WLAN_DATA_0]",
		"[WCSS_WLAN_SET]",
		"[WCSS_WLAN_CLK]",
		"[WCSS_FM_SSBI]",
		"[WCSS_FM_SDI]",
		"[WCSS_BT_DAT_CTL]",
		"[WCSS_BT_DAT_STB]",
		"NC",
		"NC", /* GPIO 50 */
		"NC",
		"NC",
		"NC",
		"NC",
		"NC",
		"NC",
		"NC",
		"NC",
		"NC",
		"NC", /* GPIO 60 */
		"NC",
		"NC",
		"[CDC_PDM0_CLK]",
		"[CDC_PDM0_SYNC]",
		"[CDC_PDM0_TX0]",
		"[CDC_PDM0_RX0]",
		"[CDC_PDM0_RX1]",
		"[CDC_PDM0_RX2]",
		"GPIO-D", /* LS_EXP_GPIO_D, LSEC pin 26 */
		"NC", /* GPIO 70 */
		"NC",
		"NC",
		"NC",
		"NC", /* GPIO 74 */
		"NC",
		"NC",
		"NC",
		"NC",
		"NC",
		"BOOT_CONFIG_0", /* GPIO 80 */
		"BOOT_CONFIG_1",
		"BOOT_CONFIG_2",
		"BOOT_CONFIG_3",
		"NC",
		"NC",
		"BOOT_CONFIG_5",
		"NC",
		"NC",
		"NC",
		"NC", /* GPIO 90 */
		"NC",
		"NC",
		"NC",
		"NC",
		"NC",
		"NC",
		"NC",
		"NC",
		"NC",
		"NC", /* GPIO 100 */
		"NC",
		"NC",
		"NC",
		"SSBI_GPS",
		"NC",
		"NC",
		"KEY_VOLP_N",
		"NC",
		"NC",
		"[LS_EXP_MI2S_WS]", /* GPIO 110 */
		"NC",
		"NC",
		"[LS_EXP_MI2S_SCK]",
		"[LS_EXP_MI2S_DATA0]",
		"GPIO-E", /* LS_EXP_GPIO_E, LSEC pin 27 */
		"NC",
		"[DSI2HDMI_MI2S_WS]",
		"[DSI2HDMI_MI2S_SCK]",
		"[DSI2HDMI_MI2S_DATA0]",
		"USR_LED_2_CTRL", /* GPIO 120 */
		"SB_HS_ID";

	msmgpio_leds: msmgpio-leds {
		pins = "gpio21", "gpio120";
		function = "gpio";

		output-low;
	};

	usb_id_default: usb-id-default {
		pins = "gpio121";
		function = "gpio";

		drive-strength = <8>;
		input-enable;
		bias-pull-up;
	};

	adv7533_int_active: adv533-int-active {
		pins = "gpio31";
		function = "gpio";

		drive-strength = <16>;
		bias-disable;
	};

	adv7533_int_suspend: adv7533-int-suspend {
		pins = "gpio31";
		function = "gpio";

		drive-strength = <2>;
		bias-disable;
	};

	adv7533_switch_active: adv7533-switch-active {
		pins = "gpio32";
		function = "gpio";

		drive-strength = <16>;
		bias-disable;
	};

	adv7533_switch_suspend: adv7533-switch-suspend {
		pins = "gpio32";
		function = "gpio";

		drive-strength = <2>;
		bias-disable;
	};

	msm_key_volp_n_default: msm-key-volp-n-default {
		pins = "gpio107";
		function = "gpio";

		drive-strength = <8>;
		input-enable;
		bias-pull-up;
	};
};

&pm8916_gpios {
	gpio-line-names =
		"USR_LED_3_CTRL",
		"USR_LED_4_CTRL",
		"USB_HUB_RESET_N_PM",
		"USB_SW_SEL_PM";

	usb_hub_reset_pm: usb-hub-reset-pm {
		pins = "gpio3";
		function = PMIC_GPIO_FUNC_NORMAL;

		input-disable;
		output-high;
	};

	usb_hub_reset_pm_device: usb-hub-reset-pm-device {
		pins = "gpio3";
		function = PMIC_GPIO_FUNC_NORMAL;

		output-low;
	};

	usb_sw_sel_pm: usb-sw-sel-pm {
		pins = "gpio4";
		function = PMIC_GPIO_FUNC_NORMAL;

		power-source = <PM8916_GPIO_VPH>;
		input-disable;
		output-high;
	};

	usb_sw_sel_pm_device: usb-sw-sel-pm-device {
		pins = "gpio4";
		function = PMIC_GPIO_FUNC_NORMAL;

		power-source = <PM8916_GPIO_VPH>;
		input-disable;
		output-low;
	};

	pm8916_gpios_leds: pm8916-gpios-leds {
		pins = "gpio1", "gpio2";
		function = PMIC_GPIO_FUNC_NORMAL;

		output-low;
	};
};

&pm8916_mpps {
	gpio-line-names =
		"VDD_PX_BIAS",
		"WLAN_LED_CTRL",
		"BT_LED_CTRL",
		"GPIO-F"; /* LS_EXP_GPIO_F, LSEC pin 28 */

	pinctrl-names = "default";
	pinctrl-0 = <&ls_exp_gpio_f>;

	ls_exp_gpio_f: pm8916-mpp4-state {
		pins = "mpp4";
		function = "digital";

		output-low;
		power-source = <PM8916_MPP_L5>;	// 1.8V
	};

	pm8916_mpps_leds: pm8916-mpps-state {
		pins = "mpp2", "mpp3";
		function = "digital";

		output-low;
	};
};<|MERGE_RESOLUTION|>--- conflicted
+++ resolved
@@ -280,15 +280,9 @@
 		clock-names = "xclk";
 		clock-frequency = <23880000>;
 
-<<<<<<< HEAD
-		vdddo-supply = <&camera_vdddo_1v8>;
-		vdda-supply = <&camera_vdda_2v8>;
-		vddd-supply = <&camera_vddd_1v5>;
-=======
 		DOVDD-supply = <&camera_vdddo_1v8>;
 		AVDD-supply = <&camera_vdda_2v8>;
 		DVDD-supply = <&camera_vddd_1v5>;
->>>>>>> 575f85f9
 
 		/* No camera mezzanine by default */
 		status = "disabled";
