# SPDX-License-Identifier: GPL-2.0-only
config ARM64
	def_bool y
	select ACPI_CCA_REQUIRED if ACPI
	select ACPI_GENERIC_GSI if ACPI
	select ACPI_GTDT if ACPI
	select ACPI_IORT if ACPI
	select ACPI_REDUCED_HARDWARE_ONLY if ACPI
	select ACPI_MCFG if (ACPI && PCI)
	select ACPI_SPCR_TABLE if ACPI
	select ACPI_PPTT if ACPI
	select ARCH_HAS_DEBUG_WX
	select ARCH_BINFMT_ELF_STATE
	select ARCH_HAS_DEBUG_VIRTUAL
	select ARCH_HAS_DEBUG_VM_PGTABLE
	select ARCH_HAS_DEVMEM_IS_ALLOWED
	select ARCH_HAS_DMA_PREP_COHERENT
	select ARCH_HAS_ACPI_TABLE_UPGRADE if ACPI
	select ARCH_HAS_FAST_MULTIPLIER
	select ARCH_HAS_FORTIFY_SOURCE
	select ARCH_HAS_GCOV_PROFILE_ALL
	select ARCH_HAS_GIGANTIC_PAGE
	select ARCH_HAS_KCOV
	select ARCH_HAS_KEEPINITRD
	select ARCH_HAS_MEMBARRIER_SYNC_CORE
	select ARCH_HAS_NON_OVERLAPPING_ADDRESS_SPACE
	select ARCH_HAS_PTE_DEVMAP
	select ARCH_HAS_PTE_SPECIAL
	select ARCH_HAS_SETUP_DMA_OPS
	select ARCH_HAS_SET_DIRECT_MAP
	select ARCH_HAS_SET_MEMORY
	select ARCH_STACKWALK
	select ARCH_HAS_STRICT_KERNEL_RWX
	select ARCH_HAS_STRICT_MODULE_RWX
	select ARCH_HAS_SYNC_DMA_FOR_DEVICE
	select ARCH_HAS_SYNC_DMA_FOR_CPU
	select ARCH_HAS_SYSCALL_WRAPPER
	select ARCH_HAS_TEARDOWN_DMA_OPS if IOMMU_SUPPORT
	select ARCH_HAS_TICK_BROADCAST if GENERIC_CLOCKEVENTS_BROADCAST
	select ARCH_HAVE_ELF_PROT
	select ARCH_HAVE_NMI_SAFE_CMPXCHG
	select ARCH_INLINE_READ_LOCK if !PREEMPTION
	select ARCH_INLINE_READ_LOCK_BH if !PREEMPTION
	select ARCH_INLINE_READ_LOCK_IRQ if !PREEMPTION
	select ARCH_INLINE_READ_LOCK_IRQSAVE if !PREEMPTION
	select ARCH_INLINE_READ_UNLOCK if !PREEMPTION
	select ARCH_INLINE_READ_UNLOCK_BH if !PREEMPTION
	select ARCH_INLINE_READ_UNLOCK_IRQ if !PREEMPTION
	select ARCH_INLINE_READ_UNLOCK_IRQRESTORE if !PREEMPTION
	select ARCH_INLINE_WRITE_LOCK if !PREEMPTION
	select ARCH_INLINE_WRITE_LOCK_BH if !PREEMPTION
	select ARCH_INLINE_WRITE_LOCK_IRQ if !PREEMPTION
	select ARCH_INLINE_WRITE_LOCK_IRQSAVE if !PREEMPTION
	select ARCH_INLINE_WRITE_UNLOCK if !PREEMPTION
	select ARCH_INLINE_WRITE_UNLOCK_BH if !PREEMPTION
	select ARCH_INLINE_WRITE_UNLOCK_IRQ if !PREEMPTION
	select ARCH_INLINE_WRITE_UNLOCK_IRQRESTORE if !PREEMPTION
	select ARCH_INLINE_SPIN_TRYLOCK if !PREEMPTION
	select ARCH_INLINE_SPIN_TRYLOCK_BH if !PREEMPTION
	select ARCH_INLINE_SPIN_LOCK if !PREEMPTION
	select ARCH_INLINE_SPIN_LOCK_BH if !PREEMPTION
	select ARCH_INLINE_SPIN_LOCK_IRQ if !PREEMPTION
	select ARCH_INLINE_SPIN_LOCK_IRQSAVE if !PREEMPTION
	select ARCH_INLINE_SPIN_UNLOCK if !PREEMPTION
	select ARCH_INLINE_SPIN_UNLOCK_BH if !PREEMPTION
	select ARCH_INLINE_SPIN_UNLOCK_IRQ if !PREEMPTION
	select ARCH_INLINE_SPIN_UNLOCK_IRQRESTORE if !PREEMPTION
	select ARCH_KEEP_MEMBLOCK
	select ARCH_USE_CMPXCHG_LOCKREF
	select ARCH_USE_GNU_PROPERTY
	select ARCH_USE_QUEUED_RWLOCKS
	select ARCH_USE_QUEUED_SPINLOCKS
	select ARCH_USE_SYM_ANNOTATIONS
	select ARCH_SUPPORTS_MEMORY_FAILURE
	select ARCH_SUPPORTS_SHADOW_CALL_STACK if CC_HAVE_SHADOW_CALL_STACK
	select ARCH_SUPPORTS_LTO_CLANG if CPU_LITTLE_ENDIAN
	select ARCH_SUPPORTS_LTO_CLANG_THIN
	select ARCH_SUPPORTS_ATOMIC_RMW
	select ARCH_SUPPORTS_INT128 if CC_HAS_INT128 && (GCC_VERSION >= 50000 || CC_IS_CLANG)
	select ARCH_SUPPORTS_NUMA_BALANCING
	select ARCH_WANT_COMPAT_IPC_PARSE_VERSION if COMPAT
	select ARCH_WANT_DEFAULT_BPF_JIT
	select ARCH_WANT_DEFAULT_TOPDOWN_MMAP_LAYOUT
	select ARCH_WANT_FRAME_POINTERS
	select ARCH_WANT_HUGE_PMD_SHARE if ARM64_4K_PAGES || (ARM64_16K_PAGES && !ARM64_VA_BITS_36)
	select ARCH_WANT_LD_ORPHAN_WARN
	select ARCH_HAS_UBSAN_SANITIZE_ALL
	select ARM_AMBA
	select ARM_ARCH_TIMER
	select ARM_GIC
	select AUDIT_ARCH_COMPAT_GENERIC
	select ARM_GIC_V2M if PCI
	select ARM_GIC_V3
	select ARM_GIC_V3_ITS if PCI
	select ARM_PSCI_FW
	select BUILDTIME_TABLE_SORT
	select CLONE_BACKWARDS
	select COMMON_CLK
	select CPU_PM if (SUSPEND || CPU_IDLE)
	select CRC32
	select DCACHE_WORD_ACCESS
	select DMA_DIRECT_REMAP
	select EDAC_SUPPORT
	select FRAME_POINTER
	select GENERIC_ALLOCATOR
	select GENERIC_ARCH_TOPOLOGY
	select GENERIC_CLOCKEVENTS
	select GENERIC_CLOCKEVENTS_BROADCAST
	select GENERIC_CPU_AUTOPROBE
	select GENERIC_CPU_VULNERABILITIES
	select GENERIC_EARLY_IOREMAP
	select GENERIC_IDLE_POLL_SETUP
	select GENERIC_IRQ_IPI
	select ARCH_WANTS_IRQ_RAW
	select GENERIC_IRQ_MULTI_HANDLER
	select GENERIC_IRQ_PROBE
	select GENERIC_IRQ_SHOW
	select GENERIC_IRQ_SHOW_LEVEL
	select GENERIC_PCI_IOMAP
	select GENERIC_PTDUMP
	select GENERIC_SCHED_CLOCK
	select GENERIC_SMP_IDLE_THREAD
	select GENERIC_STRNCPY_FROM_USER
	select GENERIC_STRNLEN_USER
	select GENERIC_TIME_VSYSCALL
	select GENERIC_GETTIMEOFDAY
	select GENERIC_VDSO_TIME_NS
	select HANDLE_DOMAIN_IRQ
	select HARDIRQS_SW_RESEND
	select HAVE_MOVE_PMD
	select HAVE_MOVE_PUD
	select HAVE_PCI
	select HAVE_ACPI_APEI if (ACPI && EFI)
	select HAVE_ALIGNED_STRUCT_PAGE if SLUB
	select HAVE_ARCH_AUDITSYSCALL
	select HAVE_ARCH_BITREVERSE
	select HAVE_ARCH_COMPILER_H
	select HAVE_ARCH_HUGE_VMAP
	select HAVE_ARCH_JUMP_LABEL
	select HAVE_ARCH_JUMP_LABEL_RELATIVE
	select HAVE_ARCH_KASAN if !(ARM64_16K_PAGES && ARM64_VA_BITS_48)
	select HAVE_ARCH_KASAN_VMALLOC if HAVE_ARCH_KASAN
	select HAVE_ARCH_KASAN_SW_TAGS if HAVE_ARCH_KASAN
	select HAVE_ARCH_KASAN_HW_TAGS if (HAVE_ARCH_KASAN && ARM64_MTE)
	select HAVE_ARCH_KFENCE
	select HAVE_ARCH_KGDB
	select HAVE_ARCH_MMAP_RND_BITS
	select HAVE_ARCH_MMAP_RND_COMPAT_BITS if COMPAT
	select HAVE_ARCH_PREL32_RELOCATIONS
	select HAVE_ARCH_SECCOMP_FILTER
	select HAVE_ARCH_STACKLEAK
	select HAVE_ARCH_THREAD_STRUCT_WHITELIST
	select HAVE_ARCH_TRACEHOOK
	select HAVE_ARCH_TRANSPARENT_HUGEPAGE
	select HAVE_ARCH_VMAP_STACK
	select HAVE_ARM_SMCCC
	select HAVE_ASM_MODVERSIONS
	select HAVE_EBPF_JIT
	select HAVE_C_RECORDMCOUNT
	select HAVE_CMPXCHG_DOUBLE
	select HAVE_CMPXCHG_LOCAL
	select HAVE_CONTEXT_TRACKING
	select HAVE_DEBUG_BUGVERBOSE
	select HAVE_DEBUG_KMEMLEAK
	select HAVE_DMA_CONTIGUOUS
	select HAVE_DYNAMIC_FTRACE
	select HAVE_DYNAMIC_FTRACE_WITH_REGS \
		if $(cc-option,-fpatchable-function-entry=2)
	select FTRACE_MCOUNT_USE_PATCHABLE_FUNCTION_ENTRY \
		if DYNAMIC_FTRACE_WITH_REGS
	select HAVE_EFFICIENT_UNALIGNED_ACCESS
	select HAVE_FAST_GUP
	select HAVE_FTRACE_MCOUNT_RECORD
	select HAVE_FUNCTION_TRACER
	select HAVE_FUNCTION_ERROR_INJECTION
	select HAVE_FUNCTION_GRAPH_TRACER
	select HAVE_GCC_PLUGINS
	select HAVE_HW_BREAKPOINT if PERF_EVENTS
	select HAVE_IRQ_TIME_ACCOUNTING
	select HAVE_NMI
	select HAVE_PATA_PLATFORM
	select HAVE_PERF_EVENTS
	select HAVE_PERF_REGS
	select HAVE_PERF_USER_STACK_DUMP
	select HAVE_REGS_AND_STACK_ACCESS_API
	select HAVE_FUNCTION_ARG_ACCESS_API
	select HAVE_FUTEX_CMPXCHG if FUTEX
	select MMU_GATHER_RCU_TABLE_FREE
	select HAVE_RSEQ
	select HAVE_STACKPROTECTOR
	select HAVE_SYSCALL_TRACEPOINTS
	select HAVE_KPROBES
	select HAVE_KRETPROBES
	select HAVE_GENERIC_VDSO
	select IOMMU_DMA if IOMMU_SUPPORT
	select IRQ_DOMAIN
	select IRQ_FORCED_THREADING
	select KASAN_VMALLOC if KASAN_GENERIC
	select MODULES_USE_ELF_RELA
	select NEED_DMA_MAP_STATE
	select NEED_SG_DMA_LENGTH
	select OF
	select OF_EARLY_FLATTREE
	select PCI_DOMAINS_GENERIC if PCI
	select PCI_ECAM if (ACPI && PCI)
	select PCI_SYSCALL if PCI
	select POWER_RESET
	select POWER_SUPPLY
	select SET_FS
	select SPARSE_IRQ
	select SWIOTLB
	select SYSCTL_EXCEPTION_TRACE
	select THREAD_INFO_IN_TASK
	select ARCH_SUPPORTS_SPECULATIVE_PAGE_FAULT
	select HAVE_ARCH_USERFAULTFD_MINOR if USERFAULTFD
	help
	  ARM 64-bit (AArch64) Linux support.

config 64BIT
	def_bool y

config MMU
	def_bool y

config ARM64_PAGE_SHIFT
	int
	default 16 if ARM64_64K_PAGES
	default 14 if ARM64_16K_PAGES
	default 12

config ARM64_CONT_PTE_SHIFT
	int
	default 5 if ARM64_64K_PAGES
	default 7 if ARM64_16K_PAGES
	default 4

config ARM64_CONT_PMD_SHIFT
	int
	default 5 if ARM64_64K_PAGES
	default 5 if ARM64_16K_PAGES
	default 4

config ARCH_MMAP_RND_BITS_MIN
       default 14 if ARM64_64K_PAGES
       default 16 if ARM64_16K_PAGES
       default 18

# max bits determined by the following formula:
#  VA_BITS - PAGE_SHIFT - 3
config ARCH_MMAP_RND_BITS_MAX
       default 19 if ARM64_VA_BITS=36
       default 24 if ARM64_VA_BITS=39
       default 27 if ARM64_VA_BITS=42
       default 30 if ARM64_VA_BITS=47
       default 29 if ARM64_VA_BITS=48 && ARM64_64K_PAGES
       default 31 if ARM64_VA_BITS=48 && ARM64_16K_PAGES
       default 33 if ARM64_VA_BITS=48
       default 14 if ARM64_64K_PAGES
       default 16 if ARM64_16K_PAGES
       default 18

config ARCH_MMAP_RND_COMPAT_BITS_MIN
       default 7 if ARM64_64K_PAGES
       default 9 if ARM64_16K_PAGES
       default 11

config ARCH_MMAP_RND_COMPAT_BITS_MAX
       default 16

config NO_IOPORT_MAP
	def_bool y if !PCI

config STACKTRACE_SUPPORT
	def_bool y

config ILLEGAL_POINTER_VALUE
	hex
	default 0xdead000000000000

config LOCKDEP_SUPPORT
	def_bool y

config TRACE_IRQFLAGS_SUPPORT
	def_bool y

config GENERIC_BUG
	def_bool y
	depends on BUG

config GENERIC_BUG_RELATIVE_POINTERS
	def_bool y
	depends on GENERIC_BUG

config GENERIC_HWEIGHT
	def_bool y

config GENERIC_CSUM
        def_bool y

config GENERIC_CALIBRATE_DELAY
	def_bool y

config ZONE_DMA
	bool "Support DMA zone" if EXPERT
	default y

config ZONE_DMA32
	bool "Support DMA32 zone" if EXPERT
	default y

config ARCH_ENABLE_MEMORY_HOTPLUG
	def_bool y

config ARCH_ENABLE_MEMORY_HOTREMOVE
	def_bool y

config SMP
	def_bool y

config KERNEL_MODE_NEON
	def_bool y

config FIX_EARLYCON_MEM
	def_bool y

config PGTABLE_LEVELS
	int
	default 2 if ARM64_16K_PAGES && ARM64_VA_BITS_36
	default 2 if ARM64_64K_PAGES && ARM64_VA_BITS_42
	default 3 if ARM64_64K_PAGES && (ARM64_VA_BITS_48 || ARM64_VA_BITS_52)
	default 3 if ARM64_4K_PAGES && ARM64_VA_BITS_39
	default 3 if ARM64_16K_PAGES && ARM64_VA_BITS_47
	default 4 if !ARM64_64K_PAGES && ARM64_VA_BITS_48

config ARCH_SUPPORTS_UPROBES
	def_bool y

config ARCH_PROC_KCORE_TEXT
	def_bool y

config BROKEN_GAS_INST
	def_bool !$(as-instr,1:\n.inst 0\n.rept . - 1b\n\nnop\n.endr\n)

config KASAN_SHADOW_OFFSET
	hex
	depends on KASAN_GENERIC || KASAN_SW_TAGS
	default 0xdfffa00000000000 if (ARM64_VA_BITS_48 || ARM64_VA_BITS_52) && !KASAN_SW_TAGS
	default 0xdfffd00000000000 if ARM64_VA_BITS_47 && !KASAN_SW_TAGS
	default 0xdffffe8000000000 if ARM64_VA_BITS_42 && !KASAN_SW_TAGS
	default 0xdfffffd000000000 if ARM64_VA_BITS_39 && !KASAN_SW_TAGS
	default 0xdffffffa00000000 if ARM64_VA_BITS_36 && !KASAN_SW_TAGS
	default 0xefff900000000000 if (ARM64_VA_BITS_48 || ARM64_VA_BITS_52) && KASAN_SW_TAGS
	default 0xefffc80000000000 if ARM64_VA_BITS_47 && KASAN_SW_TAGS
	default 0xeffffe4000000000 if ARM64_VA_BITS_42 && KASAN_SW_TAGS
	default 0xefffffc800000000 if ARM64_VA_BITS_39 && KASAN_SW_TAGS
	default 0xeffffff900000000 if ARM64_VA_BITS_36 && KASAN_SW_TAGS
	default 0xffffffffffffffff

source "arch/arm64/Kconfig.platforms"

menu "Kernel Features"

menu "ARM errata workarounds via the alternatives framework"

config ARM64_WORKAROUND_CLEAN_CACHE
	bool

config ARM64_ERRATUM_826319
	bool "Cortex-A53: 826319: System might deadlock if a write cannot complete until read data is accepted"
	default y
	select ARM64_WORKAROUND_CLEAN_CACHE
	help
	  This option adds an alternative code sequence to work around ARM
	  erratum 826319 on Cortex-A53 parts up to r0p2 with an AMBA 4 ACE or
	  AXI master interface and an L2 cache.

	  If a Cortex-A53 uses an AMBA AXI4 ACE interface to other processors
	  and is unable to accept a certain write via this interface, it will
	  not progress on read data presented on the read data channel and the
	  system can deadlock.

	  The workaround promotes data cache clean instructions to
	  data cache clean-and-invalidate.
	  Please note that this does not necessarily enable the workaround,
	  as it depends on the alternative framework, which will only patch
	  the kernel if an affected CPU is detected.

	  If unsure, say Y.

config ARM64_ERRATUM_827319
	bool "Cortex-A53: 827319: Data cache clean instructions might cause overlapping transactions to the interconnect"
	default y
	select ARM64_WORKAROUND_CLEAN_CACHE
	help
	  This option adds an alternative code sequence to work around ARM
	  erratum 827319 on Cortex-A53 parts up to r0p2 with an AMBA 5 CHI
	  master interface and an L2 cache.

	  Under certain conditions this erratum can cause a clean line eviction
	  to occur at the same time as another transaction to the same address
	  on the AMBA 5 CHI interface, which can cause data corruption if the
	  interconnect reorders the two transactions.

	  The workaround promotes data cache clean instructions to
	  data cache clean-and-invalidate.
	  Please note that this does not necessarily enable the workaround,
	  as it depends on the alternative framework, which will only patch
	  the kernel if an affected CPU is detected.

	  If unsure, say Y.

config ARM64_ERRATUM_824069
	bool "Cortex-A53: 824069: Cache line might not be marked as clean after a CleanShared snoop"
	default y
	select ARM64_WORKAROUND_CLEAN_CACHE
	help
	  This option adds an alternative code sequence to work around ARM
	  erratum 824069 on Cortex-A53 parts up to r0p2 when it is connected
	  to a coherent interconnect.

	  If a Cortex-A53 processor is executing a store or prefetch for
	  write instruction at the same time as a processor in another
	  cluster is executing a cache maintenance operation to the same
	  address, then this erratum might cause a clean cache line to be
	  incorrectly marked as dirty.

	  The workaround promotes data cache clean instructions to
	  data cache clean-and-invalidate.
	  Please note that this option does not necessarily enable the
	  workaround, as it depends on the alternative framework, which will
	  only patch the kernel if an affected CPU is detected.

	  If unsure, say Y.

config ARM64_ERRATUM_819472
	bool "Cortex-A53: 819472: Store exclusive instructions might cause data corruption"
	default y
	select ARM64_WORKAROUND_CLEAN_CACHE
	help
	  This option adds an alternative code sequence to work around ARM
	  erratum 819472 on Cortex-A53 parts up to r0p1 with an L2 cache
	  present when it is connected to a coherent interconnect.

	  If the processor is executing a load and store exclusive sequence at
	  the same time as a processor in another cluster is executing a cache
	  maintenance operation to the same address, then this erratum might
	  cause data corruption.

	  The workaround promotes data cache clean instructions to
	  data cache clean-and-invalidate.
	  Please note that this does not necessarily enable the workaround,
	  as it depends on the alternative framework, which will only patch
	  the kernel if an affected CPU is detected.

	  If unsure, say Y.

config ARM64_ERRATUM_832075
	bool "Cortex-A57: 832075: possible deadlock on mixing exclusive memory accesses with device loads"
	default y
	help
	  This option adds an alternative code sequence to work around ARM
	  erratum 832075 on Cortex-A57 parts up to r1p2.

	  Affected Cortex-A57 parts might deadlock when exclusive load/store
	  instructions to Write-Back memory are mixed with Device loads.

	  The workaround is to promote device loads to use Load-Acquire
	  semantics.
	  Please note that this does not necessarily enable the workaround,
	  as it depends on the alternative framework, which will only patch
	  the kernel if an affected CPU is detected.

	  If unsure, say Y.

config ARM64_ERRATUM_834220
	bool "Cortex-A57: 834220: Stage 2 translation fault might be incorrectly reported in presence of a Stage 1 fault"
	depends on KVM
	default y
	help
	  This option adds an alternative code sequence to work around ARM
	  erratum 834220 on Cortex-A57 parts up to r1p2.

	  Affected Cortex-A57 parts might report a Stage 2 translation
	  fault as the result of a Stage 1 fault for load crossing a
	  page boundary when there is a permission or device memory
	  alignment fault at Stage 1 and a translation fault at Stage 2.

	  The workaround is to verify that the Stage 1 translation
	  doesn't generate a fault before handling the Stage 2 fault.
	  Please note that this does not necessarily enable the workaround,
	  as it depends on the alternative framework, which will only patch
	  the kernel if an affected CPU is detected.

	  If unsure, say Y.

config ARM64_ERRATUM_845719
	bool "Cortex-A53: 845719: a load might read incorrect data"
	depends on COMPAT
	default y
	help
	  This option adds an alternative code sequence to work around ARM
	  erratum 845719 on Cortex-A53 parts up to r0p4.

	  When running a compat (AArch32) userspace on an affected Cortex-A53
	  part, a load at EL0 from a virtual address that matches the bottom 32
	  bits of the virtual address used by a recent load at (AArch64) EL1
	  might return incorrect data.

	  The workaround is to write the contextidr_el1 register on exception
	  return to a 32-bit task.
	  Please note that this does not necessarily enable the workaround,
	  as it depends on the alternative framework, which will only patch
	  the kernel if an affected CPU is detected.

	  If unsure, say Y.

config ARM64_ERRATUM_843419
	bool "Cortex-A53: 843419: A load or store might access an incorrect address"
	default y
	select ARM64_MODULE_PLTS if MODULES
	help
	  This option links the kernel with '--fix-cortex-a53-843419' and
	  enables PLT support to replace certain ADRP instructions, which can
	  cause subsequent memory accesses to use an incorrect address on
	  Cortex-A53 parts up to r0p4.

	  If unsure, say Y.

config ARM64_ERRATUM_1024718
	bool "Cortex-A55: 1024718: Update of DBM/AP bits without break before make might result in incorrect update"
	default y
	help
	  This option adds a workaround for ARM Cortex-A55 Erratum 1024718.

	  Affected Cortex-A55 cores (all revisions) could cause incorrect
	  update of the hardware dirty bit when the DBM/AP bits are updated
	  without a break-before-make. The workaround is to disable the usage
	  of hardware DBM locally on the affected cores. CPUs not affected by
	  this erratum will continue to use the feature.

	  If unsure, say Y.

config ARM64_ERRATUM_1418040
	bool "Cortex-A76/Neoverse-N1: MRC read following MRRC read of specific Generic Timer in AArch32 might give incorrect result"
	default y
	depends on COMPAT
	help
	  This option adds a workaround for ARM Cortex-A76/Neoverse-N1
	  errata 1188873 and 1418040.

	  Affected Cortex-A76/Neoverse-N1 cores (r0p0 to r3p1) could
	  cause register corruption when accessing the timer registers
	  from AArch32 userspace.

	  If unsure, say Y.

config ARM64_WORKAROUND_SPECULATIVE_AT
	bool

config ARM64_ERRATUM_1165522
	bool "Cortex-A76: 1165522: Speculative AT instruction using out-of-context translation regime could cause subsequent request to generate an incorrect translation"
	default y
	select ARM64_WORKAROUND_SPECULATIVE_AT
	help
	  This option adds a workaround for ARM Cortex-A76 erratum 1165522.

	  Affected Cortex-A76 cores (r0p0, r1p0, r2p0) could end-up with
	  corrupted TLBs by speculating an AT instruction during a guest
	  context switch.

	  If unsure, say Y.

config ARM64_ERRATUM_1319367
	bool "Cortex-A57/A72: 1319537: Speculative AT instruction using out-of-context translation regime could cause subsequent request to generate an incorrect translation"
	default y
	select ARM64_WORKAROUND_SPECULATIVE_AT
	help
	  This option adds work arounds for ARM Cortex-A57 erratum 1319537
	  and A72 erratum 1319367

	  Cortex-A57 and A72 cores could end-up with corrupted TLBs by
	  speculating an AT instruction during a guest context switch.

	  If unsure, say Y.

config ARM64_ERRATUM_1530923
	bool "Cortex-A55: 1530923: Speculative AT instruction using out-of-context translation regime could cause subsequent request to generate an incorrect translation"
	default y
	select ARM64_WORKAROUND_SPECULATIVE_AT
	help
	  This option adds a workaround for ARM Cortex-A55 erratum 1530923.

	  Affected Cortex-A55 cores (r0p0, r0p1, r1p0, r2p0) could end-up with
	  corrupted TLBs by speculating an AT instruction during a guest
	  context switch.

	  If unsure, say Y.

config ARM64_WORKAROUND_REPEAT_TLBI
	bool

config ARM64_ERRATUM_1286807
	bool "Cortex-A76: Modification of the translation table for a virtual address might lead to read-after-read ordering violation"
	default y
	select ARM64_WORKAROUND_REPEAT_TLBI
	help
	  This option adds a workaround for ARM Cortex-A76 erratum 1286807.

	  On the affected Cortex-A76 cores (r0p0 to r3p0), if a virtual
	  address for a cacheable mapping of a location is being
	  accessed by a core while another core is remapping the virtual
	  address to a new physical page using the recommended
	  break-before-make sequence, then under very rare circumstances
	  TLBI+DSB completes before a read using the translation being
	  invalidated has been observed by other observers. The
	  workaround repeats the TLBI+DSB operation.

config ARM64_ERRATUM_1463225
	bool "Cortex-A76: Software Step might prevent interrupt recognition"
	default y
	help
	  This option adds a workaround for Arm Cortex-A76 erratum 1463225.

	  On the affected Cortex-A76 cores (r0p0 to r3p1), software stepping
	  of a system call instruction (SVC) can prevent recognition of
	  subsequent interrupts when software stepping is disabled in the
	  exception handler of the system call and either kernel debugging
	  is enabled or VHE is in use.

	  Work around the erratum by triggering a dummy step exception
	  when handling a system call from a task that is being stepped
	  in a VHE configuration of the kernel.

	  If unsure, say Y.

config ARM64_ERRATUM_1542419
	bool "Neoverse-N1: workaround mis-ordering of instruction fetches"
	default y
	help
	  This option adds a workaround for ARM Neoverse-N1 erratum
	  1542419.

	  Affected Neoverse-N1 cores could execute a stale instruction when
	  modified by another CPU. The workaround depends on a firmware
	  counterpart.

	  Workaround the issue by hiding the DIC feature from EL0. This
	  forces user-space to perform cache maintenance.

	  If unsure, say Y.

config ARM64_ERRATUM_1508412
	bool "Cortex-A77: 1508412: workaround deadlock on sequence of NC/Device load and store exclusive or PAR read"
	default y
	help
	  This option adds a workaround for Arm Cortex-A77 erratum 1508412.

	  Affected Cortex-A77 cores (r0p0, r1p0) could deadlock on a sequence
	  of a store-exclusive or read of PAR_EL1 and a load with device or
	  non-cacheable memory attributes. The workaround depends on a firmware
	  counterpart.

	  KVM guests must also have the workaround implemented or they can
	  deadlock the system.

	  Work around the issue by inserting DMB SY barriers around PAR_EL1
	  register reads and warning KVM users. The DMB barrier is sufficient
	  to prevent a speculative PAR_EL1 read.

	  If unsure, say Y.

<<<<<<< HEAD
config ARM64_ERRATUM_2051678
	bool "Cortex-A510: 2051678: disable Hardware Update of the page table's dirty bit"
	help
	  This options adds the workaround for ARM Cortex-A510 erratum ARM64_ERRATUM_2051678.
	  Affected Coretex-A510 might not respect the ordering rules for
	  hardware update of the page table's dirty bit. The workaround
	  is to not enable the feature on affected CPUs.

	  If unsure, say Y.

config ARM64_WORKAROUND_TSB_FLUSH_FAILURE
	bool

config ARM64_ERRATUM_2054223
	bool "Cortex-A710: 2054223: workaround TSB instruction failing to flush trace"
	default y
	select ARM64_WORKAROUND_TSB_FLUSH_FAILURE
	help
	  Enable workaround for ARM Cortex-A710 erratum 2054223

	  Affected cores may fail to flush the trace data on a TSB instruction, when
	  the PE is in trace prohibited state. This will cause losing a few bytes
	  of the trace cached.

	  Workaround is to issue two TSB consecutively on affected cores.

	  If unsure, say Y.

config ARM64_ERRATUM_2067961
	bool "Neoverse-N2: 2067961: workaround TSB instruction failing to flush trace"
	default y
	select ARM64_WORKAROUND_TSB_FLUSH_FAILURE
	help
	  Enable workaround for ARM Neoverse-N2 erratum 2067961

	  Affected cores may fail to flush the trace data on a TSB instruction, when
	  the PE is in trace prohibited state. This will cause losing a few bytes
	  of the trace cached.

	  Workaround is to issue two TSB consecutively on affected cores.
=======
config ARM64_ERRATUM_2457168
	bool "Cortex-A510: 2457168: workaround for AMEVCNTR01 incrementing incorrectly"
	depends on ARM64_AMU_EXTN
	default y
	help
	  This option adds the workaround for ARM Cortex-A510 erratum 2457168.

	  The AMU counter AMEVCNTR01 (constant counter) should increment at the same rate
	  as the system counter. On affected Cortex-A510 cores AMEVCNTR01 increments
	  incorrectly giving a significantly higher output value.

	  Work around this problem by keeping the reference values of affected counters
	  to 0 thus signaling an error case. This effect is the same to firmware disabling
	  affected counters, in which case 0 will be returned when reading the disabled
	  counters.
>>>>>>> f1101295

	  If unsure, say Y.

config CAVIUM_ERRATUM_22375
	bool "Cavium erratum 22375, 24313"
	default y
	help
	  Enable workaround for errata 22375 and 24313.

	  This implements two gicv3-its errata workarounds for ThunderX. Both
	  with a small impact affecting only ITS table allocation.

	    erratum 22375: only alloc 8MB table size
	    erratum 24313: ignore memory access type

	  The fixes are in ITS initialization and basically ignore memory access
	  type and table size provided by the TYPER and BASER registers.

	  If unsure, say Y.

config CAVIUM_ERRATUM_23144
	bool "Cavium erratum 23144: ITS SYNC hang on dual socket system"
	depends on NUMA
	default y
	help
	  ITS SYNC command hang for cross node io and collections/cpu mapping.

	  If unsure, say Y.

config CAVIUM_ERRATUM_23154
	bool "Cavium erratum 23154: Access to ICC_IAR1_EL1 is not sync'ed"
	default y
	help
	  The gicv3 of ThunderX requires a modified version for
	  reading the IAR status to ensure data synchronization
	  (access to icc_iar1_el1 is not sync'ed before and after).

	  If unsure, say Y.

config CAVIUM_ERRATUM_27456
	bool "Cavium erratum 27456: Broadcast TLBI instructions may cause icache corruption"
	default y
	help
	  On ThunderX T88 pass 1.x through 2.1 parts, broadcast TLBI
	  instructions may cause the icache to become corrupted if it
	  contains data for a non-current ASID.  The fix is to
	  invalidate the icache when changing the mm context.

	  If unsure, say Y.

config CAVIUM_ERRATUM_30115
	bool "Cavium erratum 30115: Guest may disable interrupts in host"
	default y
	help
	  On ThunderX T88 pass 1.x through 2.2, T81 pass 1.0 through
	  1.2, and T83 Pass 1.0, KVM guest execution may disable
	  interrupts in host. Trapping both GICv3 group-0 and group-1
	  accesses sidesteps the issue.

	  If unsure, say Y.

config CAVIUM_TX2_ERRATUM_219
	bool "Cavium ThunderX2 erratum 219: PRFM between TTBR change and ISB fails"
	default y
	help
	  On Cavium ThunderX2, a load, store or prefetch instruction between a
	  TTBR update and the corresponding context synchronizing operation can
	  cause a spurious Data Abort to be delivered to any hardware thread in
	  the CPU core.

	  Work around the issue by avoiding the problematic code sequence and
	  trapping KVM guest TTBRx_EL1 writes to EL2 when SMT is enabled. The
	  trap handler performs the corresponding register access, skips the
	  instruction and ensures context synchronization by virtue of the
	  exception return.

	  If unsure, say Y.

config FUJITSU_ERRATUM_010001
	bool "Fujitsu-A64FX erratum E#010001: Undefined fault may occur wrongly"
	default y
	help
	  This option adds a workaround for Fujitsu-A64FX erratum E#010001.
	  On some variants of the Fujitsu-A64FX cores ver(1.0, 1.1), memory
	  accesses may cause undefined fault (Data abort, DFSC=0b111111).
	  This fault occurs under a specific hardware condition when a
	  load/store instruction performs an address translation using:
	  case-1  TTBR0_EL1 with TCR_EL1.NFD0 == 1.
	  case-2  TTBR0_EL2 with TCR_EL2.NFD0 == 1.
	  case-3  TTBR1_EL1 with TCR_EL1.NFD1 == 1.
	  case-4  TTBR1_EL2 with TCR_EL2.NFD1 == 1.

	  The workaround is to ensure these bits are clear in TCR_ELx.
	  The workaround only affects the Fujitsu-A64FX.

	  If unsure, say Y.

config HISILICON_ERRATUM_161600802
	bool "Hip07 161600802: Erroneous redistributor VLPI base"
	default y
	help
	  The HiSilicon Hip07 SoC uses the wrong redistributor base
	  when issued ITS commands such as VMOVP and VMAPP, and requires
	  a 128kB offset to be applied to the target address in this commands.

	  If unsure, say Y.

config QCOM_FALKOR_ERRATUM_1003
	bool "Falkor E1003: Incorrect translation due to ASID change"
	default y
	help
	  On Falkor v1, an incorrect ASID may be cached in the TLB when ASID
	  and BADDR are changed together in TTBRx_EL1. Since we keep the ASID
	  in TTBR1_EL1, this situation only occurs in the entry trampoline and
	  then only for entries in the walk cache, since the leaf translation
	  is unchanged. Work around the erratum by invalidating the walk cache
	  entries for the trampoline before entering the kernel proper.

config QCOM_FALKOR_ERRATUM_1009
	bool "Falkor E1009: Prematurely complete a DSB after a TLBI"
	default y
	select ARM64_WORKAROUND_REPEAT_TLBI
	help
	  On Falkor v1, the CPU may prematurely complete a DSB following a
	  TLBI xxIS invalidate maintenance operation. Repeat the TLBI operation
	  one more time to fix the issue.

	  If unsure, say Y.

config QCOM_QDF2400_ERRATUM_0065
	bool "QDF2400 E0065: Incorrect GITS_TYPER.ITT_Entry_size"
	default y
	help
	  On Qualcomm Datacenter Technologies QDF2400 SoC, ITS hardware reports
	  ITE size incorrectly. The GITS_TYPER.ITT_Entry_size field should have
	  been indicated as 16Bytes (0xf), not 8Bytes (0x7).

	  If unsure, say Y.

config QCOM_FALKOR_ERRATUM_E1041
	bool "Falkor E1041: Speculative instruction fetches might cause errant memory access"
	default y
	help
	  Falkor CPU may speculatively fetch instructions from an improper
	  memory location when MMU translation is changed from SCTLR_ELn[M]=1
	  to SCTLR_ELn[M]=0. Prefix an ISB instruction to fix the problem.

	  If unsure, say Y.

config SOCIONEXT_SYNQUACER_PREITS
	bool "Socionext Synquacer: Workaround for GICv3 pre-ITS"
	default y
	help
	  Socionext Synquacer SoCs implement a separate h/w block to generate
	  MSI doorbell writes with non-zero values for the device ID.

	  If unsure, say Y.

endmenu


choice
	prompt "Page size"
	default ARM64_4K_PAGES
	help
	  Page size (translation granule) configuration.

config ARM64_4K_PAGES
	bool "4KB"
	help
	  This feature enables 4KB pages support.

config ARM64_16K_PAGES
	bool "16KB"
	help
	  The system will use 16KB pages support. AArch32 emulation
	  requires applications compiled with 16K (or a multiple of 16K)
	  aligned segments.

config ARM64_64K_PAGES
	bool "64KB"
	help
	  This feature enables 64KB pages support (4KB by default)
	  allowing only two levels of page tables and faster TLB
	  look-up. AArch32 emulation requires applications compiled
	  with 64K aligned segments.

endchoice

choice
	prompt "Virtual address space size"
	default ARM64_VA_BITS_39 if ARM64_4K_PAGES
	default ARM64_VA_BITS_47 if ARM64_16K_PAGES
	default ARM64_VA_BITS_42 if ARM64_64K_PAGES
	help
	  Allows choosing one of multiple possible virtual address
	  space sizes. The level of translation table is determined by
	  a combination of page size and virtual address space size.

config ARM64_VA_BITS_36
	bool "36-bit" if EXPERT
	depends on ARM64_16K_PAGES

config ARM64_VA_BITS_39
	bool "39-bit"
	depends on ARM64_4K_PAGES

config ARM64_VA_BITS_42
	bool "42-bit"
	depends on ARM64_64K_PAGES

config ARM64_VA_BITS_47
	bool "47-bit"
	depends on ARM64_16K_PAGES

config ARM64_VA_BITS_48
	bool "48-bit"

config ARM64_VA_BITS_52
	bool "52-bit"
	depends on ARM64_64K_PAGES && (ARM64_PAN || !ARM64_SW_TTBR0_PAN)
	help
	  Enable 52-bit virtual addressing for userspace when explicitly
	  requested via a hint to mmap(). The kernel will also use 52-bit
	  virtual addresses for its own mappings (provided HW support for
	  this feature is available, otherwise it reverts to 48-bit).

	  NOTE: Enabling 52-bit virtual addressing in conjunction with
	  ARMv8.3 Pointer Authentication will result in the PAC being
	  reduced from 7 bits to 3 bits, which may have a significant
	  impact on its susceptibility to brute-force attacks.

	  If unsure, select 48-bit virtual addressing instead.

endchoice

config ARM64_FORCE_52BIT
	bool "Force 52-bit virtual addresses for userspace"
	depends on ARM64_VA_BITS_52 && EXPERT
	help
	  For systems with 52-bit userspace VAs enabled, the kernel will attempt
	  to maintain compatibility with older software by providing 48-bit VAs
	  unless a hint is supplied to mmap.

	  This configuration option disables the 48-bit compatibility logic, and
	  forces all userspace addresses to be 52-bit on HW that supports it. One
	  should only enable this configuration option for stress testing userspace
	  memory management code. If unsure say N here.

config ARM64_VA_BITS
	int
	default 36 if ARM64_VA_BITS_36
	default 39 if ARM64_VA_BITS_39
	default 42 if ARM64_VA_BITS_42
	default 47 if ARM64_VA_BITS_47
	default 48 if ARM64_VA_BITS_48
	default 52 if ARM64_VA_BITS_52

choice
	prompt "Physical address space size"
	default ARM64_PA_BITS_48
	help
	  Choose the maximum physical address range that the kernel will
	  support.

config ARM64_PA_BITS_48
	bool "48-bit"

config ARM64_PA_BITS_52
	bool "52-bit (ARMv8.2)"
	depends on ARM64_64K_PAGES
	depends on ARM64_PAN || !ARM64_SW_TTBR0_PAN
	help
	  Enable support for a 52-bit physical address space, introduced as
	  part of the ARMv8.2-LPA extension.

	  With this enabled, the kernel will also continue to work on CPUs that
	  do not support ARMv8.2-LPA, but with some added memory overhead (and
	  minor performance overhead).

endchoice

config ARM64_PA_BITS
	int
	default 48 if ARM64_PA_BITS_48
	default 52 if ARM64_PA_BITS_52

choice
	prompt "Endianness"
	default CPU_LITTLE_ENDIAN
	help
	  Select the endianness of data accesses performed by the CPU. Userspace
	  applications will need to be compiled and linked for the endianness
	  that is selected here.

config CPU_BIG_ENDIAN
	bool "Build big-endian kernel"
	depends on !LD_IS_LLD || LLD_VERSION >= 130000
	help
	  Say Y if you plan on running a kernel with a big-endian userspace.

config CPU_LITTLE_ENDIAN
	bool "Build little-endian kernel"
	help
	  Say Y if you plan on running a kernel with a little-endian userspace.
	  This is usually the case for distributions targeting arm64.

endchoice

config SCHED_MC
	bool "Multi-core scheduler support"
	help
	  Multi-core scheduler support improves the CPU scheduler's decision
	  making when dealing with multi-core CPU chips at a cost of slightly
	  increased overhead in some places. If unsure say N here.

config SCHED_SMT
	bool "SMT scheduler support"
	help
	  Improves the CPU scheduler's decision making when dealing with
	  MultiThreading at a cost of slightly increased overhead in some
	  places. If unsure say N here.

config NR_CPUS
	int "Maximum number of CPUs (2-4096)"
	range 2 4096
	default "256"

config HOTPLUG_CPU
	bool "Support for hot-pluggable CPUs"
	select GENERIC_IRQ_MIGRATION
	help
	  Say Y here to experiment with turning CPUs off and on.  CPUs
	  can be controlled through /sys/devices/system/cpu.

# Common NUMA Features
config NUMA
	bool "NUMA Memory Allocation and Scheduler Support"
	select ACPI_NUMA if ACPI
	select OF_NUMA
	help
	  Enable NUMA (Non-Uniform Memory Access) support.

	  The kernel will try to allocate memory used by a CPU on the
	  local memory of the CPU and add some more
	  NUMA awareness to the kernel.

config NODES_SHIFT
	int "Maximum NUMA Nodes (as a power of 2)"
	range 1 10
	default "4"
	depends on NEED_MULTIPLE_NODES
	help
	  Specify the maximum number of NUMA Nodes available on the target
	  system.  Increases memory reserved to accommodate various tables.

config USE_PERCPU_NUMA_NODE_ID
	def_bool y
	depends on NUMA

config HAVE_SETUP_PER_CPU_AREA
	def_bool y
	depends on NUMA

config NEED_PER_CPU_EMBED_FIRST_CHUNK
	def_bool y
	depends on NUMA

config HOLES_IN_ZONE
	def_bool y

source "kernel/Kconfig.hz"

config ARCH_SUPPORTS_DEBUG_PAGEALLOC
	def_bool y

config ARCH_SPARSEMEM_ENABLE
	def_bool y
	select SPARSEMEM_VMEMMAP_ENABLE

config ARCH_SPARSEMEM_DEFAULT
	def_bool ARCH_SPARSEMEM_ENABLE

config ARCH_SELECT_MEMORY_MODEL
	def_bool ARCH_SPARSEMEM_ENABLE

config ARCH_FLATMEM_ENABLE
	def_bool !NUMA

config HAVE_ARCH_PFN_VALID
	def_bool y

config HW_PERF_EVENTS
	def_bool y
	depends on ARM_PMU

config SYS_SUPPORTS_HUGETLBFS
	def_bool y

config ARCH_WANT_HUGE_PMD_SHARE

config ARCH_HAS_CACHE_LINE_SIZE
	def_bool y

config ARCH_ENABLE_SPLIT_PMD_PTLOCK
	def_bool y if PGTABLE_LEVELS > 2

# Supported by clang >= 7.0
config CC_HAVE_SHADOW_CALL_STACK
	def_bool $(cc-option, -fsanitize=shadow-call-stack -ffixed-x18)

config PARAVIRT
	bool "Enable paravirtualization code"
	help
	  This changes the kernel so it can modify itself when it is run
	  under a hypervisor, potentially improving performance significantly
	  over full virtualization.

config PARAVIRT_TIME_ACCOUNTING
	bool "Paravirtual steal time accounting"
	select PARAVIRT
	help
	  Select this option to enable fine granularity task steal time
	  accounting. Time spent executing other tasks in parallel with
	  the current vCPU is discounted from the vCPU power. To account for
	  that, there can be a small performance impact.

	  If in doubt, say N here.

config KEXEC
	depends on PM_SLEEP_SMP
	select KEXEC_CORE
	bool "kexec system call"
	help
	  kexec is a system call that implements the ability to shutdown your
	  current kernel, and to start another kernel.  It is like a reboot
	  but it is independent of the system firmware.   And like a reboot
	  you can start any kernel with it, not just Linux.

config KEXEC_FILE
	bool "kexec file based system call"
	select KEXEC_CORE
	help
	  This is new version of kexec system call. This system call is
	  file based and takes file descriptors as system call argument
	  for kernel and initramfs as opposed to list of segments as
	  accepted by previous system call.

config KEXEC_SIG
	bool "Verify kernel signature during kexec_file_load() syscall"
	depends on KEXEC_FILE
	help
	  Select this option to verify a signature with loaded kernel
	  image. If configured, any attempt of loading a image without
	  valid signature will fail.

	  In addition to that option, you need to enable signature
	  verification for the corresponding kernel image type being
	  loaded in order for this to work.

config KEXEC_IMAGE_VERIFY_SIG
	bool "Enable Image signature verification support"
	default y
	depends on KEXEC_SIG
	depends on EFI && SIGNED_PE_FILE_VERIFICATION
	help
	  Enable Image signature verification support.

comment "Support for PE file signature verification disabled"
	depends on KEXEC_SIG
	depends on !EFI || !SIGNED_PE_FILE_VERIFICATION

config CRASH_DUMP
	bool "Build kdump crash kernel"
	help
	  Generate crash dump after being started by kexec. This should
	  be normally only set in special crash dump kernels which are
	  loaded in the main kernel with kexec-tools into a specially
	  reserved region and then later executed after a crash by
	  kdump/kexec.

	  For more details see Documentation/admin-guide/kdump/kdump.rst

config XEN_DOM0
	def_bool y
	depends on XEN

config XEN
	bool "Xen guest support on ARM64"
	depends on ARM64 && OF
	select SWIOTLB_XEN
	select PARAVIRT
	help
	  Say Y if you want to run Linux in a Virtual Machine on Xen on ARM64.

config FORCE_MAX_ZONEORDER
	int
	default "14" if (ARM64_64K_PAGES && TRANSPARENT_HUGEPAGE)
	default "12" if (ARM64_16K_PAGES && TRANSPARENT_HUGEPAGE)
	default "11"
	help
	  The kernel memory allocator divides physically contiguous memory
	  blocks into "zones", where each zone is a power of two number of
	  pages.  This option selects the largest power of two that the kernel
	  keeps in the memory allocator.  If you need to allocate very large
	  blocks of physically contiguous memory, then you may need to
	  increase this value.

	  This config option is actually maximum order plus one. For example,
	  a value of 11 means that the largest free memory block is 2^10 pages.

	  We make sure that we can allocate upto a HugePage size for each configuration.
	  Hence we have :
		MAX_ORDER = (PMD_SHIFT - PAGE_SHIFT) + 1 => PAGE_SHIFT - 2

	  However for 4K, we choose a higher default value, 11 as opposed to 10, giving us
	  4M allocations matching the default size used by generic code.

config UNMAP_KERNEL_AT_EL0
	bool "Unmap kernel when running in userspace (aka \"KAISER\")" if EXPERT
	default y
	help
	  Speculation attacks against some high-performance processors can
	  be used to bypass MMU permission checks and leak kernel data to
	  userspace. This can be defended against by unmapping the kernel
	  when running in userspace, mapping it back in on exception entry
	  via a trampoline page in the vector table.

	  If unsure, say Y.

config MITIGATE_SPECTRE_BRANCH_HISTORY
	bool "Mitigate Spectre style attacks against branch history" if EXPERT
	default y
	help
	  Speculation attacks against some high-performance processors can
	  make use of branch history to influence future speculation.
	  When taking an exception from user-space, a sequence of branches
	  or a firmware call overwrites the branch history.

config RODATA_FULL_DEFAULT_ENABLED
	bool "Apply r/o permissions of VM areas also to their linear aliases"
	default y
	help
	  Apply read-only attributes of VM areas to the linear alias of
	  the backing pages as well. This prevents code or read-only data
	  from being modified (inadvertently or intentionally) via another
	  mapping of the same memory page. This additional enhancement can
	  be turned off at runtime by passing rodata=[off|on] (and turned on
	  with rodata=full if this option is set to 'n')

	  This requires the linear region to be mapped down to pages,
	  which may adversely affect performance in some cases.

config ARM64_SW_TTBR0_PAN
	bool "Emulate Privileged Access Never using TTBR0_EL1 switching"
	help
	  Enabling this option prevents the kernel from accessing
	  user-space memory directly by pointing TTBR0_EL1 to a reserved
	  zeroed area and reserved ASID. The user access routines
	  restore the valid TTBR0_EL1 temporarily.

config ARM64_TAGGED_ADDR_ABI
	bool "Enable the tagged user addresses syscall ABI"
	default y
	help
	  When this option is enabled, user applications can opt in to a
	  relaxed ABI via prctl() allowing tagged addresses to be passed
	  to system calls as pointer arguments. For details, see
	  Documentation/arm64/tagged-address-abi.rst.

menuconfig COMPAT
	bool "Kernel support for 32-bit EL0"
	depends on ARM64_4K_PAGES || EXPERT
	select COMPAT_BINFMT_ELF if BINFMT_ELF
	select HAVE_UID16
	select OLD_SIGSUSPEND3
	select COMPAT_OLD_SIGACTION
	help
	  This option enables support for a 32-bit EL0 running under a 64-bit
	  kernel at EL1. AArch32-specific components such as system calls,
	  the user helper functions, VFP support and the ptrace interface are
	  handled appropriately by the kernel.

	  If you use a page size other than 4KB (i.e, 16KB or 64KB), please be aware
	  that you will only be able to execute AArch32 binaries that were compiled
	  with page size aligned segments.

	  If you want to execute 32-bit userspace applications, say Y.

if COMPAT

config KUSER_HELPERS
	bool "Enable kuser helpers page for 32-bit applications"
	default y
	help
	  Warning: disabling this option may break 32-bit user programs.

	  Provide kuser helpers to compat tasks. The kernel provides
	  helper code to userspace in read only form at a fixed location
	  to allow userspace to be independent of the CPU type fitted to
	  the system. This permits binaries to be run on ARMv4 through
	  to ARMv8 without modification.

	  See Documentation/arm/kernel_user_helpers.rst for details.

	  However, the fixed address nature of these helpers can be used
	  by ROP (return orientated programming) authors when creating
	  exploits.

	  If all of the binaries and libraries which run on your platform
	  are built specifically for your platform, and make no use of
	  these helpers, then you can turn this option off to hinder
	  such exploits. However, in that case, if a binary or library
	  relying on those helpers is run, it will not function correctly.

	  Say N here only if you are absolutely certain that you do not
	  need these helpers; otherwise, the safe option is to say Y.

config COMPAT_VDSO
	bool "Enable vDSO for 32-bit applications"
	depends on !CPU_BIG_ENDIAN
	depends on (CC_IS_CLANG && LD_IS_LLD) || "$(CROSS_COMPILE_COMPAT)" != ""
	select GENERIC_COMPAT_VDSO
	default y
	help
	  Place in the process address space of 32-bit applications an
	  ELF shared object providing fast implementations of gettimeofday
	  and clock_gettime.

	  You must have a 32-bit build of glibc 2.22 or later for programs
	  to seamlessly take advantage of this.

config THUMB2_COMPAT_VDSO
	bool "Compile the 32-bit vDSO for Thumb-2 mode" if EXPERT
	depends on COMPAT_VDSO
	default y
	help
	  Compile the compat vDSO with '-mthumb -fomit-frame-pointer' if y,
	  otherwise with '-marm'.

menuconfig ARMV8_DEPRECATED
	bool "Emulate deprecated/obsolete ARMv8 instructions"
	depends on SYSCTL
	help
	  Legacy software support may require certain instructions
	  that have been deprecated or obsoleted in the architecture.

	  Enable this config to enable selective emulation of these
	  features.

	  If unsure, say Y

if ARMV8_DEPRECATED

config SWP_EMULATION
	bool "Emulate SWP/SWPB instructions"
	help
	  ARMv8 obsoletes the use of A32 SWP/SWPB instructions such that
	  they are always undefined. Say Y here to enable software
	  emulation of these instructions for userspace using LDXR/STXR.
	  This feature can be controlled at runtime with the abi.swp
	  sysctl which is disabled by default.

	  In some older versions of glibc [<=2.8] SWP is used during futex
	  trylock() operations with the assumption that the code will not
	  be preempted. This invalid assumption may be more likely to fail
	  with SWP emulation enabled, leading to deadlock of the user
	  application.

	  NOTE: when accessing uncached shared regions, LDXR/STXR rely
	  on an external transaction monitoring block called a global
	  monitor to maintain update atomicity. If your system does not
	  implement a global monitor, this option can cause programs that
	  perform SWP operations to uncached memory to deadlock.

	  If unsure, say Y

config CP15_BARRIER_EMULATION
	bool "Emulate CP15 Barrier instructions"
	help
	  The CP15 barrier instructions - CP15ISB, CP15DSB, and
	  CP15DMB - are deprecated in ARMv8 (and ARMv7). It is
	  strongly recommended to use the ISB, DSB, and DMB
	  instructions instead.

	  Say Y here to enable software emulation of these
	  instructions for AArch32 userspace code. When this option is
	  enabled, CP15 barrier usage is traced which can help
	  identify software that needs updating. This feature can be
	  controlled at runtime with the abi.cp15_barrier sysctl.

	  If unsure, say Y

config SETEND_EMULATION
	bool "Emulate SETEND instruction"
	help
	  The SETEND instruction alters the data-endianness of the
	  AArch32 EL0, and is deprecated in ARMv8.

	  Say Y here to enable software emulation of the instruction
	  for AArch32 userspace code. This feature can be controlled
	  at runtime with the abi.setend sysctl.

	  Note: All the cpus on the system must have mixed endian support at EL0
	  for this feature to be enabled. If a new CPU - which doesn't support mixed
	  endian - is hotplugged in after this feature has been enabled, there could
	  be unexpected results in the applications.

	  If unsure, say Y
endif

endif

menu "ARMv8.1 architectural features"

config ARM64_HW_AFDBM
	bool "Support for hardware updates of the Access and Dirty page flags"
	default y
	help
	  The ARMv8.1 architecture extensions introduce support for
	  hardware updates of the access and dirty information in page
	  table entries. When enabled in TCR_EL1 (HA and HD bits) on
	  capable processors, accesses to pages with PTE_AF cleared will
	  set this bit instead of raising an access flag fault.
	  Similarly, writes to read-only pages with the DBM bit set will
	  clear the read-only bit (AP[2]) instead of raising a
	  permission fault.

	  Kernels built with this configuration option enabled continue
	  to work on pre-ARMv8.1 hardware and the performance impact is
	  minimal. If unsure, say Y.

config ARM64_PAN
	bool "Enable support for Privileged Access Never (PAN)"
	default y
	help
	 Privileged Access Never (PAN; part of the ARMv8.1 Extensions)
	 prevents the kernel or hypervisor from accessing user-space (EL0)
	 memory directly.

	 Choosing this option will cause any unprotected (not using
	 copy_to_user et al) memory access to fail with a permission fault.

	 The feature is detected at runtime, and will remain as a 'nop'
	 instruction if the cpu does not implement the feature.

config AS_HAS_LDAPR
	def_bool $(as-instr,.arch_extension rcpc)

config AS_HAS_LSE_ATOMICS
	def_bool $(as-instr,.arch_extension lse)

config ARM64_LSE_ATOMICS
	bool
	default ARM64_USE_LSE_ATOMICS
	depends on AS_HAS_LSE_ATOMICS

config ARM64_USE_LSE_ATOMICS
	bool "Atomic instructions"
	depends on JUMP_LABEL
	default y
	help
	  As part of the Large System Extensions, ARMv8.1 introduces new
	  atomic instructions that are designed specifically to scale in
	  very large systems.

	  Say Y here to make use of these instructions for the in-kernel
	  atomic routines. This incurs a small overhead on CPUs that do
	  not support these instructions and requires the kernel to be
	  built with binutils >= 2.25 in order for the new instructions
	  to be used.

config ARM64_VHE
	bool "Enable support for Virtualization Host Extensions (VHE)"
	default y
	help
	  Virtualization Host Extensions (VHE) allow the kernel to run
	  directly at EL2 (instead of EL1) on processors that support
	  it. This leads to better performance for KVM, as they reduce
	  the cost of the world switch.

	  Selecting this option allows the VHE feature to be detected
	  at runtime, and does not affect processors that do not
	  implement this feature.

endmenu

menu "ARMv8.2 architectural features"

config ARM64_UAO
	bool "Enable support for User Access Override (UAO)"
	default y
	help
	  User Access Override (UAO; part of the ARMv8.2 Extensions)
	  causes the 'unprivileged' variant of the load/store instructions to
	  be overridden to be privileged.

	  This option changes get_user() and friends to use the 'unprivileged'
	  variant of the load/store instructions. This ensures that user-space
	  really did have access to the supplied memory. When addr_limit is
	  set to kernel memory the UAO bit will be set, allowing privileged
	  access to kernel memory.

	  Choosing this option will cause copy_to_user() et al to use user-space
	  memory permissions.

	  The feature is detected at runtime, the kernel will use the
	  regular load/store instructions if the cpu does not implement the
	  feature.

config ARM64_PMEM
	bool "Enable support for persistent memory"
	select ARCH_HAS_PMEM_API
	select ARCH_HAS_UACCESS_FLUSHCACHE
	help
	  Say Y to enable support for the persistent memory API based on the
	  ARMv8.2 DCPoP feature.

	  The feature is detected at runtime, and the kernel will use DC CVAC
	  operations if DC CVAP is not supported (following the behaviour of
	  DC CVAP itself if the system does not define a point of persistence).

config ARM64_RAS_EXTN
	bool "Enable support for RAS CPU Extensions"
	default y
	help
	  CPUs that support the Reliability, Availability and Serviceability
	  (RAS) Extensions, part of ARMv8.2 are able to track faults and
	  errors, classify them and report them to software.

	  On CPUs with these extensions system software can use additional
	  barriers to determine if faults are pending and read the
	  classification from a new set of registers.

	  Selecting this feature will allow the kernel to use these barriers
	  and access the new registers if the system supports the extension.
	  Platform RAS features may additionally depend on firmware support.

config ARM64_CNP
	bool "Enable support for Common Not Private (CNP) translations"
	default y
	depends on ARM64_PAN || !ARM64_SW_TTBR0_PAN
	help
	  Common Not Private (CNP) allows translation table entries to
	  be shared between different PEs in the same inner shareable
	  domain, so the hardware can use this fact to optimise the
	  caching of such entries in the TLB.

	  Selecting this option allows the CNP feature to be detected
	  at runtime, and does not affect PEs that do not implement
	  this feature.

endmenu

menu "ARMv8.3 architectural features"

config ARM64_PTR_AUTH
	bool "Enable support for pointer authentication"
	default y
	depends on (CC_HAS_SIGN_RETURN_ADDRESS || CC_HAS_BRANCH_PROT_PAC_RET) && AS_HAS_PAC
	# Modern compilers insert a .note.gnu.property section note for PAC
	# which is only understood by binutils starting with version 2.33.1.
	depends on LD_IS_LLD || LD_VERSION >= 233010000 || (CC_IS_GCC && GCC_VERSION < 90100)
	depends on !CC_IS_CLANG || AS_HAS_CFI_NEGATE_RA_STATE
	depends on (!FUNCTION_GRAPH_TRACER || DYNAMIC_FTRACE_WITH_REGS)
	help
	  Pointer authentication (part of the ARMv8.3 Extensions) provides
	  instructions for signing and authenticating pointers against secret
	  keys, which can be used to mitigate Return Oriented Programming (ROP)
	  and other attacks.

	  This option enables these instructions at EL0 (i.e. for userspace).
	  Choosing this option will cause the kernel to initialise secret keys
	  for each process at exec() time, with these keys being
	  context-switched along with the process.

	  If the compiler supports the -mbranch-protection or
	  -msign-return-address flag (e.g. GCC 7 or later), then this option
	  will also cause the kernel itself to be compiled with return address
	  protection. In this case, and if the target hardware is known to
	  support pointer authentication, then CONFIG_STACKPROTECTOR can be
	  disabled with minimal loss of protection.

	  The feature is detected at runtime. If the feature is not present in
	  hardware it will not be advertised to userspace/KVM guest nor will it
	  be enabled.

	  If the feature is present on the boot CPU but not on a late CPU, then
	  the late CPU will be parked. Also, if the boot CPU does not have
	  address auth and the late CPU has then the late CPU will still boot
	  but with the feature disabled. On such a system, this option should
	  not be selected.

	  This feature works with FUNCTION_GRAPH_TRACER option only if
	  DYNAMIC_FTRACE_WITH_REGS is enabled.

config CC_HAS_BRANCH_PROT_PAC_RET
	# GCC 9 or later, clang 8 or later
	def_bool $(cc-option,-mbranch-protection=pac-ret+leaf)

config CC_HAS_SIGN_RETURN_ADDRESS
	# GCC 7, 8
	def_bool $(cc-option,-msign-return-address=all)

config AS_HAS_PAC
	def_bool $(cc-option,-Wa$(comma)-march=armv8.3-a)

config AS_HAS_CFI_NEGATE_RA_STATE
	def_bool $(as-instr,.cfi_startproc\n.cfi_negate_ra_state\n.cfi_endproc\n)

endmenu

menu "ARMv8.4 architectural features"

config ARM64_AMU_EXTN
	bool "Enable support for the Activity Monitors Unit CPU extension"
	default y
	help
	  The activity monitors extension is an optional extension introduced
	  by the ARMv8.4 CPU architecture. This enables support for version 1
	  of the activity monitors architecture, AMUv1.

	  To enable the use of this extension on CPUs that implement it, say Y.

	  Note that for architectural reasons, firmware _must_ implement AMU
	  support when running on CPUs that present the activity monitors
	  extension. The required support is present in:
	    * Version 1.5 and later of the ARM Trusted Firmware

	  For kernels that have this configuration enabled but boot with broken
	  firmware, you may need to say N here until the firmware is fixed.
	  Otherwise you may experience firmware panics or lockups when
	  accessing the counter registers. Even if you are not observing these
	  symptoms, the values returned by the register reads might not
	  correctly reflect reality. Most commonly, the value read will be 0,
	  indicating that the counter is not enabled.

config AS_HAS_ARMV8_4
	def_bool $(cc-option,-Wa$(comma)-march=armv8.4-a)

config ARM64_TLB_RANGE
	bool "Enable support for tlbi range feature"
	default y
	depends on AS_HAS_ARMV8_4
	help
	  ARMv8.4-TLBI provides TLBI invalidation instruction that apply to a
	  range of input addresses.

	  The feature introduces new assembly instructions, and they were
	  support when binutils >= 2.30.

endmenu

menu "ARMv8.5 architectural features"

config AS_HAS_ARMV8_5
	def_bool $(cc-option,-Wa$(comma)-march=armv8.5-a)

config ARM64_BTI
	bool "Branch Target Identification support"
	default y
	help
	  Branch Target Identification (part of the ARMv8.5 Extensions)
	  provides a mechanism to limit the set of locations to which computed
	  branch instructions such as BR or BLR can jump.

	  To make use of BTI on CPUs that support it, say Y.

	  BTI is intended to provide complementary protection to other control
	  flow integrity protection mechanisms, such as the Pointer
	  authentication mechanism provided as part of the ARMv8.3 Extensions.
	  For this reason, it does not make sense to enable this option without
	  also enabling support for pointer authentication.  Thus, when
	  enabling this option you should also select ARM64_PTR_AUTH=y.

	  Userspace binaries must also be specifically compiled to make use of
	  this mechanism.  If you say N here or the hardware does not support
	  BTI, such binaries can still run, but you get no additional
	  enforcement of branch destinations.

config ARM64_BTI_KERNEL
	bool "Use Branch Target Identification for kernel"
	default y
	depends on ARM64_BTI
	depends on ARM64_PTR_AUTH
	depends on CC_HAS_BRANCH_PROT_PAC_RET_BTI
	# https://gcc.gnu.org/bugzilla/show_bug.cgi?id=94697
	depends on !CC_IS_GCC || GCC_VERSION >= 100100
	depends on !(CC_IS_CLANG && GCOV_KERNEL)
	# https://bugs.llvm.org/show_bug.cgi?id=46258
	depends on !CFI_CLANG || CLANG_VERSION >= 120000
	depends on (!FUNCTION_GRAPH_TRACER || DYNAMIC_FTRACE_WITH_REGS)
	help
	  Build the kernel with Branch Target Identification annotations
	  and enable enforcement of this for kernel code. When this option
	  is enabled and the system supports BTI all kernel code including
	  modular code must have BTI enabled.

config CC_HAS_BRANCH_PROT_PAC_RET_BTI
	# GCC 9 or later, clang 8 or later
	def_bool $(cc-option,-mbranch-protection=pac-ret+leaf+bti)

config ARM64_E0PD
	bool "Enable support for E0PD"
	default y
	help
	  E0PD (part of the ARMv8.5 extensions) allows us to ensure
	  that EL0 accesses made via TTBR1 always fault in constant time,
	  providing similar benefits to KASLR as those provided by KPTI, but
	  with lower overhead and without disrupting legitimate access to
	  kernel memory such as SPE.

	  This option enables E0PD for TTBR1 where available.

config ARCH_RANDOM
	bool "Enable support for random number generation"
	default y
	help
	  Random number generation (part of the ARMv8.5 Extensions)
	  provides a high bandwidth, cryptographically secure
	  hardware random number generator.

config ARM64_AS_HAS_MTE
	# Initial support for MTE went in binutils 2.32.0, checked with
	# ".arch armv8.5-a+memtag" below. However, this was incomplete
	# as a late addition to the final architecture spec (LDGM/STGM)
	# is only supported in the newer 2.32.x and 2.33 binutils
	# versions, hence the extra "stgm" instruction check below.
	def_bool $(as-instr,.arch armv8.5-a+memtag\nstgm xzr$(comma)[x0])

config ARM64_MTE
	bool "Memory Tagging Extension support"
	default y
	depends on ARM64_AS_HAS_MTE && ARM64_TAGGED_ADDR_ABI
	depends on AS_HAS_ARMV8_5
	# Required for tag checking in the uaccess routines
	depends on ARM64_PAN
	depends on AS_HAS_LSE_ATOMICS
	select ARCH_USES_HIGH_VMA_FLAGS
	help
	  Memory Tagging (part of the ARMv8.5 Extensions) provides
	  architectural support for run-time, always-on detection of
	  various classes of memory error to aid with software debugging
	  to eliminate vulnerabilities arising from memory-unsafe
	  languages.

	  This option enables the support for the Memory Tagging
	  Extension at EL0 (i.e. for userspace).

	  Selecting this option allows the feature to be detected at
	  runtime. Any secondary CPU not implementing this feature will
	  not be allowed a late bring-up.

	  Userspace binaries that want to use this feature must
	  explicitly opt in. The mechanism for the userspace is
	  described in:

	  Documentation/arm64/memory-tagging-extension.rst.

endmenu

config ARM64_SVE
	bool "ARM Scalable Vector Extension support"
	default y
	help
	  The Scalable Vector Extension (SVE) is an extension to the AArch64
	  execution state which complements and extends the SIMD functionality
	  of the base architecture to support much larger vectors and to enable
	  additional vectorisation opportunities.

	  To enable use of this extension on CPUs that implement it, say Y.

	  On CPUs that support the SVE2 extensions, this option will enable
	  those too.

	  Note that for architectural reasons, firmware _must_ implement SVE
	  support when running on SVE capable hardware.  The required support
	  is present in:

	    * version 1.5 and later of the ARM Trusted Firmware
	    * the AArch64 boot wrapper since commit 5e1261e08abf
	      ("bootwrapper: SVE: Enable SVE for EL2 and below").

	  For other firmware implementations, consult the firmware documentation
	  or vendor.

	  If you need the kernel to boot on SVE-capable hardware with broken
	  firmware, you may need to say N here until you get your firmware
	  fixed.  Otherwise, you may experience firmware panics or lockups when
	  booting the kernel.  If unsure and you are not observing these
	  symptoms, you should assume that it is safe to say Y.

config ARM64_MODULE_PLTS
	bool "Use PLTs to allow module memory to spill over into vmalloc area"
	depends on MODULES
	select HAVE_MOD_ARCH_SPECIFIC
	help
	  Allocate PLTs when loading modules so that jumps and calls whose
	  targets are too far away for their relative offsets to be encoded
	  in the instructions themselves can be bounced via veneers in the
	  module's PLT. This allows modules to be allocated in the generic
	  vmalloc area after the dedicated module memory area has been
	  exhausted.

	  When running with address space randomization (KASLR), the module
	  region itself may be too far away for ordinary relative jumps and
	  calls, and so in that case, module PLTs are required and cannot be
	  disabled.

	  Specific errata workaround(s) might also force module PLTs to be
	  enabled (ARM64_ERRATUM_843419).

config ARM64_PSEUDO_NMI
	bool "Support for NMI-like interrupts"
	select ARM_GIC_V3
	help
	  Adds support for mimicking Non-Maskable Interrupts through the use of
	  GIC interrupt priority. This support requires version 3 or later of
	  ARM GIC.

	  This high priority configuration for interrupts needs to be
	  explicitly enabled by setting the kernel parameter
	  "irqchip.gicv3_pseudo_nmi" to 1.

	  If unsure, say N

if ARM64_PSEUDO_NMI
config ARM64_DEBUG_PRIORITY_MASKING
	bool "Debug interrupt priority masking"
	help
	  This adds runtime checks to functions enabling/disabling
	  interrupts when using priority masking. The additional checks verify
	  the validity of ICC_PMR_EL1 when calling concerned functions.

	  If unsure, say N
endif

config RELOCATABLE
	bool "Build a relocatable kernel image" if EXPERT
	select ARCH_HAS_RELR
	default y
	help
	  This builds the kernel as a Position Independent Executable (PIE),
	  which retains all relocation metadata required to relocate the
	  kernel binary at runtime to a different virtual address than the
	  address it was linked at.
	  Since AArch64 uses the RELA relocation format, this requires a
	  relocation pass at runtime even if the kernel is loaded at the
	  same address it was linked at.

config RANDOMIZE_BASE
	bool "Randomize the address of the kernel image"
	select ARM64_MODULE_PLTS if MODULES
	select RELOCATABLE
	help
	  Randomizes the virtual address at which the kernel image is
	  loaded, as a security feature that deters exploit attempts
	  relying on knowledge of the location of kernel internals.

	  It is the bootloader's job to provide entropy, by passing a
	  random u64 value in /chosen/kaslr-seed at kernel entry.

	  When booting via the UEFI stub, it will invoke the firmware's
	  EFI_RNG_PROTOCOL implementation (if available) to supply entropy
	  to the kernel proper. In addition, it will randomise the physical
	  location of the kernel Image as well.

	  If unsure, say N.

config RANDOMIZE_MODULE_REGION_FULL
	bool "Randomize the module region over a 4 GB range"
	depends on RANDOMIZE_BASE
	default y
	help
	  Randomizes the location of the module region inside a 4 GB window
	  covering the core kernel. This way, it is less likely for modules
	  to leak information about the location of core kernel data structures
	  but it does imply that function calls between modules and the core
	  kernel will need to be resolved via veneers in the module PLT.

	  When this option is not set, the module region will be randomized over
	  a limited range that contains the [_stext, _etext] interval of the
	  core kernel, so branch relocations are always in range.

config CC_HAVE_STACKPROTECTOR_SYSREG
	def_bool $(cc-option,-mstack-protector-guard=sysreg -mstack-protector-guard-reg=sp_el0 -mstack-protector-guard-offset=0)

config STACKPROTECTOR_PER_TASK
	def_bool y
	depends on STACKPROTECTOR && CC_HAVE_STACKPROTECTOR_SYSREG

endmenu

menu "Boot options"

config ARM64_ACPI_PARKING_PROTOCOL
	bool "Enable support for the ARM64 ACPI parking protocol"
	depends on ACPI
	help
	  Enable support for the ARM64 ACPI parking protocol. If disabled
	  the kernel will not allow booting through the ARM64 ACPI parking
	  protocol even if the corresponding data is present in the ACPI
	  MADT table.

config CMDLINE
	string "Default kernel command string"
	default ""
	help
	  Provide a set of default command-line options at build time by
	  entering them here. As a minimum, you should specify the the
	  root device (e.g. root=/dev/nfs).

choice
	prompt "Kernel command line type" if CMDLINE != ""
	default CMDLINE_FROM_BOOTLOADER
	help
	  Choose how the kernel will handle the provided default kernel
	  command line string.

config CMDLINE_FROM_BOOTLOADER
	bool "Use bootloader kernel arguments if available"
	help
	  Uses the command-line options passed by the boot loader. If
	  the boot loader doesn't provide any, the default kernel command
	  string provided in CMDLINE will be used.

config CMDLINE_EXTEND
	bool "Extend bootloader kernel arguments"
	help
	  The command-line arguments provided by the boot loader will be
	  appended to the default kernel command string.

config CMDLINE_FORCE
	bool "Always use the default kernel command string"
	help
	  Always use the default kernel command string, even if the boot
	  loader passes other arguments to the kernel.
	  This is useful if you cannot or don't want to change the
	  command-line options your boot loader passes to the kernel.

endchoice

config EFI_STUB
	bool

config EFI
	bool "UEFI runtime support"
	depends on OF && !CPU_BIG_ENDIAN
	depends on KERNEL_MODE_NEON
	select ARCH_SUPPORTS_ACPI
	select LIBFDT
	select UCS2_STRING
	select EFI_PARAMS_FROM_FDT
	select EFI_RUNTIME_WRAPPERS
	select EFI_STUB
	select EFI_GENERIC_STUB
	default y
	help
	  This option provides support for runtime services provided
	  by UEFI firmware (such as non-volatile variables, realtime
          clock, and platform reset). A UEFI stub is also provided to
	  allow the kernel to be booted as an EFI application. This
	  is only useful on systems that have UEFI firmware.

config DMI
	bool "Enable support for SMBIOS (DMI) tables"
	depends on EFI
	default y
	help
	  This enables SMBIOS/DMI feature for systems.

	  This option is only useful on systems that have UEFI firmware.
	  However, even with this option, the resultant kernel should
	  continue to boot on existing non-UEFI platforms.

endmenu

config SYSVIPC_COMPAT
	def_bool y
	depends on COMPAT && SYSVIPC

config ARCH_ENABLE_HUGEPAGE_MIGRATION
	def_bool y
	depends on HUGETLB_PAGE && MIGRATION

config ARCH_ENABLE_THP_MIGRATION
	def_bool y
	depends on TRANSPARENT_HUGEPAGE

menu "Power management options"

source "kernel/power/Kconfig"

config ARCH_HIBERNATION_POSSIBLE
	def_bool y
	depends on CPU_PM

config ARCH_HIBERNATION_HEADER
	def_bool y
	depends on HIBERNATION

config ARCH_SUSPEND_POSSIBLE
	def_bool y

endmenu

menu "CPU Power Management"

source "drivers/cpuidle/Kconfig"

source "drivers/cpufreq/Kconfig"

endmenu

source "drivers/firmware/Kconfig"

source "drivers/acpi/Kconfig"

source "arch/arm64/kvm/Kconfig"

if CRYPTO
source "arch/arm64/crypto/Kconfig"
endif<|MERGE_RESOLUTION|>--- conflicted
+++ resolved
@@ -669,7 +669,6 @@
 
 	  If unsure, say Y.
 
-<<<<<<< HEAD
 config ARM64_ERRATUM_2051678
 	bool "Cortex-A510: 2051678: disable Hardware Update of the page table's dirty bit"
 	help
@@ -710,7 +709,9 @@
 	  of the trace cached.
 
 	  Workaround is to issue two TSB consecutively on affected cores.
-=======
+
+	  If unsure, say Y.
+
 config ARM64_ERRATUM_2457168
 	bool "Cortex-A510: 2457168: workaround for AMEVCNTR01 incrementing incorrectly"
 	depends on ARM64_AMU_EXTN
@@ -726,7 +727,6 @@
 	  to 0 thus signaling an error case. This effect is the same to firmware disabling
 	  affected counters, in which case 0 will be returned when reading the disabled
 	  counters.
->>>>>>> f1101295
 
 	  If unsure, say Y.
 
