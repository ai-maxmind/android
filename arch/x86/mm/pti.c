// SPDX-License-Identifier: GPL-2.0-only
/*
 * Copyright(c) 2017 Intel Corporation. All rights reserved.
 *
 * This code is based in part on work published here:
 *
 *	https://github.com/IAIK/KAISER
 *
 * The original work was written by and and signed off by for the Linux
 * kernel by:
 *
 *   Signed-off-by: Richard Fellner <richard.fellner@student.tugraz.at>
 *   Signed-off-by: Moritz Lipp <moritz.lipp@iaik.tugraz.at>
 *   Signed-off-by: Daniel Gruss <daniel.gruss@iaik.tugraz.at>
 *   Signed-off-by: Michael Schwarz <michael.schwarz@iaik.tugraz.at>
 *
 * Major changes to the original code by: Dave Hansen <dave.hansen@intel.com>
 * Mostly rewritten by Thomas Gleixner <tglx@linutronix.de> and
 *		       Andy Lutomirsky <luto@amacapital.net>
 */
#include <linux/kernel.h>
#include <linux/errno.h>
#include <linux/string.h>
#include <linux/types.h>
#include <linux/bug.h>
#include <linux/init.h>
#include <linux/spinlock.h>
#include <linux/mm.h>
#include <linux/uaccess.h>
#include <linux/cpu.h>

#include <asm/cpufeature.h>
#include <asm/hypervisor.h>
#include <asm/vsyscall.h>
#include <asm/cmdline.h>
#include <asm/pti.h>
#include <asm/tlbflush.h>
#include <asm/desc.h>
#include <asm/sections.h>
#include <asm/set_memory.h>

#undef pr_fmt
#define pr_fmt(fmt)     "Kernel/User page tables isolation: " fmt

/* Backporting helper */
#ifndef __GFP_NOTRACK
#define __GFP_NOTRACK	0
#endif

/*
 * Define the page-table levels we clone for user-space on 32
 * and 64 bit.
 */
#ifdef CONFIG_X86_64
#define	PTI_LEVEL_KERNEL_IMAGE	PTI_CLONE_PMD
#else
#define	PTI_LEVEL_KERNEL_IMAGE	PTI_CLONE_PTE
#endif

static void __init pti_print_if_insecure(const char *reason)
{
	if (boot_cpu_has_bug(X86_BUG_CPU_MELTDOWN))
		pr_info("%s\n", reason);
}

static void __init pti_print_if_secure(const char *reason)
{
	if (!boot_cpu_has_bug(X86_BUG_CPU_MELTDOWN))
		pr_info("%s\n", reason);
}

static enum pti_mode {
	PTI_AUTO = 0,
	PTI_FORCE_OFF,
	PTI_FORCE_ON
} pti_mode;

void __init pti_check_boottime_disable(void)
{
	char arg[5];
	int ret;

	/* Assume mode is auto unless overridden. */
	pti_mode = PTI_AUTO;

	if (hypervisor_is_type(X86_HYPER_XEN_PV)) {
		pti_mode = PTI_FORCE_OFF;
		pti_print_if_insecure("disabled on XEN PV.");
		return;
	}

	ret = cmdline_find_option(boot_command_line, "pti", arg, sizeof(arg));
	if (ret > 0)  {
		if (ret == 3 && !strncmp(arg, "off", 3)) {
			pti_mode = PTI_FORCE_OFF;
			pti_print_if_insecure("disabled on command line.");
			return;
		}
		if (ret == 2 && !strncmp(arg, "on", 2)) {
			pti_mode = PTI_FORCE_ON;
			pti_print_if_secure("force enabled on command line.");
			goto enable;
		}
		if (ret == 4 && !strncmp(arg, "auto", 4)) {
			pti_mode = PTI_AUTO;
			goto autosel;
		}
	}

	if (cmdline_find_option_bool(boot_command_line, "nopti") ||
	    cpu_mitigations_off()) {
		pti_mode = PTI_FORCE_OFF;
		pti_print_if_insecure("disabled on command line.");
		return;
	}

autosel:
	if (!boot_cpu_has_bug(X86_BUG_CPU_MELTDOWN))
		return;
enable:
	setup_force_cpu_cap(X86_FEATURE_PTI);
}

pgd_t __pti_set_user_pgtbl(pgd_t *pgdp, pgd_t pgd)
{
	/*
	 * Changes to the high (kernel) portion of the kernelmode page
	 * tables are not automatically propagated to the usermode tables.
	 *
	 * Users should keep in mind that, unlike the kernelmode tables,
	 * there is no vmalloc_fault equivalent for the usermode tables.
	 * Top-level entries added to init_mm's usermode pgd after boot
	 * will not be automatically propagated to other mms.
	 */
	if (!pgdp_maps_userspace(pgdp))
		return pgd;

	/*
	 * The user page tables get the full PGD, accessible from
	 * userspace:
	 */
	kernel_to_user_pgdp(pgdp)->pgd = pgd.pgd;

	/*
	 * If this is normal user memory, make it NX in the kernel
	 * pagetables so that, if we somehow screw up and return to
	 * usermode with the kernel CR3 loaded, we'll get a page fault
	 * instead of allowing user code to execute with the wrong CR3.
	 *
	 * As exceptions, we don't set NX if:
	 *  - _PAGE_USER is not set.  This could be an executable
	 *     EFI runtime mapping or something similar, and the kernel
	 *     may execute from it
	 *  - we don't have NX support
	 *  - we're clearing the PGD (i.e. the new pgd is not present).
	 */
	if ((pgd.pgd & (_PAGE_USER|_PAGE_PRESENT)) == (_PAGE_USER|_PAGE_PRESENT) &&
	    (__supported_pte_mask & _PAGE_NX))
		pgd.pgd |= _PAGE_NX;

	/* return the copy of the PGD we want the kernel to use: */
	return pgd;
}

/*
 * Walk the user copy of the page tables (optionally) trying to allocate
 * page table pages on the way down.
 *
 * Returns a pointer to a P4D on success, or NULL on failure.
 */
static p4d_t *pti_user_pagetable_walk_p4d(unsigned long address)
{
	pgd_t *pgd = kernel_to_user_pgdp(pgd_offset_k(address));
	gfp_t gfp = (GFP_KERNEL | __GFP_NOTRACK | __GFP_ZERO);

	if (address < PAGE_OFFSET) {
		WARN_ONCE(1, "attempt to walk user address\n");
		return NULL;
	}

	if (pgd_none(*pgd)) {
		unsigned long new_p4d_page = __get_free_page(gfp);
		if (WARN_ON_ONCE(!new_p4d_page))
			return NULL;

		set_pgd(pgd, __pgd(_KERNPG_TABLE | __pa(new_p4d_page)));
	}
	BUILD_BUG_ON(pgd_large(*pgd) != 0);

	return p4d_offset(pgd, address);
}

/*
 * Walk the user copy of the page tables (optionally) trying to allocate
 * page table pages on the way down.
 *
 * Returns a pointer to a PMD on success, or NULL on failure.
 */
static pmd_t *pti_user_pagetable_walk_pmd(unsigned long address)
{
	gfp_t gfp = (GFP_KERNEL | __GFP_NOTRACK | __GFP_ZERO);
	p4d_t *p4d;
	pud_t *pud;

	p4d = pti_user_pagetable_walk_p4d(address);
	if (!p4d)
		return NULL;

	BUILD_BUG_ON(p4d_large(*p4d) != 0);
	if (p4d_none(*p4d)) {
		unsigned long new_pud_page = __get_free_page(gfp);
		if (WARN_ON_ONCE(!new_pud_page))
			return NULL;

		set_p4d(p4d, __p4d(_KERNPG_TABLE | __pa(new_pud_page)));
	}

	pud = pud_offset(p4d, address);
	/* The user page tables do not use large mappings: */
	if (pud_large(*pud)) {
		WARN_ON(1);
		return NULL;
	}
	if (pud_none(*pud)) {
		unsigned long new_pmd_page = __get_free_page(gfp);
		if (WARN_ON_ONCE(!new_pmd_page))
			return NULL;

		set_pud(pud, __pud(_KERNPG_TABLE | __pa(new_pmd_page)));
	}

	return pmd_offset(pud, address);
}

/*
 * Walk the shadow copy of the page tables (optionally) trying to allocate
 * page table pages on the way down.  Does not support large pages.
 *
 * Note: this is only used when mapping *new* kernel data into the
 * user/shadow page tables.  It is never used for userspace data.
 *
 * Returns a pointer to a PTE on success, or NULL on failure.
 */
static pte_t *pti_user_pagetable_walk_pte(unsigned long address)
{
	gfp_t gfp = (GFP_KERNEL | __GFP_NOTRACK | __GFP_ZERO);
	pmd_t *pmd;
	pte_t *pte;

	pmd = pti_user_pagetable_walk_pmd(address);
	if (!pmd)
		return NULL;

	/* We can't do anything sensible if we hit a large mapping. */
	if (pmd_large(*pmd)) {
		WARN_ON(1);
		return NULL;
	}

	if (pmd_none(*pmd)) {
		unsigned long new_pte_page = __get_free_page(gfp);
		if (!new_pte_page)
			return NULL;

		set_pmd(pmd, __pmd(_KERNPG_TABLE | __pa(new_pte_page)));
	}

	pte = pte_offset_kernel(pmd, address);
	if (pte_flags(*pte) & _PAGE_USER) {
		WARN_ONCE(1, "attempt to walk to user pte\n");
		return NULL;
	}
	return pte;
}

#ifdef CONFIG_X86_VSYSCALL_EMULATION
static void __init pti_setup_vsyscall(void)
{
	pte_t *pte, *target_pte;
	unsigned int level;

	pte = lookup_address(VSYSCALL_ADDR, &level);
	if (!pte || WARN_ON(level != PG_LEVEL_4K) || pte_none(*pte))
		return;

	target_pte = pti_user_pagetable_walk_pte(VSYSCALL_ADDR);
	if (WARN_ON(!target_pte))
		return;

	*target_pte = *pte;
	set_vsyscall_pgtable_user_bits(kernel_to_user_pgdp(swapper_pg_dir));
}
#else
static void __init pti_setup_vsyscall(void) { }
#endif

enum pti_clone_level {
	PTI_CLONE_PMD,
	PTI_CLONE_PTE,
};

static void
pti_clone_pgtable(unsigned long start, unsigned long end,
		  enum pti_clone_level level)
{
	unsigned long addr;

	/*
	 * Clone the populated PMDs which cover start to end. These PMD areas
	 * can have holes.
	 */
	for (addr = start; addr < end;) {
		pte_t *pte, *target_pte;
		pmd_t *pmd, *target_pmd;
		pgd_t *pgd;
		p4d_t *p4d;
		pud_t *pud;

		/* Overflow check */
		if (addr < start)
			break;

		pgd = pgd_offset_k(addr);
		if (WARN_ON(pgd_none(*pgd)))
			return;
		p4d = p4d_offset(pgd, addr);
		if (WARN_ON(p4d_none(*p4d)))
			return;

		pud = pud_offset(p4d, addr);
		if (pud_none(*pud)) {
			WARN_ON_ONCE(addr & ~PUD_MASK);
			addr = round_up(addr + 1, PUD_SIZE);
			continue;
		}

		pmd = pmd_offset(pud, addr);
		if (pmd_none(*pmd)) {
			WARN_ON_ONCE(addr & ~PMD_MASK);
			addr = round_up(addr + 1, PMD_SIZE);
			continue;
		}

		if (pmd_large(*pmd) || level == PTI_CLONE_PMD) {
			target_pmd = pti_user_pagetable_walk_pmd(addr);
			if (WARN_ON(!target_pmd))
				return;

			/*
			 * Only clone present PMDs.  This ensures only setting
			 * _PAGE_GLOBAL on present PMDs.  This should only be
			 * called on well-known addresses anyway, so a non-
			 * present PMD would be a surprise.
			 */
			if (WARN_ON(!(pmd_flags(*pmd) & _PAGE_PRESENT)))
				return;

			/*
			 * Setting 'target_pmd' below creates a mapping in both
			 * the user and kernel page tables.  It is effectively
			 * global, so set it as global in both copies.  Note:
			 * the X86_FEATURE_PGE check is not _required_ because
			 * the CPU ignores _PAGE_GLOBAL when PGE is not
			 * supported.  The check keeps consistentency with
			 * code that only set this bit when supported.
			 */
			if (boot_cpu_has(X86_FEATURE_PGE))
				*pmd = pmd_set_flags(*pmd, _PAGE_GLOBAL);

			/*
			 * Copy the PMD.  That is, the kernelmode and usermode
			 * tables will share the last-level page tables of this
			 * address range
			 */
			*target_pmd = *pmd;

			addr = round_up(addr + 1, PMD_SIZE);

		} else if (level == PTI_CLONE_PTE) {

			/* Walk the page-table down to the pte level */
			pte = pte_offset_kernel(pmd, addr);
			if (pte_none(*pte)) {
				addr = round_up(addr + 1, PAGE_SIZE);
				continue;
			}

			/* Only clone present PTEs */
			if (WARN_ON(!(pte_flags(*pte) & _PAGE_PRESENT)))
				return;

			/* Allocate PTE in the user page-table */
			target_pte = pti_user_pagetable_walk_pte(addr);
			if (WARN_ON(!target_pte))
				return;

			/* Set GLOBAL bit in both PTEs */
			if (boot_cpu_has(X86_FEATURE_PGE))
				*pte = pte_set_flags(*pte, _PAGE_GLOBAL);

			/* Clone the PTE */
			*target_pte = *pte;

			addr = round_up(addr + 1, PAGE_SIZE);

		} else {
			BUG();
		}
	}
}

#ifdef CONFIG_X86_64
/*
 * Clone a single p4d (i.e. a top-level entry on 4-level systems and a
 * next-level entry on 5-level systems.
 */
static void __init pti_clone_p4d(unsigned long addr)
{
	p4d_t *kernel_p4d, *user_p4d;
	pgd_t *kernel_pgd;

	user_p4d = pti_user_pagetable_walk_p4d(addr);
	if (!user_p4d)
		return;

	kernel_pgd = pgd_offset_k(addr);
	kernel_p4d = p4d_offset(kernel_pgd, addr);
	*user_p4d = *kernel_p4d;
}

/*
 * Clone the CPU_ENTRY_AREA and associated data into the user space visible
 * page table.
 */
static void __init pti_clone_user_shared(void)
{
	unsigned int cpu;

	pti_clone_p4d(CPU_ENTRY_AREA_BASE);

	for_each_possible_cpu(cpu) {
		/*
		 * The SYSCALL64 entry code needs to be able to find the
		 * thread stack and needs one word of scratch space in which
		 * to spill a register.  All of this lives in the TSS, in
		 * the sp1 and sp2 slots.
		 *
		 * This is done for all possible CPUs during boot to ensure
		 * that it's propagated to all mms.
		 */

		unsigned long va = (unsigned long)&per_cpu(cpu_tss_rw, cpu);
		phys_addr_t pa = per_cpu_ptr_to_phys((void *)va);
		pte_t *target_pte;

		target_pte = pti_user_pagetable_walk_pte(va);
		if (WARN_ON(!target_pte))
			return;

		*target_pte = pfn_pte(pa >> PAGE_SHIFT, PAGE_KERNEL);
	}
}

#else /* CONFIG_X86_64 */

/*
 * On 32 bit PAE systems with 1GB of Kernel address space there is only
 * one pgd/p4d for the whole kernel. Cloning that would map the whole
 * address space into the user page-tables, making PTI useless. So clone
 * the page-table on the PMD level to prevent that.
 */
static void __init pti_clone_user_shared(void)
{
	unsigned long start, end;

	start = CPU_ENTRY_AREA_BASE;
	end   = start + (PAGE_SIZE * CPU_ENTRY_AREA_PAGES);

	pti_clone_pgtable(start, end, PTI_CLONE_PMD);
}
#endif /* CONFIG_X86_64 */

/*
 * Clone the ESPFIX P4D into the user space visible page table
 */
static void __init pti_setup_espfix64(void)
{
#ifdef CONFIG_X86_ESPFIX64
	pti_clone_p4d(ESPFIX_BASE_ADDR);
#endif
}

/*
 * Clone the populated PMDs of the entry text and force it RO.
 */
static void pti_clone_entry_text(void)
{
	pti_clone_pgtable((unsigned long) __entry_text_start,
			  (unsigned long) __entry_text_end,
<<<<<<< HEAD
			  PTI_CLONE_PMD);

	/*
	 * If CFI is enabled, also map jump tables, so the entry code can
	 * make indirect calls.
	 */
	if (IS_ENABLED(CONFIG_CFI_CLANG))
		pti_clone_pgtable((unsigned long) __cfi_jt_start,
				  (unsigned long) __cfi_jt_end,
				  PTI_CLONE_PMD);
=======
			  PTI_LEVEL_KERNEL_IMAGE);
>>>>>>> b2add7c5
}

/*
 * Global pages and PCIDs are both ways to make kernel TLB entries
 * live longer, reduce TLB misses and improve kernel performance.
 * But, leaving all kernel text Global makes it potentially accessible
 * to Meltdown-style attacks which make it trivial to find gadgets or
 * defeat KASLR.
 *
 * Only use global pages when it is really worth it.
 */
static inline bool pti_kernel_image_global_ok(void)
{
	/*
	 * Systems with PCIDs get litlle benefit from global
	 * kernel text and are not worth the downsides.
	 */
	if (cpu_feature_enabled(X86_FEATURE_PCID))
		return false;

	/*
	 * Only do global kernel image for pti=auto.  Do the most
	 * secure thing (not global) if pti=on specified.
	 */
	if (pti_mode != PTI_AUTO)
		return false;

	/*
	 * K8 may not tolerate the cleared _PAGE_RW on the userspace
	 * global kernel image pages.  Do the safe thing (disable
	 * global kernel image).  This is unlikely to ever be
	 * noticed because PTI is disabled by default on AMD CPUs.
	 */
	if (boot_cpu_has(X86_FEATURE_K8))
		return false;

	/*
	 * RANDSTRUCT derives its hardening benefits from the
	 * attacker's lack of knowledge about the layout of kernel
	 * data structures.  Keep the kernel image non-global in
	 * cases where RANDSTRUCT is in use to help keep the layout a
	 * secret.
	 */
	if (IS_ENABLED(CONFIG_GCC_PLUGIN_RANDSTRUCT))
		return false;

	return true;
}

/*
 * For some configurations, map all of kernel text into the user page
 * tables.  This reduces TLB misses, especially on non-PCID systems.
 */
static void pti_clone_kernel_text(void)
{
	/*
	 * rodata is part of the kernel image and is normally
	 * readable on the filesystem or on the web.  But, do not
	 * clone the areas past rodata, they might contain secrets.
	 */
	unsigned long start = PFN_ALIGN(_text);
	unsigned long end_clone  = (unsigned long)__end_rodata_aligned;
	unsigned long end_global = PFN_ALIGN((unsigned long)_etext);

	if (!pti_kernel_image_global_ok())
		return;

	pr_debug("mapping partial kernel image into user address space\n");

	/*
	 * Note that this will undo _some_ of the work that
	 * pti_set_kernel_image_nonglobal() did to clear the
	 * global bit.
	 */
	pti_clone_pgtable(start, end_clone, PTI_LEVEL_KERNEL_IMAGE);

	/*
	 * pti_clone_pgtable() will set the global bit in any PMDs
	 * that it clones, but we also need to get any PTEs in
	 * the last level for areas that are not huge-page-aligned.
	 */

	/* Set the global bit for normal non-__init kernel text: */
	set_memory_global(start, (end_global - start) >> PAGE_SHIFT);
}

static void pti_set_kernel_image_nonglobal(void)
{
	/*
	 * The identity map is created with PMDs, regardless of the
	 * actual length of the kernel.  We need to clear
	 * _PAGE_GLOBAL up to a PMD boundary, not just to the end
	 * of the image.
	 */
	unsigned long start = PFN_ALIGN(_text);
	unsigned long end = ALIGN((unsigned long)_end, PMD_PAGE_SIZE);

	/*
	 * This clears _PAGE_GLOBAL from the entire kernel image.
	 * pti_clone_kernel_text() map put _PAGE_GLOBAL back for
	 * areas that are mapped to userspace.
	 */
	set_memory_nonglobal(start, (end - start) >> PAGE_SHIFT);
}

/*
 * Initialize kernel page table isolation
 */
void __init pti_init(void)
{
	if (!boot_cpu_has(X86_FEATURE_PTI))
		return;

	pr_info("enabled\n");

#ifdef CONFIG_X86_32
	/*
	 * We check for X86_FEATURE_PCID here. But the init-code will
	 * clear the feature flag on 32 bit because the feature is not
	 * supported on 32 bit anyway. To print the warning we need to
	 * check with cpuid directly again.
	 */
	if (cpuid_ecx(0x1) & BIT(17)) {
		/* Use printk to work around pr_fmt() */
		printk(KERN_WARNING "\n");
		printk(KERN_WARNING "************************************************************\n");
		printk(KERN_WARNING "** WARNING! WARNING! WARNING! WARNING! WARNING! WARNING!  **\n");
		printk(KERN_WARNING "**                                                        **\n");
		printk(KERN_WARNING "** You are using 32-bit PTI on a 64-bit PCID-capable CPU. **\n");
		printk(KERN_WARNING "** Your performance will increase dramatically if you     **\n");
		printk(KERN_WARNING "** switch to a 64-bit kernel!                             **\n");
		printk(KERN_WARNING "**                                                        **\n");
		printk(KERN_WARNING "** WARNING! WARNING! WARNING! WARNING! WARNING! WARNING!  **\n");
		printk(KERN_WARNING "************************************************************\n");
	}
#endif

	pti_clone_user_shared();

	/* Undo all global bits from the init pagetables in head_64.S: */
	pti_set_kernel_image_nonglobal();
	/* Replace some of the global bits just for shared entry text: */
	pti_clone_entry_text();
	pti_setup_espfix64();
	pti_setup_vsyscall();
}

/*
 * Finalize the kernel mappings in the userspace page-table. Some of the
 * mappings for the kernel image might have changed since pti_init()
 * cloned them. This is because parts of the kernel image have been
 * mapped RO and/or NX.  These changes need to be cloned again to the
 * userspace page-table.
 */
void pti_finalize(void)
{
	if (!boot_cpu_has(X86_FEATURE_PTI))
		return;
	/*
	 * We need to clone everything (again) that maps parts of the
	 * kernel image.
	 */
	pti_clone_entry_text();
	pti_clone_kernel_text();

	debug_checkwx_user();
}<|MERGE_RESOLUTION|>--- conflicted
+++ resolved
@@ -497,8 +497,7 @@
 {
 	pti_clone_pgtable((unsigned long) __entry_text_start,
 			  (unsigned long) __entry_text_end,
-<<<<<<< HEAD
-			  PTI_CLONE_PMD);
+			  PTI_LEVEL_KERNEL_IMAGE);
 
 	/*
 	 * If CFI is enabled, also map jump tables, so the entry code can
@@ -508,9 +507,6 @@
 		pti_clone_pgtable((unsigned long) __cfi_jt_start,
 				  (unsigned long) __cfi_jt_end,
 				  PTI_CLONE_PMD);
-=======
-			  PTI_LEVEL_KERNEL_IMAGE);
->>>>>>> b2add7c5
 }
 
 /*
