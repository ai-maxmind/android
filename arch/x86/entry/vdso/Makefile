--- conflicted
+++ resolved
@@ -90,12 +90,8 @@
 endif
 endif
 
-<<<<<<< HEAD
 $(vobjs): KBUILD_CFLAGS := $(filter-out $(CC_FLAGS_LTO) $(GCC_PLUGINS_CFLAGS) $(RETPOLINE_CFLAGS),$(KBUILD_CFLAGS)) $(CFL)
-=======
-$(vobjs): KBUILD_CFLAGS := $(filter-out $(GCC_PLUGINS_CFLAGS) $(RETPOLINE_CFLAGS),$(KBUILD_CFLAGS)) $(CFL)
 $(vobjs): KBUILD_AFLAGS += -DBUILD_VDSO
->>>>>>> 50349345
 
 #
 # vDSO code runs in userspace and -pg doesn't help with profiling anyway.
