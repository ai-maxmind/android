--- conflicted
+++ resolved
@@ -110,12 +110,8 @@
         KBUILD_CFLAGS += $(call cc-option,-mno-80387)
         KBUILD_CFLAGS += $(call cc-option,-mno-fp-ret-in-387)
 
-<<<<<<< HEAD
         KBUILD_CFLAGS += -fno-pic
 
-	# Use -mpreferred-stack-boundary=3 if supported.
-	KBUILD_CFLAGS += $(call cc-option,-mpreferred-stack-boundary=3)
-=======
         # By default gcc and clang use a stack alignment of 16 bytes for x86.
         # However the standard kernel entry on x86-64 leaves the stack on an
         # 8-byte boundary. If the compiler isn't informed about the actual
@@ -124,7 +120,6 @@
         # Furthermore an alignment to the register width reduces stack usage
         # and the number of alignment instructions.
         KBUILD_CFLAGS += $(call cc-option,$(cc_stack_align8))
->>>>>>> 2757e11b
 
 	# Use -mskip-rax-setup if supported.
 	KBUILD_CFLAGS += $(call cc-option,-mskip-rax-setup)
