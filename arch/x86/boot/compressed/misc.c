// SPDX-License-Identifier: GPL-2.0
/*
 * misc.c
 *
 * This is a collection of several routines used to extract the kernel
 * which includes KASLR relocation, decompression, ELF parsing, and
 * relocation processing. Additionally included are the screen and serial
 * output functions and related debugging support functions.
 *
 * malloc by Hannu Savolainen 1993 and Matthias Urlichs 1994
 * puts by Nick Holloway 1993, better puts by Martin Mares 1995
 * High loaded stuff by Hans Lermen & Werner Almesberger, Feb. 1996
 */

#include "misc.h"
#include "error.h"
#include "pgtable.h"
#include "../string.h"
#include "../voffset.h"
#include <asm/bootparam_utils.h>

/*
 * WARNING!!
 * This code is compiled with -fPIC and it is relocated dynamically at
 * run time, but no relocation processing is performed. This means that
 * it is not safe to place pointers in static structures.
 */

/* Macros used by the included decompressor code below. */
#define STATIC		static
/* Define an externally visible malloc()/free(). */
#define MALLOC_VISIBLE
#include <linux/decompress/mm.h>

/*
 * Provide definitions of memzero and memmove as some of the decompressors will
 * try to define their own functions if these are not defined as macros.
 */
#define memzero(s, n)	memset((s), 0, (n))
#ifndef memmove
#define memmove		memmove
/* Functions used by the included decompressor code below. */
void *memmove(void *dest, const void *src, size_t n);
#endif

/*
 * This is set up by the setup-routine at boot-time
 */
struct boot_params *boot_params_ptr;

struct port_io_ops pio_ops;

memptr free_mem_ptr;
memptr free_mem_end_ptr;

static char *vidmem;
static int vidport;

/* These might be accessed before .bss is cleared, so use .data instead. */
static int lines __section(".data");
static int cols __section(".data");

#ifdef CONFIG_KERNEL_GZIP
#include "../../../../lib/decompress_inflate.c"
#endif

#ifdef CONFIG_KERNEL_BZIP2
#include "../../../../lib/decompress_bunzip2.c"
#endif

#ifdef CONFIG_KERNEL_LZMA
#include "../../../../lib/decompress_unlzma.c"
#endif

#ifdef CONFIG_KERNEL_XZ
#include "../../../../lib/decompress_unxz.c"
#endif

#ifdef CONFIG_KERNEL_LZO
#include "../../../../lib/decompress_unlzo.c"
#endif

#ifdef CONFIG_KERNEL_LZ4
#include "../../../../lib/decompress_unlz4.c"
#endif

#ifdef CONFIG_KERNEL_ZSTD
#include "../../../../lib/decompress_unzstd.c"
#endif
/*
 * NOTE: When adding a new decompressor, please update the analysis in
 * ../header.S.
 */

static void scroll(void)
{
	int i;

	memmove(vidmem, vidmem + cols * 2, (lines - 1) * cols * 2);
	for (i = (lines - 1) * cols * 2; i < lines * cols * 2; i += 2)
		vidmem[i] = ' ';
}

#define XMTRDY          0x20

#define TXR             0       /*  Transmit register (WRITE) */
#define LSR             5       /*  Line Status               */
static void serial_putchar(int ch)
{
	unsigned timeout = 0xffff;

	while ((inb(early_serial_base + LSR) & XMTRDY) == 0 && --timeout)
		cpu_relax();

	outb(ch, early_serial_base + TXR);
}

void __putstr(const char *s)
{
	int x, y, pos;
	char c;

	if (early_serial_base) {
		const char *str = s;
		while (*str) {
			if (*str == '\n')
				serial_putchar('\r');
			serial_putchar(*str++);
		}
	}

	if (lines == 0 || cols == 0)
		return;

	x = boot_params_ptr->screen_info.orig_x;
	y = boot_params_ptr->screen_info.orig_y;

	while ((c = *s++) != '\0') {
		if (c == '\n') {
			x = 0;
			if (++y >= lines) {
				scroll();
				y--;
			}
		} else {
			vidmem[(x + cols * y) * 2] = c;
			if (++x >= cols) {
				x = 0;
				if (++y >= lines) {
					scroll();
					y--;
				}
			}
		}
	}

	boot_params_ptr->screen_info.orig_x = x;
	boot_params_ptr->screen_info.orig_y = y;

	pos = (x + cols * y) * 2;	/* Update cursor position */
	outb(14, vidport);
	outb(0xff & (pos >> 9), vidport+1);
	outb(15, vidport);
	outb(0xff & (pos >> 1), vidport+1);
}

void __puthex(unsigned long value)
{
	char alpha[2] = "0";
	int bits;

	for (bits = sizeof(value) * 8 - 4; bits >= 0; bits -= 4) {
		unsigned long digit = (value >> bits) & 0xf;

		if (digit < 0xA)
			alpha[0] = '0' + digit;
		else
			alpha[0] = 'a' + (digit - 0xA);

		__putstr(alpha);
	}
}

#ifdef CONFIG_X86_NEED_RELOCS
static void handle_relocations(void *output, unsigned long output_len,
			       unsigned long virt_addr)
{
	int *reloc;
	unsigned long delta, map, ptr;
	unsigned long min_addr = (unsigned long)output;
	unsigned long max_addr = min_addr + (VO___bss_start - VO__text);

	/*
	 * Calculate the delta between where vmlinux was linked to load
	 * and where it was actually loaded.
	 */
	delta = min_addr - LOAD_PHYSICAL_ADDR;

	/*
	 * The kernel contains a table of relocation addresses. Those
	 * addresses have the final load address of the kernel in virtual
	 * memory. We are currently working in the self map. So we need to
	 * create an adjustment for kernel memory addresses to the self map.
	 * This will involve subtracting out the base address of the kernel.
	 */
	map = delta - __START_KERNEL_map;

	/*
	 * 32-bit always performs relocations. 64-bit relocations are only
	 * needed if KASLR has chosen a different starting address offset
	 * from __START_KERNEL_map.
	 */
	if (IS_ENABLED(CONFIG_X86_64))
		delta = virt_addr - LOAD_PHYSICAL_ADDR;

	if (!delta) {
		debug_putstr("No relocation needed... ");
		return;
	}
	debug_putstr("Performing relocations... ");

	/*
	 * Process relocations: 32 bit relocations first then 64 bit after.
	 * Three sets of binary relocations are added to the end of the kernel
	 * before compression. Each relocation table entry is the kernel
	 * address of the location which needs to be updated stored as a
	 * 32-bit value which is sign extended to 64 bits.
	 *
	 * Format is:
	 *
	 * kernel bits...
	 * 0 - zero terminator for 64 bit relocations
	 * 64 bit relocation repeated
	 * 0 - zero terminator for inverse 32 bit relocations
	 * 32 bit inverse relocation repeated
	 * 0 - zero terminator for 32 bit relocations
	 * 32 bit relocation repeated
	 *
	 * So we work backwards from the end of the decompressed image.
	 */
	for (reloc = output + output_len - sizeof(*reloc); *reloc; reloc--) {
		long extended = *reloc;
		extended += map;

		ptr = (unsigned long)extended;
		if (ptr < min_addr || ptr > max_addr)
			error("32-bit relocation outside of kernel!\n");

		*(uint32_t *)ptr += delta;
	}
#ifdef CONFIG_X86_64
	while (*--reloc) {
		long extended = *reloc;
		extended += map;

		ptr = (unsigned long)extended;
		if (ptr < min_addr || ptr > max_addr)
			error("inverse 32-bit relocation outside of kernel!\n");

		*(int32_t *)ptr -= delta;
	}
	for (reloc--; *reloc; reloc--) {
		long extended = *reloc;
		extended += map;

		ptr = (unsigned long)extended;
		if (ptr < min_addr || ptr > max_addr)
			error("64-bit relocation outside of kernel!\n");

		*(uint64_t *)ptr += delta;
	}
#endif
}
#else
static inline void handle_relocations(void *output, unsigned long output_len,
				      unsigned long virt_addr)
{ }
#endif

static size_t parse_elf(void *output)
{
#ifdef CONFIG_X86_64
	Elf64_Ehdr ehdr;
	Elf64_Phdr *phdrs, *phdr;
#else
	Elf32_Ehdr ehdr;
	Elf32_Phdr *phdrs, *phdr;
#endif
	void *dest;
	int i;

	memcpy(&ehdr, output, sizeof(ehdr));
	if (ehdr.e_ident[EI_MAG0] != ELFMAG0 ||
	   ehdr.e_ident[EI_MAG1] != ELFMAG1 ||
	   ehdr.e_ident[EI_MAG2] != ELFMAG2 ||
	   ehdr.e_ident[EI_MAG3] != ELFMAG3)
		error("Kernel is not a valid ELF file");

	debug_putstr("Parsing ELF... ");

	phdrs = malloc(sizeof(*phdrs) * ehdr.e_phnum);
	if (!phdrs)
		error("Failed to allocate space for phdrs");

	memcpy(phdrs, output + ehdr.e_phoff, sizeof(*phdrs) * ehdr.e_phnum);

	for (i = 0; i < ehdr.e_phnum; i++) {
		phdr = &phdrs[i];

		switch (phdr->p_type) {
		case PT_LOAD:
#ifdef CONFIG_X86_64
			if ((phdr->p_align % 0x200000) != 0)
				error("Alignment of LOAD segment isn't multiple of 2MB");
#endif
#ifdef CONFIG_RELOCATABLE
			dest = output;
			dest += (phdr->p_paddr - LOAD_PHYSICAL_ADDR);
#else
			dest = (void *)(phdr->p_paddr);
#endif
			memmove(dest, output + phdr->p_offset, phdr->p_filesz);
			break;
		default: /* Ignore other PT_* */ break;
		}
	}

	free(phdrs);

	return ehdr.e_entry - LOAD_PHYSICAL_ADDR;
}

<<<<<<< HEAD
=======
const unsigned long kernel_text_size = VO___start_rodata - VO__text;
>>>>>>> c0345356
const unsigned long kernel_total_size = VO__end - VO__text;

static u8 boot_heap[BOOT_HEAP_SIZE] __aligned(4);

extern unsigned char input_data[];
extern unsigned int input_len, output_len;

unsigned long decompress_kernel(unsigned char *outbuf, unsigned long virt_addr,
				void (*error)(char *x))
{
	unsigned long entry;

	if (!free_mem_ptr) {
		free_mem_ptr     = (unsigned long)boot_heap;
		free_mem_end_ptr = (unsigned long)boot_heap + sizeof(boot_heap);
	}

	if (__decompress(input_data, input_len, NULL, NULL, outbuf, output_len,
			 NULL, error) < 0)
		return ULONG_MAX;

	entry = parse_elf(outbuf);
	handle_relocations(outbuf, output_len, virt_addr);

	return entry;
}

/*
 * The compressed kernel image (ZO), has been moved so that its position
 * is against the end of the buffer used to hold the uncompressed kernel
 * image (VO) and the execution environment (.bss, .brk), which makes sure
 * there is room to do the in-place decompression. (See header.S for the
 * calculations.)
 *
 *                             |-----compressed kernel image------|
 *                             V                                  V
 * 0                       extract_offset                      +INIT_SIZE
 * |-----------|---------------|-------------------------|--------|
 *             |               |                         |        |
 *           VO__text      startup_32 of ZO          VO__end    ZO__end
 *             ^                                         ^
 *             |-------uncompressed kernel image---------|
 *
 */
asmlinkage __visible void *extract_kernel(void *rmode, unsigned char *output)
{
	unsigned long virt_addr = LOAD_PHYSICAL_ADDR;
	memptr heap = (memptr)boot_heap;
	unsigned long needed_size;
	size_t entry_offset;

	/* Retain x86 boot parameters pointer passed from startup_32/64. */
	boot_params_ptr = rmode;

	/* Clear flags intended for solely in-kernel use. */
	boot_params_ptr->hdr.loadflags &= ~KASLR_FLAG;

	sanitize_boot_params(boot_params_ptr);

	if (boot_params_ptr->screen_info.orig_video_mode == 7) {
		vidmem = (char *) 0xb0000;
		vidport = 0x3b4;
	} else {
		vidmem = (char *) 0xb8000;
		vidport = 0x3d4;
	}

	lines = boot_params_ptr->screen_info.orig_video_lines;
	cols = boot_params_ptr->screen_info.orig_video_cols;

	init_default_io_ops();

	/*
	 * Detect TDX guest environment.
	 *
	 * It has to be done before console_init() in order to use
	 * paravirtualized port I/O operations if needed.
	 */
	early_tdx_detect();

	console_init();

	/*
	 * Save RSDP address for later use. Have this after console_init()
	 * so that early debugging output from the RSDP parsing code can be
	 * collected.
	 */
	boot_params_ptr->acpi_rsdp_addr = get_rsdp_addr();

	debug_putstr("early console in extract_kernel\n");

	free_mem_ptr     = heap;	/* Heap */
	free_mem_end_ptr = heap + BOOT_HEAP_SIZE;

	/*
	 * The memory hole needed for the kernel is the larger of either
	 * the entire decompressed kernel plus relocation table, or the
	 * entire decompressed kernel plus .bss and .brk sections.
	 *
	 * On X86_64, the memory is mapped with PMD pages. Round the
	 * size up so that the full extent of PMD pages mapped is
	 * included in the check against the valid memory table
	 * entries. This ensures the full mapped area is usable RAM
	 * and doesn't include any reserved areas.
	 */
	needed_size = max_t(unsigned long, output_len, kernel_total_size);
#ifdef CONFIG_X86_64
	needed_size = ALIGN(needed_size, MIN_KERNEL_ALIGN);
#endif

	/* Report initial kernel position details. */
	debug_putaddr(input_data);
	debug_putaddr(input_len);
	debug_putaddr(output);
	debug_putaddr(output_len);
	debug_putaddr(kernel_total_size);
	debug_putaddr(needed_size);

#ifdef CONFIG_X86_64
	/* Report address of 32-bit trampoline */
	debug_putaddr(trampoline_32bit);
#endif

	choose_random_location((unsigned long)input_data, input_len,
				(unsigned long *)&output,
				needed_size,
				&virt_addr);

	/* Validate memory location choices. */
	if ((unsigned long)output & (MIN_KERNEL_ALIGN - 1))
		error("Destination physical address inappropriately aligned");
	if (virt_addr & (MIN_KERNEL_ALIGN - 1))
		error("Destination virtual address inappropriately aligned");
#ifdef CONFIG_X86_64
	if (heap > 0x3fffffffffffUL)
		error("Destination address too large");
	if (virt_addr + needed_size > KERNEL_IMAGE_SIZE)
		error("Destination virtual address is beyond the kernel mapping area");
#else
	if (heap > ((-__PAGE_OFFSET-(128<<20)-1) & 0x7fffffff))
		error("Destination address too large");
#endif
#ifndef CONFIG_RELOCATABLE
	if (virt_addr != LOAD_PHYSICAL_ADDR)
		error("Destination virtual address changed when not relocatable");
#endif

	debug_putstr("\nDecompressing Linux... ");

	entry_offset = decompress_kernel(output, virt_addr, error);

	debug_putstr("done.\nBooting the kernel (entry_offset: 0x");
	debug_puthex(entry_offset);
	debug_putstr(").\n");

	/* Disable exception handling before booting the kernel */
	cleanup_exception_handling();

	return output + entry_offset;
}

void fortify_panic(const char *name)
{
	error("detected buffer overflow");
}<|MERGE_RESOLUTION|>--- conflicted
+++ resolved
@@ -330,10 +330,7 @@
 	return ehdr.e_entry - LOAD_PHYSICAL_ADDR;
 }
 
-<<<<<<< HEAD
-=======
 const unsigned long kernel_text_size = VO___start_rodata - VO__text;
->>>>>>> c0345356
 const unsigned long kernel_total_size = VO__end - VO__text;
 
 static u8 boot_heap[BOOT_HEAP_SIZE] __aligned(4);
