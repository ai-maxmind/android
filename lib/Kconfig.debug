# SPDX-License-Identifier: GPL-2.0-only
menu "Kernel hacking"

menu "printk and dmesg options"

config PRINTK_TIME
	bool "Show timing information on printks"
	depends on PRINTK
	help
	  Selecting this option causes time stamps of the printk()
	  messages to be added to the output of the syslog() system
	  call and at the console.

	  The timestamp is always recorded internally, and exported
	  to /dev/kmsg. This flag just specifies if the timestamp should
	  be included, not that the timestamp is recorded.

	  The behavior is also controlled by the kernel command line
	  parameter printk.time=1. See Documentation/admin-guide/kernel-parameters.rst

config PRINTK_CALLER
	bool "Show caller information on printks"
	depends on PRINTK
	help
	  Selecting this option causes printk() to add a caller "thread id" (if
	  in task context) or a caller "processor id" (if not in task context)
	  to every message.

	  This option is intended for environments where multiple threads
	  concurrently call printk() for many times, for it is difficult to
	  interpret without knowing where these lines (or sometimes individual
	  line which was divided into multiple lines due to race) came from.

	  Since toggling after boot makes the code racy, currently there is
	  no option to enable/disable at the kernel command line parameter or
	  sysfs interface.

config STACKTRACE_BUILD_ID
	bool "Show build ID information in stacktraces"
	depends on PRINTK
	help
	  Selecting this option adds build ID information for symbols in
	  stacktraces printed with the printk format '%p[SR]b'.

	  This option is intended for distros where debuginfo is not easily
	  accessible but can be downloaded given the build ID of the vmlinux or
	  kernel module where the function is located.

config CONSOLE_LOGLEVEL_DEFAULT
	int "Default console loglevel (1-15)"
	range 1 15
	default "7"
	help
	  Default loglevel to determine what will be printed on the console.

	  Setting a default here is equivalent to passing in loglevel=<x> in
	  the kernel bootargs. loglevel=<x> continues to override whatever
	  value is specified here as well.

	  Note: This does not affect the log level of un-prefixed printk()
	  usage in the kernel. That is controlled by the MESSAGE_LOGLEVEL_DEFAULT
	  option.

config CONSOLE_LOGLEVEL_QUIET
	int "quiet console loglevel (1-15)"
	range 1 15
	default "4"
	help
	  loglevel to use when "quiet" is passed on the kernel commandline.

	  When "quiet" is passed on the kernel commandline this loglevel
	  will be used as the loglevel. IOW passing "quiet" will be the
	  equivalent of passing "loglevel=<CONSOLE_LOGLEVEL_QUIET>"

config MESSAGE_LOGLEVEL_DEFAULT
	int "Default message log level (1-7)"
	range 1 7
	default "4"
	help
	  Default log level for printk statements with no specified priority.

	  This was hard-coded to KERN_WARNING since at least 2.6.10 but folks
	  that are auditing their logs closely may want to set it to a lower
	  priority.

	  Note: This does not affect what message level gets printed on the console
	  by default. To change that, use loglevel=<x> in the kernel bootargs,
	  or pick a different CONSOLE_LOGLEVEL_DEFAULT configuration value.

config BOOT_PRINTK_DELAY
	bool "Delay each boot printk message by N milliseconds"
	depends on DEBUG_KERNEL && PRINTK && GENERIC_CALIBRATE_DELAY
	help
	  This build option allows you to read kernel boot messages
	  by inserting a short delay after each one.  The delay is
	  specified in milliseconds on the kernel command line,
	  using "boot_delay=N".

	  It is likely that you would also need to use "lpj=M" to preset
	  the "loops per jiffie" value.
	  See a previous boot log for the "lpj" value to use for your
	  system, and then set "lpj=M" before setting "boot_delay=N".
	  NOTE:  Using this option may adversely affect SMP systems.
	  I.e., processors other than the first one may not boot up.
	  BOOT_PRINTK_DELAY also may cause LOCKUP_DETECTOR to detect
	  what it believes to be lockup conditions.

config DYNAMIC_DEBUG
	bool "Enable dynamic printk() support"
	default n
	depends on PRINTK
	depends on (DEBUG_FS || PROC_FS)
	select DYNAMIC_DEBUG_CORE
	help

	  Compiles debug level messages into the kernel, which would not
	  otherwise be available at runtime. These messages can then be
	  enabled/disabled based on various levels of scope - per source file,
	  function, module, format string, and line number. This mechanism
	  implicitly compiles in all pr_debug() and dev_dbg() calls, which
	  enlarges the kernel text size by about 2%.

	  If a source file is compiled with DEBUG flag set, any
	  pr_debug() calls in it are enabled by default, but can be
	  disabled at runtime as below.  Note that DEBUG flag is
	  turned on by many CONFIG_*DEBUG* options.

	  Usage:

	  Dynamic debugging is controlled via the 'dynamic_debug/control' file,
	  which is contained in the 'debugfs' filesystem or procfs.
	  Thus, the debugfs or procfs filesystem must first be mounted before
	  making use of this feature.
	  We refer the control file as: <debugfs>/dynamic_debug/control. This
	  file contains a list of the debug statements that can be enabled. The
	  format for each line of the file is:

		filename:lineno [module]function flags format

	  filename : source file of the debug statement
	  lineno : line number of the debug statement
	  module : module that contains the debug statement
	  function : function that contains the debug statement
	  flags : '=p' means the line is turned 'on' for printing
	  format : the format used for the debug statement

	  From a live system:

		nullarbor:~ # cat <debugfs>/dynamic_debug/control
		# filename:lineno [module]function flags format
		fs/aio.c:222 [aio]__put_ioctx =_ "__put_ioctx:\040freeing\040%p\012"
		fs/aio.c:248 [aio]ioctx_alloc =_ "ENOMEM:\040nr_events\040too\040high\012"
		fs/aio.c:1770 [aio]sys_io_cancel =_ "calling\040cancel\012"

	  Example usage:

		// enable the message at line 1603 of file svcsock.c
		nullarbor:~ # echo -n 'file svcsock.c line 1603 +p' >
						<debugfs>/dynamic_debug/control

		// enable all the messages in file svcsock.c
		nullarbor:~ # echo -n 'file svcsock.c +p' >
						<debugfs>/dynamic_debug/control

		// enable all the messages in the NFS server module
		nullarbor:~ # echo -n 'module nfsd +p' >
						<debugfs>/dynamic_debug/control

		// enable all 12 messages in the function svc_process()
		nullarbor:~ # echo -n 'func svc_process +p' >
						<debugfs>/dynamic_debug/control

		// disable all 12 messages in the function svc_process()
		nullarbor:~ # echo -n 'func svc_process -p' >
						<debugfs>/dynamic_debug/control

	  See Documentation/admin-guide/dynamic-debug-howto.rst for additional
	  information.

config DYNAMIC_DEBUG_CORE
	bool "Enable core function of dynamic debug support"
	depends on PRINTK
	depends on (DEBUG_FS || PROC_FS)
	help
	  Enable core functional support of dynamic debug. It is useful
	  when you want to tie dynamic debug to your kernel modules with
	  DYNAMIC_DEBUG_MODULE defined for each of them, especially for
	  the case of embedded system where the kernel image size is
	  sensitive for people.

config SYMBOLIC_ERRNAME
	bool "Support symbolic error names in printf"
	default y if PRINTK
	help
	  If you say Y here, the kernel's printf implementation will
	  be able to print symbolic error names such as ENOSPC instead
	  of the number 28. It makes the kernel image slightly larger
	  (about 3KB), but can make the kernel logs easier to read.

config DEBUG_BUGVERBOSE
	bool "Verbose BUG() reporting (adds 70K)" if DEBUG_KERNEL && EXPERT
	depends on BUG && (GENERIC_BUG || HAVE_DEBUG_BUGVERBOSE)
	default y
	help
	  Say Y here to make BUG() panics output the file name and line number
	  of the BUG call as well as the EIP and oops trace.  This aids
	  debugging but costs about 70-100K of memory.

endmenu # "printk and dmesg options"

config DEBUG_KERNEL
	bool "Kernel debugging"
	help
	  Say Y here if you are developing drivers or trying to debug and
	  identify kernel problems.

config DEBUG_MISC
	bool "Miscellaneous debug code"
	default DEBUG_KERNEL
	depends on DEBUG_KERNEL
	help
	  Say Y here if you need to enable miscellaneous debug code that should
	  be under a more specific debug option but isn't.

menu "Compile-time checks and compiler options"

config DEBUG_INFO
	bool
	help
	  A kernel debug info option other than "None" has been selected
	  in the "Debug information" choice below, indicating that debug
	  information will be generated for build targets.

# Clang is known to generate .{s,u}leb128 with symbol deltas with DWARF5, which
# some targets may not support: https://sourceware.org/bugzilla/show_bug.cgi?id=27215
config AS_HAS_NON_CONST_LEB128
	def_bool $(as-instr,.uleb128 .Lexpr_end4 - .Lexpr_start3\n.Lexpr_start3:\n.Lexpr_end4:)

choice
	prompt "Debug information"
	depends on DEBUG_KERNEL
	help
	  Selecting something other than "None" results in a kernel image
	  that will include debugging info resulting in a larger kernel image.
	  This adds debug symbols to the kernel and modules (gcc -g), and
	  is needed if you intend to use kernel crashdump or binary object
	  tools like crash, kgdb, LKCD, gdb, etc on the kernel.

	  Choose which version of DWARF debug info to emit. If unsure,
	  select "Toolchain default".

config DEBUG_INFO_NONE
	bool "Disable debug information"
	help
	  Do not build the kernel with debugging information, which will
	  result in a faster and smaller build.

config DEBUG_INFO_DWARF_TOOLCHAIN_DEFAULT
	bool "Rely on the toolchain's implicit default DWARF version"
	select DEBUG_INFO
	depends on !CC_IS_CLANG || AS_IS_LLVM || CLANG_VERSION < 140000 || (AS_IS_GNU && AS_VERSION >= 23502 && AS_HAS_NON_CONST_LEB128)
	help
	  The implicit default version of DWARF debug info produced by a
	  toolchain changes over time.

	  This can break consumers of the debug info that haven't upgraded to
	  support newer revisions, and prevent testing newer versions, but
	  those should be less common scenarios.

config DEBUG_INFO_DWARF4
	bool "Generate DWARF Version 4 debuginfo"
	select DEBUG_INFO
	depends on !CC_IS_CLANG || AS_IS_LLVM || (AS_IS_GNU && AS_VERSION >= 23502)
	help
	  Generate DWARF v4 debug info. This requires gcc 4.5+, binutils 2.35.2
	  if using clang without clang's integrated assembler, and gdb 7.0+.

	  If you have consumers of DWARF debug info that are not ready for
	  newer revisions of DWARF, you may wish to choose this or have your
	  config select this.

config DEBUG_INFO_DWARF5
	bool "Generate DWARF Version 5 debuginfo"
	select DEBUG_INFO
	depends on !CC_IS_CLANG || AS_IS_LLVM || (AS_IS_GNU && AS_VERSION >= 23502 && AS_HAS_NON_CONST_LEB128)
	help
	  Generate DWARF v5 debug info. Requires binutils 2.35.2, gcc 5.0+ (gcc
	  5.0+ accepts the -gdwarf-5 flag but only had partial support for some
	  draft features until 7.0), and gdb 8.0+.

	  Changes to the structure of debug info in Version 5 allow for around
	  15-18% savings in resulting image and debug info section sizes as
	  compared to DWARF Version 4. DWARF Version 5 standardizes previous
	  extensions such as accelerators for symbol indexing and the format
	  for fission (.dwo/.dwp) files. Users may not want to select this
	  config if they rely on tooling that has not yet been updated to
	  support DWARF Version 5.

endchoice # "Debug information"

if DEBUG_INFO

config DEBUG_INFO_REDUCED
	bool "Reduce debugging information"
	help
	  If you say Y here gcc is instructed to generate less debugging
	  information for structure types. This means that tools that
	  need full debugging information (like kgdb or systemtap) won't
	  be happy. But if you merely need debugging information to
	  resolve line numbers there is no loss. Advantage is that
	  build directory object sizes shrink dramatically over a full
	  DEBUG_INFO build and compile times are reduced too.
	  Only works with newer gcc versions.

choice
	prompt "Compressed Debug information"
	help
	  Compress the resulting debug info. Results in smaller debug info sections,
	  but requires that consumers are able to decompress the results.

	  If unsure, choose DEBUG_INFO_COMPRESSED_NONE.

config DEBUG_INFO_COMPRESSED_NONE
	bool "Don't compress debug information"
	help
	  Don't compress debug info sections.

config DEBUG_INFO_COMPRESSED_ZLIB
	bool "Compress debugging information with zlib"
	depends on $(cc-option,-gz=zlib)
	depends on $(ld-option,--compress-debug-sections=zlib)
	help
	  Compress the debug information using zlib.  Requires GCC 5.0+ or Clang
	  5.0+, binutils 2.26+, and zlib.

	  Users of dpkg-deb via scripts/package/builddeb may find an increase in
	  size of their debug .deb packages with this config set, due to the
	  debug info being compressed with zlib, then the object files being
	  recompressed with a different compression scheme. But this is still
	  preferable to setting $KDEB_COMPRESS to "none" which would be even
	  larger.

config DEBUG_INFO_COMPRESSED_ZSTD
	bool "Compress debugging information with zstd"
	depends on $(cc-option,-gz=zstd)
	depends on $(ld-option,--compress-debug-sections=zstd)
	help
	  Compress the debug information using zstd.  This may provide better
	  compression than zlib, for about the same time costs, but requires newer
	  toolchain support.  Requires GCC 13.0+ or Clang 16.0+, binutils 2.40+, and
	  zstd.

endchoice # "Compressed Debug information"

config DEBUG_INFO_SPLIT
	bool "Produce split debuginfo in .dwo files"
	depends on $(cc-option,-gsplit-dwarf)
	# RISC-V linker relaxation + -gsplit-dwarf has issues with LLVM and GCC
	# prior to 12.x:
	# https://github.com/llvm/llvm-project/issues/56642
	# https://gcc.gnu.org/bugzilla/show_bug.cgi?id=99090
	depends on !RISCV || GCC_VERSION >= 120000
	help
	  Generate debug info into separate .dwo files. This significantly
	  reduces the build directory size for builds with DEBUG_INFO,
	  because it stores the information only once on disk in .dwo
	  files instead of multiple times in object files and executables.
	  In addition the debug information is also compressed.

	  Requires recent gcc (4.7+) and recent gdb/binutils.
	  Any tool that packages or reads debug information would need
	  to know about the .dwo files and include them.
	  Incompatible with older versions of ccache.

config DEBUG_INFO_BTF
	bool "Generate BTF type information"
	depends on !DEBUG_INFO_SPLIT && !DEBUG_INFO_REDUCED
	depends on !GCC_PLUGIN_RANDSTRUCT || COMPILE_TEST
	depends on BPF_SYSCALL
	depends on !DEBUG_INFO_DWARF5 || PAHOLE_VERSION >= 121
	help
	  Generate deduplicated BTF type information from DWARF debug info.
	  Turning this on expects presence of pahole tool, which will convert
	  DWARF type info into equivalent deduplicated BTF type info.

config PAHOLE_HAS_SPLIT_BTF
	def_bool PAHOLE_VERSION >= 119

config PAHOLE_HAS_BTF_TAG
	def_bool PAHOLE_VERSION >= 123
	depends on CC_IS_CLANG
	help
	  Decide whether pahole emits btf_tag attributes (btf_type_tag and
	  btf_decl_tag) or not. Currently only clang compiler implements
	  these attributes, so make the config depend on CC_IS_CLANG.

config PAHOLE_HAS_LANG_EXCLUDE
	def_bool PAHOLE_VERSION >= 124
	help
	  Support for the --lang_exclude flag which makes pahole exclude
	  compilation units from the supplied language. Used in Kbuild to
	  omit Rust CUs which are not supported in version 1.24 of pahole,
	  otherwise it would emit malformed kernel and module binaries when
	  using DEBUG_INFO_BTF_MODULES.

config DEBUG_INFO_BTF_MODULES
	bool "Generate BTF type information for kernel modules"
	default y
	depends on DEBUG_INFO_BTF && MODULES && PAHOLE_HAS_SPLIT_BTF
	help
	  Generate compact split BTF type information for kernel modules.

config MODULE_ALLOW_BTF_MISMATCH
	bool "Allow loading modules with non-matching BTF type info"
	depends on DEBUG_INFO_BTF_MODULES
	help
	  For modules whose split BTF does not match vmlinux, load without
	  BTF rather than refusing to load. The default behavior with
	  module BTF enabled is to reject modules with such mismatches;
	  this option will still load module BTF where possible but ignore
	  it when a mismatch is found.

config GDB_SCRIPTS
	bool "Provide GDB scripts for kernel debugging"
	help
	  This creates the required links to GDB helper scripts in the
	  build directory. If you load vmlinux into gdb, the helper
	  scripts will be automatically imported by gdb as well, and
	  additional functions are available to analyze a Linux kernel
	  instance. See Documentation/dev-tools/gdb-kernel-debugging.rst
	  for further details.

endif # DEBUG_INFO

config FORCE_FRAME_WARN_TO_2K
	bool "Force FRAME_WARN to 2048 for 32-bit allmod/allyes builds"
	default n
	depends on !64BIT

config FRAME_WARN
	int "Warn for stack frames larger than"
	range 0 8192
	default 0 if KMSAN
<<<<<<< HEAD
	default 8192 if ARM && COMPILE_TEST
=======
	default 2048 if FORCE_FRAME_WARN_TO_2K
>>>>>>> d92a210e
	default 2048 if GCC_PLUGIN_LATENT_ENTROPY
	default 2048 if PARISC
	default 1536 if (!64BIT && XTENSA)
	default 1280 if KASAN && !64BIT
	default 1024 if !64BIT
	default 2048 if 64BIT
	help
	  Tell the compiler to warn at build time for stack frames larger than this.
	  Setting this too low will cause a lot of warnings.
	  Setting it to 0 disables the warning.

config STRIP_ASM_SYMS
	bool "Strip assembler-generated symbols during link"
	default n
	help
	  Strip internal assembler-generated symbols during a link (symbols
	  that look like '.Lxxx') so they don't pollute the output of
	  get_wchan() and suchlike.

config READABLE_ASM
	bool "Generate readable assembler code"
	depends on DEBUG_KERNEL
	depends on CC_IS_GCC
	help
	  Disable some compiler optimizations that tend to generate human unreadable
	  assembler output. This may make the kernel slightly slower, but it helps
	  to keep kernel developers who have to stare a lot at assembler listings
	  sane.

config HEADERS_INSTALL
	bool "Install uapi headers to usr/include"
	depends on !UML
	help
	  This option will install uapi headers (headers exported to user-space)
	  into the usr/include directory for use during the kernel build.
	  This is unneeded for building the kernel itself, but needed for some
	  user-space program samples. It is also needed by some features such
	  as uapi header sanity checks.

config DEBUG_SECTION_MISMATCH
	bool "Enable full Section mismatch analysis"
	depends on CC_IS_GCC
	help
	  The section mismatch analysis checks if there are illegal
	  references from one section to another section.
	  During linktime or runtime, some sections are dropped;
	  any use of code/data previously in these sections would
	  most likely result in an oops.
	  In the code, functions and variables are annotated with
	  __init,, etc. (see the full list in include/linux/init.h),
	  which results in the code/data being placed in specific sections.
	  The section mismatch analysis is always performed after a full
	  kernel build, and enabling this option causes the following
	  additional step to occur:
	  - Add the option -fno-inline-functions-called-once to gcc commands.
	    When inlining a function annotated with __init in a non-init
	    function, we would lose the section information and thus
	    the analysis would not catch the illegal reference.
	    This option tells gcc to inline less (but it does result in
	    a larger kernel).

config SECTION_MISMATCH_WARN_ONLY
	bool "Make section mismatch errors non-fatal"
	default y
	help
	  If you say N here, the build process will fail if there are any
	  section mismatch, instead of just throwing warnings.

	  If unsure, say Y.

config DEBUG_FORCE_FUNCTION_ALIGN_64B
	bool "Force all function address 64B aligned"
	depends on EXPERT && (X86_64 || ARM64 || PPC32 || PPC64 || ARC || RISCV || S390)
	select FUNCTION_ALIGNMENT_64B
	help
	  There are cases that a commit from one domain changes the function
	  address alignment of other domains, and cause magic performance
	  bump (regression or improvement). Enable this option will help to
	  verify if the bump is caused by function alignment changes, while
	  it will slightly increase the kernel size and affect icache usage.

	  It is mainly for debug and performance tuning use.

#
# Select this config option from the architecture Kconfig, if it
# is preferred to always offer frame pointers as a config
# option on the architecture (regardless of KERNEL_DEBUG):
#
config ARCH_WANT_FRAME_POINTERS
	bool

config FRAME_POINTER
	bool "Compile the kernel with frame pointers"
	depends on DEBUG_KERNEL && (M68K || UML || SUPERH) || ARCH_WANT_FRAME_POINTERS
	default y if (DEBUG_INFO && UML) || ARCH_WANT_FRAME_POINTERS
	help
	  If you say Y here the resulting kernel image will be slightly
	  larger and slower, but it gives very useful debugging information
	  in case of kernel bugs. (precise oopses/stacktraces/warnings)

config OBJTOOL
	bool

config STACK_VALIDATION
	bool "Compile-time stack metadata validation"
	depends on HAVE_STACK_VALIDATION && UNWINDER_FRAME_POINTER
	select OBJTOOL
	default n
	help
	  Validate frame pointer rules at compile-time.  This helps ensure that
	  runtime stack traces are more reliable.

	  For more information, see
	  tools/objtool/Documentation/objtool.txt.

config NOINSTR_VALIDATION
	bool
	depends on HAVE_NOINSTR_VALIDATION && DEBUG_ENTRY
	select OBJTOOL
	default y

config VMLINUX_MAP
	bool "Generate vmlinux.map file when linking"
	depends on EXPERT
	help
	  Selecting this option will pass "-Map=vmlinux.map" to ld
	  when linking vmlinux. That file can be useful for verifying
	  and debugging magic section games, and for seeing which
	  pieces of code get eliminated with
	  CONFIG_LD_DEAD_CODE_DATA_ELIMINATION.

config DEBUG_FORCE_WEAK_PER_CPU
	bool "Force weak per-cpu definitions"
	depends on DEBUG_KERNEL
	help
	  s390 and alpha require percpu variables in modules to be
	  defined weak to work around addressing range issue which
	  puts the following two restrictions on percpu variable
	  definitions.

	  1. percpu symbols must be unique whether static or not
	  2. percpu variables can't be defined inside a function

	  To ensure that generic code follows the above rules, this
	  option forces all percpu variables to be defined as weak.

endmenu # "Compiler options"

menu "Generic Kernel Debugging Instruments"

config MAGIC_SYSRQ
	bool "Magic SysRq key"
	depends on !UML
	help
	  If you say Y here, you will have some control over the system even
	  if the system crashes for example during kernel debugging (e.g., you
	  will be able to flush the buffer cache to disk, reboot the system
	  immediately or dump some status information). This is accomplished
	  by pressing various keys while holding SysRq (Alt+PrintScreen). It
	  also works on a serial console (on PC hardware at least), if you
	  send a BREAK and then within 5 seconds a command keypress. The
	  keys are documented in <file:Documentation/admin-guide/sysrq.rst>.
	  Don't say Y unless you really know what this hack does.

config MAGIC_SYSRQ_DEFAULT_ENABLE
	hex "Enable magic SysRq key functions by default"
	depends on MAGIC_SYSRQ
	default 0x1
	help
	  Specifies which SysRq key functions are enabled by default.
	  This may be set to 1 or 0 to enable or disable them all, or
	  to a bitmask as described in Documentation/admin-guide/sysrq.rst.

config MAGIC_SYSRQ_SERIAL
	bool "Enable magic SysRq key over serial"
	depends on MAGIC_SYSRQ
	default y
	help
	  Many embedded boards have a disconnected TTL level serial which can
	  generate some garbage that can lead to spurious false sysrq detects.
	  This option allows you to decide whether you want to enable the
	  magic SysRq key.

config MAGIC_SYSRQ_SERIAL_SEQUENCE
	string "Char sequence that enables magic SysRq over serial"
	depends on MAGIC_SYSRQ_SERIAL
	default ""
	help
	  Specifies a sequence of characters that can follow BREAK to enable
	  SysRq on a serial console.

	  If unsure, leave an empty string and the option will not be enabled.

config DEBUG_FS
	bool "Debug Filesystem"
	help
	  debugfs is a virtual file system that kernel developers use to put
	  debugging files into.  Enable this option to be able to read and
	  write to these files.

	  For detailed documentation on the debugfs API, see
	  Documentation/filesystems/.

	  If unsure, say N.

choice
	prompt "Debugfs default access"
	depends on DEBUG_FS
	default DEBUG_FS_ALLOW_ALL
	help
	  This selects the default access restrictions for debugfs.
	  It can be overridden with kernel command line option
	  debugfs=[on,no-mount,off]. The restrictions apply for API access
	  and filesystem registration.

config DEBUG_FS_ALLOW_ALL
	bool "Access normal"
	help
	  No restrictions apply. Both API and filesystem registration
	  is on. This is the normal default operation.

config DEBUG_FS_DISALLOW_MOUNT
	bool "Do not register debugfs as filesystem"
	help
	  The API is open but filesystem is not loaded. Clients can still do
	  their work and read with debug tools that do not need
	  debugfs filesystem.

config DEBUG_FS_ALLOW_NONE
	bool "No access"
	help
	  Access is off. Clients get -PERM when trying to create nodes in
	  debugfs tree and debugfs is not registered as a filesystem.
	  Client can then back-off or continue without debugfs access.

endchoice

source "lib/Kconfig.kgdb"
source "lib/Kconfig.ubsan"
source "lib/Kconfig.kcsan"

endmenu

menu "Networking Debugging"

source "net/Kconfig.debug"

endmenu # "Networking Debugging"

menu "Memory Debugging"

source "mm/Kconfig.debug"

config DEBUG_OBJECTS
	bool "Debug object operations"
	depends on DEBUG_KERNEL
	help
	  If you say Y here, additional code will be inserted into the
	  kernel to track the life time of various objects and validate
	  the operations on those objects.

config DEBUG_OBJECTS_SELFTEST
	bool "Debug objects selftest"
	depends on DEBUG_OBJECTS
	help
	  This enables the selftest of the object debug code.

config DEBUG_OBJECTS_FREE
	bool "Debug objects in freed memory"
	depends on DEBUG_OBJECTS
	help
	  This enables checks whether a k/v free operation frees an area
	  which contains an object which has not been deactivated
	  properly. This can make kmalloc/kfree-intensive workloads
	  much slower.

config DEBUG_OBJECTS_TIMERS
	bool "Debug timer objects"
	depends on DEBUG_OBJECTS
	help
	  If you say Y here, additional code will be inserted into the
	  timer routines to track the life time of timer objects and
	  validate the timer operations.

config DEBUG_OBJECTS_WORK
	bool "Debug work objects"
	depends on DEBUG_OBJECTS
	help
	  If you say Y here, additional code will be inserted into the
	  work queue routines to track the life time of work objects and
	  validate the work operations.

config DEBUG_OBJECTS_RCU_HEAD
	bool "Debug RCU callbacks objects"
	depends on DEBUG_OBJECTS
	help
	  Enable this to turn on debugging of RCU list heads (call_rcu() usage).

config DEBUG_OBJECTS_PERCPU_COUNTER
	bool "Debug percpu counter objects"
	depends on DEBUG_OBJECTS
	help
	  If you say Y here, additional code will be inserted into the
	  percpu counter routines to track the life time of percpu counter
	  objects and validate the percpu counter operations.

config DEBUG_OBJECTS_ENABLE_DEFAULT
	int "debug_objects bootup default value (0-1)"
	range 0 1
	default "1"
	depends on DEBUG_OBJECTS
	help
	  Debug objects boot parameter default value

config SHRINKER_DEBUG
	bool "Enable shrinker debugging support"
	depends on DEBUG_FS
	help
	  Say Y to enable the shrinker debugfs interface which provides
	  visibility into the kernel memory shrinkers subsystem.
	  Disable it to avoid an extra memory footprint.

config DEBUG_STACK_USAGE
	bool "Stack utilization instrumentation"
	depends on DEBUG_KERNEL && !IA64
	help
	  Enables the display of the minimum amount of free stack which each
	  task has ever had available in the sysrq-T and sysrq-P debug output.

	  This option will slow down process creation somewhat.

config SCHED_STACK_END_CHECK
	bool "Detect stack corruption on calls to schedule()"
	depends on DEBUG_KERNEL
	default n
	help
	  This option checks for a stack overrun on calls to schedule().
	  If the stack end location is found to be over written always panic as
	  the content of the corrupted region can no longer be trusted.
	  This is to ensure no erroneous behaviour occurs which could result in
	  data corruption or a sporadic crash at a later stage once the region
	  is examined. The runtime overhead introduced is minimal.

config ARCH_HAS_DEBUG_VM_PGTABLE
	bool
	help
	  An architecture should select this when it can successfully
	  build and run DEBUG_VM_PGTABLE.

config DEBUG_VM_IRQSOFF
	def_bool DEBUG_VM && !PREEMPT_RT

config DEBUG_VM
	bool "Debug VM"
	depends on DEBUG_KERNEL
	help
	  Enable this to turn on extended checks in the virtual-memory system
	  that may impact performance.

	  If unsure, say N.

config DEBUG_VM_SHOOT_LAZIES
	bool "Debug MMU_LAZY_TLB_SHOOTDOWN implementation"
	depends on DEBUG_VM
	depends on MMU_LAZY_TLB_SHOOTDOWN
	help
	  Enable additional IPIs that ensure lazy tlb mm references are removed
	  before the mm is freed.

	  If unsure, say N.

config DEBUG_VM_MAPLE_TREE
	bool "Debug VM maple trees"
	depends on DEBUG_VM
	select DEBUG_MAPLE_TREE
	help
	  Enable VM maple tree debugging information and extra validations.

	  If unsure, say N.

config DEBUG_VM_RB
	bool "Debug VM red-black trees"
	depends on DEBUG_VM
	help
	  Enable VM red-black tree debugging information and extra validations.

	  If unsure, say N.

config DEBUG_VM_PGFLAGS
	bool "Debug page-flags operations"
	depends on DEBUG_VM
	help
	  Enables extra validation on page flags operations.

	  If unsure, say N.

config DEBUG_VM_PGTABLE
	bool "Debug arch page table for semantics compliance"
	depends on MMU
	depends on ARCH_HAS_DEBUG_VM_PGTABLE
	default y if DEBUG_VM
	help
	  This option provides a debug method which can be used to test
	  architecture page table helper functions on various platforms in
	  verifying if they comply with expected generic MM semantics. This
	  will help architecture code in making sure that any changes or
	  new additions of these helpers still conform to expected
	  semantics of the generic MM. Platforms will have to opt in for
	  this through ARCH_HAS_DEBUG_VM_PGTABLE.

	  If unsure, say N.

config ARCH_HAS_DEBUG_VIRTUAL
	bool

config DEBUG_VIRTUAL
	bool "Debug VM translations"
	depends on DEBUG_KERNEL && ARCH_HAS_DEBUG_VIRTUAL
	help
	  Enable some costly sanity checks in virtual to page code. This can
	  catch mistakes with virt_to_page() and friends.

	  If unsure, say N.

config DEBUG_NOMMU_REGIONS
	bool "Debug the global anon/private NOMMU mapping region tree"
	depends on DEBUG_KERNEL && !MMU
	help
	  This option causes the global tree of anonymous and private mapping
	  regions to be regularly checked for invalid topology.

config DEBUG_MEMORY_INIT
	bool "Debug memory initialisation" if EXPERT
	default !EXPERT
	help
	  Enable this for additional checks during memory initialisation.
	  The sanity checks verify aspects of the VM such as the memory model
	  and other information provided by the architecture. Verbose
	  information will be printed at KERN_DEBUG loglevel depending
	  on the mminit_loglevel= command-line option.

	  If unsure, say Y

config MEMORY_NOTIFIER_ERROR_INJECT
	tristate "Memory hotplug notifier error injection module"
	depends on MEMORY_HOTPLUG && NOTIFIER_ERROR_INJECTION
	help
	  This option provides the ability to inject artificial errors to
	  memory hotplug notifier chain callbacks.  It is controlled through
	  debugfs interface under /sys/kernel/debug/notifier-error-inject/memory

	  If the notifier call chain should be failed with some events
	  notified, write the error code to "actions/<notifier event>/error".

	  Example: Inject memory hotplug offline error (-12 == -ENOMEM)

	  # cd /sys/kernel/debug/notifier-error-inject/memory
	  # echo -12 > actions/MEM_GOING_OFFLINE/error
	  # echo offline > /sys/devices/system/memory/memoryXXX/state
	  bash: echo: write error: Cannot allocate memory

	  To compile this code as a module, choose M here: the module will
	  be called memory-notifier-error-inject.

	  If unsure, say N.

config DEBUG_PER_CPU_MAPS
	bool "Debug access to per_cpu maps"
	depends on DEBUG_KERNEL
	depends on SMP
	help
	  Say Y to verify that the per_cpu map being accessed has
	  been set up. This adds a fair amount of code to kernel memory
	  and decreases performance.

	  Say N if unsure.

config DEBUG_KMAP_LOCAL
	bool "Debug kmap_local temporary mappings"
	depends on DEBUG_KERNEL && KMAP_LOCAL
	help
	  This option enables additional error checking for the kmap_local
	  infrastructure.  Disable for production use.

config ARCH_SUPPORTS_KMAP_LOCAL_FORCE_MAP
	bool

config DEBUG_KMAP_LOCAL_FORCE_MAP
	bool "Enforce kmap_local temporary mappings"
	depends on DEBUG_KERNEL && ARCH_SUPPORTS_KMAP_LOCAL_FORCE_MAP
	select KMAP_LOCAL
	select DEBUG_KMAP_LOCAL
	help
	  This option enforces temporary mappings through the kmap_local
	  mechanism for non-highmem pages and on non-highmem systems.
	  Disable this for production systems!

config DEBUG_HIGHMEM
	bool "Highmem debugging"
	depends on DEBUG_KERNEL && HIGHMEM
	select DEBUG_KMAP_LOCAL_FORCE_MAP if ARCH_SUPPORTS_KMAP_LOCAL_FORCE_MAP
	select DEBUG_KMAP_LOCAL
	help
	  This option enables additional error checking for high memory
	  systems.  Disable for production systems.

config HAVE_DEBUG_STACKOVERFLOW
	bool

config DEBUG_STACKOVERFLOW
	bool "Check for stack overflows"
	depends on DEBUG_KERNEL && HAVE_DEBUG_STACKOVERFLOW
	help
	  Say Y here if you want to check for overflows of kernel, IRQ
	  and exception stacks (if your architecture uses them). This
	  option will show detailed messages if free stack space drops
	  below a certain limit.

	  These kinds of bugs usually occur when call-chains in the
	  kernel get too deep, especially when interrupts are
	  involved.

	  Use this in cases where you see apparently random memory
	  corruption, especially if it appears in 'struct thread_info'

	  If in doubt, say "N".

source "lib/Kconfig.kasan"
source "lib/Kconfig.kfence"
source "lib/Kconfig.kmsan"

endmenu # "Memory Debugging"

config DEBUG_SHIRQ
	bool "Debug shared IRQ handlers"
	depends on DEBUG_KERNEL
	help
	  Enable this to generate a spurious interrupt just before a shared
	  interrupt handler is deregistered (generating one when registering
	  is currently disabled). Drivers need to handle this correctly. Some
	  don't and need to be caught.

menu "Debug Oops, Lockups and Hangs"

config PANIC_ON_OOPS
	bool "Panic on Oops"
	help
	  Say Y here to enable the kernel to panic when it oopses. This
	  has the same effect as setting oops=panic on the kernel command
	  line.

	  This feature is useful to ensure that the kernel does not do
	  anything erroneous after an oops which could result in data
	  corruption or other issues.

	  Say N if unsure.

config PANIC_ON_OOPS_VALUE
	int
	range 0 1
	default 0 if !PANIC_ON_OOPS
	default 1 if PANIC_ON_OOPS

config PANIC_TIMEOUT
	int "panic timeout"
	default 0
	help
	  Set the timeout value (in seconds) until a reboot occurs when
	  the kernel panics. If n = 0, then we wait forever. A timeout
	  value n > 0 will wait n seconds before rebooting, while a timeout
	  value n < 0 will reboot immediately.

config LOCKUP_DETECTOR
	bool

config SOFTLOCKUP_DETECTOR
	bool "Detect Soft Lockups"
	depends on DEBUG_KERNEL && !S390
	select LOCKUP_DETECTOR
	help
	  Say Y here to enable the kernel to act as a watchdog to detect
	  soft lockups.

	  Softlockups are bugs that cause the kernel to loop in kernel
	  mode for more than 20 seconds, without giving other tasks a
	  chance to run.  The current stack trace is displayed upon
	  detection and the system will stay locked up.

config SOFTLOCKUP_DETECTOR_INTR_STORM
	bool "Detect Interrupt Storm in Soft Lockups"
	depends on SOFTLOCKUP_DETECTOR && IRQ_TIME_ACCOUNTING
	select GENERIC_IRQ_STAT_SNAPSHOT
	default y if NR_CPUS <= 128
	help
	  Say Y here to enable the kernel to detect interrupt storm
	  during "soft lockups".

	  "soft lockups" can be caused by a variety of reasons. If one is
	  caused by an interrupt storm, then the storming interrupts will not
	  be on the callstack. To detect this case, it is necessary to report
	  the CPU stats and the interrupt counts during the "soft lockups".

config BOOTPARAM_SOFTLOCKUP_PANIC
	bool "Panic (Reboot) On Soft Lockups"
	depends on SOFTLOCKUP_DETECTOR
	help
	  Say Y here to enable the kernel to panic on "soft lockups",
	  which are bugs that cause the kernel to loop in kernel
	  mode for more than 20 seconds (configurable using the watchdog_thresh
	  sysctl), without giving other tasks a chance to run.

	  The panic can be used in combination with panic_timeout,
	  to cause the system to reboot automatically after a
	  lockup has been detected. This feature is useful for
	  high-availability systems that have uptime guarantees and
	  where a lockup must be resolved ASAP.

	  Say N if unsure.

config HAVE_HARDLOCKUP_DETECTOR_BUDDY
	bool
	depends on SMP
	default y

#
# Global switch whether to build a hardlockup detector at all. It is available
# only when the architecture supports at least one implementation. There are
# two exceptions. The hardlockup detector is never enabled on:
#
#	s390: it reported many false positives there
#
#	sparc64: has a custom implementation which is not using the common
#		hardlockup command line options and sysctl interface.
#
config HARDLOCKUP_DETECTOR
	bool "Detect Hard Lockups"
	depends on DEBUG_KERNEL && !S390 && !HARDLOCKUP_DETECTOR_SPARC64
	depends on HAVE_HARDLOCKUP_DETECTOR_PERF || HAVE_HARDLOCKUP_DETECTOR_BUDDY || HAVE_HARDLOCKUP_DETECTOR_ARCH
	imply HARDLOCKUP_DETECTOR_PERF
	imply HARDLOCKUP_DETECTOR_BUDDY
	imply HARDLOCKUP_DETECTOR_ARCH
	select LOCKUP_DETECTOR

	help
	  Say Y here to enable the kernel to act as a watchdog to detect
	  hard lockups.

	  Hardlockups are bugs that cause the CPU to loop in kernel mode
	  for more than 10 seconds, without letting other interrupts have a
	  chance to run.  The current stack trace is displayed upon detection
	  and the system will stay locked up.

#
# Note that arch-specific variants are always preferred.
#
config HARDLOCKUP_DETECTOR_PREFER_BUDDY
	bool "Prefer the buddy CPU hardlockup detector"
	depends on HARDLOCKUP_DETECTOR
	depends on HAVE_HARDLOCKUP_DETECTOR_PERF && HAVE_HARDLOCKUP_DETECTOR_BUDDY
	depends on !HAVE_HARDLOCKUP_DETECTOR_ARCH
	help
	  Say Y here to prefer the buddy hardlockup detector over the perf one.

	  With the buddy detector, each CPU uses its softlockup hrtimer
	  to check that the next CPU is processing hrtimer interrupts by
	  verifying that a counter is increasing.

	  This hardlockup detector is useful on systems that don't have
	  an arch-specific hardlockup detector or if resources needed
	  for the hardlockup detector are better used for other things.

config HARDLOCKUP_DETECTOR_PERF
	bool
	depends on HARDLOCKUP_DETECTOR
	depends on HAVE_HARDLOCKUP_DETECTOR_PERF && !HARDLOCKUP_DETECTOR_PREFER_BUDDY
	depends on !HAVE_HARDLOCKUP_DETECTOR_ARCH
	select HARDLOCKUP_DETECTOR_COUNTS_HRTIMER

config HARDLOCKUP_DETECTOR_BUDDY
	bool
	depends on HARDLOCKUP_DETECTOR
	depends on HAVE_HARDLOCKUP_DETECTOR_BUDDY
	depends on !HAVE_HARDLOCKUP_DETECTOR_PERF || HARDLOCKUP_DETECTOR_PREFER_BUDDY
	depends on !HAVE_HARDLOCKUP_DETECTOR_ARCH
	select HARDLOCKUP_DETECTOR_COUNTS_HRTIMER

config HARDLOCKUP_DETECTOR_ARCH
	bool
	depends on HARDLOCKUP_DETECTOR
	depends on HAVE_HARDLOCKUP_DETECTOR_ARCH
	help
	  The arch-specific implementation of the hardlockup detector will
	  be used.

#
# Both the "perf" and "buddy" hardlockup detectors count hrtimer
# interrupts. This config enables functions managing this common code.
#
config HARDLOCKUP_DETECTOR_COUNTS_HRTIMER
	bool
	select SOFTLOCKUP_DETECTOR

#
# Enables a timestamp based low pass filter to compensate for perf based
# hard lockup detection which runs too fast due to turbo modes.
#
config HARDLOCKUP_CHECK_TIMESTAMP
	bool

config BOOTPARAM_HARDLOCKUP_PANIC
	bool "Panic (Reboot) On Hard Lockups"
	depends on HARDLOCKUP_DETECTOR
	help
	  Say Y here to enable the kernel to panic on "hard lockups",
	  which are bugs that cause the kernel to loop in kernel
	  mode with interrupts disabled for more than 10 seconds (configurable
	  using the watchdog_thresh sysctl).

	  Say N if unsure.

config DETECT_HUNG_TASK
	bool "Detect Hung Tasks"
	depends on DEBUG_KERNEL
	default SOFTLOCKUP_DETECTOR
	help
	  Say Y here to enable the kernel to detect "hung tasks",
	  which are bugs that cause the task to be stuck in
	  uninterruptible "D" state indefinitely.

	  When a hung task is detected, the kernel will print the
	  current stack trace (which you should report), but the
	  task will stay in uninterruptible state. If lockdep is
	  enabled then all held locks will also be reported. This
	  feature has negligible overhead.

config DEFAULT_HUNG_TASK_TIMEOUT
	int "Default timeout for hung task detection (in seconds)"
	depends on DETECT_HUNG_TASK
	default 120
	help
	  This option controls the default timeout (in seconds) used
	  to determine when a task has become non-responsive and should
	  be considered hung.

	  It can be adjusted at runtime via the kernel.hung_task_timeout_secs
	  sysctl or by writing a value to
	  /proc/sys/kernel/hung_task_timeout_secs.

	  A timeout of 0 disables the check.  The default is two minutes.
	  Keeping the default should be fine in most cases.

config BOOTPARAM_HUNG_TASK_PANIC
	bool "Panic (Reboot) On Hung Tasks"
	depends on DETECT_HUNG_TASK
	help
	  Say Y here to enable the kernel to panic on "hung tasks",
	  which are bugs that cause the kernel to leave a task stuck
	  in uninterruptible "D" state.

	  The panic can be used in combination with panic_timeout,
	  to cause the system to reboot automatically after a
	  hung task has been detected. This feature is useful for
	  high-availability systems that have uptime guarantees and
	  where a hung tasks must be resolved ASAP.

	  Say N if unsure.

config WQ_WATCHDOG
	bool "Detect Workqueue Stalls"
	depends on DEBUG_KERNEL
	help
	  Say Y here to enable stall detection on workqueues.  If a
	  worker pool doesn't make forward progress on a pending work
	  item for over a given amount of time, 30s by default, a
	  warning message is printed along with dump of workqueue
	  state.  This can be configured through kernel parameter
	  "workqueue.watchdog_thresh" and its sysfs counterpart.

config WQ_CPU_INTENSIVE_REPORT
	bool "Report per-cpu work items which hog CPU for too long"
	depends on DEBUG_KERNEL
	help
	  Say Y here to enable reporting of concurrency-managed per-cpu work
	  items that hog CPUs for longer than
	  workqueue.cpu_intensive_thresh_us. Workqueue automatically
	  detects and excludes them from concurrency management to prevent
	  them from stalling other per-cpu work items. Occassional
	  triggering may not necessarily indicate a problem. Repeated
	  triggering likely indicates that the work item should be switched
	  to use an unbound workqueue.

config TEST_LOCKUP
	tristate "Test module to generate lockups"
	depends on m
	help
	  This builds the "test_lockup" module that helps to make sure
	  that watchdogs and lockup detectors are working properly.

	  Depending on module parameters it could emulate soft or hard
	  lockup, "hung task", or locking arbitrary lock for a long time.
	  Also it could generate series of lockups with cooling-down periods.

	  If unsure, say N.

endmenu # "Debug lockups and hangs"

menu "Scheduler Debugging"

config SCHED_DEBUG
	bool "Collect scheduler debugging info"
	depends on DEBUG_KERNEL && DEBUG_FS
	default y
	help
	  If you say Y here, the /sys/kernel/debug/sched file will be provided
	  that can help debug the scheduler. The runtime overhead of this
	  option is minimal.

config SCHED_INFO
	bool
	default n

config SCHEDSTATS
	bool "Collect scheduler statistics"
	depends on DEBUG_KERNEL && PROC_FS
	select SCHED_INFO
	help
	  If you say Y here, additional code will be inserted into the
	  scheduler and related routines to collect statistics about
	  scheduler behavior and provide them in /proc/schedstat.  These
	  stats may be useful for both tuning and debugging the scheduler
	  If you aren't debugging the scheduler or trying to tune a specific
	  application, you can say N to avoid the very slight overhead
	  this adds.

endmenu

config DEBUG_TIMEKEEPING
	bool "Enable extra timekeeping sanity checking"
	help
	  This option will enable additional timekeeping sanity checks
	  which may be helpful when diagnosing issues where timekeeping
	  problems are suspected.

	  This may include checks in the timekeeping hotpaths, so this
	  option may have a (very small) performance impact to some
	  workloads.

	  If unsure, say N.

config DEBUG_PREEMPT
	bool "Debug preemptible kernel"
	depends on DEBUG_KERNEL && PREEMPTION && TRACE_IRQFLAGS_SUPPORT
	help
	  If you say Y here then the kernel will use a debug variant of the
	  commonly used smp_processor_id() function and will print warnings
	  if kernel code uses it in a preemption-unsafe way. Also, the kernel
	  will detect preemption count underflows.

	  This option has potential to introduce high runtime overhead,
	  depending on workload as it triggers debugging routines for each
	  this_cpu operation. It should only be used for debugging purposes.

menu "Lock Debugging (spinlocks, mutexes, etc...)"

config LOCK_DEBUGGING_SUPPORT
	bool
	depends on TRACE_IRQFLAGS_SUPPORT && STACKTRACE_SUPPORT && LOCKDEP_SUPPORT
	default y

config PROVE_LOCKING
	bool "Lock debugging: prove locking correctness"
	depends on DEBUG_KERNEL && LOCK_DEBUGGING_SUPPORT
	select LOCKDEP
	select DEBUG_SPINLOCK
	select DEBUG_MUTEXES if !PREEMPT_RT
	select DEBUG_RT_MUTEXES if RT_MUTEXES
	select DEBUG_RWSEMS
	select DEBUG_WW_MUTEX_SLOWPATH
	select DEBUG_LOCK_ALLOC
	select PREEMPT_COUNT if !ARCH_NO_PREEMPT
	select TRACE_IRQFLAGS
	default n
	help
	 This feature enables the kernel to prove that all locking
	 that occurs in the kernel runtime is mathematically
	 correct: that under no circumstance could an arbitrary (and
	 not yet triggered) combination of observed locking
	 sequences (on an arbitrary number of CPUs, running an
	 arbitrary number of tasks and interrupt contexts) cause a
	 deadlock.

	 In short, this feature enables the kernel to report locking
	 related deadlocks before they actually occur.

	 The proof does not depend on how hard and complex a
	 deadlock scenario would be to trigger: how many
	 participant CPUs, tasks and irq-contexts would be needed
	 for it to trigger. The proof also does not depend on
	 timing: if a race and a resulting deadlock is possible
	 theoretically (no matter how unlikely the race scenario
	 is), it will be proven so and will immediately be
	 reported by the kernel (once the event is observed that
	 makes the deadlock theoretically possible).

	 If a deadlock is impossible (i.e. the locking rules, as
	 observed by the kernel, are mathematically correct), the
	 kernel reports nothing.

	 NOTE: this feature can also be enabled for rwlocks, mutexes
	 and rwsems - in which case all dependencies between these
	 different locking variants are observed and mapped too, and
	 the proof of observed correctness is also maintained for an
	 arbitrary combination of these separate locking variants.

	 For more details, see Documentation/locking/lockdep-design.rst.

config PROVE_RAW_LOCK_NESTING
	bool "Enable raw_spinlock - spinlock nesting checks"
	depends on PROVE_LOCKING
	default n
	help
	 Enable the raw_spinlock vs. spinlock nesting checks which ensure
	 that the lock nesting rules for PREEMPT_RT enabled kernels are
	 not violated.

	 NOTE: There are known nesting problems. So if you enable this
	 option expect lockdep splats until these problems have been fully
	 addressed which is work in progress. This config switch allows to
	 identify and analyze these problems. It will be removed and the
	 check permanently enabled once the main issues have been fixed.

	 If unsure, select N.

config LOCK_STAT
	bool "Lock usage statistics"
	depends on DEBUG_KERNEL && LOCK_DEBUGGING_SUPPORT
	select LOCKDEP
	select DEBUG_SPINLOCK
	select DEBUG_MUTEXES if !PREEMPT_RT
	select DEBUG_RT_MUTEXES if RT_MUTEXES
	select DEBUG_LOCK_ALLOC
	default n
	help
	 This feature enables tracking lock contention points

	 For more details, see Documentation/locking/lockstat.rst

	 This also enables lock events required by "perf lock",
	 subcommand of perf.
	 If you want to use "perf lock", you also need to turn on
	 CONFIG_EVENT_TRACING.

	 CONFIG_LOCK_STAT defines "contended" and "acquired" lock events.
	 (CONFIG_LOCKDEP defines "acquire" and "release" events.)

config DEBUG_RT_MUTEXES
	bool "RT Mutex debugging, deadlock detection"
	depends on DEBUG_KERNEL && RT_MUTEXES
	help
	 This allows rt mutex semantics violations and rt mutex related
	 deadlocks (lockups) to be detected and reported automatically.

config DEBUG_SPINLOCK
	bool "Spinlock and rw-lock debugging: basic checks"
	depends on DEBUG_KERNEL
	select UNINLINE_SPIN_UNLOCK
	help
	  Say Y here and build SMP to catch missing spinlock initialization
	  and certain other kinds of spinlock errors commonly made.  This is
	  best used in conjunction with the NMI watchdog so that spinlock
	  deadlocks are also debuggable.

config DEBUG_MUTEXES
	bool "Mutex debugging: basic checks"
	depends on DEBUG_KERNEL && !PREEMPT_RT
	help
	 This feature allows mutex semantics violations to be detected and
	 reported.

config DEBUG_WW_MUTEX_SLOWPATH
	bool "Wait/wound mutex debugging: Slowpath testing"
	depends on DEBUG_KERNEL && LOCK_DEBUGGING_SUPPORT
	select DEBUG_LOCK_ALLOC
	select DEBUG_SPINLOCK
	select DEBUG_MUTEXES if !PREEMPT_RT
	select DEBUG_RT_MUTEXES if PREEMPT_RT
	help
	 This feature enables slowpath testing for w/w mutex users by
	 injecting additional -EDEADLK wound/backoff cases. Together with
	 the full mutex checks enabled with (CONFIG_PROVE_LOCKING) this
	 will test all possible w/w mutex interface abuse with the
	 exception of simply not acquiring all the required locks.
	 Note that this feature can introduce significant overhead, so
	 it really should not be enabled in a production or distro kernel,
	 even a debug kernel.  If you are a driver writer, enable it.  If
	 you are a distro, do not.

config DEBUG_RWSEMS
	bool "RW Semaphore debugging: basic checks"
	depends on DEBUG_KERNEL
	help
	  This debugging feature allows mismatched rw semaphore locks
	  and unlocks to be detected and reported.

config DEBUG_LOCK_ALLOC
	bool "Lock debugging: detect incorrect freeing of live locks"
	depends on DEBUG_KERNEL && LOCK_DEBUGGING_SUPPORT
	select DEBUG_SPINLOCK
	select DEBUG_MUTEXES if !PREEMPT_RT
	select DEBUG_RT_MUTEXES if RT_MUTEXES
	select LOCKDEP
	help
	 This feature will check whether any held lock (spinlock, rwlock,
	 mutex or rwsem) is incorrectly freed by the kernel, via any of the
	 memory-freeing routines (kfree(), kmem_cache_free(), free_pages(),
	 vfree(), etc.), whether a live lock is incorrectly reinitialized via
	 spin_lock_init()/mutex_init()/etc., or whether there is any lock
	 held during task exit.

config LOCKDEP
	bool
	depends on DEBUG_KERNEL && LOCK_DEBUGGING_SUPPORT
	select STACKTRACE
	select KALLSYMS
	select KALLSYMS_ALL

config LOCKDEP_SMALL
	bool

config LOCKDEP_BITS
	int "Bitsize for MAX_LOCKDEP_ENTRIES"
	depends on LOCKDEP && !LOCKDEP_SMALL
	range 10 30
	default 15
	help
	  Try increasing this value if you hit "BUG: MAX_LOCKDEP_ENTRIES too low!" message.

config LOCKDEP_CHAINS_BITS
	int "Bitsize for MAX_LOCKDEP_CHAINS"
	depends on LOCKDEP && !LOCKDEP_SMALL
	range 10 30
	default 16
	help
	  Try increasing this value if you hit "BUG: MAX_LOCKDEP_CHAINS too low!" message.

config LOCKDEP_STACK_TRACE_BITS
	int "Bitsize for MAX_STACK_TRACE_ENTRIES"
	depends on LOCKDEP && !LOCKDEP_SMALL
	range 10 30
	default 19
	help
	  Try increasing this value if you hit "BUG: MAX_STACK_TRACE_ENTRIES too low!" message.

config LOCKDEP_STACK_TRACE_HASH_BITS
	int "Bitsize for STACK_TRACE_HASH_SIZE"
	depends on LOCKDEP && !LOCKDEP_SMALL
	range 10 30
	default 14
	help
	  Try increasing this value if you need large STACK_TRACE_HASH_SIZE.

config LOCKDEP_CIRCULAR_QUEUE_BITS
	int "Bitsize for elements in circular_queue struct"
	depends on LOCKDEP
	range 10 30
	default 12
	help
	  Try increasing this value if you hit "lockdep bfs error:-1" warning due to __cq_enqueue() failure.

config DEBUG_LOCKDEP
	bool "Lock dependency engine debugging"
	depends on DEBUG_KERNEL && LOCKDEP
	select DEBUG_IRQFLAGS
	help
	  If you say Y here, the lock dependency engine will do
	  additional runtime checks to debug itself, at the price
	  of more runtime overhead.

config DEBUG_ATOMIC_SLEEP
	bool "Sleep inside atomic section checking"
	select PREEMPT_COUNT
	depends on DEBUG_KERNEL
	depends on !ARCH_NO_PREEMPT
	help
	  If you say Y here, various routines which may sleep will become very
	  noisy if they are called inside atomic sections: when a spinlock is
	  held, inside an rcu read side critical section, inside preempt disabled
	  sections, inside an interrupt, etc...

config DEBUG_LOCKING_API_SELFTESTS
	bool "Locking API boot-time self-tests"
	depends on DEBUG_KERNEL
	help
	  Say Y here if you want the kernel to run a short self-test during
	  bootup. The self-test checks whether common types of locking bugs
	  are detected by debugging mechanisms or not. (if you disable
	  lock debugging then those bugs won't be detected of course.)
	  The following locking APIs are covered: spinlocks, rwlocks,
	  mutexes and rwsems.

config LOCK_TORTURE_TEST
	tristate "torture tests for locking"
	depends on DEBUG_KERNEL
	select TORTURE_TEST
	help
	  This option provides a kernel module that runs torture tests
	  on kernel locking primitives.  The kernel module may be built
	  after the fact on the running kernel to be tested, if desired.

	  Say Y here if you want kernel locking-primitive torture tests
	  to be built into the kernel.
	  Say M if you want these torture tests to build as a module.
	  Say N if you are unsure.

config WW_MUTEX_SELFTEST
	tristate "Wait/wound mutex selftests"
	help
	  This option provides a kernel module that runs tests on the
	  on the struct ww_mutex locking API.

	  It is recommended to enable DEBUG_WW_MUTEX_SLOWPATH in conjunction
	  with this test harness.

	  Say M if you want these self tests to build as a module.
	  Say N if you are unsure.

config SCF_TORTURE_TEST
	tristate "torture tests for smp_call_function*()"
	depends on DEBUG_KERNEL
	select TORTURE_TEST
	help
	  This option provides a kernel module that runs torture tests
	  on the smp_call_function() family of primitives.  The kernel
	  module may be built after the fact on the running kernel to
	  be tested, if desired.

config CSD_LOCK_WAIT_DEBUG
	bool "Debugging for csd_lock_wait(), called from smp_call_function*()"
	depends on DEBUG_KERNEL
	depends on 64BIT
	default n
	help
	  This option enables debug prints when CPUs are slow to respond
	  to the smp_call_function*() IPI wrappers.  These debug prints
	  include the IPI handler function currently executing (if any)
	  and relevant stack traces.

config CSD_LOCK_WAIT_DEBUG_DEFAULT
	bool "Default csd_lock_wait() debugging on at boot time"
	depends on CSD_LOCK_WAIT_DEBUG
	depends on 64BIT
	default n
	help
	  This option causes the csdlock_debug= kernel boot parameter to
	  default to 1 (basic debugging) instead of 0 (no debugging).

endmenu # lock debugging

config TRACE_IRQFLAGS
	depends on TRACE_IRQFLAGS_SUPPORT
	bool
	help
	  Enables hooks to interrupt enabling and disabling for
	  either tracing or lock debugging.

config TRACE_IRQFLAGS_NMI
	def_bool y
	depends on TRACE_IRQFLAGS
	depends on TRACE_IRQFLAGS_NMI_SUPPORT

config NMI_CHECK_CPU
	bool "Debugging for CPUs failing to respond to backtrace requests"
	depends on DEBUG_KERNEL
	depends on X86
	default n
	help
	  Enables debug prints when a CPU fails to respond to a given
	  backtrace NMI.  These prints provide some reasons why a CPU
	  might legitimately be failing to respond, for example, if it
	  is offline of if ignore_nmis is set.

config DEBUG_IRQFLAGS
	bool "Debug IRQ flag manipulation"
	help
	  Enables checks for potentially unsafe enabling or disabling of
	  interrupts, such as calling raw_local_irq_restore() when interrupts
	  are enabled.

config STACKTRACE
	bool "Stack backtrace support"
	depends on STACKTRACE_SUPPORT
	help
	  This option causes the kernel to create a /proc/pid/stack for
	  every process, showing its current stack trace.
	  It is also used by various kernel debugging features that require
	  stack trace generation.

config WARN_ALL_UNSEEDED_RANDOM
	bool "Warn for all uses of unseeded randomness"
	default n
	help
	  Some parts of the kernel contain bugs relating to their use of
	  cryptographically secure random numbers before it's actually possible
	  to generate those numbers securely. This setting ensures that these
	  flaws don't go unnoticed, by enabling a message, should this ever
	  occur. This will allow people with obscure setups to know when things
	  are going wrong, so that they might contact developers about fixing
	  it.

	  Unfortunately, on some models of some architectures getting
	  a fully seeded CRNG is extremely difficult, and so this can
	  result in dmesg getting spammed for a surprisingly long
	  time.  This is really bad from a security perspective, and
	  so architecture maintainers really need to do what they can
	  to get the CRNG seeded sooner after the system is booted.
	  However, since users cannot do anything actionable to
	  address this, by default this option is disabled.

	  Say Y here if you want to receive warnings for all uses of
	  unseeded randomness.  This will be of use primarily for
	  those developers interested in improving the security of
	  Linux kernels running on their architecture (or
	  subarchitecture).

config DEBUG_KOBJECT
	bool "kobject debugging"
	depends on DEBUG_KERNEL
	help
	  If you say Y here, some extra kobject debugging messages will be sent
	  to the syslog.

config DEBUG_KOBJECT_RELEASE
	bool "kobject release debugging"
	depends on DEBUG_OBJECTS_TIMERS
	help
	  kobjects are reference counted objects.  This means that their
	  last reference count put is not predictable, and the kobject can
	  live on past the point at which a driver decides to drop its
	  initial reference to the kobject gained on allocation.  An
	  example of this would be a struct device which has just been
	  unregistered.

	  However, some buggy drivers assume that after such an operation,
	  the memory backing the kobject can be immediately freed.  This
	  goes completely against the principles of a refcounted object.

	  If you say Y here, the kernel will delay the release of kobjects
	  on the last reference count to improve the visibility of this
	  kind of kobject release bug.

config HAVE_DEBUG_BUGVERBOSE
	bool

menu "Debug kernel data structures"

config DEBUG_LIST
	bool "Debug linked list manipulation"
	depends on DEBUG_KERNEL
	select LIST_HARDENED
	help
	  Enable this to turn on extended checks in the linked-list walking
	  routines.

	  This option trades better quality error reports for performance, and
	  is more suitable for kernel debugging. If you care about performance,
	  you should only enable CONFIG_LIST_HARDENED instead.

	  If unsure, say N.

config DEBUG_PLIST
	bool "Debug priority linked list manipulation"
	depends on DEBUG_KERNEL
	help
	  Enable this to turn on extended checks in the priority-ordered
	  linked-list (plist) walking routines.  This checks the entire
	  list multiple times during each manipulation.

	  If unsure, say N.

config DEBUG_SG
	bool "Debug SG table operations"
	depends on DEBUG_KERNEL
	help
	  Enable this to turn on checks on scatter-gather tables. This can
	  help find problems with drivers that do not properly initialize
	  their sg tables.

	  If unsure, say N.

config DEBUG_NOTIFIERS
	bool "Debug notifier call chains"
	depends on DEBUG_KERNEL
	help
	  Enable this to turn on sanity checking for notifier call chains.
	  This is most useful for kernel developers to make sure that
	  modules properly unregister themselves from notifier chains.
	  This is a relatively cheap check but if you care about maximum
	  performance, say N.

config DEBUG_MAPLE_TREE
	bool "Debug maple trees"
	depends on DEBUG_KERNEL
	help
	  Enable maple tree debugging information and extra validations.

	  If unsure, say N.

endmenu

source "kernel/rcu/Kconfig.debug"

config DEBUG_WQ_FORCE_RR_CPU
	bool "Force round-robin CPU selection for unbound work items"
	depends on DEBUG_KERNEL
	default n
	help
	  Workqueue used to implicitly guarantee that work items queued
	  without explicit CPU specified are put on the local CPU.  This
	  guarantee is no longer true and while local CPU is still
	  preferred work items may be put on foreign CPUs.  Kernel
	  parameter "workqueue.debug_force_rr_cpu" is added to force
	  round-robin CPU selection to flush out usages which depend on the
	  now broken guarantee.  This config option enables the debug
	  feature by default.  When enabled, memory and cache locality will
	  be impacted.

config CPU_HOTPLUG_STATE_CONTROL
	bool "Enable CPU hotplug state control"
	depends on DEBUG_KERNEL
	depends on HOTPLUG_CPU
	default n
	help
	  Allows to write steps between "offline" and "online" to the CPUs
	  sysfs target file so states can be stepped granular. This is a debug
	  option for now as the hotplug machinery cannot be stopped and
	  restarted at arbitrary points yet.

	  Say N if your are unsure.

config LATENCYTOP
	bool "Latency measuring infrastructure"
	depends on DEBUG_KERNEL
	depends on STACKTRACE_SUPPORT
	depends on PROC_FS
	depends on FRAME_POINTER || MIPS || PPC || S390 || MICROBLAZE || ARM || ARC || X86
	select KALLSYMS
	select KALLSYMS_ALL
	select STACKTRACE
	select SCHEDSTATS
	help
	  Enable this option if you want to use the LatencyTOP tool
	  to find out which userspace is blocking on what kernel operations.

config DEBUG_CGROUP_REF
	bool "Disable inlining of cgroup css reference count functions"
	depends on DEBUG_KERNEL
	depends on CGROUPS
	depends on KPROBES
	default n
	help
	  Force cgroup css reference count functions to not be inlined so
	  that they can be kprobed for debugging.

source "kernel/trace/Kconfig"

config PROVIDE_OHCI1394_DMA_INIT
	bool "Remote debugging over FireWire early on boot"
	depends on PCI && X86
	help
	  If you want to debug problems which hang or crash the kernel early
	  on boot and the crashing machine has a FireWire port, you can use
	  this feature to remotely access the memory of the crashed machine
	  over FireWire. This employs remote DMA as part of the OHCI1394
	  specification which is now the standard for FireWire controllers.

	  With remote DMA, you can monitor the printk buffer remotely using
	  firescope and access all memory below 4GB using fireproxy from gdb.
	  Even controlling a kernel debugger is possible using remote DMA.

	  Usage:

	  If ohci1394_dma=early is used as boot parameter, it will initialize
	  all OHCI1394 controllers which are found in the PCI config space.

	  As all changes to the FireWire bus such as enabling and disabling
	  devices cause a bus reset and thereby disable remote DMA for all
	  devices, be sure to have the cable plugged and FireWire enabled on
	  the debugging host before booting the debug target for debugging.

	  This code (~1k) is freed after boot. By then, the firewire stack
	  in charge of the OHCI-1394 controllers should be used instead.

	  See Documentation/core-api/debugging-via-ohci1394.rst for more information.

source "samples/Kconfig"

config ARCH_HAS_DEVMEM_IS_ALLOWED
	bool

config STRICT_DEVMEM
	bool "Filter access to /dev/mem"
	depends on MMU && DEVMEM
	depends on ARCH_HAS_DEVMEM_IS_ALLOWED || GENERIC_LIB_DEVMEM_IS_ALLOWED
	default y if PPC || X86 || ARM64
	help
	  If this option is disabled, you allow userspace (root) access to all
	  of memory, including kernel and userspace memory. Accidental
	  access to this is obviously disastrous, but specific access can
	  be used by people debugging the kernel. Note that with PAT support
	  enabled, even in this case there are restrictions on /dev/mem
	  use due to the cache aliasing requirements.

	  If this option is switched on, and IO_STRICT_DEVMEM=n, the /dev/mem
	  file only allows userspace access to PCI space and the BIOS code and
	  data regions.  This is sufficient for dosemu and X and all common
	  users of /dev/mem.

	  If in doubt, say Y.

config IO_STRICT_DEVMEM
	bool "Filter I/O access to /dev/mem"
	depends on STRICT_DEVMEM
	help
	  If this option is disabled, you allow userspace (root) access to all
	  io-memory regardless of whether a driver is actively using that
	  range.  Accidental access to this is obviously disastrous, but
	  specific access can be used by people debugging kernel drivers.

	  If this option is switched on, the /dev/mem file only allows
	  userspace access to *idle* io-memory ranges (see /proc/iomem) This
	  may break traditional users of /dev/mem (dosemu, legacy X, etc...)
	  if the driver using a given range cannot be disabled.

	  If in doubt, say Y.

menu "$(SRCARCH) Debugging"

source "arch/$(SRCARCH)/Kconfig.debug"

endmenu

menu "Kernel Testing and Coverage"

source "lib/kunit/Kconfig"

config NOTIFIER_ERROR_INJECTION
	tristate "Notifier error injection"
	depends on DEBUG_KERNEL
	select DEBUG_FS
	help
	  This option provides the ability to inject artificial errors to
	  specified notifier chain callbacks. It is useful to test the error
	  handling of notifier call chain failures.

	  Say N if unsure.

config PM_NOTIFIER_ERROR_INJECT
	tristate "PM notifier error injection module"
	depends on PM && NOTIFIER_ERROR_INJECTION
	default m if PM_DEBUG
	help
	  This option provides the ability to inject artificial errors to
	  PM notifier chain callbacks.  It is controlled through debugfs
	  interface /sys/kernel/debug/notifier-error-inject/pm

	  If the notifier call chain should be failed with some events
	  notified, write the error code to "actions/<notifier event>/error".

	  Example: Inject PM suspend error (-12 = -ENOMEM)

	  # cd /sys/kernel/debug/notifier-error-inject/pm/
	  # echo -12 > actions/PM_SUSPEND_PREPARE/error
	  # echo mem > /sys/power/state
	  bash: echo: write error: Cannot allocate memory

	  To compile this code as a module, choose M here: the module will
	  be called pm-notifier-error-inject.

	  If unsure, say N.

config OF_RECONFIG_NOTIFIER_ERROR_INJECT
	tristate "OF reconfig notifier error injection module"
	depends on OF_DYNAMIC && NOTIFIER_ERROR_INJECTION
	help
	  This option provides the ability to inject artificial errors to
	  OF reconfig notifier chain callbacks.  It is controlled
	  through debugfs interface under
	  /sys/kernel/debug/notifier-error-inject/OF-reconfig/

	  If the notifier call chain should be failed with some events
	  notified, write the error code to "actions/<notifier event>/error".

	  To compile this code as a module, choose M here: the module will
	  be called of-reconfig-notifier-error-inject.

	  If unsure, say N.

config NETDEV_NOTIFIER_ERROR_INJECT
	tristate "Netdev notifier error injection module"
	depends on NET && NOTIFIER_ERROR_INJECTION
	help
	  This option provides the ability to inject artificial errors to
	  netdevice notifier chain callbacks.  It is controlled through debugfs
	  interface /sys/kernel/debug/notifier-error-inject/netdev

	  If the notifier call chain should be failed with some events
	  notified, write the error code to "actions/<notifier event>/error".

	  Example: Inject netdevice mtu change error (-22 = -EINVAL)

	  # cd /sys/kernel/debug/notifier-error-inject/netdev
	  # echo -22 > actions/NETDEV_CHANGEMTU/error
	  # ip link set eth0 mtu 1024
	  RTNETLINK answers: Invalid argument

	  To compile this code as a module, choose M here: the module will
	  be called netdev-notifier-error-inject.

	  If unsure, say N.

config FUNCTION_ERROR_INJECTION
	bool "Fault-injections of functions"
	depends on HAVE_FUNCTION_ERROR_INJECTION && KPROBES
	help
	  Add fault injections into various functions that are annotated with
	  ALLOW_ERROR_INJECTION() in the kernel. BPF may also modify the return
	  value of these functions. This is useful to test error paths of code.

	  If unsure, say N

config FAULT_INJECTION
	bool "Fault-injection framework"
	depends on DEBUG_KERNEL
	help
	  Provide fault-injection framework.
	  For more details, see Documentation/fault-injection/.

config FAILSLAB
	bool "Fault-injection capability for kmalloc"
	depends on FAULT_INJECTION
	depends on SLAB || SLUB
	help
	  Provide fault-injection capability for kmalloc.

config FAIL_PAGE_ALLOC
	bool "Fault-injection capability for alloc_pages()"
	depends on FAULT_INJECTION
	help
	  Provide fault-injection capability for alloc_pages().

config FAULT_INJECTION_USERCOPY
	bool "Fault injection capability for usercopy functions"
	depends on FAULT_INJECTION
	help
	  Provides fault-injection capability to inject failures
	  in usercopy functions (copy_from_user(), get_user(), ...).

config FAIL_MAKE_REQUEST
	bool "Fault-injection capability for disk IO"
	depends on FAULT_INJECTION && BLOCK
	help
	  Provide fault-injection capability for disk IO.

config FAIL_IO_TIMEOUT
	bool "Fault-injection capability for faking disk interrupts"
	depends on FAULT_INJECTION && BLOCK
	help
	  Provide fault-injection capability on end IO handling. This
	  will make the block layer "forget" an interrupt as configured,
	  thus exercising the error handling.

	  Only works with drivers that use the generic timeout handling,
	  for others it won't do anything.

config FAIL_FUTEX
	bool "Fault-injection capability for futexes"
	select DEBUG_FS
	depends on FAULT_INJECTION && FUTEX
	help
	  Provide fault-injection capability for futexes.

config FAULT_INJECTION_DEBUG_FS
	bool "Debugfs entries for fault-injection capabilities"
	depends on FAULT_INJECTION && SYSFS && DEBUG_FS
	help
	  Enable configuration of fault-injection capabilities via debugfs.

config FAIL_FUNCTION
	bool "Fault-injection capability for functions"
	depends on FAULT_INJECTION_DEBUG_FS && FUNCTION_ERROR_INJECTION
	help
	  Provide function-based fault-injection capability.
	  This will allow you to override a specific function with a return
	  with given return value. As a result, function caller will see
	  an error value and have to handle it. This is useful to test the
	  error handling in various subsystems.

config FAIL_MMC_REQUEST
	bool "Fault-injection capability for MMC IO"
	depends on FAULT_INJECTION_DEBUG_FS && MMC
	help
	  Provide fault-injection capability for MMC IO.
	  This will make the mmc core return data errors. This is
	  useful to test the error handling in the mmc block device
	  and to test how the mmc host driver handles retries from
	  the block device.

config FAIL_SUNRPC
	bool "Fault-injection capability for SunRPC"
	depends on FAULT_INJECTION_DEBUG_FS && SUNRPC_DEBUG
	help
	  Provide fault-injection capability for SunRPC and
	  its consumers.

config FAULT_INJECTION_CONFIGFS
	bool "Configfs interface for fault-injection capabilities"
	depends on FAULT_INJECTION
	select CONFIGFS_FS
	help
	  This option allows configfs-based drivers to dynamically configure
	  fault-injection via configfs.  Each parameter for driver-specific
	  fault-injection can be made visible as a configfs attribute in a
	  configfs group.


config FAULT_INJECTION_STACKTRACE_FILTER
	bool "stacktrace filter for fault-injection capabilities"
	depends on FAULT_INJECTION
	depends on (FAULT_INJECTION_DEBUG_FS || FAULT_INJECTION_CONFIGFS) && STACKTRACE_SUPPORT
	select STACKTRACE
	depends on FRAME_POINTER || MIPS || PPC || S390 || MICROBLAZE || ARM || ARC || X86
	help
	  Provide stacktrace filter for fault-injection capabilities

config ARCH_HAS_KCOV
	bool
	help
	  An architecture should select this when it can successfully
	  build and run with CONFIG_KCOV. This typically requires
	  disabling instrumentation for some early boot code.

config CC_HAS_SANCOV_TRACE_PC
	def_bool $(cc-option,-fsanitize-coverage=trace-pc)


config KCOV
	bool "Code coverage for fuzzing"
	depends on ARCH_HAS_KCOV
	depends on CC_HAS_SANCOV_TRACE_PC || GCC_PLUGINS
	depends on !ARCH_WANTS_NO_INSTR || HAVE_NOINSTR_HACK || \
		   GCC_VERSION >= 120000 || CLANG_VERSION >= 130000
	select DEBUG_FS
	select GCC_PLUGIN_SANCOV if !CC_HAS_SANCOV_TRACE_PC
	select OBJTOOL if HAVE_NOINSTR_HACK
	help
	  KCOV exposes kernel code coverage information in a form suitable
	  for coverage-guided fuzzing (randomized testing).

	  If RANDOMIZE_BASE is enabled, PC values will not be stable across
	  different machines and across reboots. If you need stable PC values,
	  disable RANDOMIZE_BASE.

	  For more details, see Documentation/dev-tools/kcov.rst.

config KCOV_ENABLE_COMPARISONS
	bool "Enable comparison operands collection by KCOV"
	depends on KCOV
	depends on $(cc-option,-fsanitize-coverage=trace-cmp)
	help
	  KCOV also exposes operands of every comparison in the instrumented
	  code along with operand sizes and PCs of the comparison instructions.
	  These operands can be used by fuzzing engines to improve the quality
	  of fuzzing coverage.

config KCOV_INSTRUMENT_ALL
	bool "Instrument all code by default"
	depends on KCOV
	default y
	help
	  If you are doing generic system call fuzzing (like e.g. syzkaller),
	  then you will want to instrument the whole kernel and you should
	  say y here. If you are doing more targeted fuzzing (like e.g.
	  filesystem fuzzing with AFL) then you will want to enable coverage
	  for more specific subsets of files, and should say n here.

config KCOV_IRQ_AREA_SIZE
	hex "Size of interrupt coverage collection area in words"
	depends on KCOV
	default 0x40000
	help
	  KCOV uses preallocated per-cpu areas to collect coverage from
	  soft interrupts. This specifies the size of those areas in the
	  number of unsigned long words.

menuconfig RUNTIME_TESTING_MENU
	bool "Runtime Testing"
	def_bool y

if RUNTIME_TESTING_MENU

config TEST_DHRY
	tristate "Dhrystone benchmark test"
	help
	  Enable this to include the Dhrystone 2.1 benchmark.  This test
	  calculates the number of Dhrystones per second, and the number of
	  DMIPS (Dhrystone MIPS) obtained when the Dhrystone score is divided
	  by 1757 (the number of Dhrystones per second obtained on the VAX
	  11/780, nominally a 1 MIPS machine).

	  To run the benchmark, it needs to be enabled explicitly, either from
	  the kernel command line (when built-in), or from userspace (when
	  built-in or modular.

	  Run once during kernel boot:

	      test_dhry.run

	  Set number of iterations from kernel command line:

	      test_dhry.iterations=<n>

	  Set number of iterations from userspace:

	      echo <n> > /sys/module/test_dhry/parameters/iterations

	  Trigger manual run from userspace:

	      echo y > /sys/module/test_dhry/parameters/run

	  If the number of iterations is <= 0, the test will devise a suitable
	  number of iterations (test runs for at least 2s) automatically.
	  This process takes ca. 4s.

	  If unsure, say N.

config LKDTM
	tristate "Linux Kernel Dump Test Tool Module"
	depends on DEBUG_FS
	help
	This module enables testing of the different dumping mechanisms by
	inducing system failures at predefined crash points.
	If you don't need it: say N
	Choose M here to compile this code as a module. The module will be
	called lkdtm.

	Documentation on how to use the module can be found in
	Documentation/fault-injection/provoke-crashes.rst

config CPUMASK_KUNIT_TEST
	tristate "KUnit test for cpumask" if !KUNIT_ALL_TESTS
	depends on KUNIT
	default KUNIT_ALL_TESTS
	help
	  Enable to turn on cpumask tests, running at boot or module load time.

	  For more information on KUnit and unit tests in general, please refer
	  to the KUnit documentation in Documentation/dev-tools/kunit/.

	  If unsure, say N.

config TEST_LIST_SORT
	tristate "Linked list sorting test" if !KUNIT_ALL_TESTS
	depends on KUNIT
	default KUNIT_ALL_TESTS
	help
	  Enable this to turn on 'list_sort()' function test. This test is
	  executed only once during system boot (so affects only boot time),
	  or at module load time.

	  If unsure, say N.

config TEST_MIN_HEAP
	tristate "Min heap test"
	depends on DEBUG_KERNEL || m
	help
	  Enable this to turn on min heap function tests. This test is
	  executed only once during system boot (so affects only boot time),
	  or at module load time.

	  If unsure, say N.

config TEST_SORT
	tristate "Array-based sort test" if !KUNIT_ALL_TESTS
	depends on KUNIT
	default KUNIT_ALL_TESTS
	help
	  This option enables the self-test function of 'sort()' at boot,
	  or at module load time.

	  If unsure, say N.

config TEST_DIV64
	tristate "64bit/32bit division and modulo test"
	depends on DEBUG_KERNEL || m
	help
	  Enable this to turn on 'do_div()' function test. This test is
	  executed only once during system boot (so affects only boot time),
	  or at module load time.

	  If unsure, say N.

config TEST_IOV_ITER
	tristate "Test iov_iter operation" if !KUNIT_ALL_TESTS
	depends on KUNIT
	depends on MMU
	default KUNIT_ALL_TESTS
	help
	  Enable this to turn on testing of the operation of the I/O iterator
	  (iov_iter). This test is executed only once during system boot (so
	  affects only boot time), or at module load time.

	  If unsure, say N.

config KPROBES_SANITY_TEST
	tristate "Kprobes sanity tests" if !KUNIT_ALL_TESTS
	depends on DEBUG_KERNEL
	depends on KPROBES
	depends on KUNIT
	select STACKTRACE if ARCH_CORRECT_STACKTRACE_ON_KRETPROBE
	default KUNIT_ALL_TESTS
	help
	  This option provides for testing basic kprobes functionality on
	  boot. Samples of kprobe and kretprobe are inserted and
	  verified for functionality.

	  Say N if you are unsure.

config FPROBE_SANITY_TEST
	bool "Self test for fprobe"
	depends on DEBUG_KERNEL
	depends on FPROBE
	depends on KUNIT=y
	help
	  This option will enable testing the fprobe when the system boot.
	  A series of tests are made to verify that the fprobe is functioning
	  properly.

	  Say N if you are unsure.

config BACKTRACE_SELF_TEST
	tristate "Self test for the backtrace code"
	depends on DEBUG_KERNEL
	help
	  This option provides a kernel module that can be used to test
	  the kernel stack backtrace code. This option is not useful
	  for distributions or general kernels, but only for kernel
	  developers working on architecture code.

	  Note that if you want to also test saved backtraces, you will
	  have to enable STACKTRACE as well.

	  Say N if you are unsure.

config TEST_REF_TRACKER
	tristate "Self test for reference tracker"
	depends on DEBUG_KERNEL && STACKTRACE_SUPPORT
	select REF_TRACKER
	help
	  This option provides a kernel module performing tests
	  using reference tracker infrastructure.

	  Say N if you are unsure.

config RBTREE_TEST
	tristate "Red-Black tree test"
	depends on DEBUG_KERNEL
	help
	  A benchmark measuring the performance of the rbtree library.
	  Also includes rbtree invariant checks.

config REED_SOLOMON_TEST
	tristate "Reed-Solomon library test"
	depends on DEBUG_KERNEL || m
	select REED_SOLOMON
	select REED_SOLOMON_ENC16
	select REED_SOLOMON_DEC16
	help
	  This option enables the self-test function of rslib at boot,
	  or at module load time.

	  If unsure, say N.

config INTERVAL_TREE_TEST
	tristate "Interval tree test"
	depends on DEBUG_KERNEL
	select INTERVAL_TREE
	help
	  A benchmark measuring the performance of the interval tree library

config PERCPU_TEST
	tristate "Per cpu operations test"
	depends on m && DEBUG_KERNEL
	help
	  Enable this option to build test module which validates per-cpu
	  operations.

	  If unsure, say N.

config ATOMIC64_SELFTEST
	tristate "Perform an atomic64_t self-test"
	help
	  Enable this option to test the atomic64_t functions at boot or
	  at module load time.

	  If unsure, say N.

config ASYNC_RAID6_TEST
	tristate "Self test for hardware accelerated raid6 recovery"
	depends on ASYNC_RAID6_RECOV
	select ASYNC_MEMCPY
	help
	  This is a one-shot self test that permutes through the
	  recovery of all the possible two disk failure scenarios for a
	  N-disk array.  Recovery is performed with the asynchronous
	  raid6 recovery routines, and will optionally use an offload
	  engine if one is available.

	  If unsure, say N.

config TEST_HEXDUMP
	tristate "Test functions located in the hexdump module at runtime"

config STRING_SELFTEST
	tristate "Test string functions at runtime"

config TEST_STRING_HELPERS
	tristate "Test functions located in the string_helpers module at runtime"

config TEST_KSTRTOX
	tristate "Test kstrto*() family of functions at runtime"

config TEST_PRINTF
	tristate "Test printf() family of functions at runtime"

config TEST_SCANF
	tristate "Test scanf() family of functions at runtime"

config TEST_BITMAP
	tristate "Test bitmap_*() family of functions at runtime"
	help
	  Enable this option to test the bitmap functions at boot.

	  If unsure, say N.

config TEST_UUID
	tristate "Test functions located in the uuid module at runtime"

config TEST_XARRAY
	tristate "Test the XArray code at runtime"

config TEST_MAPLE_TREE
	tristate "Test the Maple Tree code at runtime or module load"
	help
	  Enable this option to test the maple tree code functions at boot, or
	  when the module is loaded. Enable "Debug Maple Trees" will enable
	  more verbose output on failures.

	  If unsure, say N.

config TEST_RHASHTABLE
	tristate "Perform selftest on resizable hash table"
	help
	  Enable this option to test the rhashtable functions at boot.

	  If unsure, say N.

config TEST_IDA
	tristate "Perform selftest on IDA functions"

config TEST_PARMAN
	tristate "Perform selftest on priority array manager"
	depends on PARMAN
	help
	  Enable this option to test priority array manager on boot
	  (or module load).

	  If unsure, say N.

config TEST_IRQ_TIMINGS
	bool "IRQ timings selftest"
	depends on IRQ_TIMINGS
	help
	  Enable this option to test the irq timings code on boot.

	  If unsure, say N.

config TEST_LKM
	tristate "Test module loading with 'hello world' module"
	depends on m
	help
	  This builds the "test_module" module that emits "Hello, world"
	  on printk when loaded. It is designed to be used for basic
	  evaluation of the module loading subsystem (for example when
	  validating module verification). It lacks any extra dependencies,
	  and will not normally be loaded by the system unless explicitly
	  requested by name.

	  If unsure, say N.

config TEST_BITOPS
	tristate "Test module for compilation of bitops operations"
	depends on m
	help
	  This builds the "test_bitops" module that is much like the
	  TEST_LKM module except that it does a basic exercise of the
	  set/clear_bit macros and get_count_order/long to make sure there are
	  no compiler warnings from C=1 sparse checker or -Wextra
	  compilations. It has no dependencies and doesn't run or load unless
	  explicitly requested by name.  for example: modprobe test_bitops.

	  If unsure, say N.

config TEST_VMALLOC
	tristate "Test module for stress/performance analysis of vmalloc allocator"
	default n
       depends on MMU
	depends on m
	help
	  This builds the "test_vmalloc" module that should be used for
	  stress and performance analysis. So, any new change for vmalloc
	  subsystem can be evaluated from performance and stability point
	  of view.

	  If unsure, say N.

config TEST_USER_COPY
	tristate "Test user/kernel boundary protections"
	depends on m
	help
	  This builds the "test_user_copy" module that runs sanity checks
	  on the copy_to/from_user infrastructure, making sure basic
	  user/kernel boundary testing is working. If it fails to load,
	  a regression has been detected in the user/kernel memory boundary
	  protections.

	  If unsure, say N.

config TEST_BPF
	tristate "Test BPF filter functionality"
	depends on m && NET
	help
	  This builds the "test_bpf" module that runs various test vectors
	  against the BPF interpreter or BPF JIT compiler depending on the
	  current setting. This is in particular useful for BPF JIT compiler
	  development, but also to run regression tests against changes in
	  the interpreter code. It also enables test stubs for eBPF maps and
	  verifier used by user space verifier testsuite.

	  If unsure, say N.

config TEST_BLACKHOLE_DEV
	tristate "Test blackhole netdev functionality"
	depends on m && NET
	help
	  This builds the "test_blackhole_dev" module that validates the
	  data path through this blackhole netdev.

	  If unsure, say N.

config FIND_BIT_BENCHMARK
	tristate "Test find_bit functions"
	help
	  This builds the "test_find_bit" module that measure find_*_bit()
	  functions performance.

	  If unsure, say N.

config TEST_FIRMWARE
	tristate "Test firmware loading via userspace interface"
	depends on FW_LOADER
	help
	  This builds the "test_firmware" module that creates a userspace
	  interface for testing firmware loading. This can be used to
	  control the triggering of firmware loading without needing an
	  actual firmware-using device. The contents can be rechecked by
	  userspace.

	  If unsure, say N.

config TEST_SYSCTL
	tristate "sysctl test driver"
	depends on PROC_SYSCTL
	help
	  This builds the "test_sysctl" module. This driver enables to test the
	  proc sysctl interfaces available to drivers safely without affecting
	  production knobs which might alter system functionality.

	  If unsure, say N.

config BITFIELD_KUNIT
	tristate "KUnit test bitfield functions at runtime" if !KUNIT_ALL_TESTS
	depends on KUNIT
	default KUNIT_ALL_TESTS
	help
	  Enable this option to test the bitfield functions at boot.

	  KUnit tests run during boot and output the results to the debug log
	  in TAP format (http://testanything.org/). Only useful for kernel devs
	  running the KUnit test harness, and not intended for inclusion into a
	  production build.

	  For more information on KUnit and unit tests in general please refer
	  to the KUnit documentation in Documentation/dev-tools/kunit/.

	  If unsure, say N.

config CHECKSUM_KUNIT
	tristate "KUnit test checksum functions at runtime" if !KUNIT_ALL_TESTS
	depends on KUNIT
	default KUNIT_ALL_TESTS
	help
	  Enable this option to test the checksum functions at boot.

	  KUnit tests run during boot and output the results to the debug log
	  in TAP format (http://testanything.org/). Only useful for kernel devs
	  running the KUnit test harness, and not intended for inclusion into a
	  production build.

	  For more information on KUnit and unit tests in general please refer
	  to the KUnit documentation in Documentation/dev-tools/kunit/.

	  If unsure, say N.

config HASH_KUNIT_TEST
	tristate "KUnit Test for integer hash functions" if !KUNIT_ALL_TESTS
	depends on KUNIT
	default KUNIT_ALL_TESTS
	help
	  Enable this option to test the kernel's string (<linux/stringhash.h>), and
	  integer (<linux/hash.h>) hash functions on boot.

	  KUnit tests run during boot and output the results to the debug log
	  in TAP format (https://testanything.org/). Only useful for kernel devs
	  running the KUnit test harness, and not intended for inclusion into a
	  production build.

	  For more information on KUnit and unit tests in general please refer
	  to the KUnit documentation in Documentation/dev-tools/kunit/.

	  This is intended to help people writing architecture-specific
	  optimized versions. If unsure, say N.

config RESOURCE_KUNIT_TEST
	tristate "KUnit test for resource API" if !KUNIT_ALL_TESTS
	depends on KUNIT
	default KUNIT_ALL_TESTS
	help
	  This builds the resource API unit test.
	  Tests the logic of API provided by resource.c and ioport.h.
	  For more information on KUnit and unit tests in general please refer
	  to the KUnit documentation in Documentation/dev-tools/kunit/.

	  If unsure, say N.

config SYSCTL_KUNIT_TEST
	tristate "KUnit test for sysctl" if !KUNIT_ALL_TESTS
	depends on KUNIT
	default KUNIT_ALL_TESTS
	help
	  This builds the proc sysctl unit test, which runs on boot.
	  Tests the API contract and implementation correctness of sysctl.
	  For more information on KUnit and unit tests in general please refer
	  to the KUnit documentation in Documentation/dev-tools/kunit/.

	  If unsure, say N.

config LIST_KUNIT_TEST
	tristate "KUnit Test for Kernel Linked-list structures" if !KUNIT_ALL_TESTS
	depends on KUNIT
	default KUNIT_ALL_TESTS
	help
	  This builds the linked list KUnit test suite.
	  It tests that the API and basic functionality of the list_head type
	  and associated macros.

	  KUnit tests run during boot and output the results to the debug log
	  in TAP format (https://testanything.org/). Only useful for kernel devs
	  running the KUnit test harness, and not intended for inclusion into a
	  production build.

	  For more information on KUnit and unit tests in general please refer
	  to the KUnit documentation in Documentation/dev-tools/kunit/.

	  If unsure, say N.

config HASHTABLE_KUNIT_TEST
	tristate "KUnit Test for Kernel Hashtable structures" if !KUNIT_ALL_TESTS
	depends on KUNIT
	default KUNIT_ALL_TESTS
	help
	  This builds the hashtable KUnit test suite.
	  It tests the basic functionality of the API defined in
	  include/linux/hashtable.h. For more information on KUnit and
	  unit tests in general please refer to the KUnit documentation
	  in Documentation/dev-tools/kunit/.

	  If unsure, say N.

config LINEAR_RANGES_TEST
	tristate "KUnit test for linear_ranges"
	depends on KUNIT
	select LINEAR_RANGES
	help
	  This builds the linear_ranges unit test, which runs on boot.
	  Tests the linear_ranges logic correctness.
	  For more information on KUnit and unit tests in general please refer
	  to the KUnit documentation in Documentation/dev-tools/kunit/.

	  If unsure, say N.

config CMDLINE_KUNIT_TEST
	tristate "KUnit test for cmdline API" if !KUNIT_ALL_TESTS
	depends on KUNIT
	default KUNIT_ALL_TESTS
	help
	  This builds the cmdline API unit test.
	  Tests the logic of API provided by cmdline.c.
	  For more information on KUnit and unit tests in general please refer
	  to the KUnit documentation in Documentation/dev-tools/kunit/.

	  If unsure, say N.

config BITS_TEST
	tristate "KUnit test for bits.h" if !KUNIT_ALL_TESTS
	depends on KUNIT
	default KUNIT_ALL_TESTS
	help
	  This builds the bits unit test.
	  Tests the logic of macros defined in bits.h.
	  For more information on KUnit and unit tests in general please refer
	  to the KUnit documentation in Documentation/dev-tools/kunit/.

	  If unsure, say N.

config SLUB_KUNIT_TEST
	tristate "KUnit test for SLUB cache error detection" if !KUNIT_ALL_TESTS
	depends on SLUB_DEBUG && KUNIT
	default KUNIT_ALL_TESTS
	help
	  This builds SLUB allocator unit test.
	  Tests SLUB cache debugging functionality.
	  For more information on KUnit and unit tests in general please refer
	  to the KUnit documentation in Documentation/dev-tools/kunit/.

	  If unsure, say N.

config RATIONAL_KUNIT_TEST
	tristate "KUnit test for rational.c" if !KUNIT_ALL_TESTS
	depends on KUNIT && RATIONAL
	default KUNIT_ALL_TESTS
	help
	  This builds the rational math unit test.
	  For more information on KUnit and unit tests in general please refer
	  to the KUnit documentation in Documentation/dev-tools/kunit/.

	  If unsure, say N.

config MEMCPY_KUNIT_TEST
	tristate "Test memcpy(), memmove(), and memset() functions at runtime" if !KUNIT_ALL_TESTS
	depends on KUNIT
	default KUNIT_ALL_TESTS
	help
	  Builds unit tests for memcpy(), memmove(), and memset() functions.
	  For more information on KUnit and unit tests in general please refer
	  to the KUnit documentation in Documentation/dev-tools/kunit/.

	  If unsure, say N.

config MEMCPY_SLOW_KUNIT_TEST
	bool "Include exhaustive memcpy tests"
	depends on MEMCPY_KUNIT_TEST
	default y
	help
	  Some memcpy tests are quite exhaustive in checking for overlaps
	  and bit ranges. These can be very slow, so they are split out
	  as a separate config, in case they need to be disabled.

	  Note this config option will be replaced by the use of KUnit test
	  attributes.

config IS_SIGNED_TYPE_KUNIT_TEST
	tristate "Test is_signed_type() macro" if !KUNIT_ALL_TESTS
	depends on KUNIT
	default KUNIT_ALL_TESTS
	help
	  Builds unit tests for the is_signed_type() macro.

	  For more information on KUnit and unit tests in general please refer
	  to the KUnit documentation in Documentation/dev-tools/kunit/.

	  If unsure, say N.

config OVERFLOW_KUNIT_TEST
	tristate "Test check_*_overflow() functions at runtime" if !KUNIT_ALL_TESTS
	depends on KUNIT
	default KUNIT_ALL_TESTS
	help
	  Builds unit tests for the check_*_overflow(), size_*(), allocation, and
	  related functions.

	  For more information on KUnit and unit tests in general please refer
	  to the KUnit documentation in Documentation/dev-tools/kunit/.

	  If unsure, say N.

config STACKINIT_KUNIT_TEST
	tristate "Test level of stack variable initialization" if !KUNIT_ALL_TESTS
	depends on KUNIT
	default KUNIT_ALL_TESTS
	help
	  Test if the kernel is zero-initializing stack variables and
	  padding. Coverage is controlled by compiler flags,
	  CONFIG_INIT_STACK_ALL_PATTERN, CONFIG_INIT_STACK_ALL_ZERO,
	  CONFIG_GCC_PLUGIN_STRUCTLEAK, CONFIG_GCC_PLUGIN_STRUCTLEAK_BYREF,
	  or CONFIG_GCC_PLUGIN_STRUCTLEAK_BYREF_ALL.

config FORTIFY_KUNIT_TEST
	tristate "Test fortified str*() and mem*() function internals at runtime" if !KUNIT_ALL_TESTS
	depends on KUNIT && FORTIFY_SOURCE
	default KUNIT_ALL_TESTS
	help
	  Builds unit tests for checking internals of FORTIFY_SOURCE as used
	  by the str*() and mem*() family of functions. For testing runtime
	  traps of FORTIFY_SOURCE, see LKDTM's "FORTIFY_*" tests.

config HW_BREAKPOINT_KUNIT_TEST
	bool "Test hw_breakpoint constraints accounting" if !KUNIT_ALL_TESTS
	depends on HAVE_HW_BREAKPOINT
	depends on KUNIT=y
	default KUNIT_ALL_TESTS
	help
	  Tests for hw_breakpoint constraints accounting.

	  If unsure, say N.

config STRCAT_KUNIT_TEST
	tristate "Test strcat() family of functions at runtime" if !KUNIT_ALL_TESTS
	depends on KUNIT
	default KUNIT_ALL_TESTS

config STRSCPY_KUNIT_TEST
	tristate "Test strscpy*() family of functions at runtime" if !KUNIT_ALL_TESTS
	depends on KUNIT
	default KUNIT_ALL_TESTS

config SIPHASH_KUNIT_TEST
	tristate "Perform selftest on siphash functions" if !KUNIT_ALL_TESTS
	depends on KUNIT
	default KUNIT_ALL_TESTS
	help
	  Enable this option to test the kernel's siphash (<linux/siphash.h>) hash
	  functions on boot (or module load).

	  This is intended to help people writing architecture-specific
	  optimized versions.  If unsure, say N.

config TEST_UDELAY
	tristate "udelay test driver"
	help
	  This builds the "udelay_test" module that helps to make sure
	  that udelay() is working properly.

	  If unsure, say N.

config TEST_STATIC_KEYS
	tristate "Test static keys"
	depends on m
	help
	  Test the static key interfaces.

	  If unsure, say N.

config TEST_DYNAMIC_DEBUG
	tristate "Test DYNAMIC_DEBUG"
	depends on DYNAMIC_DEBUG
	help
	  This module registers a tracer callback to count enabled
	  pr_debugs in a 'do_debugging' function, then alters their
	  enablements, calls the function, and compares counts.

	  If unsure, say N.

config TEST_KMOD
	tristate "kmod stress tester"
	depends on m
	depends on NETDEVICES && NET_CORE && INET # for TUN
	depends on BLOCK
	depends on PAGE_SIZE_LESS_THAN_256KB # for BTRFS
	select TEST_LKM
	select XFS_FS
	select TUN
	select BTRFS_FS
	help
	  Test the kernel's module loading mechanism: kmod. kmod implements
	  support to load modules using the Linux kernel's usermode helper.
	  This test provides a series of tests against kmod.

	  Although technically you can either build test_kmod as a module or
	  into the kernel we disallow building it into the kernel since
	  it stress tests request_module() and this will very likely cause
	  some issues by taking over precious threads available from other
	  module load requests, ultimately this could be fatal.

	  To run tests run:

	  tools/testing/selftests/kmod/kmod.sh --help

	  If unsure, say N.

config TEST_DEBUG_VIRTUAL
	tristate "Test CONFIG_DEBUG_VIRTUAL feature"
	depends on DEBUG_VIRTUAL
	help
	  Test the kernel's ability to detect incorrect calls to
	  virt_to_phys() done against the non-linear part of the
	  kernel's virtual address map.

	  If unsure, say N.

config TEST_MEMCAT_P
	tristate "Test memcat_p() helper function"
	help
	  Test the memcat_p() helper for correctly merging two
	  pointer arrays together.

	  If unsure, say N.

config TEST_LIVEPATCH
	tristate "Test livepatching"
	default n
	depends on DYNAMIC_DEBUG
	depends on LIVEPATCH
	depends on m
	help
	  Test kernel livepatching features for correctness.  The tests will
	  load test modules that will be livepatched in various scenarios.

	  To run all the livepatching tests:

	  make -C tools/testing/selftests TARGETS=livepatch run_tests

	  Alternatively, individual tests may be invoked:

	  tools/testing/selftests/livepatch/test-callbacks.sh
	  tools/testing/selftests/livepatch/test-livepatch.sh
	  tools/testing/selftests/livepatch/test-shadow-vars.sh

	  If unsure, say N.

config TEST_OBJAGG
	tristate "Perform selftest on object aggreration manager"
	default n
	depends on OBJAGG
	help
	  Enable this option to test object aggregation manager on boot
	  (or module load).

config TEST_MEMINIT
	tristate "Test heap/page initialization"
	help
	  Test if the kernel is zero-initializing heap and page allocations.
	  This can be useful to test init_on_alloc and init_on_free features.

	  If unsure, say N.

config TEST_HMM
	tristate "Test HMM (Heterogeneous Memory Management)"
	depends on TRANSPARENT_HUGEPAGE
	depends on DEVICE_PRIVATE
	select HMM_MIRROR
	select MMU_NOTIFIER
	help
	  This is a pseudo device driver solely for testing HMM.
	  Say M here if you want to build the HMM test module.
	  Doing so will allow you to run tools/testing/selftest/vm/hmm-tests.

	  If unsure, say N.

config TEST_FREE_PAGES
	tristate "Test freeing pages"
	help
	  Test that a memory leak does not occur due to a race between
	  freeing a block of pages and a speculative page reference.
	  Loading this module is safe if your kernel has the bug fixed.
	  If the bug is not fixed, it will leak gigabytes of memory and
	  probably OOM your system.

config TEST_FPU
	tristate "Test floating point operations in kernel space"
	depends on X86 && !KCOV_INSTRUMENT_ALL
	help
	  Enable this option to add /sys/kernel/debug/selftest_helpers/test_fpu
	  which will trigger a sequence of floating point operations. This is used
	  for self-testing floating point control register setting in
	  kernel_fpu_begin().

	  If unsure, say N.

config TEST_CLOCKSOURCE_WATCHDOG
	tristate "Test clocksource watchdog in kernel space"
	depends on CLOCKSOURCE_WATCHDOG
	help
	  Enable this option to create a kernel module that will trigger
	  a test of the clocksource watchdog.  This module may be loaded
	  via modprobe or insmod in which case it will run upon being
	  loaded, or it may be built in, in which case it will run
	  shortly after boot.

	  If unsure, say N.

endif # RUNTIME_TESTING_MENU

config ARCH_USE_MEMTEST
	bool
	help
	  An architecture should select this when it uses early_memtest()
	  during boot process.

config MEMTEST
	bool "Memtest"
	depends on ARCH_USE_MEMTEST
	help
	  This option adds a kernel parameter 'memtest', which allows memtest
	  to be set and executed.
	        memtest=0, mean disabled; -- default
	        memtest=1, mean do 1 test pattern;
	        ...
	        memtest=17, mean do 17 test patterns.
	  If you are unsure how to answer this question, answer N.



config HYPERV_TESTING
	bool "Microsoft Hyper-V driver testing"
	default n
	depends on HYPERV && DEBUG_FS
	help
	  Select this option to enable Hyper-V vmbus testing.

endmenu # "Kernel Testing and Coverage"

menu "Rust hacking"

config RUST_DEBUG_ASSERTIONS
	bool "Debug assertions"
	depends on RUST
	help
	  Enables rustc's `-Cdebug-assertions` codegen option.

	  This flag lets you turn `cfg(debug_assertions)` conditional
	  compilation on or off. This can be used to enable extra debugging
	  code in development but not in production. For example, it controls
	  the behavior of the standard library's `debug_assert!` macro.

	  Note that this will apply to all Rust code, including `core`.

	  If unsure, say N.

config RUST_OVERFLOW_CHECKS
	bool "Overflow checks"
	default y
	depends on RUST
	help
	  Enables rustc's `-Coverflow-checks` codegen option.

	  This flag allows you to control the behavior of runtime integer
	  overflow. When overflow-checks are enabled, a Rust panic will occur
	  on overflow.

	  Note that this will apply to all Rust code, including `core`.

	  If unsure, say Y.

config RUST_BUILD_ASSERT_ALLOW
	bool "Allow unoptimized build-time assertions"
	depends on RUST
	help
	  Controls how are `build_error!` and `build_assert!` handled during build.

	  If calls to them exist in the binary, it may indicate a violated invariant
	  or that the optimizer failed to verify the invariant during compilation.

	  This should not happen, thus by default the build is aborted. However,
	  as an escape hatch, you can choose Y here to ignore them during build
	  and let the check be carried at runtime (with `panic!` being called if
	  the check fails).

	  If unsure, say N.

config RUST_KERNEL_DOCTESTS
	bool "Doctests for the `kernel` crate" if !KUNIT_ALL_TESTS
	depends on RUST && KUNIT=y
	default KUNIT_ALL_TESTS
	help
	  This builds the documentation tests of the `kernel` crate
	  as KUnit tests.

	  For more information on KUnit and unit tests in general,
	  please refer to the KUnit documentation in Documentation/dev-tools/kunit/.

	  If unsure, say N.

endmenu # "Rust"

endmenu # Kernel hacking<|MERGE_RESOLUTION|>--- conflicted
+++ resolved
@@ -441,11 +441,8 @@
 	int "Warn for stack frames larger than"
 	range 0 8192
 	default 0 if KMSAN
-<<<<<<< HEAD
 	default 8192 if ARM && COMPILE_TEST
-=======
 	default 2048 if FORCE_FRAME_WARN_TO_2K
->>>>>>> d92a210e
 	default 2048 if GCC_PLUGIN_LATENT_ENTROPY
 	default 2048 if PARISC
 	default 1536 if (!64BIT && XTENSA)
