--- conflicted
+++ resolved
@@ -981,7 +981,6 @@
 			   enum hrtimer_mode mode)
 {
 	debug_activate(timer, mode);
-	WARN_ON_ONCE(!base->cpu_base->online);
 
 	base->cpu_base->active_bases |= 1 << base->index;
 
@@ -2142,11 +2141,6 @@
 	 */
 	hrtimer_update_softirq_timer(new_base, false);
 
-<<<<<<< HEAD
-=======
-	raw_spin_unlock(&new_base->lock);
-	old_base->online = 0;
->>>>>>> 6e1f54a4
 	raw_spin_unlock(&old_base->lock);
 	raw_spin_unlock(&new_base->lock);
 
