--- conflicted
+++ resolved
@@ -207,13 +207,8 @@
 	}
 #endif
 
-<<<<<<< HEAD
-	/* Check, if the jiffies need an update */
+	/* Check if jiffies need an update */
 	if (tick_do_timer_cpu == cpu) {
-=======
-	/* Check if jiffies need an update */
-	if (tick_do_timer_cpu == cpu)
->>>>>>> 63a3f119
 		tick_do_update_jiffies64(now);
 		trace_android_vh_jiffies_update(NULL);
 	}
