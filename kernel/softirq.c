// SPDX-License-Identifier: GPL-2.0-only
/*
 *	linux/kernel/softirq.c
 *
 *	Copyright (C) 1992 Linus Torvalds
 *
 *	Rewritten. Old one was good in 2.2, but in 2.3 it was immoral. --ANK (990903)
 */

#define pr_fmt(fmt) KBUILD_MODNAME ": " fmt

#include <linux/export.h>
#include <linux/kernel_stat.h>
#include <linux/interrupt.h>
#include <linux/init.h>
#include <linux/local_lock.h>
#include <linux/mm.h>
#include <linux/notifier.h>
#include <linux/percpu.h>
#include <linux/cpu.h>
#include <linux/freezer.h>
#include <linux/kthread.h>
#include <linux/rcupdate.h>
#include <linux/ftrace.h>
#include <linux/smp.h>
#include <linux/smpboot.h>
#include <linux/tick.h>
#include <linux/irq.h>
#include <linux/wait_bit.h>

#include <asm/softirq_stack.h>

#define CREATE_TRACE_POINTS
#include <trace/events/irq.h>

EXPORT_TRACEPOINT_SYMBOL_GPL(irq_handler_entry);
EXPORT_TRACEPOINT_SYMBOL_GPL(irq_handler_exit);
EXPORT_TRACEPOINT_SYMBOL_GPL(softirq_entry);
EXPORT_TRACEPOINT_SYMBOL_GPL(softirq_exit);
EXPORT_TRACEPOINT_SYMBOL_GPL(tasklet_entry);
EXPORT_TRACEPOINT_SYMBOL_GPL(tasklet_exit);

/*
   - No shared variables, all the data are CPU local.
   - If a softirq needs serialization, let it serialize itself
     by its own spinlocks.
   - Even if softirq is serialized, only local cpu is marked for
     execution. Hence, we get something sort of weak cpu binding.
     Though it is still not clear, will it result in better locality
     or will not.

   Examples:
   - NET RX softirq. It is multithreaded and does not require
     any global serialization.
   - NET TX softirq. It kicks software netdevice queues, hence
     it is logically serialized per device, but this serialization
     is invisible to common code.
   - Tasklets: serialized wrt itself.
 */

#ifndef __ARCH_IRQ_STAT
DEFINE_PER_CPU_ALIGNED(irq_cpustat_t, irq_stat);
EXPORT_PER_CPU_SYMBOL(irq_stat);
#endif

static struct softirq_action softirq_vec[NR_SOFTIRQS] __cacheline_aligned_in_smp;

DEFINE_PER_CPU(struct task_struct *, ksoftirqd);
EXPORT_PER_CPU_SYMBOL_GPL(ksoftirqd);

/*
 * active_softirqs -- per cpu, a mask of softirqs that are being handled,
 * with the expectation that approximate answers are acceptable and therefore
 * no synchronization.
 */
DEFINE_PER_CPU(__u32, active_softirqs);

const char * const softirq_to_name[NR_SOFTIRQS] = {
	"HI", "TIMER", "NET_TX", "NET_RX", "BLOCK", "IRQ_POLL",
	"TASKLET", "SCHED", "HRTIMER", "RCU"
};

/*
 * we cannot loop indefinitely here to avoid userspace starvation,
 * but we also don't want to introduce a worst case 1/HZ latency
 * to the pending events, so lets the scheduler to balance
 * the softirq load for us.
 */
static void wakeup_softirqd(void)
{
	/* Interrupts are disabled: no need to stop preemption */
	struct task_struct *tsk = __this_cpu_read(ksoftirqd);

	if (tsk)
		wake_up_process(tsk);
}

#ifdef CONFIG_TRACE_IRQFLAGS
DEFINE_PER_CPU(int, hardirqs_enabled);
DEFINE_PER_CPU(int, hardirq_context);
EXPORT_PER_CPU_SYMBOL_GPL(hardirqs_enabled);
EXPORT_PER_CPU_SYMBOL_GPL(hardirq_context);
#endif

/*
 * SOFTIRQ_OFFSET usage:
 *
 * On !RT kernels 'count' is the preempt counter, on RT kernels this applies
 * to a per CPU counter and to task::softirqs_disabled_cnt.
 *
 * - count is changed by SOFTIRQ_OFFSET on entering or leaving softirq
 *   processing.
 *
 * - count is changed by SOFTIRQ_DISABLE_OFFSET (= 2 * SOFTIRQ_OFFSET)
 *   on local_bh_disable or local_bh_enable.
 *
 * This lets us distinguish between whether we are currently processing
 * softirq and whether we just have bh disabled.
 */
#ifdef CONFIG_PREEMPT_RT

/*
 * RT accounts for BH disabled sections in task::softirqs_disabled_cnt and
 * also in per CPU softirq_ctrl::cnt. This is necessary to allow tasks in a
 * softirq disabled section to be preempted.
 *
 * The per task counter is used for softirq_count(), in_softirq() and
 * in_serving_softirqs() because these counts are only valid when the task
 * holding softirq_ctrl::lock is running.
 *
 * The per CPU counter prevents pointless wakeups of ksoftirqd in case that
 * the task which is in a softirq disabled section is preempted or blocks.
 */
struct softirq_ctrl {
	local_lock_t	lock;
	int		cnt;
};

static DEFINE_PER_CPU(struct softirq_ctrl, softirq_ctrl) = {
	.lock	= INIT_LOCAL_LOCK(softirq_ctrl.lock),
};

/**
 * local_bh_blocked() - Check for idle whether BH processing is blocked
 *
 * Returns false if the per CPU softirq::cnt is 0 otherwise true.
 *
 * This is invoked from the idle task to guard against false positive
 * softirq pending warnings, which would happen when the task which holds
 * softirq_ctrl::lock was the only running task on the CPU and blocks on
 * some other lock.
 */
bool local_bh_blocked(void)
{
	return __this_cpu_read(softirq_ctrl.cnt) != 0;
}

void __local_bh_disable_ip(unsigned long ip, unsigned int cnt)
{
	unsigned long flags;
	int newcnt;

	WARN_ON_ONCE(in_hardirq());

	/* First entry of a task into a BH disabled section? */
	if (!current->softirq_disable_cnt) {
		if (preemptible()) {
			local_lock(&softirq_ctrl.lock);
			/* Required to meet the RCU bottomhalf requirements. */
			rcu_read_lock();
		} else {
			DEBUG_LOCKS_WARN_ON(this_cpu_read(softirq_ctrl.cnt));
		}
	}

	/*
	 * Track the per CPU softirq disabled state. On RT this is per CPU
	 * state to allow preemption of bottom half disabled sections.
	 */
	newcnt = __this_cpu_add_return(softirq_ctrl.cnt, cnt);
	/*
	 * Reflect the result in the task state to prevent recursion on the
	 * local lock and to make softirq_count() & al work.
	 */
	current->softirq_disable_cnt = newcnt;

	if (IS_ENABLED(CONFIG_TRACE_IRQFLAGS) && newcnt == cnt) {
		raw_local_irq_save(flags);
		lockdep_softirqs_off(ip);
		raw_local_irq_restore(flags);
	}
}
EXPORT_SYMBOL(__local_bh_disable_ip);

static void __local_bh_enable(unsigned int cnt, bool unlock)
{
	unsigned long flags;
	int newcnt;

	DEBUG_LOCKS_WARN_ON(current->softirq_disable_cnt !=
			    this_cpu_read(softirq_ctrl.cnt));

	if (IS_ENABLED(CONFIG_TRACE_IRQFLAGS) && softirq_count() == cnt) {
		raw_local_irq_save(flags);
		lockdep_softirqs_on(_RET_IP_);
		raw_local_irq_restore(flags);
	}

	newcnt = __this_cpu_sub_return(softirq_ctrl.cnt, cnt);
	current->softirq_disable_cnt = newcnt;

	if (!newcnt && unlock) {
		rcu_read_unlock();
		local_unlock(&softirq_ctrl.lock);
	}
}

void __local_bh_enable_ip(unsigned long ip, unsigned int cnt)
{
	bool preempt_on = preemptible();
	unsigned long flags;
	u32 pending;
	int curcnt;

	WARN_ON_ONCE(in_irq());
	lockdep_assert_irqs_enabled();

	local_irq_save(flags);
	curcnt = __this_cpu_read(softirq_ctrl.cnt);

	/*
	 * If this is not reenabling soft interrupts, no point in trying to
	 * run pending ones.
	 */
	if (curcnt != cnt)
		goto out;

	pending = local_softirq_pending();
	if (!pending)
		goto out;

	/*
	 * If this was called from non preemptible context, wake up the
	 * softirq daemon.
	 */
	if (!preempt_on) {
		wakeup_softirqd();
		goto out;
	}

	/*
	 * Adjust softirq count to SOFTIRQ_OFFSET which makes
	 * in_serving_softirq() become true.
	 */
	cnt = SOFTIRQ_OFFSET;
	__local_bh_enable(cnt, false);
	__do_softirq();

out:
	__local_bh_enable(cnt, preempt_on);
	local_irq_restore(flags);
}
EXPORT_SYMBOL(__local_bh_enable_ip);

/*
 * Invoked from ksoftirqd_run() outside of the interrupt disabled section
 * to acquire the per CPU local lock for reentrancy protection.
 */
static inline void ksoftirqd_run_begin(void)
{
	__local_bh_disable_ip(_RET_IP_, SOFTIRQ_OFFSET);
	local_irq_disable();
}

/* Counterpart to ksoftirqd_run_begin() */
static inline void ksoftirqd_run_end(void)
{
	__local_bh_enable(SOFTIRQ_OFFSET, true);
	WARN_ON_ONCE(in_interrupt());
	local_irq_enable();
}

static inline void softirq_handle_begin(void) { }
static inline void softirq_handle_end(void) { }

static inline bool should_wake_ksoftirqd(void)
{
	return !this_cpu_read(softirq_ctrl.cnt);
}

static inline void invoke_softirq(void)
{
	if (should_wake_ksoftirqd())
		wakeup_softirqd();
}

#else /* CONFIG_PREEMPT_RT */

/*
 * This one is for softirq.c-internal use, where hardirqs are disabled
 * legitimately:
 */
#ifdef CONFIG_TRACE_IRQFLAGS
void __local_bh_disable_ip(unsigned long ip, unsigned int cnt)
{
	unsigned long flags;

	WARN_ON_ONCE(in_irq());

	raw_local_irq_save(flags);
	/*
	 * The preempt tracer hooks into preempt_count_add and will break
	 * lockdep because it calls back into lockdep after SOFTIRQ_OFFSET
	 * is set and before current->softirq_enabled is cleared.
	 * We must manually increment preempt_count here and manually
	 * call the trace_preempt_off later.
	 */
	__preempt_count_add(cnt);
	/*
	 * Were softirqs turned off above:
	 */
	if (softirq_count() == (cnt & SOFTIRQ_MASK))
		lockdep_softirqs_off(ip);
	raw_local_irq_restore(flags);

	if (preempt_count() == cnt) {
#ifdef CONFIG_DEBUG_PREEMPT
		current->preempt_disable_ip = get_lock_parent_ip();
#endif
		trace_preempt_off(CALLER_ADDR0, get_lock_parent_ip());
	}
}
EXPORT_SYMBOL(__local_bh_disable_ip);
#endif /* CONFIG_TRACE_IRQFLAGS */

static void __local_bh_enable(unsigned int cnt)
{
	lockdep_assert_irqs_disabled();

	if (preempt_count() == cnt)
		trace_preempt_on(CALLER_ADDR0, get_lock_parent_ip());

	if (softirq_count() == (cnt & SOFTIRQ_MASK))
		lockdep_softirqs_on(_RET_IP_);

	__preempt_count_sub(cnt);
}

/*
 * Special-case - softirqs can safely be enabled by __do_softirq(),
 * without processing still-pending softirqs:
 */
void _local_bh_enable(void)
{
	WARN_ON_ONCE(in_irq());
	__local_bh_enable(SOFTIRQ_DISABLE_OFFSET);
}
EXPORT_SYMBOL(_local_bh_enable);

void __local_bh_enable_ip(unsigned long ip, unsigned int cnt)
{
	WARN_ON_ONCE(in_irq());
	lockdep_assert_irqs_enabled();
#ifdef CONFIG_TRACE_IRQFLAGS
	local_irq_disable();
#endif
	/*
	 * Are softirqs going to be turned on now:
	 */
	if (softirq_count() == SOFTIRQ_DISABLE_OFFSET)
		lockdep_softirqs_on(ip);
	/*
	 * Keep preemption disabled until we are done with
	 * softirq processing:
	 */
	__preempt_count_sub(cnt - 1);

	if (unlikely(!in_interrupt() && local_softirq_pending())) {
		/*
		 * Run softirq if any pending. And do it in its own stack
		 * as we may be calling this deep in a task call stack already.
		 */
		do_softirq();
	}

	preempt_count_dec();
#ifdef CONFIG_TRACE_IRQFLAGS
	local_irq_enable();
#endif
	preempt_check_resched();
}
EXPORT_SYMBOL(__local_bh_enable_ip);

static inline void softirq_handle_begin(void)
{
	__local_bh_disable_ip(_RET_IP_, SOFTIRQ_OFFSET);
}

static inline void softirq_handle_end(void)
{
	__local_bh_enable(SOFTIRQ_OFFSET);
	WARN_ON_ONCE(in_interrupt());
}

static inline void ksoftirqd_run_begin(void)
{
	local_irq_disable();
}

static inline void ksoftirqd_run_end(void)
{
	local_irq_enable();
}

static inline bool should_wake_ksoftirqd(void)
{
	return true;
}

static inline void invoke_softirq(void)
{
	if (!force_irqthreads() || !__this_cpu_read(ksoftirqd)) {
#ifdef CONFIG_HAVE_IRQ_EXIT_ON_IRQ_STACK
		/*
		 * We can safely execute softirq on the current stack if
		 * it is the irq stack, because it should be near empty
		 * at this stage.
		 */
		__do_softirq();
#else
		/*
		 * Otherwise, irq_exit() is called on the task stack that can
		 * be potentially deep already. So call softirq in its own stack
		 * to prevent from any overrun.
		 */
		do_softirq_own_stack();
#endif
	} else {
		wakeup_softirqd();
	}
}

asmlinkage __visible void do_softirq(void)
{
	__u32 pending;
	unsigned long flags;

	if (in_interrupt())
		return;

	local_irq_save(flags);

	pending = local_softirq_pending();

	if (pending)
		do_softirq_own_stack();

	local_irq_restore(flags);
}

#endif /* !CONFIG_PREEMPT_RT */

/*
 * We restart softirq processing for at most MAX_SOFTIRQ_RESTART times,
 * but break the loop if need_resched() is set or after 2 ms.
 * The MAX_SOFTIRQ_TIME provides a nice upper bound in most cases, but in
 * certain cases, such as stop_machine(), jiffies may cease to
 * increment and so we need the MAX_SOFTIRQ_RESTART limit as
 * well to make sure we eventually return from this method.
 *
 * These limits have been established via experimentation.
 * The two things to balance is latency against fairness -
 * we want to handle softirqs as soon as possible, but they
 * should not be able to lock up the box.
 */
#define MAX_SOFTIRQ_TIME  msecs_to_jiffies(2)
#define MAX_SOFTIRQ_RESTART 10

#ifdef CONFIG_TRACE_IRQFLAGS
/*
 * When we run softirqs from irq_exit() and thus on the hardirq stack we need
 * to keep the lockdep irq context tracking as tight as possible in order to
 * not miss-qualify lock contexts and miss possible deadlocks.
 */

static inline bool lockdep_softirq_start(void)
{
	bool in_hardirq = false;

	if (lockdep_hardirq_context()) {
		in_hardirq = true;
		lockdep_hardirq_exit();
	}

	lockdep_softirq_enter();

	return in_hardirq;
}

static inline void lockdep_softirq_end(bool in_hardirq)
{
	lockdep_softirq_exit();

	if (in_hardirq)
		lockdep_hardirq_enter();
}
#else
static inline bool lockdep_softirq_start(void) { return false; }
static inline void lockdep_softirq_end(bool in_hardirq) { }
#endif

<<<<<<< HEAD
static inline __u32 softirq_deferred_for_rt(__u32 *pending)
{
	__u32 deferred = 0;

	if (cpupri_check_rt()) {
		deferred = *pending & LONG_SOFTIRQ_MASK;
		*pending &= ~LONG_SOFTIRQ_MASK;
	}
	return deferred;
}

asmlinkage __visible void __softirq_entry __do_softirq(void)
=======
static void handle_softirqs(bool ksirqd)
>>>>>>> 4e56db56
{
	unsigned long end = jiffies + MAX_SOFTIRQ_TIME;
	unsigned long old_flags = current->flags;
	int max_restart = MAX_SOFTIRQ_RESTART;
	struct softirq_action *h;
	bool in_hardirq;
	__u32 deferred;
	__u32 pending;
	int softirq_bit;

	/*
	 * Mask out PF_MEMALLOC as the current task context is borrowed for the
	 * softirq. A softirq handled, such as network RX, might set PF_MEMALLOC
	 * again if the socket is related to swapping.
	 */
	current->flags &= ~PF_MEMALLOC;

	pending = local_softirq_pending();

	deferred = softirq_deferred_for_rt(&pending);
	softirq_handle_begin();
	in_hardirq = lockdep_softirq_start();
	account_softirq_enter(current);

restart:
	/* Reset the pending bitmask before enabling irqs */
	set_softirq_pending(deferred);
	__this_cpu_write(active_softirqs, pending);

	local_irq_enable();

	h = softirq_vec;

	while ((softirq_bit = ffs(pending))) {
		unsigned int vec_nr;
		int prev_count;

		h += softirq_bit - 1;

		vec_nr = h - softirq_vec;
		prev_count = preempt_count();

		kstat_incr_softirqs_this_cpu(vec_nr);

		trace_softirq_entry(vec_nr);
		h->action(h);
		trace_softirq_exit(vec_nr);
		if (unlikely(prev_count != preempt_count())) {
			pr_err("huh, entered softirq %u %s %p with preempt_count %08x, exited with %08x?\n",
			       vec_nr, softirq_to_name[vec_nr], h->action,
			       prev_count, preempt_count());
			preempt_count_set(prev_count);
		}
		h++;
		pending >>= softirq_bit;
	}

<<<<<<< HEAD
	__this_cpu_write(active_softirqs, 0);
	if (!IS_ENABLED(CONFIG_PREEMPT_RT) &&
	    __this_cpu_read(ksoftirqd) == current)
=======
	if (!IS_ENABLED(CONFIG_PREEMPT_RT) && ksirqd)
>>>>>>> 4e56db56
		rcu_softirq_qs();

	local_irq_disable();

	pending = local_softirq_pending();
	deferred = softirq_deferred_for_rt(&pending);

	if (pending) {
		if (time_before(jiffies, end) && !need_resched() &&
		    --max_restart)
			goto restart;
	}

	if (pending | deferred)
		wakeup_softirqd();

	account_softirq_exit(current);
	lockdep_softirq_end(in_hardirq);
	softirq_handle_end();
	current_restore_flags(old_flags, PF_MEMALLOC);
}

asmlinkage __visible void __softirq_entry __do_softirq(void)
{
	handle_softirqs(false);
}

/**
 * irq_enter_rcu - Enter an interrupt context with RCU watching
 */
void irq_enter_rcu(void)
{
	__irq_enter_raw();

	if (tick_nohz_full_cpu(smp_processor_id()) ||
	    (is_idle_task(current) && (irq_count() == HARDIRQ_OFFSET)))
		tick_irq_enter();

	account_hardirq_enter(current);
}

/**
 * irq_enter - Enter an interrupt context including RCU update
 */
void irq_enter(void)
{
	rcu_irq_enter();
	irq_enter_rcu();
}

static inline void tick_irq_exit(void)
{
#ifdef CONFIG_NO_HZ_COMMON
	int cpu = smp_processor_id();

	/* Make sure that timer wheel updates are propagated */
	if ((idle_cpu(cpu) && !need_resched()) || tick_nohz_full_cpu(cpu)) {
		if (!in_irq())
			tick_nohz_irq_exit();
	}
#endif
}

static inline void __irq_exit_rcu(void)
{
#ifndef __ARCH_IRQ_EXIT_IRQS_DISABLED
	local_irq_disable();
#else
	lockdep_assert_irqs_disabled();
#endif
	account_hardirq_exit(current);
	preempt_count_sub(HARDIRQ_OFFSET);
	if (!in_interrupt() && local_softirq_pending())
		invoke_softirq();

	tick_irq_exit();
}

/**
 * irq_exit_rcu() - Exit an interrupt context without updating RCU
 *
 * Also processes softirqs if needed and possible.
 */
void irq_exit_rcu(void)
{
	__irq_exit_rcu();
	 /* must be last! */
	lockdep_hardirq_exit();
}

/**
 * irq_exit - Exit an interrupt context, update RCU and lockdep
 *
 * Also processes softirqs if needed and possible.
 */
void irq_exit(void)
{
	__irq_exit_rcu();
	rcu_irq_exit();
	 /* must be last! */
	lockdep_hardirq_exit();
}

/*
 * This function must run with irqs disabled!
 */
inline void raise_softirq_irqoff(unsigned int nr)
{
	__raise_softirq_irqoff(nr);

	/*
	 * If we're in an interrupt or softirq, we're done
	 * (this also catches softirq-disabled code). We will
	 * actually run the softirq once we return from
	 * the irq or softirq.
	 *
	 * Otherwise we wake up ksoftirqd to make sure we
	 * schedule the softirq soon.
	 */
	if (!in_interrupt() && should_wake_ksoftirqd())
		wakeup_softirqd();
}

void raise_softirq(unsigned int nr)
{
	unsigned long flags;

	local_irq_save(flags);
	raise_softirq_irqoff(nr);
	local_irq_restore(flags);
}

void __raise_softirq_irqoff(unsigned int nr)
{
	lockdep_assert_irqs_disabled();
	trace_softirq_raise(nr);
	or_softirq_pending(1UL << nr);
}

void open_softirq(int nr, void (*action)(struct softirq_action *))
{
	softirq_vec[nr].action = action;
}

/*
 * Tasklets
 */
struct tasklet_head {
	struct tasklet_struct *head;
	struct tasklet_struct **tail;
};

static DEFINE_PER_CPU(struct tasklet_head, tasklet_vec);
static DEFINE_PER_CPU(struct tasklet_head, tasklet_hi_vec);

static void __tasklet_schedule_common(struct tasklet_struct *t,
				      struct tasklet_head __percpu *headp,
				      unsigned int softirq_nr)
{
	struct tasklet_head *head;
	unsigned long flags;

	local_irq_save(flags);
	head = this_cpu_ptr(headp);
	t->next = NULL;
	*head->tail = t;
	head->tail = &(t->next);
	raise_softirq_irqoff(softirq_nr);
	local_irq_restore(flags);
}

void __tasklet_schedule(struct tasklet_struct *t)
{
	__tasklet_schedule_common(t, &tasklet_vec,
				  TASKLET_SOFTIRQ);
}
EXPORT_SYMBOL(__tasklet_schedule);

void __tasklet_hi_schedule(struct tasklet_struct *t)
{
	__tasklet_schedule_common(t, &tasklet_hi_vec,
				  HI_SOFTIRQ);
}
EXPORT_SYMBOL(__tasklet_hi_schedule);

static bool tasklet_clear_sched(struct tasklet_struct *t)
{
	if (test_and_clear_bit(TASKLET_STATE_SCHED, &t->state)) {
		wake_up_var(&t->state);
		return true;
	}

	WARN_ONCE(1, "tasklet SCHED state not set: %s %pS\n",
		  t->use_callback ? "callback" : "func",
		  t->use_callback ? (void *)t->callback : (void *)t->func);

	return false;
}

static void tasklet_action_common(struct softirq_action *a,
				  struct tasklet_head *tl_head,
				  unsigned int softirq_nr)
{
	struct tasklet_struct *list;

	local_irq_disable();
	list = tl_head->head;
	tl_head->head = NULL;
	tl_head->tail = &tl_head->head;
	local_irq_enable();

	while (list) {
		struct tasklet_struct *t = list;

		list = list->next;

		if (tasklet_trylock(t)) {
			if (!atomic_read(&t->count)) {
				if (tasklet_clear_sched(t)) {
					if (t->use_callback) {
						trace_tasklet_entry(t->callback);
						t->callback(t);
						trace_tasklet_exit(t->callback);
					} else {
						trace_tasklet_entry(t->func);
						t->func(t->data);
						trace_tasklet_exit(t->func);
					}
				}
				tasklet_unlock(t);
				continue;
			}
			tasklet_unlock(t);
		}

		local_irq_disable();
		t->next = NULL;
		*tl_head->tail = t;
		tl_head->tail = &t->next;
		__raise_softirq_irqoff(softirq_nr);
		local_irq_enable();
	}
}

static __latent_entropy void tasklet_action(struct softirq_action *a)
{
	tasklet_action_common(a, this_cpu_ptr(&tasklet_vec), TASKLET_SOFTIRQ);
}

static __latent_entropy void tasklet_hi_action(struct softirq_action *a)
{
	tasklet_action_common(a, this_cpu_ptr(&tasklet_hi_vec), HI_SOFTIRQ);
}

void tasklet_setup(struct tasklet_struct *t,
		   void (*callback)(struct tasklet_struct *))
{
	t->next = NULL;
	t->state = 0;
	atomic_set(&t->count, 0);
	t->callback = callback;
	t->use_callback = true;
	t->data = 0;
}
EXPORT_SYMBOL(tasklet_setup);

void tasklet_init(struct tasklet_struct *t,
		  void (*func)(unsigned long), unsigned long data)
{
	t->next = NULL;
	t->state = 0;
	atomic_set(&t->count, 0);
	t->func = func;
	t->use_callback = false;
	t->data = data;
}
EXPORT_SYMBOL(tasklet_init);

#if defined(CONFIG_SMP) || defined(CONFIG_PREEMPT_RT)
/*
 * Do not use in new code. Waiting for tasklets from atomic contexts is
 * error prone and should be avoided.
 */
void tasklet_unlock_spin_wait(struct tasklet_struct *t)
{
	while (test_bit(TASKLET_STATE_RUN, &(t)->state)) {
		if (IS_ENABLED(CONFIG_PREEMPT_RT)) {
			/*
			 * Prevent a live lock when current preempted soft
			 * interrupt processing or prevents ksoftirqd from
			 * running. If the tasklet runs on a different CPU
			 * then this has no effect other than doing the BH
			 * disable/enable dance for nothing.
			 */
			local_bh_disable();
			local_bh_enable();
		} else {
			cpu_relax();
		}
	}
}
EXPORT_SYMBOL(tasklet_unlock_spin_wait);
#endif

void tasklet_kill(struct tasklet_struct *t)
{
	if (in_interrupt())
		pr_notice("Attempt to kill tasklet from interrupt\n");

	while (test_and_set_bit(TASKLET_STATE_SCHED, &t->state))
		wait_var_event(&t->state, !test_bit(TASKLET_STATE_SCHED, &t->state));

	tasklet_unlock_wait(t);
	tasklet_clear_sched(t);
}
EXPORT_SYMBOL(tasklet_kill);

#if defined(CONFIG_SMP) || defined(CONFIG_PREEMPT_RT)
void tasklet_unlock(struct tasklet_struct *t)
{
	smp_mb__before_atomic();
	clear_bit(TASKLET_STATE_RUN, &t->state);
	smp_mb__after_atomic();
	wake_up_var(&t->state);
}
EXPORT_SYMBOL_GPL(tasklet_unlock);

void tasklet_unlock_wait(struct tasklet_struct *t)
{
	wait_var_event(&t->state, !test_bit(TASKLET_STATE_RUN, &t->state));
}
EXPORT_SYMBOL_GPL(tasklet_unlock_wait);
#endif

void __init softirq_init(void)
{
	int cpu;

	for_each_possible_cpu(cpu) {
		per_cpu(tasklet_vec, cpu).tail =
			&per_cpu(tasklet_vec, cpu).head;
		per_cpu(tasklet_hi_vec, cpu).tail =
			&per_cpu(tasklet_hi_vec, cpu).head;
	}

	open_softirq(TASKLET_SOFTIRQ, tasklet_action);
	open_softirq(HI_SOFTIRQ, tasklet_hi_action);
}

static int ksoftirqd_should_run(unsigned int cpu)
{
	return local_softirq_pending();
}

static void run_ksoftirqd(unsigned int cpu)
{
	ksoftirqd_run_begin();
	if (local_softirq_pending()) {
		/*
		 * We can safely run softirq on inline stack, as we are not deep
		 * in the task stack here.
		 */
		handle_softirqs(true);
		ksoftirqd_run_end();
		cond_resched();
		return;
	}
	ksoftirqd_run_end();
}

#ifdef CONFIG_HOTPLUG_CPU
static int takeover_tasklets(unsigned int cpu)
{
	/* CPU is dead, so no lock needed. */
	local_irq_disable();

	/* Find end, append list for that CPU. */
	if (&per_cpu(tasklet_vec, cpu).head != per_cpu(tasklet_vec, cpu).tail) {
		*__this_cpu_read(tasklet_vec.tail) = per_cpu(tasklet_vec, cpu).head;
		__this_cpu_write(tasklet_vec.tail, per_cpu(tasklet_vec, cpu).tail);
		per_cpu(tasklet_vec, cpu).head = NULL;
		per_cpu(tasklet_vec, cpu).tail = &per_cpu(tasklet_vec, cpu).head;
	}
	raise_softirq_irqoff(TASKLET_SOFTIRQ);

	if (&per_cpu(tasklet_hi_vec, cpu).head != per_cpu(tasklet_hi_vec, cpu).tail) {
		*__this_cpu_read(tasklet_hi_vec.tail) = per_cpu(tasklet_hi_vec, cpu).head;
		__this_cpu_write(tasklet_hi_vec.tail, per_cpu(tasklet_hi_vec, cpu).tail);
		per_cpu(tasklet_hi_vec, cpu).head = NULL;
		per_cpu(tasklet_hi_vec, cpu).tail = &per_cpu(tasklet_hi_vec, cpu).head;
	}
	raise_softirq_irqoff(HI_SOFTIRQ);

	local_irq_enable();
	return 0;
}
#else
#define takeover_tasklets	NULL
#endif /* CONFIG_HOTPLUG_CPU */

static struct smp_hotplug_thread softirq_threads = {
	.store			= &ksoftirqd,
	.thread_should_run	= ksoftirqd_should_run,
	.thread_fn		= run_ksoftirqd,
	.thread_comm		= "ksoftirqd/%u",
};

static __init int spawn_ksoftirqd(void)
{
	cpuhp_setup_state_nocalls(CPUHP_SOFTIRQ_DEAD, "softirq:dead", NULL,
				  takeover_tasklets);
	BUG_ON(smpboot_register_percpu_thread(&softirq_threads));

	return 0;
}
early_initcall(spawn_ksoftirqd);

/*
 * [ These __weak aliases are kept in a separate compilation unit, so that
 *   GCC does not inline them incorrectly. ]
 */

int __init __weak early_irq_init(void)
{
	return 0;
}

int __init __weak arch_probe_nr_irqs(void)
{
	return NR_IRQS_LEGACY;
}

int __init __weak arch_early_irq_init(void)
{
	return 0;
}

unsigned int __weak arch_dynirq_lower_bound(unsigned int from)
{
	return from;
}<|MERGE_RESOLUTION|>--- conflicted
+++ resolved
@@ -509,7 +509,6 @@
 static inline void lockdep_softirq_end(bool in_hardirq) { }
 #endif
 
-<<<<<<< HEAD
 static inline __u32 softirq_deferred_for_rt(__u32 *pending)
 {
 	__u32 deferred = 0;
@@ -521,10 +520,7 @@
 	return deferred;
 }
 
-asmlinkage __visible void __softirq_entry __do_softirq(void)
-=======
 static void handle_softirqs(bool ksirqd)
->>>>>>> 4e56db56
 {
 	unsigned long end = jiffies + MAX_SOFTIRQ_TIME;
 	unsigned long old_flags = current->flags;
@@ -582,13 +578,8 @@
 		pending >>= softirq_bit;
 	}
 
-<<<<<<< HEAD
 	__this_cpu_write(active_softirqs, 0);
-	if (!IS_ENABLED(CONFIG_PREEMPT_RT) &&
-	    __this_cpu_read(ksoftirqd) == current)
-=======
 	if (!IS_ENABLED(CONFIG_PREEMPT_RT) && ksirqd)
->>>>>>> 4e56db56
 		rcu_softirq_qs();
 
 	local_irq_disable();
