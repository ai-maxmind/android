// SPDX-License-Identifier: GPL-2.0-only
/*
 *  kernel/sched/core.c
 *
 *  Core kernel CPU scheduler code
 *
 *  Copyright (C) 1991-2002  Linus Torvalds
 *  Copyright (C) 1998-2024  Ingo Molnar, Red Hat
 */
#include <linux/highmem.h>
#include <linux/hrtimer_api.h>
#include <linux/ktime_api.h>
#include <linux/sched/signal.h>
#include <linux/syscalls_api.h>
#include <linux/debug_locks.h>
#include <linux/prefetch.h>
#include <linux/capability.h>
#include <linux/pgtable_api.h>
#include <linux/wait_bit.h>
#include <linux/jiffies.h>
#include <linux/spinlock_api.h>
#include <linux/cpumask_api.h>
#include <linux/lockdep_api.h>
#include <linux/hardirq.h>
#include <linux/softirq.h>
#include <linux/refcount_api.h>
#include <linux/topology.h>
#include <linux/sched/clock.h>
#include <linux/sched/cond_resched.h>
#include <linux/sched/cputime.h>
#include <linux/sched/debug.h>
#include <linux/sched/hotplug.h>
#include <linux/sched/init.h>
#include <linux/sched/isolation.h>
#include <linux/sched/loadavg.h>
#include <linux/sched/mm.h>
#include <linux/sched/nohz.h>
#include <linux/sched/rseq_api.h>
#include <linux/sched/rt.h>

#include <linux/blkdev.h>
#include <linux/context_tracking.h>
#include <linux/cpuset.h>
#include <linux/delayacct.h>
#include <linux/init_task.h>
#include <linux/interrupt.h>
#include <linux/ioprio.h>
#include <linux/kallsyms.h>
#include <linux/kcov.h>
#include <linux/kprobes.h>
#include <linux/llist_api.h>
#include <linux/mmu_context.h>
#include <linux/mmzone.h>
#include <linux/mutex_api.h>
#include <linux/nmi.h>
#include <linux/nospec.h>
#include <linux/perf_event_api.h>
#include <linux/profile.h>
#include <linux/psi.h>
#include <linux/rcuwait_api.h>
#include <linux/rseq.h>
#include <linux/sched/wake_q.h>
#include <linux/scs.h>
#include <linux/slab.h>
#include <linux/syscalls.h>
#include <linux/vtime.h>
#include <linux/wait_api.h>
#include <linux/workqueue_api.h>

#ifdef CONFIG_PREEMPT_DYNAMIC
# ifdef CONFIG_GENERIC_ENTRY
#  include <linux/entry-common.h>
# endif
#endif

#include <uapi/linux/sched/types.h>

#include <asm/irq_regs.h>
#include <asm/switch_to.h>
#include <asm/tlb.h>

#define CREATE_TRACE_POINTS
#include <linux/sched/rseq_api.h>
#include <trace/events/sched.h>
#include <trace/events/ipi.h>
#undef CREATE_TRACE_POINTS

#include "sched.h"
#include "stats.h"

#include "autogroup.h"
#include "pelt.h"
#include "smp.h"
#include "stats.h"

#include "../workqueue_internal.h"
#include "../../io_uring/io-wq.h"
#include "../smpboot.h"

#include <trace/hooks/sched.h>
#include <trace/hooks/cgroup.h>
#include <trace/hooks/dtask.h>

EXPORT_TRACEPOINT_SYMBOL_GPL(ipi_send_cpu);
EXPORT_TRACEPOINT_SYMBOL_GPL(ipi_send_cpumask);

/*
 * Export tracepoints that act as a bare tracehook (ie: have no trace event
 * associated with them) to allow external modules to probe them.
 */
EXPORT_TRACEPOINT_SYMBOL_GPL(pelt_cfs_tp);
EXPORT_TRACEPOINT_SYMBOL_GPL(pelt_rt_tp);
EXPORT_TRACEPOINT_SYMBOL_GPL(pelt_dl_tp);
EXPORT_TRACEPOINT_SYMBOL_GPL(pelt_irq_tp);
EXPORT_TRACEPOINT_SYMBOL_GPL(pelt_se_tp);
EXPORT_TRACEPOINT_SYMBOL_GPL(pelt_hw_tp);
EXPORT_TRACEPOINT_SYMBOL_GPL(sched_cpu_capacity_tp);
EXPORT_TRACEPOINT_SYMBOL_GPL(sched_overutilized_tp);
EXPORT_TRACEPOINT_SYMBOL_GPL(sched_util_est_cfs_tp);
EXPORT_TRACEPOINT_SYMBOL_GPL(sched_util_est_se_tp);
EXPORT_TRACEPOINT_SYMBOL_GPL(sched_update_nr_running_tp);
EXPORT_TRACEPOINT_SYMBOL_GPL(sched_compute_energy_tp);
EXPORT_TRACEPOINT_SYMBOL_GPL(sched_switch);

DEFINE_PER_CPU_SHARED_ALIGNED(struct rq, runqueues);
EXPORT_SYMBOL_GPL(runqueues);

#ifdef CONFIG_SCHED_DEBUG
/*
 * Debugging: various feature bits
 *
 * If SCHED_DEBUG is disabled, each compilation unit has its own copy of
 * sysctl_sched_features, defined in sched.h, to allow constants propagation
 * at compile time and compiler optimization based on features default.
 */
#define SCHED_FEAT(name, enabled)	\
	(1UL << __SCHED_FEAT_##name) * enabled |
const_debug unsigned int sysctl_sched_features =
#include "features.h"
	0;
EXPORT_SYMBOL_GPL(sysctl_sched_features);
#undef SCHED_FEAT

/*
 * Print a warning if need_resched is set for the given duration (if
 * LATENCY_WARN is enabled).
 *
 * If sysctl_resched_latency_warn_once is set, only one warning will be shown
 * per boot.
 */
__read_mostly int sysctl_resched_latency_warn_ms = 100;
__read_mostly int sysctl_resched_latency_warn_once = 1;
#endif /* CONFIG_SCHED_DEBUG */

/*
 * Number of tasks to iterate in a single balance run.
 * Limited because this is done with IRQs disabled.
 */
const_debug unsigned int sysctl_sched_nr_migrate = SCHED_NR_MIGRATE_BREAK;

__read_mostly int scheduler_running;

#ifdef CONFIG_SCHED_CORE

DEFINE_STATIC_KEY_FALSE(__sched_core_enabled);

/* kernel prio, less is more */
static inline int __task_prio(const struct task_struct *p)
{
	if (p->sched_class == &stop_sched_class) /* trumps deadline */
		return -2;

	if (p->dl_server)
		return -1; /* deadline */

	if (rt_or_dl_prio(p->prio))
		return p->prio; /* [-1, 99] */

	if (p->sched_class == &idle_sched_class)
		return MAX_RT_PRIO + NICE_WIDTH; /* 140 */

	if (task_on_scx(p))
		return MAX_RT_PRIO + MAX_NICE + 1; /* 120, squash ext */

	return MAX_RT_PRIO + MAX_NICE; /* 119, squash fair */
}

/*
 * l(a,b)
 * le(a,b) := !l(b,a)
 * g(a,b)  := l(b,a)
 * ge(a,b) := !l(a,b)
 */

/* real prio, less is less */
static inline bool prio_less(const struct task_struct *a,
			     const struct task_struct *b, bool in_fi)
{

	int pa = __task_prio(a), pb = __task_prio(b);

	if (-pa < -pb)
		return true;

	if (-pb < -pa)
		return false;

	if (pa == -1) { /* dl_prio() doesn't work because of stop_class above */
		const struct sched_dl_entity *a_dl, *b_dl;

		a_dl = &a->dl;
		/*
		 * Since,'a' and 'b' can be CFS tasks served by DL server,
		 * __task_prio() can return -1 (for DL) even for those. In that
		 * case, get to the dl_server's DL entity.
		 */
		if (a->dl_server)
			a_dl = a->dl_server;

		b_dl = &b->dl;
		if (b->dl_server)
			b_dl = b->dl_server;

		return !dl_time_before(a_dl->deadline, b_dl->deadline);
	}

	if (pa == MAX_RT_PRIO + MAX_NICE)	/* fair */
		return cfs_prio_less(a, b, in_fi);

#ifdef CONFIG_SCHED_CLASS_EXT
	if (pa == MAX_RT_PRIO + MAX_NICE + 1)	/* ext */
		return scx_prio_less(a, b, in_fi);
#endif

	return false;
}

static inline bool __sched_core_less(const struct task_struct *a,
				     const struct task_struct *b)
{
	if (a->core_cookie < b->core_cookie)
		return true;

	if (a->core_cookie > b->core_cookie)
		return false;

	/* flip prio, so high prio is leftmost */
	if (prio_less(b, a, !!task_rq(a)->core->core_forceidle_count))
		return true;

	return false;
}

#define __node_2_sc(node) rb_entry((node), struct task_struct, core_node)

static inline bool rb_sched_core_less(struct rb_node *a, const struct rb_node *b)
{
	return __sched_core_less(__node_2_sc(a), __node_2_sc(b));
}

static inline int rb_sched_core_cmp(const void *key, const struct rb_node *node)
{
	const struct task_struct *p = __node_2_sc(node);
	unsigned long cookie = (unsigned long)key;

	if (cookie < p->core_cookie)
		return -1;

	if (cookie > p->core_cookie)
		return 1;

	return 0;
}

void sched_core_enqueue(struct rq *rq, struct task_struct *p)
{
	if (p->se.sched_delayed)
		return;

	rq->core->core_task_seq++;

	if (!p->core_cookie)
		return;

	rb_add(&p->core_node, &rq->core_tree, rb_sched_core_less);
}

void sched_core_dequeue(struct rq *rq, struct task_struct *p, int flags)
{
	if (p->se.sched_delayed)
		return;

	rq->core->core_task_seq++;

	if (sched_core_enqueued(p)) {
		rb_erase(&p->core_node, &rq->core_tree);
		RB_CLEAR_NODE(&p->core_node);
	}

	/*
	 * Migrating the last task off the cpu, with the cpu in forced idle
	 * state. Reschedule to create an accounting edge for forced idle,
	 * and re-examine whether the core is still in forced idle state.
	 */
	if (!(flags & DEQUEUE_SAVE) && rq->nr_running == 1 &&
	    rq->core->core_forceidle_count && rq->curr == rq->idle)
		resched_curr(rq);
}

static int sched_task_is_throttled(struct task_struct *p, int cpu)
{
	if (p->sched_class->task_is_throttled)
		return p->sched_class->task_is_throttled(p, cpu);

	return 0;
}

static struct task_struct *sched_core_next(struct task_struct *p, unsigned long cookie)
{
	struct rb_node *node = &p->core_node;
	int cpu = task_cpu(p);

	do {
		node = rb_next(node);
		if (!node)
			return NULL;

		p = __node_2_sc(node);
		if (p->core_cookie != cookie)
			return NULL;

	} while (sched_task_is_throttled(p, cpu));

	return p;
}

/*
 * Find left-most (aka, highest priority) and unthrottled task matching @cookie.
 * If no suitable task is found, NULL will be returned.
 */
static struct task_struct *sched_core_find(struct rq *rq, unsigned long cookie)
{
	struct task_struct *p;
	struct rb_node *node;

	node = rb_find_first((void *)cookie, &rq->core_tree, rb_sched_core_cmp);
	if (!node)
		return NULL;

	p = __node_2_sc(node);
	if (!sched_task_is_throttled(p, rq->cpu))
		return p;

	return sched_core_next(p, cookie);
}

/*
 * Magic required such that:
 *
 *	raw_spin_rq_lock(rq);
 *	...
 *	raw_spin_rq_unlock(rq);
 *
 * ends up locking and unlocking the _same_ lock, and all CPUs
 * always agree on what rq has what lock.
 *
 * XXX entirely possible to selectively enable cores, don't bother for now.
 */

static DEFINE_MUTEX(sched_core_mutex);
static atomic_t sched_core_count;
static struct cpumask sched_core_mask;

static void sched_core_lock(int cpu, unsigned long *flags)
{
	const struct cpumask *smt_mask = cpu_smt_mask(cpu);
	int t, i = 0;

	local_irq_save(*flags);
	for_each_cpu(t, smt_mask)
		raw_spin_lock_nested(&cpu_rq(t)->__lock, i++);
}

static void sched_core_unlock(int cpu, unsigned long *flags)
{
	const struct cpumask *smt_mask = cpu_smt_mask(cpu);
	int t;

	for_each_cpu(t, smt_mask)
		raw_spin_unlock(&cpu_rq(t)->__lock);
	local_irq_restore(*flags);
}

static void __sched_core_flip(bool enabled)
{
	unsigned long flags;
	int cpu, t;

	cpus_read_lock();

	/*
	 * Toggle the online cores, one by one.
	 */
	cpumask_copy(&sched_core_mask, cpu_online_mask);
	for_each_cpu(cpu, &sched_core_mask) {
		const struct cpumask *smt_mask = cpu_smt_mask(cpu);

		sched_core_lock(cpu, &flags);

		for_each_cpu(t, smt_mask)
			cpu_rq(t)->core_enabled = enabled;

		cpu_rq(cpu)->core->core_forceidle_start = 0;

		sched_core_unlock(cpu, &flags);

		cpumask_andnot(&sched_core_mask, &sched_core_mask, smt_mask);
	}

	/*
	 * Toggle the offline CPUs.
	 */
	for_each_cpu_andnot(cpu, cpu_possible_mask, cpu_online_mask)
		cpu_rq(cpu)->core_enabled = enabled;

	cpus_read_unlock();
}

static void sched_core_assert_empty(void)
{
	int cpu;

	for_each_possible_cpu(cpu)
		WARN_ON_ONCE(!RB_EMPTY_ROOT(&cpu_rq(cpu)->core_tree));
}

static void __sched_core_enable(void)
{
	static_branch_enable(&__sched_core_enabled);
	/*
	 * Ensure all previous instances of raw_spin_rq_*lock() have finished
	 * and future ones will observe !sched_core_disabled().
	 */
	synchronize_rcu();
	__sched_core_flip(true);
	sched_core_assert_empty();
}

static void __sched_core_disable(void)
{
	sched_core_assert_empty();
	__sched_core_flip(false);
	static_branch_disable(&__sched_core_enabled);
}

void sched_core_get(void)
{
	if (atomic_inc_not_zero(&sched_core_count))
		return;

	mutex_lock(&sched_core_mutex);
	if (!atomic_read(&sched_core_count))
		__sched_core_enable();

	smp_mb__before_atomic();
	atomic_inc(&sched_core_count);
	mutex_unlock(&sched_core_mutex);
}

static void __sched_core_put(struct work_struct *work)
{
	if (atomic_dec_and_mutex_lock(&sched_core_count, &sched_core_mutex)) {
		__sched_core_disable();
		mutex_unlock(&sched_core_mutex);
	}
}

void sched_core_put(void)
{
	static DECLARE_WORK(_work, __sched_core_put);

	/*
	 * "There can be only one"
	 *
	 * Either this is the last one, or we don't actually need to do any
	 * 'work'. If it is the last *again*, we rely on
	 * WORK_STRUCT_PENDING_BIT.
	 */
	if (!atomic_add_unless(&sched_core_count, -1, 1))
		schedule_work(&_work);
}

#else /* !CONFIG_SCHED_CORE */

static inline void sched_core_enqueue(struct rq *rq, struct task_struct *p) { }
static inline void
sched_core_dequeue(struct rq *rq, struct task_struct *p, int flags) { }

#endif /* CONFIG_SCHED_CORE */

/*
 * Serialization rules:
 *
 * Lock order:
 *
 *   p->pi_lock
 *     rq->lock
 *       hrtimer_cpu_base->lock (hrtimer_start() for bandwidth controls)
 *
 *  rq1->lock
 *    rq2->lock  where: rq1 < rq2
 *
 * Regular state:
 *
 * Normal scheduling state is serialized by rq->lock. __schedule() takes the
 * local CPU's rq->lock, it optionally removes the task from the runqueue and
 * always looks at the local rq data structures to find the most eligible task
 * to run next.
 *
 * Task enqueue is also under rq->lock, possibly taken from another CPU.
 * Wakeups from another LLC domain might use an IPI to transfer the enqueue to
 * the local CPU to avoid bouncing the runqueue state around [ see
 * ttwu_queue_wakelist() ]
 *
 * Task wakeup, specifically wakeups that involve migration, are horribly
 * complicated to avoid having to take two rq->locks.
 *
 * Special state:
 *
 * System-calls and anything external will use task_rq_lock() which acquires
 * both p->pi_lock and rq->lock. As a consequence the state they change is
 * stable while holding either lock:
 *
 *  - sched_setaffinity()/
 *    set_cpus_allowed_ptr():	p->cpus_ptr, p->nr_cpus_allowed
 *  - set_user_nice():		p->se.load, p->*prio
 *  - __sched_setscheduler():	p->sched_class, p->policy, p->*prio,
 *				p->se.load, p->rt_priority,
 *				p->dl.dl_{runtime, deadline, period, flags, bw, density}
 *  - sched_setnuma():		p->numa_preferred_nid
 *  - sched_move_task():	p->sched_task_group
 *  - uclamp_update_active()	p->uclamp*
 *
 * p->state <- TASK_*:
 *
 *   is changed locklessly using set_current_state(), __set_current_state() or
 *   set_special_state(), see their respective comments, or by
 *   try_to_wake_up(). This latter uses p->pi_lock to serialize against
 *   concurrent self.
 *
 * p->on_rq <- { 0, 1 = TASK_ON_RQ_QUEUED, 2 = TASK_ON_RQ_MIGRATING }:
 *
 *   is set by activate_task() and cleared by deactivate_task(), under
 *   rq->lock. Non-zero indicates the task is runnable, the special
 *   ON_RQ_MIGRATING state is used for migration without holding both
 *   rq->locks. It indicates task_cpu() is not stable, see task_rq_lock().
 *
 *   Additionally it is possible to be ->on_rq but still be considered not
 *   runnable when p->se.sched_delayed is true. These tasks are on the runqueue
 *   but will be dequeued as soon as they get picked again. See the
 *   task_is_runnable() helper.
 *
 * p->on_cpu <- { 0, 1 }:
 *
 *   is set by prepare_task() and cleared by finish_task() such that it will be
 *   set before p is scheduled-in and cleared after p is scheduled-out, both
 *   under rq->lock. Non-zero indicates the task is running on its CPU.
 *
 *   [ The astute reader will observe that it is possible for two tasks on one
 *     CPU to have ->on_cpu = 1 at the same time. ]
 *
 * task_cpu(p): is changed by set_task_cpu(), the rules are:
 *
 *  - Don't call set_task_cpu() on a blocked task:
 *
 *    We don't care what CPU we're not running on, this simplifies hotplug,
 *    the CPU assignment of blocked tasks isn't required to be valid.
 *
 *  - for try_to_wake_up(), called under p->pi_lock:
 *
 *    This allows try_to_wake_up() to only take one rq->lock, see its comment.
 *
 *  - for migration called under rq->lock:
 *    [ see task_on_rq_migrating() in task_rq_lock() ]
 *
 *    o move_queued_task()
 *    o detach_task()
 *
 *  - for migration called under double_rq_lock():
 *
 *    o __migrate_swap_task()
 *    o push_rt_task() / pull_rt_task()
 *    o push_dl_task() / pull_dl_task()
 *    o dl_task_offline_migration()
 *
 */

void raw_spin_rq_lock_nested(struct rq *rq, int subclass)
{
	raw_spinlock_t *lock;

	/* Matches synchronize_rcu() in __sched_core_enable() */
	preempt_disable();
	if (sched_core_disabled()) {
		raw_spin_lock_nested(&rq->__lock, subclass);
		/* preempt_count *MUST* be > 1 */
		preempt_enable_no_resched();
		return;
	}

	for (;;) {
		lock = __rq_lockp(rq);
		raw_spin_lock_nested(lock, subclass);
		if (likely(lock == __rq_lockp(rq))) {
			/* preempt_count *MUST* be > 1 */
			preempt_enable_no_resched();
			return;
		}
		raw_spin_unlock(lock);
	}
}
EXPORT_SYMBOL_GPL(raw_spin_rq_lock_nested);

bool raw_spin_rq_trylock(struct rq *rq)
{
	raw_spinlock_t *lock;
	bool ret;

	/* Matches synchronize_rcu() in __sched_core_enable() */
	preempt_disable();
	if (sched_core_disabled()) {
		ret = raw_spin_trylock(&rq->__lock);
		preempt_enable();
		return ret;
	}

	for (;;) {
		lock = __rq_lockp(rq);
		ret = raw_spin_trylock(lock);
		if (!ret || (likely(lock == __rq_lockp(rq)))) {
			preempt_enable();
			return ret;
		}
		raw_spin_unlock(lock);
	}
}

void raw_spin_rq_unlock(struct rq *rq)
{
	raw_spin_unlock(rq_lockp(rq));
}
EXPORT_SYMBOL_GPL(raw_spin_rq_unlock);

#ifdef CONFIG_SMP
/*
 * double_rq_lock - safely lock two runqueues
 */
void double_rq_lock(struct rq *rq1, struct rq *rq2)
{
	lockdep_assert_irqs_disabled();

	if (rq_order_less(rq2, rq1))
		swap(rq1, rq2);

	raw_spin_rq_lock(rq1);
	if (__rq_lockp(rq1) != __rq_lockp(rq2))
		raw_spin_rq_lock_nested(rq2, SINGLE_DEPTH_NESTING);

	double_rq_clock_clear_update(rq1, rq2);
}
EXPORT_SYMBOL_GPL(double_rq_lock);
#endif

/*
 * __task_rq_lock - lock the rq @p resides on.
 */
struct rq *__task_rq_lock(struct task_struct *p, struct rq_flags *rf)
	__acquires(rq->lock)
{
	struct rq *rq;

	lockdep_assert_held(&p->pi_lock);

	for (;;) {
		rq = task_rq(p);
		raw_spin_rq_lock(rq);
		if (likely(rq == task_rq(p) && !task_on_rq_migrating(p))) {
			rq_pin_lock(rq, rf);
			return rq;
		}
		raw_spin_rq_unlock(rq);

		while (unlikely(task_on_rq_migrating(p)))
			cpu_relax();
	}
}
EXPORT_SYMBOL_GPL(__task_rq_lock);

/*
 * task_rq_lock - lock p->pi_lock and lock the rq @p resides on.
 */
struct rq *task_rq_lock(struct task_struct *p, struct rq_flags *rf)
	__acquires(p->pi_lock)
	__acquires(rq->lock)
{
	struct rq *rq;

	for (;;) {
		raw_spin_lock_irqsave(&p->pi_lock, rf->flags);
		rq = task_rq(p);
		raw_spin_rq_lock(rq);
		/*
		 *	move_queued_task()		task_rq_lock()
		 *
		 *	ACQUIRE (rq->lock)
		 *	[S] ->on_rq = MIGRATING		[L] rq = task_rq()
		 *	WMB (__set_task_cpu())		ACQUIRE (rq->lock);
		 *	[S] ->cpu = new_cpu		[L] task_rq()
		 *					[L] ->on_rq
		 *	RELEASE (rq->lock)
		 *
		 * If we observe the old CPU in task_rq_lock(), the acquire of
		 * the old rq->lock will fully serialize against the stores.
		 *
		 * If we observe the new CPU in task_rq_lock(), the address
		 * dependency headed by '[L] rq = task_rq()' and the acquire
		 * will pair with the WMB to ensure we then also see migrating.
		 */
		if (likely(rq == task_rq(p) && !task_on_rq_migrating(p))) {
			rq_pin_lock(rq, rf);
			return rq;
		}
		raw_spin_rq_unlock(rq);
		raw_spin_unlock_irqrestore(&p->pi_lock, rf->flags);

		while (unlikely(task_on_rq_migrating(p)))
			cpu_relax();
	}
}
EXPORT_SYMBOL_GPL(task_rq_lock);

/*
 * RQ-clock updating methods:
 */

static void update_rq_clock_task(struct rq *rq, s64 delta)
{
/*
 * In theory, the compile should just see 0 here, and optimize out the call
 * to sched_rt_avg_update. But I don't trust it...
 */
	s64 __maybe_unused steal = 0, irq_delta = 0;

#ifdef CONFIG_IRQ_TIME_ACCOUNTING
	irq_delta = irq_time_read(cpu_of(rq)) - rq->prev_irq_time;

	/*
	 * Since irq_time is only updated on {soft,}irq_exit, we might run into
	 * this case when a previous update_rq_clock() happened inside a
	 * {soft,}IRQ region.
	 *
	 * When this happens, we stop ->clock_task and only update the
	 * prev_irq_time stamp to account for the part that fit, so that a next
	 * update will consume the rest. This ensures ->clock_task is
	 * monotonic.
	 *
	 * It does however cause some slight miss-attribution of {soft,}IRQ
	 * time, a more accurate solution would be to update the irq_time using
	 * the current rq->clock timestamp, except that would require using
	 * atomic ops.
	 */
	if (irq_delta > delta)
		irq_delta = delta;

	rq->prev_irq_time += irq_delta;
	delta -= irq_delta;
	delayacct_irq(rq->curr, irq_delta);
#endif
#ifdef CONFIG_PARAVIRT_TIME_ACCOUNTING
	if (static_key_false((&paravirt_steal_rq_enabled))) {
		steal = paravirt_steal_clock(cpu_of(rq));
		steal -= rq->prev_steal_time_rq;

		if (unlikely(steal > delta))
			steal = delta;

		rq->prev_steal_time_rq += steal;
		delta -= steal;
	}
#endif

	rq->clock_task += delta;

#ifdef CONFIG_HAVE_SCHED_AVG_IRQ
	if ((irq_delta + steal) && sched_feat(NONTASK_CAPACITY))
		update_irq_load_avg(rq, irq_delta + steal);
#endif
	update_rq_clock_task_mult(rq, delta);
}

void update_rq_clock(struct rq *rq)
{
	s64 delta;

	lockdep_assert_rq_held(rq);

	if (rq->clock_update_flags & RQCF_ACT_SKIP)
		return;

#ifdef CONFIG_SCHED_DEBUG
	if (sched_feat(WARN_DOUBLE_CLOCK))
		SCHED_WARN_ON(rq->clock_update_flags & RQCF_UPDATED);
	rq->clock_update_flags |= RQCF_UPDATED;
#endif

	delta = sched_clock_cpu(cpu_of(rq)) - rq->clock;
	if (delta < 0)
		return;
	rq->clock += delta;
	update_rq_clock_task(rq, delta);
}
EXPORT_SYMBOL_GPL(update_rq_clock);

#ifdef CONFIG_SCHED_HRTICK
/*
 * Use HR-timers to deliver accurate preemption points.
 */

static void hrtick_clear(struct rq *rq)
{
	if (hrtimer_active(&rq->hrtick_timer))
		hrtimer_cancel(&rq->hrtick_timer);
}

/*
 * High-resolution timer tick.
 * Runs from hardirq context with interrupts disabled.
 */
static enum hrtimer_restart hrtick(struct hrtimer *timer)
{
	struct rq *rq = container_of(timer, struct rq, hrtick_timer);
	struct rq_flags rf;

	WARN_ON_ONCE(cpu_of(rq) != smp_processor_id());

	rq_lock(rq, &rf);
	update_rq_clock(rq);
	rq->donor->sched_class->task_tick(rq, rq->curr, 1);
	rq_unlock(rq, &rf);

	return HRTIMER_NORESTART;
}

#ifdef CONFIG_SMP

static void __hrtick_restart(struct rq *rq)
{
	struct hrtimer *timer = &rq->hrtick_timer;
	ktime_t time = rq->hrtick_time;

	hrtimer_start(timer, time, HRTIMER_MODE_ABS_PINNED_HARD);
}

/*
 * called from hardirq (IPI) context
 */
static void __hrtick_start(void *arg)
{
	struct rq *rq = arg;
	struct rq_flags rf;

	rq_lock(rq, &rf);
	__hrtick_restart(rq);
	rq_unlock(rq, &rf);
}

/*
 * Called to set the hrtick timer state.
 *
 * called with rq->lock held and IRQs disabled
 */
void hrtick_start(struct rq *rq, u64 delay)
{
	struct hrtimer *timer = &rq->hrtick_timer;
	s64 delta;

	/*
	 * Don't schedule slices shorter than 10000ns, that just
	 * doesn't make sense and can cause timer DoS.
	 */
	delta = max_t(s64, delay, 10000LL);
	rq->hrtick_time = ktime_add_ns(timer->base->get_time(), delta);

	if (rq == this_rq())
		__hrtick_restart(rq);
	else
		smp_call_function_single_async(cpu_of(rq), &rq->hrtick_csd);
}

#else
/*
 * Called to set the hrtick timer state.
 *
 * called with rq->lock held and IRQs disabled
 */
void hrtick_start(struct rq *rq, u64 delay)
{
	/*
	 * Don't schedule slices shorter than 10000ns, that just
	 * doesn't make sense. Rely on vruntime for fairness.
	 */
	delay = max_t(u64, delay, 10000LL);
	hrtimer_start(&rq->hrtick_timer, ns_to_ktime(delay),
		      HRTIMER_MODE_REL_PINNED_HARD);
}

#endif /* CONFIG_SMP */

static void hrtick_rq_init(struct rq *rq)
{
#ifdef CONFIG_SMP
	INIT_CSD(&rq->hrtick_csd, __hrtick_start, rq);
#endif
	hrtimer_init(&rq->hrtick_timer, CLOCK_MONOTONIC, HRTIMER_MODE_REL_HARD);
	rq->hrtick_timer.function = hrtick;
}
#else	/* CONFIG_SCHED_HRTICK */
static inline void hrtick_clear(struct rq *rq)
{
}

static inline void hrtick_rq_init(struct rq *rq)
{
}
#endif	/* CONFIG_SCHED_HRTICK */

/*
 * try_cmpxchg based fetch_or() macro so it works for different integer types:
 */
#define fetch_or(ptr, mask)						\
	({								\
		typeof(ptr) _ptr = (ptr);				\
		typeof(mask) _mask = (mask);				\
		typeof(*_ptr) _val = *_ptr;				\
									\
		do {							\
		} while (!try_cmpxchg(_ptr, &_val, _val | _mask));	\
	_val;								\
})

#if defined(CONFIG_SMP) && defined(TIF_POLLING_NRFLAG)
/*
 * Atomically set TIF_NEED_RESCHED and test for TIF_POLLING_NRFLAG,
 * this avoids any races wrt polling state changes and thereby avoids
 * spurious IPIs.
 */
static inline bool set_nr_and_not_polling(struct task_struct *p)
{
	struct thread_info *ti = task_thread_info(p);
	return !(fetch_or(&ti->flags, _TIF_NEED_RESCHED) & _TIF_POLLING_NRFLAG);
}

/*
 * Atomically set TIF_NEED_RESCHED if TIF_POLLING_NRFLAG is set.
 *
 * If this returns true, then the idle task promises to call
 * sched_ttwu_pending() and reschedule soon.
 */
static bool set_nr_if_polling(struct task_struct *p)
{
	struct thread_info *ti = task_thread_info(p);
	typeof(ti->flags) val = READ_ONCE(ti->flags);

	do {
		if (!(val & _TIF_POLLING_NRFLAG))
			return false;
		if (val & _TIF_NEED_RESCHED)
			return true;
	} while (!try_cmpxchg(&ti->flags, &val, val | _TIF_NEED_RESCHED));

	return true;
}

#else
static inline bool set_nr_and_not_polling(struct task_struct *p)
{
	set_tsk_need_resched(p);
	return true;
}

#ifdef CONFIG_SMP
static inline bool set_nr_if_polling(struct task_struct *p)
{
	return false;
}
#endif
#endif

static bool __wake_q_add(struct wake_q_head *head, struct task_struct *task)
{
	struct wake_q_node *node = &task->wake_q;

	/*
	 * Atomically grab the task, if ->wake_q is !nil already it means
	 * it's already queued (either by us or someone else) and will get the
	 * wakeup due to that.
	 *
	 * In order to ensure that a pending wakeup will observe our pending
	 * state, even in the failed case, an explicit smp_mb() must be used.
	 */
	smp_mb__before_atomic();
	if (unlikely(cmpxchg_relaxed(&node->next, NULL, WAKE_Q_TAIL)))
		return false;

	/*
	 * The head is context local, there can be no concurrency.
	 */
	*head->lastp = node;
	head->lastp = &node->next;
	head->count++;
	return true;
}

/**
 * wake_q_add() - queue a wakeup for 'later' waking.
 * @head: the wake_q_head to add @task to
 * @task: the task to queue for 'later' wakeup
 *
 * Queue a task for later wakeup, most likely by the wake_up_q() call in the
 * same context, _HOWEVER_ this is not guaranteed, the wakeup can come
 * instantly.
 *
 * This function must be used as-if it were wake_up_process(); IOW the task
 * must be ready to be woken at this location.
 */
void wake_q_add(struct wake_q_head *head, struct task_struct *task)
{
	if (__wake_q_add(head, task))
		get_task_struct(task);
}

/**
 * wake_q_add_safe() - safely queue a wakeup for 'later' waking.
 * @head: the wake_q_head to add @task to
 * @task: the task to queue for 'later' wakeup
 *
 * Queue a task for later wakeup, most likely by the wake_up_q() call in the
 * same context, _HOWEVER_ this is not guaranteed, the wakeup can come
 * instantly.
 *
 * This function must be used as-if it were wake_up_process(); IOW the task
 * must be ready to be woken at this location.
 *
 * This function is essentially a task-safe equivalent to wake_q_add(). Callers
 * that already hold reference to @task can call the 'safe' version and trust
 * wake_q to do the right thing depending whether or not the @task is already
 * queued for wakeup.
 */
void wake_q_add_safe(struct wake_q_head *head, struct task_struct *task)
{
	if (!__wake_q_add(head, task))
		put_task_struct(task);
}

void wake_up_q(struct wake_q_head *head)
{
	struct wake_q_node *node = head->first;

	while (node != WAKE_Q_TAIL) {
		struct task_struct *task;

		task = container_of(node, struct task_struct, wake_q);
		/* Task can safely be re-inserted now: */
		node = node->next;
		task->wake_q.next = NULL;
		task->wake_q_count = head->count;

		/*
		 * wake_up_process() executes a full barrier, which pairs with
		 * the queueing in wake_q_add() so as not to miss wakeups.
		 */
		wake_up_process(task);
		task->wake_q_count = 0;
		put_task_struct(task);
	}
}

/*
 * resched_curr - mark rq's current task 'to be rescheduled now'.
 *
 * On UP this means the setting of the need_resched flag, on SMP it
 * might also involve a cross-CPU call to trigger the scheduler on
 * the target CPU.
 */
void resched_curr(struct rq *rq)
{
	struct task_struct *curr = rq->curr;
	int cpu;

	lockdep_assert_rq_held(rq);

	if (test_tsk_need_resched(curr))
		return;

	cpu = cpu_of(rq);

	if (cpu == smp_processor_id()) {
		set_tsk_need_resched(curr);
		set_preempt_need_resched();
		return;
	}

	if (set_nr_and_not_polling(curr))
		smp_send_reschedule(cpu);
	else
		trace_sched_wake_idle_without_ipi(cpu);
}
EXPORT_SYMBOL_GPL(resched_curr);

void resched_cpu(int cpu)
{
	struct rq *rq = cpu_rq(cpu);
	unsigned long flags;

	raw_spin_rq_lock_irqsave(rq, flags);
	if (cpu_online(cpu) || cpu == smp_processor_id())
		resched_curr(rq);
	raw_spin_rq_unlock_irqrestore(rq, flags);
}

#ifdef CONFIG_SMP
#ifdef CONFIG_NO_HZ_COMMON
/*
 * In the semi idle case, use the nearest busy CPU for migrating timers
 * from an idle CPU.  This is good for power-savings.
 *
 * We don't do similar optimization for completely idle system, as
 * selecting an idle CPU will add more delays to the timers than intended
 * (as that CPU's timer base may not be up to date wrt jiffies etc).
 */
int get_nohz_timer_target(void)
{
	int i, cpu = smp_processor_id(), default_cpu = -1;
	struct sched_domain *sd;
	const struct cpumask *hk_mask;
	bool done = false;

	trace_android_rvh_get_nohz_timer_target(&cpu, &done);
	if (done)
		return cpu;

	if (housekeeping_cpu(cpu, HK_TYPE_TIMER)) {
		if (!idle_cpu(cpu))
			return cpu;
		default_cpu = cpu;
	}

	hk_mask = housekeeping_cpumask(HK_TYPE_TIMER);

	guard(rcu)();

	for_each_domain(cpu, sd) {
		for_each_cpu_and(i, sched_domain_span(sd), hk_mask) {
			if (cpu == i)
				continue;

			if (!idle_cpu(i))
				return i;
		}
	}

	if (default_cpu == -1)
		default_cpu = housekeeping_any_cpu(HK_TYPE_TIMER);

	return default_cpu;
}

/*
 * When add_timer_on() enqueues a timer into the timer wheel of an
 * idle CPU then this timer might expire before the next timer event
 * which is scheduled to wake up that CPU. In case of a completely
 * idle system the next event might even be infinite time into the
 * future. wake_up_idle_cpu() ensures that the CPU is woken up and
 * leaves the inner idle loop so the newly added timer is taken into
 * account when the CPU goes back to idle and evaluates the timer
 * wheel for the next timer event.
 */
static void wake_up_idle_cpu(int cpu)
{
	struct rq *rq = cpu_rq(cpu);

	if (cpu == smp_processor_id())
		return;

	/*
	 * Set TIF_NEED_RESCHED and send an IPI if in the non-polling
	 * part of the idle loop. This forces an exit from the idle loop
	 * and a round trip to schedule(). Now this could be optimized
	 * because a simple new idle loop iteration is enough to
	 * re-evaluate the next tick. Provided some re-ordering of tick
	 * nohz functions that would need to follow TIF_NR_POLLING
	 * clearing:
	 *
	 * - On most architectures, a simple fetch_or on ti::flags with a
	 *   "0" value would be enough to know if an IPI needs to be sent.
	 *
	 * - x86 needs to perform a last need_resched() check between
	 *   monitor and mwait which doesn't take timers into account.
	 *   There a dedicated TIF_TIMER flag would be required to
	 *   fetch_or here and be checked along with TIF_NEED_RESCHED
	 *   before mwait().
	 *
	 * However, remote timer enqueue is not such a frequent event
	 * and testing of the above solutions didn't appear to report
	 * much benefits.
	 */
	if (set_nr_and_not_polling(rq->idle))
		smp_send_reschedule(cpu);
	else
		trace_sched_wake_idle_without_ipi(cpu);
}

static bool wake_up_full_nohz_cpu(int cpu)
{
	/*
	 * We just need the target to call irq_exit() and re-evaluate
	 * the next tick. The nohz full kick at least implies that.
	 * If needed we can still optimize that later with an
	 * empty IRQ.
	 */
	if (cpu_is_offline(cpu))
		return true;  /* Don't try to wake offline CPUs. */
	if (tick_nohz_full_cpu(cpu)) {
		if (cpu != smp_processor_id() ||
		    tick_nohz_tick_stopped())
			tick_nohz_full_kick_cpu(cpu);
		return true;
	}

	return false;
}

/*
 * Wake up the specified CPU.  If the CPU is going offline, it is the
 * caller's responsibility to deal with the lost wakeup, for example,
 * by hooking into the CPU_DEAD notifier like timers and hrtimers do.
 */
void wake_up_nohz_cpu(int cpu)
{
	if (!wake_up_full_nohz_cpu(cpu))
		wake_up_idle_cpu(cpu);
}

static void nohz_csd_func(void *info)
{
	struct rq *rq = info;
	int cpu = cpu_of(rq);
	unsigned int flags;

	/*
	 * Release the rq::nohz_csd.
	 */
	flags = atomic_fetch_andnot(NOHZ_KICK_MASK | NOHZ_NEWILB_KICK, nohz_flags(cpu));
	WARN_ON(!(flags & NOHZ_KICK_MASK));

	rq->idle_balance = idle_cpu(cpu);
	if (rq->idle_balance && !need_resched()) {
		rq->nohz_idle_balance = flags;
		raise_softirq_irqoff(SCHED_SOFTIRQ);
	}
}

#endif /* CONFIG_NO_HZ_COMMON */

#ifdef CONFIG_NO_HZ_FULL
static inline bool __need_bw_check(struct rq *rq, struct task_struct *p)
{
	if (rq->nr_running != 1)
		return false;

	if (p->sched_class != &fair_sched_class)
		return false;

	if (!task_on_rq_queued(p))
		return false;

	return true;
}

bool sched_can_stop_tick(struct rq *rq)
{
	int fifo_nr_running;

	/* Deadline tasks, even if single, need the tick */
	if (rq->dl.dl_nr_running)
		return false;

	/*
	 * If there are more than one RR tasks, we need the tick to affect the
	 * actual RR behaviour.
	 */
	if (rq->rt.rr_nr_running) {
		if (rq->rt.rr_nr_running == 1)
			return true;
		else
			return false;
	}

	/*
	 * If there's no RR tasks, but FIFO tasks, we can skip the tick, no
	 * forced preemption between FIFO tasks.
	 */
	fifo_nr_running = rq->rt.rt_nr_running - rq->rt.rr_nr_running;
	if (fifo_nr_running)
		return true;

	/*
	 * If there are no DL,RR/FIFO tasks, there must only be CFS or SCX tasks
	 * left. For CFS, if there's more than one we need the tick for
	 * involuntary preemption. For SCX, ask.
	 */
	if (scx_enabled() && !scx_can_stop_tick(rq))
		return false;

	if (rq->cfs.nr_running > 1)
		return false;

	/*
	 * If there is one task and it has CFS runtime bandwidth constraints
	 * and it's on the cpu now we don't want to stop the tick.
	 * This check prevents clearing the bit if a newly enqueued task here is
	 * dequeued by migrating while the constrained task continues to run.
	 * E.g. going from 2->1 without going through pick_next_task().
	 */
	if (__need_bw_check(rq, rq->curr)) {
		if (cfs_task_bw_constrained(rq->curr))
			return false;
	}

	return true;
}
#endif /* CONFIG_NO_HZ_FULL */
#endif /* CONFIG_SMP */

#if defined(CONFIG_RT_GROUP_SCHED) || (defined(CONFIG_FAIR_GROUP_SCHED) && \
			(defined(CONFIG_SMP) || defined(CONFIG_CFS_BANDWIDTH)))
/*
 * Iterate task_group tree rooted at *from, calling @down when first entering a
 * node and @up when leaving it for the final time.
 *
 * Caller must hold rcu_lock or sufficient equivalent.
 */
int walk_tg_tree_from(struct task_group *from,
			     tg_visitor down, tg_visitor up, void *data)
{
	struct task_group *parent, *child;
	int ret;

	parent = from;

down:
	ret = (*down)(parent, data);
	if (ret)
		goto out;
	list_for_each_entry_rcu(child, &parent->children, siblings) {
		parent = child;
		goto down;

up:
		continue;
	}
	ret = (*up)(parent, data);
	if (ret || parent == from)
		goto out;

	child = parent;
	parent = parent->parent;
	if (parent)
		goto up;
out:
	return ret;
}

int tg_nop(struct task_group *tg, void *data)
{
	return 0;
}
#endif

void set_load_weight(struct task_struct *p, bool update_load)
{
	int prio = p->static_prio - MAX_RT_PRIO;
	struct load_weight lw;

	if (task_has_idle_policy(p)) {
		lw.weight = scale_load(WEIGHT_IDLEPRIO);
		lw.inv_weight = WMULT_IDLEPRIO;
	} else {
		lw.weight = scale_load(sched_prio_to_weight[prio]);
		lw.inv_weight = sched_prio_to_wmult[prio];
	}

	/*
	 * SCHED_OTHER tasks have to update their load when changing their
	 * weight
	 */
	if (update_load && p->sched_class->reweight_task)
		p->sched_class->reweight_task(task_rq(p), p, &lw);
	else
		p->se.load = lw;
}

#ifdef CONFIG_UCLAMP_TASK
/*
 * Serializes updates of utilization clamp values
 *
 * The (slow-path) user-space triggers utilization clamp value updates which
 * can require updates on (fast-path) scheduler's data structures used to
 * support enqueue/dequeue operations.
 * While the per-CPU rq lock protects fast-path update operations, user-space
 * requests are serialized using a mutex to reduce the risk of conflicting
 * updates or API abuses.
 */
static DEFINE_MUTEX(uclamp_mutex);

/* Max allowed minimum utilization */
static unsigned int __maybe_unused sysctl_sched_uclamp_util_min = SCHED_CAPACITY_SCALE;

/* Max allowed maximum utilization */
static unsigned int __maybe_unused sysctl_sched_uclamp_util_max = SCHED_CAPACITY_SCALE;

/*
 * By default RT tasks run at the maximum performance point/capacity of the
 * system. Uclamp enforces this by always setting UCLAMP_MIN of RT tasks to
 * SCHED_CAPACITY_SCALE.
 *
 * This knob allows admins to change the default behavior when uclamp is being
 * used. In battery powered devices, particularly, running at the maximum
 * capacity and frequency will increase energy consumption and shorten the
 * battery life.
 *
 * This knob only affects RT tasks that their uclamp_se->user_defined == false.
 *
 * This knob will not override the system default sched_util_clamp_min defined
 * above.
 */
unsigned int sysctl_sched_uclamp_util_min_rt_default = SCHED_CAPACITY_SCALE;

/* All clamps are required to be less or equal than these values */
static struct uclamp_se uclamp_default[UCLAMP_CNT];

/*
 * This static key is used to reduce the uclamp overhead in the fast path. It
 * primarily disables the call to uclamp_rq_{inc, dec}() in
 * enqueue/dequeue_task().
 *
 * This allows users to continue to enable uclamp in their kernel config with
 * minimum uclamp overhead in the fast path.
 *
 * As soon as userspace modifies any of the uclamp knobs, the static key is
 * enabled, since we have an actual users that make use of uclamp
 * functionality.
 *
 * The knobs that would enable this static key are:
 *
 *   * A task modifying its uclamp value with sched_setattr().
 *   * An admin modifying the sysctl_sched_uclamp_{min, max} via procfs.
 *   * An admin modifying the cgroup cpu.uclamp.{min, max}
 */
DEFINE_STATIC_KEY_FALSE(sched_uclamp_used);
EXPORT_SYMBOL_GPL(sched_uclamp_used);

static inline unsigned int
uclamp_idle_value(struct rq *rq, enum uclamp_id clamp_id,
		  unsigned int clamp_value)
{
	/*
	 * Avoid blocked utilization pushing up the frequency when we go
	 * idle (which drops the max-clamp) by retaining the last known
	 * max-clamp.
	 */
	if (clamp_id == UCLAMP_MAX) {
		rq->uclamp_flags |= UCLAMP_FLAG_IDLE;
		return clamp_value;
	}

	return uclamp_none(UCLAMP_MIN);
}

static inline void uclamp_idle_reset(struct rq *rq, enum uclamp_id clamp_id,
				     unsigned int clamp_value)
{
	/* Reset max-clamp retention only on idle exit */
	if (!(rq->uclamp_flags & UCLAMP_FLAG_IDLE))
		return;

	uclamp_rq_set(rq, clamp_id, clamp_value);
}

static inline
unsigned int uclamp_rq_max_value(struct rq *rq, enum uclamp_id clamp_id,
				   unsigned int clamp_value)
{
	struct uclamp_bucket *bucket = rq->uclamp[clamp_id].bucket;
	int bucket_id = UCLAMP_BUCKETS - 1;

	/*
	 * Since both min and max clamps are max aggregated, find the
	 * top most bucket with tasks in.
	 */
	for ( ; bucket_id >= 0; bucket_id--) {
		if (!bucket[bucket_id].tasks)
			continue;
		return bucket[bucket_id].value;
	}

	/* No tasks -- default clamp values */
	return uclamp_idle_value(rq, clamp_id, clamp_value);
}

static void __uclamp_update_util_min_rt_default(struct task_struct *p)
{
	unsigned int default_util_min;
	struct uclamp_se *uc_se;

	lockdep_assert_held(&p->pi_lock);

	uc_se = &p->uclamp_req[UCLAMP_MIN];

	/* Only sync if user didn't override the default */
	if (uc_se->user_defined)
		return;

	default_util_min = sysctl_sched_uclamp_util_min_rt_default;
	uclamp_se_set(uc_se, default_util_min, false);
}

static void uclamp_update_util_min_rt_default(struct task_struct *p)
{
	if (!rt_task(p))
		return;

	/* Protect updates to p->uclamp_* */
	guard(task_rq_lock)(p);
	__uclamp_update_util_min_rt_default(p);
}

static inline struct uclamp_se
uclamp_tg_restrict(struct task_struct *p, enum uclamp_id clamp_id)
{
	/* Copy by value as we could modify it */
	struct uclamp_se uc_req = p->uclamp_req[clamp_id];
#ifdef CONFIG_UCLAMP_TASK_GROUP
	unsigned int tg_min, tg_max, value;

	/*
	 * Tasks in autogroups or root task group will be
	 * restricted by system defaults.
	 */
	if (task_group_is_autogroup(task_group(p)))
		return uc_req;
	if (task_group(p) == &root_task_group)
		return uc_req;

	tg_min = task_group(p)->uclamp[UCLAMP_MIN].value;
	tg_max = task_group(p)->uclamp[UCLAMP_MAX].value;
	value = uc_req.value;
	value = clamp(value, tg_min, tg_max);
	uclamp_se_set(&uc_req, value, false);
#endif

	return uc_req;
}

/*
 * The effective clamp bucket index of a task depends on, by increasing
 * priority:
 * - the task specific clamp value, when explicitly requested from userspace
 * - the task group effective clamp value, for tasks not either in the root
 *   group or in an autogroup
 * - the system default clamp value, defined by the sysadmin
 */
static inline struct uclamp_se
uclamp_eff_get(struct task_struct *p, enum uclamp_id clamp_id)
{
	struct uclamp_se uc_req = uclamp_tg_restrict(p, clamp_id);
	struct uclamp_se uc_max = uclamp_default[clamp_id];
	struct uclamp_se uc_eff;
	int ret = 0;

	trace_android_rvh_uclamp_eff_get(p, clamp_id, &uc_max, &uc_eff, &ret);
	if (ret)
		return uc_eff;

	/* System default restrictions always apply */
	if (unlikely(uc_req.value > uc_max.value))
		return uc_max;

	return uc_req;
}

unsigned long uclamp_eff_value(struct task_struct *p, enum uclamp_id clamp_id)
{
	struct uclamp_se uc_eff;

	/* Task currently refcounted: use back-annotated (effective) value */
	if (p->uclamp[clamp_id].active)
		return (unsigned long)p->uclamp[clamp_id].value;

	uc_eff = uclamp_eff_get(p, clamp_id);

	return (unsigned long)uc_eff.value;
}
EXPORT_SYMBOL_GPL(uclamp_eff_value);

/*
 * When a task is enqueued on a rq, the clamp bucket currently defined by the
 * task's uclamp::bucket_id is refcounted on that rq. This also immediately
 * updates the rq's clamp value if required.
 *
 * Tasks can have a task-specific value requested from user-space, track
 * within each bucket the maximum value for tasks refcounted in it.
 * This "local max aggregation" allows to track the exact "requested" value
 * for each bucket when all its RUNNABLE tasks require the same clamp.
 */
static inline void uclamp_rq_inc_id(struct rq *rq, struct task_struct *p,
				    enum uclamp_id clamp_id)
{
	struct uclamp_rq *uc_rq = &rq->uclamp[clamp_id];
	struct uclamp_se *uc_se = &p->uclamp[clamp_id];
	struct uclamp_bucket *bucket;

	lockdep_assert_rq_held(rq);

	/* Update task effective clamp */
	p->uclamp[clamp_id] = uclamp_eff_get(p, clamp_id);

	bucket = &uc_rq->bucket[uc_se->bucket_id];
	bucket->tasks++;
	uc_se->active = true;

	uclamp_idle_reset(rq, clamp_id, uc_se->value);

	/*
	 * Local max aggregation: rq buckets always track the max
	 * "requested" clamp value of its RUNNABLE tasks.
	 */
	if (bucket->tasks == 1 || uc_se->value > bucket->value)
		bucket->value = uc_se->value;

	if (uc_se->value > uclamp_rq_get(rq, clamp_id))
		uclamp_rq_set(rq, clamp_id, uc_se->value);
}

/*
 * When a task is dequeued from a rq, the clamp bucket refcounted by the task
 * is released. If this is the last task reference counting the rq's max
 * active clamp value, then the rq's clamp value is updated.
 *
 * Both refcounted tasks and rq's cached clamp values are expected to be
 * always valid. If it's detected they are not, as defensive programming,
 * enforce the expected state and warn.
 */
static inline void uclamp_rq_dec_id(struct rq *rq, struct task_struct *p,
				    enum uclamp_id clamp_id)
{
	struct uclamp_rq *uc_rq = &rq->uclamp[clamp_id];
	struct uclamp_se *uc_se = &p->uclamp[clamp_id];
	struct uclamp_bucket *bucket;
	unsigned int bkt_clamp;
	unsigned int rq_clamp;

	lockdep_assert_rq_held(rq);

	/*
	 * If sched_uclamp_used was enabled after task @p was enqueued,
	 * we could end up with unbalanced call to uclamp_rq_dec_id().
	 *
	 * In this case the uc_se->active flag should be false since no uclamp
	 * accounting was performed at enqueue time and we can just return
	 * here.
	 *
	 * Need to be careful of the following enqueue/dequeue ordering
	 * problem too
	 *
	 *	enqueue(taskA)
	 *	// sched_uclamp_used gets enabled
	 *	enqueue(taskB)
	 *	dequeue(taskA)
	 *	// Must not decrement bucket->tasks here
	 *	dequeue(taskB)
	 *
	 * where we could end up with stale data in uc_se and
	 * bucket[uc_se->bucket_id].
	 *
	 * The following check here eliminates the possibility of such race.
	 */
	if (unlikely(!uc_se->active))
		return;

	bucket = &uc_rq->bucket[uc_se->bucket_id];

	SCHED_WARN_ON(!bucket->tasks);
	if (likely(bucket->tasks))
		bucket->tasks--;

	uc_se->active = false;

	/*
	 * Keep "local max aggregation" simple and accept to (possibly)
	 * overboost some RUNNABLE tasks in the same bucket.
	 * The rq clamp bucket value is reset to its base value whenever
	 * there are no more RUNNABLE tasks refcounting it.
	 */
	if (likely(bucket->tasks))
		return;

	rq_clamp = uclamp_rq_get(rq, clamp_id);
	/*
	 * Defensive programming: this should never happen. If it happens,
	 * e.g. due to future modification, warn and fix up the expected value.
	 */
	SCHED_WARN_ON(bucket->value > rq_clamp);
	if (bucket->value >= rq_clamp) {
		bkt_clamp = uclamp_rq_max_value(rq, clamp_id, uc_se->value);
		uclamp_rq_set(rq, clamp_id, bkt_clamp);
	}
}

static inline void uclamp_rq_inc(struct rq *rq, struct task_struct *p)
{
	enum uclamp_id clamp_id;

	/*
	 * Avoid any overhead until uclamp is actually used by the userspace.
	 *
	 * The condition is constructed such that a NOP is generated when
	 * sched_uclamp_used is disabled.
	 */
	if (!static_branch_unlikely(&sched_uclamp_used))
		return;

	if (unlikely(!p->sched_class->uclamp_enabled))
		return;

	if (p->se.sched_delayed)
		return;

	for_each_clamp_id(clamp_id)
		uclamp_rq_inc_id(rq, p, clamp_id);

	/* Reset clamp idle holding when there is one RUNNABLE task */
	if (rq->uclamp_flags & UCLAMP_FLAG_IDLE)
		rq->uclamp_flags &= ~UCLAMP_FLAG_IDLE;
}

static inline void uclamp_rq_dec(struct rq *rq, struct task_struct *p)
{
	enum uclamp_id clamp_id;

	/*
	 * Avoid any overhead until uclamp is actually used by the userspace.
	 *
	 * The condition is constructed such that a NOP is generated when
	 * sched_uclamp_used is disabled.
	 */
	if (!static_branch_unlikely(&sched_uclamp_used))
		return;

	if (unlikely(!p->sched_class->uclamp_enabled))
		return;

	if (p->se.sched_delayed)
		return;

	for_each_clamp_id(clamp_id)
		uclamp_rq_dec_id(rq, p, clamp_id);
}

static inline void uclamp_rq_reinc_id(struct rq *rq, struct task_struct *p,
				      enum uclamp_id clamp_id)
{
	if (!p->uclamp[clamp_id].active)
		return;

	uclamp_rq_dec_id(rq, p, clamp_id);
	uclamp_rq_inc_id(rq, p, clamp_id);

	/*
	 * Make sure to clear the idle flag if we've transiently reached 0
	 * active tasks on rq.
	 */
	if (clamp_id == UCLAMP_MAX && (rq->uclamp_flags & UCLAMP_FLAG_IDLE))
		rq->uclamp_flags &= ~UCLAMP_FLAG_IDLE;
}

static inline void
uclamp_update_active(struct task_struct *p)
{
	enum uclamp_id clamp_id;
	struct rq_flags rf;
	struct rq *rq;

	/*
	 * Lock the task and the rq where the task is (or was) queued.
	 *
	 * We might lock the (previous) rq of a !RUNNABLE task, but that's the
	 * price to pay to safely serialize util_{min,max} updates with
	 * enqueues, dequeues and migration operations.
	 * This is the same locking schema used by __set_cpus_allowed_ptr().
	 */
	rq = task_rq_lock(p, &rf);

	/*
	 * Setting the clamp bucket is serialized by task_rq_lock().
	 * If the task is not yet RUNNABLE and its task_struct is not
	 * affecting a valid clamp bucket, the next time it's enqueued,
	 * it will already see the updated clamp bucket value.
	 */
	for_each_clamp_id(clamp_id)
		uclamp_rq_reinc_id(rq, p, clamp_id);

	task_rq_unlock(rq, p, &rf);
}

#ifdef CONFIG_UCLAMP_TASK_GROUP
static inline void
uclamp_update_active_tasks(struct cgroup_subsys_state *css)
{
	struct css_task_iter it;
	struct task_struct *p;

	css_task_iter_start(css, 0, &it);
	while ((p = css_task_iter_next(&it)))
		uclamp_update_active(p);
	css_task_iter_end(&it);
}

static void cpu_util_update_eff(struct cgroup_subsys_state *css);
#endif

#ifdef CONFIG_SYSCTL
#ifdef CONFIG_UCLAMP_TASK_GROUP
static void uclamp_update_root_tg(void)
{
	struct task_group *tg = &root_task_group;

	uclamp_se_set(&tg->uclamp_req[UCLAMP_MIN],
		      sysctl_sched_uclamp_util_min, false);
	uclamp_se_set(&tg->uclamp_req[UCLAMP_MAX],
		      sysctl_sched_uclamp_util_max, false);

	guard(rcu)();
	cpu_util_update_eff(&root_task_group.css);
}
#else
static void uclamp_update_root_tg(void) { }
#endif

static void uclamp_sync_util_min_rt_default(void)
{
	struct task_struct *g, *p;

	/*
	 * copy_process()			sysctl_uclamp
	 *					  uclamp_min_rt = X;
	 *   write_lock(&tasklist_lock)		  read_lock(&tasklist_lock)
	 *   // link thread			  smp_mb__after_spinlock()
	 *   write_unlock(&tasklist_lock)	  read_unlock(&tasklist_lock);
	 *   sched_post_fork()			  for_each_process_thread()
	 *     __uclamp_sync_rt()		    __uclamp_sync_rt()
	 *
	 * Ensures that either sched_post_fork() will observe the new
	 * uclamp_min_rt or for_each_process_thread() will observe the new
	 * task.
	 */
	read_lock(&tasklist_lock);
	smp_mb__after_spinlock();
	read_unlock(&tasklist_lock);

	guard(rcu)();
	for_each_process_thread(g, p)
		uclamp_update_util_min_rt_default(p);
}

static int sysctl_sched_uclamp_handler(const struct ctl_table *table, int write,
				void *buffer, size_t *lenp, loff_t *ppos)
{
	bool update_root_tg = false;
	int old_min, old_max, old_min_rt;
	int result;

	guard(mutex)(&uclamp_mutex);

	old_min = sysctl_sched_uclamp_util_min;
	old_max = sysctl_sched_uclamp_util_max;
	old_min_rt = sysctl_sched_uclamp_util_min_rt_default;

	result = proc_dointvec(table, write, buffer, lenp, ppos);
	if (result)
		goto undo;
	if (!write)
		return 0;

	if (sysctl_sched_uclamp_util_min > sysctl_sched_uclamp_util_max ||
	    sysctl_sched_uclamp_util_max > SCHED_CAPACITY_SCALE	||
	    sysctl_sched_uclamp_util_min_rt_default > SCHED_CAPACITY_SCALE) {

		result = -EINVAL;
		goto undo;
	}

	if (old_min != sysctl_sched_uclamp_util_min) {
		uclamp_se_set(&uclamp_default[UCLAMP_MIN],
			      sysctl_sched_uclamp_util_min, false);
		update_root_tg = true;
	}
	if (old_max != sysctl_sched_uclamp_util_max) {
		uclamp_se_set(&uclamp_default[UCLAMP_MAX],
			      sysctl_sched_uclamp_util_max, false);
		update_root_tg = true;
	}

	if (update_root_tg) {
		static_branch_enable(&sched_uclamp_used);
		uclamp_update_root_tg();
	}

	if (old_min_rt != sysctl_sched_uclamp_util_min_rt_default) {
		static_branch_enable(&sched_uclamp_used);
		uclamp_sync_util_min_rt_default();
	}

	/*
	 * We update all RUNNABLE tasks only when task groups are in use.
	 * Otherwise, keep it simple and do just a lazy update at each next
	 * task enqueue time.
	 */
	return 0;

undo:
	sysctl_sched_uclamp_util_min = old_min;
	sysctl_sched_uclamp_util_max = old_max;
	sysctl_sched_uclamp_util_min_rt_default = old_min_rt;
	return result;
}
#endif

static void uclamp_fork(struct task_struct *p)
{
	enum uclamp_id clamp_id;

	/*
	 * We don't need to hold task_rq_lock() when updating p->uclamp_* here
	 * as the task is still at its early fork stages.
	 */
	for_each_clamp_id(clamp_id)
		p->uclamp[clamp_id].active = false;

	if (likely(!p->sched_reset_on_fork))
		return;

	for_each_clamp_id(clamp_id) {
		uclamp_se_set(&p->uclamp_req[clamp_id],
			      uclamp_none(clamp_id), false);
	}
}

static void uclamp_post_fork(struct task_struct *p)
{
	uclamp_update_util_min_rt_default(p);
}

static void __init init_uclamp_rq(struct rq *rq)
{
	enum uclamp_id clamp_id;
	struct uclamp_rq *uc_rq = rq->uclamp;

	for_each_clamp_id(clamp_id) {
		uc_rq[clamp_id] = (struct uclamp_rq) {
			.value = uclamp_none(clamp_id)
		};
	}

	rq->uclamp_flags = UCLAMP_FLAG_IDLE;
}

static void __init init_uclamp(void)
{
	struct uclamp_se uc_max = {};
	enum uclamp_id clamp_id;
	int cpu;

	for_each_possible_cpu(cpu)
		init_uclamp_rq(cpu_rq(cpu));

	for_each_clamp_id(clamp_id) {
		uclamp_se_set(&init_task.uclamp_req[clamp_id],
			      uclamp_none(clamp_id), false);
	}

	/* System defaults allow max clamp values for both indexes */
	uclamp_se_set(&uc_max, uclamp_none(UCLAMP_MAX), false);
	for_each_clamp_id(clamp_id) {
		uclamp_default[clamp_id] = uc_max;
#ifdef CONFIG_UCLAMP_TASK_GROUP
		root_task_group.uclamp_req[clamp_id] = uc_max;
		root_task_group.uclamp[clamp_id] = uc_max;
#endif
	}
}

#else /* !CONFIG_UCLAMP_TASK */
static inline void uclamp_rq_inc(struct rq *rq, struct task_struct *p) { }
static inline void uclamp_rq_dec(struct rq *rq, struct task_struct *p) { }
static inline void uclamp_fork(struct task_struct *p) { }
static inline void uclamp_post_fork(struct task_struct *p) { }
static inline void init_uclamp(void) { }
#endif /* CONFIG_UCLAMP_TASK */

bool sched_task_on_rq(struct task_struct *p)
{
	return task_on_rq_queued(p);
}

unsigned long get_wchan(struct task_struct *p)
{
	unsigned long ip = 0;
	unsigned int state;

	if (!p || p == current)
		return 0;

	/* Only get wchan if task is blocked and we can keep it that way. */
	raw_spin_lock_irq(&p->pi_lock);
	state = READ_ONCE(p->__state);
	smp_rmb(); /* see try_to_wake_up() */
	if (state != TASK_RUNNING && state != TASK_WAKING && !p->on_rq)
		ip = __get_wchan(p);
	raw_spin_unlock_irq(&p->pi_lock);

	return ip;
}

void enqueue_task(struct rq *rq, struct task_struct *p, int flags)
{
	if (!(flags & ENQUEUE_NOCLOCK))
		update_rq_clock(rq);

	trace_android_rvh_enqueue_task(rq, p, flags);
	p->sched_class->enqueue_task(rq, p, flags);
	trace_android_rvh_after_enqueue_task(rq, p, flags);

	/*
	 * Must be after ->enqueue_task() because ENQUEUE_DELAYED can clear
	 * ->sched_delayed.
	 */
	uclamp_rq_inc(rq, p);

	if (!(flags & ENQUEUE_RESTORE)) {
		sched_info_enqueue(rq, p);
		psi_enqueue(p, flags & ENQUEUE_MIGRATED);
	}

	if (sched_core_enabled(rq))
		sched_core_enqueue(rq, p);
}

/*
 * Must only return false when DEQUEUE_SLEEP.
 */
inline bool dequeue_task(struct rq *rq, struct task_struct *p, int flags)
{
	bool dequeue_task_result;
	if (sched_core_enabled(rq))
		sched_core_dequeue(rq, p, flags);

	if (!(flags & DEQUEUE_NOCLOCK))
		update_rq_clock(rq);

	if (!(flags & DEQUEUE_SAVE)) {
		sched_info_dequeue(rq, p);
		psi_dequeue(p, !(flags & DEQUEUE_SLEEP));
	}

	/*
	 * Must be before ->dequeue_task() because ->dequeue_task() can 'fail'
	 * and mark the task ->sched_delayed.
	 */
	uclamp_rq_dec(rq, p);
	trace_android_rvh_dequeue_task(rq, p, flags);
	dequeue_task_result = p->sched_class->dequeue_task(rq, p, flags);
	trace_android_rvh_after_dequeue_task(rq, p, flags);
	return dequeue_task_result;
}

void activate_task(struct rq *rq, struct task_struct *p, int flags)
{
	if (task_on_rq_migrating(p))
		flags |= ENQUEUE_MIGRATED;
	if (flags & ENQUEUE_MIGRATED)
		sched_mm_cid_migrate_to(rq, p);

	enqueue_task(rq, p, flags);

	WRITE_ONCE(p->on_rq, TASK_ON_RQ_QUEUED);
	ASSERT_EXCLUSIVE_WRITER(p->on_rq);
}
EXPORT_SYMBOL_GPL(activate_task);

void deactivate_task(struct rq *rq, struct task_struct *p, int flags)
{
	SCHED_WARN_ON(flags & DEQUEUE_SLEEP);

	WRITE_ONCE(p->on_rq, TASK_ON_RQ_MIGRATING);
	ASSERT_EXCLUSIVE_WRITER(p->on_rq);

	/*
	 * Code explicitly relies on TASK_ON_RQ_MIGRATING begin set *before*
	 * dequeue_task() and cleared *after* enqueue_task().
	 */

	dequeue_task(rq, p, flags);
}
EXPORT_SYMBOL_GPL(deactivate_task);

static void block_task(struct rq *rq, struct task_struct *p, int flags)
{
	if (dequeue_task(rq, p, DEQUEUE_SLEEP | flags))
		__block_task(rq, p);
}

/**
 * task_curr - is this task currently executing on a CPU?
 * @p: the task in question.
 *
 * Return: 1 if the task is currently executing. 0 otherwise.
 */
inline int task_curr(const struct task_struct *p)
{
	return cpu_curr(task_cpu(p)) == p;
}

/*
 * ->switching_to() is called with the pi_lock and rq_lock held and must not
 * mess with locking.
 */
void check_class_changing(struct rq *rq, struct task_struct *p,
			  const struct sched_class *prev_class)
{
	if (prev_class != p->sched_class && p->sched_class->switching_to)
		p->sched_class->switching_to(rq, p);
}

/*
 * switched_from, switched_to and prio_changed must _NOT_ drop rq->lock,
 * use the balance_callback list if you want balancing.
 *
 * this means any call to check_class_changed() must be followed by a call to
 * balance_callback().
 */
void check_class_changed(struct rq *rq, struct task_struct *p,
			 const struct sched_class *prev_class,
			 int oldprio)
{
	if (prev_class != p->sched_class) {
		if (prev_class->switched_from)
			prev_class->switched_from(rq, p);

		p->sched_class->switched_to(rq, p);
	} else if (oldprio != p->prio || dl_task(p))
		p->sched_class->prio_changed(rq, p, oldprio);
}

void wakeup_preempt(struct rq *rq, struct task_struct *p, int flags)
{
	struct task_struct *donor = rq->donor;

	if (p->sched_class == donor->sched_class)
		donor->sched_class->wakeup_preempt(rq, p, flags);
	else if (sched_class_above(p->sched_class, donor->sched_class))
		resched_curr(rq);

	/*
	 * A queue event has occurred, and we're going to schedule.  In
	 * this case, we can save a useless back to back clock update.
	 */
	if (task_on_rq_queued(donor) && test_tsk_need_resched(rq->curr))
		rq_clock_skip_update(rq);
}
EXPORT_SYMBOL_GPL(wakeup_preempt);

static __always_inline
int __task_state_match(struct task_struct *p, unsigned int state)
{
	if (READ_ONCE(p->__state) & state)
		return 1;

	if (READ_ONCE(p->saved_state) & state)
		return -1;

	return 0;
}

static __always_inline
int task_state_match(struct task_struct *p, unsigned int state)
{
	/*
	 * Serialize against current_save_and_set_rtlock_wait_state(),
	 * current_restore_rtlock_saved_state(), and __refrigerator().
	 */
	guard(raw_spinlock_irq)(&p->pi_lock);
	return __task_state_match(p, state);
}

/*
 * wait_task_inactive - wait for a thread to unschedule.
 *
 * Wait for the thread to block in any of the states set in @match_state.
 * If it changes, i.e. @p might have woken up, then return zero.  When we
 * succeed in waiting for @p to be off its CPU, we return a positive number
 * (its total switch count).  If a second call a short while later returns the
 * same number, the caller can be sure that @p has remained unscheduled the
 * whole time.
 *
 * The caller must ensure that the task *will* unschedule sometime soon,
 * else this function might spin for a *long* time. This function can't
 * be called with interrupts off, or it may introduce deadlock with
 * smp_call_function() if an IPI is sent by the same process we are
 * waiting to become inactive.
 */
unsigned long wait_task_inactive(struct task_struct *p, unsigned int match_state)
{
	int running, queued, match;
	struct rq_flags rf;
	unsigned long ncsw;
	struct rq *rq;

	for (;;) {
		/*
		 * We do the initial early heuristics without holding
		 * any task-queue locks at all. We'll only try to get
		 * the runqueue lock when things look like they will
		 * work out!
		 */
		rq = task_rq(p);

		/*
		 * If the task is actively running on another CPU
		 * still, just relax and busy-wait without holding
		 * any locks.
		 *
		 * NOTE! Since we don't hold any locks, it's not
		 * even sure that "rq" stays as the right runqueue!
		 * But we don't care, since "task_on_cpu()" will
		 * return false if the runqueue has changed and p
		 * is actually now running somewhere else!
		 */
		while (task_on_cpu(rq, p)) {
			if (!task_state_match(p, match_state))
				return 0;
			cpu_relax();
		}

		/*
		 * Ok, time to look more closely! We need the rq
		 * lock now, to be *sure*. If we're wrong, we'll
		 * just go back and repeat.
		 */
		rq = task_rq_lock(p, &rf);
		trace_sched_wait_task(p);
		running = task_on_cpu(rq, p);
		queued = task_on_rq_queued(p);
		ncsw = 0;
		if ((match = __task_state_match(p, match_state))) {
			/*
			 * When matching on p->saved_state, consider this task
			 * still queued so it will wait.
			 */
			if (match < 0)
				queued = 1;
			ncsw = p->nvcsw | LONG_MIN; /* sets MSB */
		}
		task_rq_unlock(rq, p, &rf);

		/*
		 * If it changed from the expected state, bail out now.
		 */
		if (unlikely(!ncsw))
			break;

		/*
		 * Was it really running after all now that we
		 * checked with the proper locks actually held?
		 *
		 * Oops. Go back and try again..
		 */
		if (unlikely(running)) {
			cpu_relax();
			continue;
		}

		/*
		 * It's not enough that it's not actively running,
		 * it must be off the runqueue _entirely_, and not
		 * preempted!
		 *
		 * So if it was still runnable (but just not actively
		 * running right now), it's preempted, and we should
		 * yield - it could be a while.
		 */
		if (unlikely(queued)) {
			ktime_t to = NSEC_PER_SEC / HZ;

			set_current_state(TASK_UNINTERRUPTIBLE);
			schedule_hrtimeout(&to, HRTIMER_MODE_REL_HARD);
			continue;
		}

		/*
		 * Ahh, all good. It wasn't running, and it wasn't
		 * runnable, which means that it will never become
		 * running in the future either. We're all done!
		 */
		break;
	}

	return ncsw;
}

#ifdef CONFIG_SMP

static void
__do_set_cpus_allowed(struct task_struct *p, struct affinity_context *ctx);

static void migrate_disable_switch(struct rq *rq, struct task_struct *p)
{
	struct affinity_context ac = {
		.new_mask  = cpumask_of(rq->cpu),
		.flags     = SCA_MIGRATE_DISABLE,
	};

	if (likely(!p->migration_disabled))
		return;

	if (p->cpus_ptr != &p->cpus_mask)
		return;

	/*
	 * Violates locking rules! See comment in __do_set_cpus_allowed().
	 */
	__do_set_cpus_allowed(p, &ac);
}

void migrate_disable(void)
{
	struct task_struct *p = current;

	if (p->migration_disabled) {
#ifdef CONFIG_DEBUG_PREEMPT
		/*
		 *Warn about overflow half-way through the range.
		 */
		WARN_ON_ONCE((s16)p->migration_disabled < 0);
#endif
		p->migration_disabled++;
		return;
	}

	guard(preempt)();
	this_rq()->nr_pinned++;
	p->migration_disabled = 1;
}
EXPORT_SYMBOL_GPL(migrate_disable);

void migrate_enable(void)
{
	struct task_struct *p = current;
	struct affinity_context ac = {
		.new_mask  = &p->cpus_mask,
		.flags     = SCA_MIGRATE_ENABLE,
	};

#ifdef CONFIG_DEBUG_PREEMPT
	/*
	 * Check both overflow from migrate_disable() and superfluous
	 * migrate_enable().
	 */
	if (WARN_ON_ONCE((s16)p->migration_disabled <= 0))
		return;
#endif

	if (p->migration_disabled > 1) {
		p->migration_disabled--;
		return;
	}

	/*
	 * Ensure stop_task runs either before or after this, and that
	 * __set_cpus_allowed_ptr(SCA_MIGRATE_ENABLE) doesn't schedule().
	 */
	guard(preempt)();
	if (p->cpus_ptr != &p->cpus_mask)
		__set_cpus_allowed_ptr(p, &ac);
	/*
	 * Mustn't clear migration_disabled() until cpus_ptr points back at the
	 * regular cpus_mask, otherwise things that race (eg.
	 * select_fallback_rq) get confused.
	 */
	barrier();
	p->migration_disabled = 0;
	this_rq()->nr_pinned--;
}
EXPORT_SYMBOL_GPL(migrate_enable);

static inline bool rq_has_pinned_tasks(struct rq *rq)
{
	return rq->nr_pinned;
}

/*
 * Per-CPU kthreads are allowed to run on !active && online CPUs, see
 * __set_cpus_allowed_ptr() and select_fallback_rq().
 */
static inline bool is_cpu_allowed(struct task_struct *p, int cpu)
{
	bool allowed = true;

	/* When not in the task's cpumask, no point in looking further. */
	if (!task_allowed_on_cpu(p, cpu))
		return false;

	/* migrate_disabled() must be allowed to finish. */
	if (is_migration_disabled(p))
		return cpu_online(cpu);

	/* check for all cases */
	trace_android_rvh_is_cpu_allowed(p, cpu, &allowed);

	/* Non kernel threads are not allowed during either online or offline. */
	if (!(p->flags & PF_KTHREAD))
		return cpu_active(cpu) && allowed;

	/* KTHREAD_IS_PER_CPU is always allowed. */
	if (kthread_is_per_cpu(p))
		return cpu_online(cpu);

	if (!allowed)
		return false;

	/* Regular kernel threads don't get to stay during offline. */
	if (cpu_dying(cpu))
		return false;

	/* But are allowed during online. */
	return cpu_online(cpu);
}

/*
 * This is how migration works:
 *
 * 1) we invoke migration_cpu_stop() on the target CPU using
 *    stop_one_cpu().
 * 2) stopper starts to run (implicitly forcing the migrated thread
 *    off the CPU)
 * 3) it checks whether the migrated task is still in the wrong runqueue.
 * 4) if it's in the wrong runqueue then the migration thread removes
 *    it and puts it into the right queue.
 * 5) stopper completes and stop_one_cpu() returns and the migration
 *    is done.
 */

/*
 * move_queued_task - move a queued task to new rq.
 *
 * Returns (locked) new rq. Old rq's lock is released.
 */
static struct rq *move_queued_task(struct rq *rq, struct rq_flags *rf,
				   struct task_struct *p, int new_cpu)
{
	int detached = 0;

	lockdep_assert_rq_held(rq);

	/*
	 * The vendor hook may drop the lock temporarily, so
	 * pass the rq flags to unpin lock. We expect the
	 * rq lock to be held after return.
	 */
	trace_android_rvh_migrate_queued_task(rq, rf, p, new_cpu, &detached);
	if (detached)
		goto attach;

	deactivate_task(rq, p, DEQUEUE_NOCLOCK);
	set_task_cpu(p, new_cpu);

attach:
	rq_unlock(rq, rf);
	rq = cpu_rq(new_cpu);

	rq_lock(rq, rf);
	WARN_ON_ONCE(task_cpu(p) != new_cpu);
	activate_task(rq, p, 0);
	wakeup_preempt(rq, p, 0);

	return rq;
}

struct migration_arg {
	struct task_struct		*task;
	int				dest_cpu;
	struct set_affinity_pending	*pending;
};

/*
 * @refs: number of wait_for_completion()
 * @stop_pending: is @stop_work in use
 */
struct set_affinity_pending {
	refcount_t		refs;
	unsigned int		stop_pending;
	struct completion	done;
	struct cpu_stop_work	stop_work;
	struct migration_arg	arg;
};

/*
 * Move (not current) task off this CPU, onto the destination CPU. We're doing
 * this because either it can't run here any more (set_cpus_allowed()
 * away from this CPU, or CPU going down), or because we're
 * attempting to rebalance this task on exec (sched_exec).
 *
 * So we race with normal scheduler movements, but that's OK, as long
 * as the task is no longer on this CPU.
 */
struct rq *__migrate_task(struct rq *rq, struct rq_flags *rf,
			  struct task_struct *p, int dest_cpu)
{
	/* Affinity changed (again). */
	if (!is_cpu_allowed(p, dest_cpu))
		return rq;

	rq = move_queued_task(rq, rf, p, dest_cpu);

	return rq;
}
EXPORT_SYMBOL_GPL(__migrate_task);

/*
 * migration_cpu_stop - this will be executed by a high-prio stopper thread
 * and performs thread migration by bumping thread off CPU then
 * 'pushing' onto another runqueue.
 */
static int migration_cpu_stop(void *data)
{
	struct migration_arg *arg = data;
	struct set_affinity_pending *pending = arg->pending;
	struct task_struct *p = arg->task;
	struct rq *rq = this_rq();
	bool complete = false;
	struct rq_flags rf;

	/*
	 * The original target CPU might have gone down and we might
	 * be on another CPU but it doesn't matter.
	 */
	local_irq_save(rf.flags);
	/*
	 * We need to explicitly wake pending tasks before running
	 * __migrate_task() such that we will not miss enforcing cpus_ptr
	 * during wakeups, see set_cpus_allowed_ptr()'s TASK_WAKING test.
	 */
	flush_smp_call_function_queue();

	raw_spin_lock(&p->pi_lock);
	rq_lock(rq, &rf);

	/*
	 * If we were passed a pending, then ->stop_pending was set, thus
	 * p->migration_pending must have remained stable.
	 */
	WARN_ON_ONCE(pending && pending != p->migration_pending);

	/*
	 * If task_rq(p) != rq, it cannot be migrated here, because we're
	 * holding rq->lock, if p->on_rq == 0 it cannot get enqueued because
	 * we're holding p->pi_lock.
	 */
	if (task_rq(p) == rq) {
		if (is_migration_disabled(p))
			goto out;

		if (pending) {
			p->migration_pending = NULL;
			complete = true;

			if (cpumask_test_cpu(task_cpu(p), &p->cpus_mask))
				goto out;
		}

		if (task_on_rq_queued(p)) {
			update_rq_clock(rq);
			rq = __migrate_task(rq, &rf, p, arg->dest_cpu);
		} else {
			p->wake_cpu = arg->dest_cpu;
		}

		/*
		 * XXX __migrate_task() can fail, at which point we might end
		 * up running on a dodgy CPU, AFAICT this can only happen
		 * during CPU hotplug, at which point we'll get pushed out
		 * anyway, so it's probably not a big deal.
		 */

	} else if (pending) {
		/*
		 * This happens when we get migrated between migrate_enable()'s
		 * preempt_enable() and scheduling the stopper task. At that
		 * point we're a regular task again and not current anymore.
		 *
		 * A !PREEMPT kernel has a giant hole here, which makes it far
		 * more likely.
		 */

		/*
		 * The task moved before the stopper got to run. We're holding
		 * ->pi_lock, so the allowed mask is stable - if it got
		 * somewhere allowed, we're done.
		 */
		if (cpumask_test_cpu(task_cpu(p), p->cpus_ptr)) {
			p->migration_pending = NULL;
			complete = true;
			goto out;
		}

		/*
		 * When migrate_enable() hits a rq mis-match we can't reliably
		 * determine is_migration_disabled() and so have to chase after
		 * it.
		 */
		WARN_ON_ONCE(!pending->stop_pending);
		preempt_disable();
		task_rq_unlock(rq, p, &rf);
		stop_one_cpu_nowait(task_cpu(p), migration_cpu_stop,
				    &pending->arg, &pending->stop_work);
		preempt_enable();
		return 0;
	}
out:
	if (pending)
		pending->stop_pending = false;
	task_rq_unlock(rq, p, &rf);

	if (complete)
		complete_all(&pending->done);

	return 0;
}

int push_cpu_stop(void *arg)
{
	struct rq *lowest_rq = NULL, *rq = this_rq();
	struct task_struct *p = arg;

	raw_spin_lock_irq(&p->pi_lock);
	raw_spin_rq_lock(rq);

	if (task_rq(p) != rq)
		goto out_unlock;

	if (is_migration_disabled(p)) {
		p->migration_flags |= MDF_PUSH;
		goto out_unlock;
	}

	p->migration_flags &= ~MDF_PUSH;

	if (p->sched_class->find_lock_rq)
		lowest_rq = p->sched_class->find_lock_rq(p, rq);

	if (!lowest_rq)
		goto out_unlock;

	// XXX validate p is still the highest prio task
	if (task_rq(p) == rq) {
		move_queued_task_locked(rq, lowest_rq, p);
		resched_curr(lowest_rq);
	}

	double_unlock_balance(rq, lowest_rq);

out_unlock:
	rq->push_busy = false;
	raw_spin_rq_unlock(rq);
	raw_spin_unlock_irq(&p->pi_lock);

	put_task_struct(p);
	return 0;
}

/*
 * sched_class::set_cpus_allowed must do the below, but is not required to
 * actually call this function.
 */
void set_cpus_allowed_common(struct task_struct *p, struct affinity_context *ctx)
{
	if (ctx->flags & (SCA_MIGRATE_ENABLE | SCA_MIGRATE_DISABLE)) {
		p->cpus_ptr = ctx->new_mask;
		return;
	}

	cpumask_copy(&p->cpus_mask, ctx->new_mask);
	p->nr_cpus_allowed = cpumask_weight(ctx->new_mask);

	/*
	 * Swap in a new user_cpus_ptr if SCA_USER flag set
	 */
	if (ctx->flags & SCA_USER)
		swap(p->user_cpus_ptr, ctx->user_mask);
}

static void
__do_set_cpus_allowed(struct task_struct *p, struct affinity_context *ctx)
{
	struct rq *rq = task_rq(p);
	bool queued, running;

	/*
	 * This here violates the locking rules for affinity, since we're only
	 * supposed to change these variables while holding both rq->lock and
	 * p->pi_lock.
	 *
	 * HOWEVER, it magically works, because ttwu() is the only code that
	 * accesses these variables under p->pi_lock and only does so after
	 * smp_cond_load_acquire(&p->on_cpu, !VAL), and we're in __schedule()
	 * before finish_task().
	 *
	 * XXX do further audits, this smells like something putrid.
	 */
	if (ctx->flags & SCA_MIGRATE_DISABLE)
		SCHED_WARN_ON(!p->on_cpu);
	else
		lockdep_assert_held(&p->pi_lock);

	queued = task_on_rq_queued(p);
	running = task_current_donor(rq, p);

	if (queued) {
		/*
		 * Because __kthread_bind() calls this on blocked tasks without
		 * holding rq->lock.
		 */
		lockdep_assert_rq_held(rq);
		dequeue_task(rq, p, DEQUEUE_SAVE | DEQUEUE_NOCLOCK);
	}
	if (running)
		put_prev_task(rq, p);

	p->sched_class->set_cpus_allowed(p, ctx);

	if (queued)
		enqueue_task(rq, p, ENQUEUE_RESTORE | ENQUEUE_NOCLOCK);
	if (running)
		set_next_task(rq, p);
}

/*
 * Used for kthread_bind() and select_fallback_rq(), in both cases the user
 * affinity (if any) should be destroyed too.
 */
void do_set_cpus_allowed(struct task_struct *p, const struct cpumask *new_mask)
{
	struct affinity_context ac = {
		.new_mask  = new_mask,
		.user_mask = NULL,
		.flags     = SCA_USER,	/* clear the user requested mask */
	};
	union cpumask_rcuhead {
		cpumask_t cpumask;
		struct rcu_head rcu;
	};

	__do_set_cpus_allowed(p, &ac);

	/*
	 * Because this is called with p->pi_lock held, it is not possible
	 * to use kfree() here (when PREEMPT_RT=y), therefore punt to using
	 * kfree_rcu().
	 */
	kfree_rcu((union cpumask_rcuhead *)ac.user_mask, rcu);
}

int dup_user_cpus_ptr(struct task_struct *dst, struct task_struct *src,
		      int node)
{
	cpumask_t *user_mask;
	unsigned long flags;

	/*
	 * Always clear dst->user_cpus_ptr first as their user_cpus_ptr's
	 * may differ by now due to racing.
	 */
	dst->user_cpus_ptr = NULL;

	/*
	 * This check is racy and losing the race is a valid situation.
	 * It is not worth the extra overhead of taking the pi_lock on
	 * every fork/clone.
	 */
	if (data_race(!src->user_cpus_ptr))
		return 0;

	user_mask = alloc_user_cpus_ptr(node);
	if (!user_mask)
		return -ENOMEM;

	/*
	 * Use pi_lock to protect content of user_cpus_ptr
	 *
	 * Though unlikely, user_cpus_ptr can be reset to NULL by a concurrent
	 * do_set_cpus_allowed().
	 */
	raw_spin_lock_irqsave(&src->pi_lock, flags);
	if (src->user_cpus_ptr) {
		swap(dst->user_cpus_ptr, user_mask);
		cpumask_copy(dst->user_cpus_ptr, src->user_cpus_ptr);
	}
	raw_spin_unlock_irqrestore(&src->pi_lock, flags);

	if (unlikely(user_mask))
		kfree(user_mask);

	return 0;
}

static inline struct cpumask *clear_user_cpus_ptr(struct task_struct *p)
{
	struct cpumask *user_mask = NULL;

	swap(p->user_cpus_ptr, user_mask);

	return user_mask;
}

void release_user_cpus_ptr(struct task_struct *p)
{
	kfree(clear_user_cpus_ptr(p));
}

/*
 * This function is wildly self concurrent; here be dragons.
 *
 *
 * When given a valid mask, __set_cpus_allowed_ptr() must block until the
 * designated task is enqueued on an allowed CPU. If that task is currently
 * running, we have to kick it out using the CPU stopper.
 *
 * Migrate-Disable comes along and tramples all over our nice sandcastle.
 * Consider:
 *
 *     Initial conditions: P0->cpus_mask = [0, 1]
 *
 *     P0@CPU0                  P1
 *
 *     migrate_disable();
 *     <preempted>
 *                              set_cpus_allowed_ptr(P0, [1]);
 *
 * P1 *cannot* return from this set_cpus_allowed_ptr() call until P0 executes
 * its outermost migrate_enable() (i.e. it exits its Migrate-Disable region).
 * This means we need the following scheme:
 *
 *     P0@CPU0                  P1
 *
 *     migrate_disable();
 *     <preempted>
 *                              set_cpus_allowed_ptr(P0, [1]);
 *                                <blocks>
 *     <resumes>
 *     migrate_enable();
 *       __set_cpus_allowed_ptr();
 *       <wakes local stopper>
 *                         `--> <woken on migration completion>
 *
 * Now the fun stuff: there may be several P1-like tasks, i.e. multiple
 * concurrent set_cpus_allowed_ptr(P0, [*]) calls. CPU affinity changes of any
 * task p are serialized by p->pi_lock, which we can leverage: the one that
 * should come into effect at the end of the Migrate-Disable region is the last
 * one. This means we only need to track a single cpumask (i.e. p->cpus_mask),
 * but we still need to properly signal those waiting tasks at the appropriate
 * moment.
 *
 * This is implemented using struct set_affinity_pending. The first
 * __set_cpus_allowed_ptr() caller within a given Migrate-Disable region will
 * setup an instance of that struct and install it on the targeted task_struct.
 * Any and all further callers will reuse that instance. Those then wait for
 * a completion signaled at the tail of the CPU stopper callback (1), triggered
 * on the end of the Migrate-Disable region (i.e. outermost migrate_enable()).
 *
 *
 * (1) In the cases covered above. There is one more where the completion is
 * signaled within affine_move_task() itself: when a subsequent affinity request
 * occurs after the stopper bailed out due to the targeted task still being
 * Migrate-Disable. Consider:
 *
 *     Initial conditions: P0->cpus_mask = [0, 1]
 *
 *     CPU0		  P1				P2
 *     <P0>
 *       migrate_disable();
 *       <preempted>
 *                        set_cpus_allowed_ptr(P0, [1]);
 *                          <blocks>
 *     <migration/0>
 *       migration_cpu_stop()
 *         is_migration_disabled()
 *           <bails>
 *                                                       set_cpus_allowed_ptr(P0, [0, 1]);
 *                                                         <signal completion>
 *                          <awakes>
 *
 * Note that the above is safe vs a concurrent migrate_enable(), as any
 * pending affinity completion is preceded by an uninstallation of
 * p->migration_pending done with p->pi_lock held.
 */
static int affine_move_task(struct rq *rq, struct task_struct *p, struct rq_flags *rf,
			    int dest_cpu, unsigned int flags)
	__releases(rq->lock)
	__releases(p->pi_lock)
{
	struct set_affinity_pending my_pending = { }, *pending = NULL;
	bool stop_pending, complete = false;

	/* Can the task run on the task's current CPU? If so, we're done */
	if (cpumask_test_cpu(task_cpu(p), &p->cpus_mask)) {
		struct task_struct *push_task = NULL;

		if ((flags & SCA_MIGRATE_ENABLE) &&
		    (p->migration_flags & MDF_PUSH) && !rq->push_busy) {
			rq->push_busy = true;
			push_task = get_task_struct(p);
		}

		/*
		 * If there are pending waiters, but no pending stop_work,
		 * then complete now.
		 */
		pending = p->migration_pending;
		if (pending && !pending->stop_pending) {
			p->migration_pending = NULL;
			complete = true;
		}

		preempt_disable();
		task_rq_unlock(rq, p, rf);
		if (push_task) {
			stop_one_cpu_nowait(rq->cpu, push_cpu_stop,
					    p, &rq->push_work);
		}
		preempt_enable();

		if (complete)
			complete_all(&pending->done);

		return 0;
	}

	if (!(flags & SCA_MIGRATE_ENABLE)) {
		/* serialized by p->pi_lock */
		if (!p->migration_pending) {
			/* Install the request */
			refcount_set(&my_pending.refs, 1);
			init_completion(&my_pending.done);
			my_pending.arg = (struct migration_arg) {
				.task = p,
				.dest_cpu = dest_cpu,
				.pending = &my_pending,
			};

			p->migration_pending = &my_pending;
		} else {
			pending = p->migration_pending;
			refcount_inc(&pending->refs);
			/*
			 * Affinity has changed, but we've already installed a
			 * pending. migration_cpu_stop() *must* see this, else
			 * we risk a completion of the pending despite having a
			 * task on a disallowed CPU.
			 *
			 * Serialized by p->pi_lock, so this is safe.
			 */
			pending->arg.dest_cpu = dest_cpu;
		}
	}
	pending = p->migration_pending;
	/*
	 * - !MIGRATE_ENABLE:
	 *   we'll have installed a pending if there wasn't one already.
	 *
	 * - MIGRATE_ENABLE:
	 *   we're here because the current CPU isn't matching anymore,
	 *   the only way that can happen is because of a concurrent
	 *   set_cpus_allowed_ptr() call, which should then still be
	 *   pending completion.
	 *
	 * Either way, we really should have a @pending here.
	 */
	if (WARN_ON_ONCE(!pending)) {
		task_rq_unlock(rq, p, rf);
		return -EINVAL;
	}

	if (task_on_cpu(rq, p) || READ_ONCE(p->__state) == TASK_WAKING) {
		/*
		 * MIGRATE_ENABLE gets here because 'p == current', but for
		 * anything else we cannot do is_migration_disabled(), punt
		 * and have the stopper function handle it all race-free.
		 */
		stop_pending = pending->stop_pending;
		if (!stop_pending)
			pending->stop_pending = true;

		if (flags & SCA_MIGRATE_ENABLE)
			p->migration_flags &= ~MDF_PUSH;

		preempt_disable();
		task_rq_unlock(rq, p, rf);
		if (!stop_pending) {
			stop_one_cpu_nowait(cpu_of(rq), migration_cpu_stop,
					    &pending->arg, &pending->stop_work);
		}
		preempt_enable();

		if (flags & SCA_MIGRATE_ENABLE)
			return 0;
	} else {

		if (!is_migration_disabled(p)) {
			if (task_on_rq_queued(p))
				rq = move_queued_task(rq, rf, p, dest_cpu);

			if (!pending->stop_pending) {
				p->migration_pending = NULL;
				complete = true;
			}
		}
		task_rq_unlock(rq, p, rf);

		if (complete)
			complete_all(&pending->done);
	}

	wait_for_completion(&pending->done);

	if (refcount_dec_and_test(&pending->refs))
		wake_up_var(&pending->refs); /* No UaF, just an address */

	/*
	 * Block the original owner of &pending until all subsequent callers
	 * have seen the completion and decremented the refcount
	 */
	wait_var_event(&my_pending.refs, !refcount_read(&my_pending.refs));

	/* ARGH */
	WARN_ON_ONCE(my_pending.stop_pending);

	return 0;
}

/*
 * Called with both p->pi_lock and rq->lock held; drops both before returning.
 */
static int __set_cpus_allowed_ptr_locked(struct task_struct *p,
					 struct affinity_context *ctx,
					 struct rq *rq,
					 struct rq_flags *rf)
	__releases(rq->lock)
	__releases(p->pi_lock)
{
	const struct cpumask *cpu_allowed_mask = task_cpu_possible_mask(p);
	const struct cpumask *cpu_valid_mask = cpu_active_mask;
	bool kthread = p->flags & PF_KTHREAD;
	unsigned int dest_cpu;
	int ret = 0;

	update_rq_clock(rq);

	if (kthread || is_migration_disabled(p)) {
		/*
		 * Kernel threads are allowed on online && !active CPUs,
		 * however, during cpu-hot-unplug, even these might get pushed
		 * away if not KTHREAD_IS_PER_CPU.
		 *
		 * Specifically, migration_disabled() tasks must not fail the
		 * cpumask_any_and_distribute() pick below, esp. so on
		 * SCA_MIGRATE_ENABLE, otherwise we'll not call
		 * set_cpus_allowed_common() and actually reset p->cpus_ptr.
		 */
		cpu_valid_mask = cpu_online_mask;
	}

	if (!kthread && !cpumask_subset(ctx->new_mask, cpu_allowed_mask)) {
		ret = -EINVAL;
		goto out;
	}

	/*
	 * Must re-check here, to close a race against __kthread_bind(),
	 * sched_setaffinity() is not guaranteed to observe the flag.
	 */
	if ((ctx->flags & SCA_CHECK) && (p->flags & PF_NO_SETAFFINITY)) {
		ret = -EINVAL;
		goto out;
	}

	if (!(ctx->flags & SCA_MIGRATE_ENABLE)) {
		if (cpumask_equal(&p->cpus_mask, ctx->new_mask)) {
			if (ctx->flags & SCA_USER)
				swap(p->user_cpus_ptr, ctx->user_mask);
			goto out;
		}

		if (WARN_ON_ONCE(p == current &&
				 is_migration_disabled(p) &&
				 !cpumask_test_cpu(task_cpu(p), ctx->new_mask))) {
			ret = -EBUSY;
			goto out;
		}
	}

	/*
	 * Picking a ~random cpu helps in cases where we are changing affinity
	 * for groups of tasks (ie. cpuset), so that load balancing is not
	 * immediately required to distribute the tasks within their new mask.
	 */
	dest_cpu = cpumask_any_and_distribute(cpu_valid_mask, ctx->new_mask);
	trace_android_rvh_set_cpus_allowed_by_task(cpu_valid_mask, ctx->new_mask, p, &dest_cpu);
	if (dest_cpu >= nr_cpu_ids) {
		ret = -EINVAL;
		goto out;
	}

	__do_set_cpus_allowed(p, ctx);

	return affine_move_task(rq, p, rf, dest_cpu, ctx->flags);

out:
	task_rq_unlock(rq, p, rf);

	return ret;
}

/*
 * Change a given task's CPU affinity. Migrate the thread to a
 * proper CPU and schedule it away if the CPU it's executing on
 * is removed from the allowed bitmask.
 *
 * NOTE: the caller must have a valid reference to the task, the
 * task must not exit() & deallocate itself prematurely. The
 * call is not atomic; no spinlocks may be held.
 */
int __set_cpus_allowed_ptr(struct task_struct *p, struct affinity_context *ctx)
{
	struct rq_flags rf;
	struct rq *rq;

	rq = task_rq_lock(p, &rf);
	/*
	 * Masking should be skipped if SCA_USER or any of the SCA_MIGRATE_*
	 * flags are set.
	 */
	if (p->user_cpus_ptr &&
	    !(ctx->flags & (SCA_USER | SCA_MIGRATE_ENABLE | SCA_MIGRATE_DISABLE)) &&
	    cpumask_and(rq->scratch_mask, ctx->new_mask, p->user_cpus_ptr))
		ctx->new_mask = rq->scratch_mask;

	return __set_cpus_allowed_ptr_locked(p, ctx, rq, &rf);
}

int set_cpus_allowed_ptr(struct task_struct *p, const struct cpumask *new_mask)
{
	struct affinity_context ac = {
		.new_mask  = new_mask,
		.flags     = 0,
	};

	return __set_cpus_allowed_ptr(p, &ac);
}
EXPORT_SYMBOL_GPL(set_cpus_allowed_ptr);

/*
 * Change a given task's CPU affinity to the intersection of its current
 * affinity mask and @subset_mask, writing the resulting mask to @new_mask.
 * If user_cpus_ptr is defined, use it as the basis for restricting CPU
 * affinity or use cpu_online_mask instead.
 *
 * If the resulting mask is empty, leave the affinity unchanged and return
 * -EINVAL.
 */
static int restrict_cpus_allowed_ptr(struct task_struct *p,
				     struct cpumask *new_mask,
				     const struct cpumask *subset_mask)
{
	struct affinity_context ac = {
		.new_mask  = new_mask,
		.flags     = 0,
	};
	struct rq_flags rf;
	struct rq *rq;
	int err;

	rq = task_rq_lock(p, &rf);

	/*
	 * Forcefully restricting the affinity of a deadline task is
	 * likely to cause problems, so fail and noisily override the
	 * mask entirely.
	 */
	if (task_has_dl_policy(p) && dl_bandwidth_enabled()) {
		err = -EPERM;
		goto err_unlock;
	}

	if (!cpumask_and(new_mask, task_user_cpus(p), subset_mask)) {
		err = -EINVAL;
		goto err_unlock;
	}

	return __set_cpus_allowed_ptr_locked(p, &ac, rq, &rf);

err_unlock:
	task_rq_unlock(rq, p, &rf);
	return err;
}

/*
 * Restrict the CPU affinity of task @p so that it is a subset of
 * task_cpu_possible_mask() and point @p->user_cpus_ptr to a copy of the
 * old affinity mask. If the resulting mask is empty, we warn and walk
 * up the cpuset hierarchy until we find a suitable mask.
 */
void force_compatible_cpus_allowed_ptr(struct task_struct *p)
{
	cpumask_var_t new_mask;
	const struct cpumask *override_mask = task_cpu_possible_mask(p);

	alloc_cpumask_var(&new_mask, GFP_KERNEL);

	/*
	 * __migrate_task() can fail silently in the face of concurrent
	 * offlining of the chosen destination CPU, so take the hotplug
	 * lock to ensure that the migration succeeds.
	 */
	cpus_read_lock();
	if (!cpumask_available(new_mask))
		goto out_set_mask;

	if (!restrict_cpus_allowed_ptr(p, new_mask, override_mask))
		goto out_free_mask;

	/*
	 * We failed to find a valid subset of the affinity mask for the
	 * task, so override it based on its cpuset hierarchy.
	 */
	cpuset_cpus_allowed(p, new_mask);
	override_mask = new_mask;

out_set_mask:
	if (printk_ratelimit()) {
		printk_deferred("Overriding affinity for process %d (%s) to CPUs %*pbl\n",
				task_pid_nr(p), p->comm,
				cpumask_pr_args(override_mask));
	}

	WARN_ON(set_cpus_allowed_ptr(p, override_mask));
out_free_mask:
	cpus_read_unlock();
	free_cpumask_var(new_mask);
}

/*
 * Restore the affinity of a task @p which was previously restricted by a
 * call to force_compatible_cpus_allowed_ptr().
 *
 * It is the caller's responsibility to serialise this with any calls to
 * force_compatible_cpus_allowed_ptr(@p).
 */
void relax_compatible_cpus_allowed_ptr(struct task_struct *p)
{
	struct affinity_context ac = {
		.new_mask  = task_user_cpus(p),
		.flags     = 0,
	};
	int ret;

	/*
	 * Try to restore the old affinity mask with __sched_setaffinity().
	 * Cpuset masking will be done there too.
	 */
	ret = __sched_setaffinity(p, &ac);
	WARN_ON_ONCE(ret);
}

void set_task_cpu(struct task_struct *p, unsigned int new_cpu)
{
#ifdef CONFIG_SCHED_DEBUG
	unsigned int state = READ_ONCE(p->__state);

	/*
	 * We should never call set_task_cpu() on a blocked task,
	 * ttwu() will sort out the placement.
	 */
	WARN_ON_ONCE(state != TASK_RUNNING && state != TASK_WAKING && !p->on_rq);

	/*
	 * Migrating fair class task must have p->on_rq = TASK_ON_RQ_MIGRATING,
	 * because schedstat_wait_{start,end} rebase migrating task's wait_start
	 * time relying on p->on_rq.
	 */
	WARN_ON_ONCE(state == TASK_RUNNING &&
		     p->sched_class == &fair_sched_class &&
		     (p->on_rq && !task_on_rq_migrating(p)));

#ifdef CONFIG_LOCKDEP
	/*
	 * The caller should hold either p->pi_lock or rq->lock, when changing
	 * a task's CPU. ->pi_lock for waking tasks, rq->lock for runnable tasks.
	 *
	 * sched_move_task() holds both and thus holding either pins the cgroup,
	 * see task_group().
	 *
	 * Furthermore, all task_rq users should acquire both locks, see
	 * task_rq_lock().
	 */
	WARN_ON_ONCE(debug_locks && !(lockdep_is_held(&p->pi_lock) ||
				      lockdep_is_held(__rq_lockp(task_rq(p)))));
#endif
	/*
	 * Clearly, migrating tasks to offline CPUs is a fairly daft thing.
	 */
	WARN_ON_ONCE(!cpu_online(new_cpu));

	WARN_ON_ONCE(is_migration_disabled(p));
#endif

	trace_sched_migrate_task(p, new_cpu);

	if (task_cpu(p) != new_cpu) {
		if (p->sched_class->migrate_task_rq)
			p->sched_class->migrate_task_rq(p, new_cpu);
		p->se.nr_migrations++;
		rseq_migrate(p);
		sched_mm_cid_migrate_from(p);
		perf_event_task_migrate(p);
		trace_android_rvh_set_task_cpu(p, new_cpu);
	}

	__set_task_cpu(p, new_cpu);
}
EXPORT_SYMBOL_GPL(set_task_cpu);

static void __migrate_swap_task(struct task_struct *p, int cpu)
{
	if (task_on_rq_queued(p)) {
		struct rq *src_rq, *dst_rq;
		struct rq_flags srf, drf;

		src_rq = task_rq(p);
		dst_rq = cpu_rq(cpu);

		rq_pin_lock(src_rq, &srf);
		rq_pin_lock(dst_rq, &drf);

		move_queued_task_locked(src_rq, dst_rq, p);
		wakeup_preempt(dst_rq, p, 0);

		rq_unpin_lock(dst_rq, &drf);
		rq_unpin_lock(src_rq, &srf);

	} else {
		/*
		 * Task isn't running anymore; make it appear like we migrated
		 * it before it went to sleep. This means on wakeup we make the
		 * previous CPU our target instead of where it really is.
		 */
		p->wake_cpu = cpu;
	}
}

struct migration_swap_arg {
	struct task_struct *src_task, *dst_task;
	int src_cpu, dst_cpu;
};

static int migrate_swap_stop(void *data)
{
	struct migration_swap_arg *arg = data;
	struct rq *src_rq, *dst_rq;

	if (!cpu_active(arg->src_cpu) || !cpu_active(arg->dst_cpu))
		return -EAGAIN;

	src_rq = cpu_rq(arg->src_cpu);
	dst_rq = cpu_rq(arg->dst_cpu);

	guard(double_raw_spinlock)(&arg->src_task->pi_lock, &arg->dst_task->pi_lock);
	guard(double_rq_lock)(src_rq, dst_rq);

	if (task_cpu(arg->dst_task) != arg->dst_cpu)
		return -EAGAIN;

	if (task_cpu(arg->src_task) != arg->src_cpu)
		return -EAGAIN;

	if (!cpumask_test_cpu(arg->dst_cpu, arg->src_task->cpus_ptr))
		return -EAGAIN;

	if (!cpumask_test_cpu(arg->src_cpu, arg->dst_task->cpus_ptr))
		return -EAGAIN;

	__migrate_swap_task(arg->src_task, arg->dst_cpu);
	__migrate_swap_task(arg->dst_task, arg->src_cpu);

	return 0;
}

/*
 * Cross migrate two tasks
 */
int migrate_swap(struct task_struct *cur, struct task_struct *p,
		int target_cpu, int curr_cpu)
{
	struct migration_swap_arg arg;
	int ret = -EINVAL;

	arg = (struct migration_swap_arg){
		.src_task = cur,
		.src_cpu = curr_cpu,
		.dst_task = p,
		.dst_cpu = target_cpu,
	};

	if (arg.src_cpu == arg.dst_cpu)
		goto out;

	/*
	 * These three tests are all lockless; this is OK since all of them
	 * will be re-checked with proper locks held further down the line.
	 */
	if (!cpu_active(arg.src_cpu) || !cpu_active(arg.dst_cpu))
		goto out;

	if (!cpumask_test_cpu(arg.dst_cpu, arg.src_task->cpus_ptr))
		goto out;

	if (!cpumask_test_cpu(arg.src_cpu, arg.dst_task->cpus_ptr))
		goto out;

	trace_sched_swap_numa(cur, arg.src_cpu, p, arg.dst_cpu);
	ret = stop_two_cpus(arg.dst_cpu, arg.src_cpu, migrate_swap_stop, &arg);

out:
	return ret;
}
EXPORT_SYMBOL_GPL(migrate_swap);

/***
 * kick_process - kick a running thread to enter/exit the kernel
 * @p: the to-be-kicked thread
 *
 * Cause a process which is running on another CPU to enter
 * kernel-mode, without any delay. (to get signals handled.)
 *
 * NOTE: this function doesn't have to take the runqueue lock,
 * because all it wants to ensure is that the remote task enters
 * the kernel. If the IPI races and the task has been migrated
 * to another CPU then no harm is done and the purpose has been
 * achieved as well.
 */
void kick_process(struct task_struct *p)
{
	guard(preempt)();
	int cpu = task_cpu(p);

	if ((cpu != smp_processor_id()) && task_curr(p))
		smp_send_reschedule(cpu);
}
EXPORT_SYMBOL_GPL(kick_process);

/*
 * ->cpus_ptr is protected by both rq->lock and p->pi_lock
 *
 * A few notes on cpu_active vs cpu_online:
 *
 *  - cpu_active must be a subset of cpu_online
 *
 *  - on CPU-up we allow per-CPU kthreads on the online && !active CPU,
 *    see __set_cpus_allowed_ptr(). At this point the newly online
 *    CPU isn't yet part of the sched domains, and balancing will not
 *    see it.
 *
 *  - on CPU-down we clear cpu_active() to mask the sched domains and
 *    avoid the load balancer to place new tasks on the to be removed
 *    CPU. Existing tasks will remain running there and will be taken
 *    off.
 *
 * This means that fallback selection must not select !active CPUs.
 * And can assume that any active CPU must be online. Conversely
 * select_task_rq() below may allow selection of !active CPUs in order
 * to satisfy the above rules.
 */
int select_fallback_rq(int cpu, struct task_struct *p)
{
	int nid = cpu_to_node(cpu);
	const struct cpumask *nodemask = NULL;
	enum { cpuset, possible, fail } state = cpuset;
	int dest_cpu = -1;

	trace_android_rvh_select_fallback_rq(cpu, p, &dest_cpu);
	if (dest_cpu >= 0)
		return dest_cpu;

	/*
	 * If the node that the CPU is on has been offlined, cpu_to_node()
	 * will return -1. There is no CPU on the node, and we should
	 * select the CPU on the other node.
	 */
	if (nid != -1) {
		nodemask = cpumask_of_node(nid);

		/* Look for allowed, online CPU in same node. */
		for_each_cpu(dest_cpu, nodemask) {
			if (is_cpu_allowed(p, dest_cpu))
				return dest_cpu;
		}
	}

	for (;;) {
		/* Any allowed, online CPU? */
		for_each_cpu(dest_cpu, p->cpus_ptr) {
			if (!is_cpu_allowed(p, dest_cpu))
				continue;

			goto out;
		}

		/* No more Mr. Nice Guy. */
		switch (state) {
		case cpuset:
			if (cpuset_cpus_allowed_fallback(p)) {
				state = possible;
				break;
			}
			fallthrough;
		case possible:
			/*
			 * XXX When called from select_task_rq() we only
			 * hold p->pi_lock and again violate locking order.
			 *
			 * More yuck to audit.
			 */
			do_set_cpus_allowed(p, task_cpu_possible_mask(p));
			state = fail;
			break;
		case fail:
			BUG();
			break;
		}
	}

out:
	if (state != cpuset) {
		/*
		 * Don't tell them about moving exiting tasks or
		 * kernel threads (both mm NULL), since they never
		 * leave kernel.
		 */
		if (p->mm && printk_ratelimit()) {
			printk_deferred("process %d (%s) no longer affine to cpu%d\n",
					task_pid_nr(p), p->comm, cpu);
		}
	}

	return dest_cpu;
}
EXPORT_SYMBOL_GPL(select_fallback_rq);

/*
 * The caller (fork, wakeup) owns p->pi_lock, ->cpus_ptr is stable.
 */
static inline
int select_task_rq(struct task_struct *p, int cpu, int *wake_flags)
{
	lockdep_assert_held(&p->pi_lock);

	if (p->nr_cpus_allowed > 1 && !is_migration_disabled(p)) {
		cpu = p->sched_class->select_task_rq(p, cpu, *wake_flags);
		*wake_flags |= WF_RQ_SELECTED;
	} else {
		cpu = cpumask_any(p->cpus_ptr);
	}

	/*
	 * In order not to call set_task_cpu() on a blocking task we need
	 * to rely on ttwu() to place the task on a valid ->cpus_ptr
	 * CPU.
	 *
	 * Since this is common to all placement strategies, this lives here.
	 *
	 * [ this allows ->select_task() to simply return task_cpu(p) and
	 *   not worry about this generic constraint ]
	 */
	if (unlikely(!is_cpu_allowed(p, cpu)))
		cpu = select_fallback_rq(task_cpu(p), p);

	return cpu;
}

void sched_set_stop_task(int cpu, struct task_struct *stop)
{
	static struct lock_class_key stop_pi_lock;
	struct sched_param param = { .sched_priority = MAX_RT_PRIO - 1 };
	struct task_struct *old_stop = cpu_rq(cpu)->stop;

	if (stop) {
		/*
		 * Make it appear like a SCHED_FIFO task, its something
		 * userspace knows about and won't get confused about.
		 *
		 * Also, it will make PI more or less work without too
		 * much confusion -- but then, stop work should not
		 * rely on PI working anyway.
		 */
		sched_setscheduler_nocheck(stop, SCHED_FIFO, &param);

		stop->sched_class = &stop_sched_class;

		/*
		 * The PI code calls rt_mutex_setprio() with ->pi_lock held to
		 * adjust the effective priority of a task. As a result,
		 * rt_mutex_setprio() can trigger (RT) balancing operations,
		 * which can then trigger wakeups of the stop thread to push
		 * around the current task.
		 *
		 * The stop task itself will never be part of the PI-chain, it
		 * never blocks, therefore that ->pi_lock recursion is safe.
		 * Tell lockdep about this by placing the stop->pi_lock in its
		 * own class.
		 */
		lockdep_set_class(&stop->pi_lock, &stop_pi_lock);
	}

	cpu_rq(cpu)->stop = stop;

	if (old_stop) {
		/*
		 * Reset it back to a normal scheduling class so that
		 * it can die in pieces.
		 */
		old_stop->sched_class = &rt_sched_class;
	}
}

#else /* CONFIG_SMP */

static inline void migrate_disable_switch(struct rq *rq, struct task_struct *p) { }

static inline bool rq_has_pinned_tasks(struct rq *rq)
{
	return false;
}

#endif /* !CONFIG_SMP */

static void
ttwu_stat(struct task_struct *p, int cpu, int wake_flags)
{
	struct rq *rq;

	if (!schedstat_enabled())
		return;

	rq = this_rq();

#ifdef CONFIG_SMP
	if (cpu == rq->cpu) {
		__schedstat_inc(rq->ttwu_local);
		__schedstat_inc(p->stats.nr_wakeups_local);
	} else {
		struct sched_domain *sd;

		__schedstat_inc(p->stats.nr_wakeups_remote);

		guard(rcu)();
		for_each_domain(rq->cpu, sd) {
			if (cpumask_test_cpu(cpu, sched_domain_span(sd))) {
				__schedstat_inc(sd->ttwu_wake_remote);
				break;
			}
		}
	}

	if (wake_flags & WF_MIGRATED)
		__schedstat_inc(p->stats.nr_wakeups_migrate);
#endif /* CONFIG_SMP */

	__schedstat_inc(rq->ttwu_count);
	__schedstat_inc(p->stats.nr_wakeups);

	if (wake_flags & WF_SYNC)
		__schedstat_inc(p->stats.nr_wakeups_sync);
}

/*
 * Mark the task runnable.
 */
static inline void ttwu_do_wakeup(struct task_struct *p)
{
	WRITE_ONCE(p->__state, TASK_RUNNING);
	trace_sched_wakeup(p);
}

static void
ttwu_do_activate(struct rq *rq, struct task_struct *p, int wake_flags,
		 struct rq_flags *rf)
{
	int en_flags = ENQUEUE_WAKEUP | ENQUEUE_NOCLOCK;

	if (wake_flags & WF_SYNC)
		en_flags |= ENQUEUE_WAKEUP_SYNC;

	lockdep_assert_rq_held(rq);

	if (p->sched_contributes_to_load)
		rq->nr_uninterruptible--;

#ifdef CONFIG_SMP
	if (wake_flags & WF_RQ_SELECTED)
		en_flags |= ENQUEUE_RQ_SELECTED;
	if (wake_flags & WF_MIGRATED)
		en_flags |= ENQUEUE_MIGRATED;
	else
#endif
	if (p->in_iowait) {
		delayacct_blkio_end(p);
		atomic_dec(&task_rq(p)->nr_iowait);
	}

	activate_task(rq, p, en_flags);
	wakeup_preempt(rq, p, wake_flags);

	ttwu_do_wakeup(p);

#ifdef CONFIG_SMP
	if (p->sched_class->task_woken) {
		/*
		 * Our task @p is fully woken up and running; so it's safe to
		 * drop the rq->lock, hereafter rq is only used for statistics.
		 */
		rq_unpin_lock(rq, rf);
		p->sched_class->task_woken(rq, p);
		rq_repin_lock(rq, rf);
	}

	if (rq->idle_stamp) {
		u64 delta = rq_clock(rq) - rq->idle_stamp;
		u64 max = 2*rq->max_idle_balance_cost;

		update_avg(&rq->avg_idle, delta);

		if (rq->avg_idle > max)
			rq->avg_idle = max;

		rq->idle_stamp = 0;
	}
#endif
}

/*
 * Consider @p being inside a wait loop:
 *
 *   for (;;) {
 *      set_current_state(TASK_UNINTERRUPTIBLE);
 *
 *      if (CONDITION)
 *         break;
 *
 *      schedule();
 *   }
 *   __set_current_state(TASK_RUNNING);
 *
 * between set_current_state() and schedule(). In this case @p is still
 * runnable, so all that needs doing is change p->state back to TASK_RUNNING in
 * an atomic manner.
 *
 * By taking task_rq(p)->lock we serialize against schedule(), if @p->on_rq
 * then schedule() must still happen and p->state can be changed to
 * TASK_RUNNING. Otherwise we lost the race, schedule() has happened, and we
 * need to do a full wakeup with enqueue.
 *
 * Returns: %true when the wakeup is done,
 *          %false otherwise.
 */
static int ttwu_runnable(struct task_struct *p, int wake_flags)
{
	struct rq_flags rf;
	struct rq *rq;
	int ret = 0;

	rq = __task_rq_lock(p, &rf);
	if (task_on_rq_queued(p)) {
		update_rq_clock(rq);
		if (p->se.sched_delayed)
			enqueue_task(rq, p, ENQUEUE_NOCLOCK | ENQUEUE_DELAYED);
		if (!task_on_cpu(rq, p)) {
			/*
			 * When on_rq && !on_cpu the task is preempted, see if
			 * it should preempt the task that is current now.
			 */
			wakeup_preempt(rq, p, wake_flags);
		}
		ttwu_do_wakeup(p);
		ret = 1;
	}
	__task_rq_unlock(rq, &rf);

	return ret;
}

#ifdef CONFIG_SMP
void sched_ttwu_pending(void *arg)
{
	struct llist_node *llist = arg;
	struct rq *rq = this_rq();
	struct task_struct *p, *t;
	struct rq_flags rf;

	if (!llist)
		return;

	rq_lock_irqsave(rq, &rf);
	update_rq_clock(rq);

	llist_for_each_entry_safe(p, t, llist, wake_entry.llist) {
		if (WARN_ON_ONCE(p->on_cpu))
			smp_cond_load_acquire(&p->on_cpu, !VAL);

		if (WARN_ON_ONCE(task_cpu(p) != cpu_of(rq)))
			set_task_cpu(p, cpu_of(rq));

		ttwu_do_activate(rq, p, p->sched_remote_wakeup ? WF_MIGRATED : 0, &rf);
	}

	/*
	 * Must be after enqueueing at least once task such that
	 * idle_cpu() does not observe a false-negative -- if it does,
	 * it is possible for select_idle_siblings() to stack a number
	 * of tasks on this CPU during that window.
	 *
	 * It is OK to clear ttwu_pending when another task pending.
	 * We will receive IPI after local IRQ enabled and then enqueue it.
	 * Since now nr_running > 0, idle_cpu() will always get correct result.
	 */
	WRITE_ONCE(rq->ttwu_pending, 0);
	rq_unlock_irqrestore(rq, &rf);
}

/*
 * Prepare the scene for sending an IPI for a remote smp_call
 *
 * Returns true if the caller can proceed with sending the IPI.
 * Returns false otherwise.
 */
bool call_function_single_prep_ipi(int cpu)
{
	if (set_nr_if_polling(cpu_rq(cpu)->idle)) {
		trace_sched_wake_idle_without_ipi(cpu);
		return false;
	}

	return true;
}

/*
 * Queue a task on the target CPUs wake_list and wake the CPU via IPI if
 * necessary. The wakee CPU on receipt of the IPI will queue the task
 * via sched_ttwu_wakeup() for activation so the wakee incurs the cost
 * of the wakeup instead of the waker.
 */
static void __ttwu_queue_wakelist(struct task_struct *p, int cpu, int wake_flags)
{
	struct rq *rq = cpu_rq(cpu);

	p->sched_remote_wakeup = !!(wake_flags & WF_MIGRATED);

	WRITE_ONCE(rq->ttwu_pending, 1);
	__smp_call_single_queue(cpu, &p->wake_entry.llist);
}

void wake_up_if_idle(int cpu)
{
	struct rq *rq = cpu_rq(cpu);

	guard(rcu)();
	if (is_idle_task(rcu_dereference(rq->curr))) {
		guard(rq_lock_irqsave)(rq);
		if (is_idle_task(rq->curr))
			resched_curr(rq);
	}
}
EXPORT_SYMBOL_GPL(wake_up_if_idle);

bool cpus_equal_capacity(int this_cpu, int that_cpu)
{
	if (!sched_asym_cpucap_active())
		return true;

	if (this_cpu == that_cpu)
		return true;

	return arch_scale_cpu_capacity(this_cpu) == arch_scale_cpu_capacity(that_cpu);
}

bool cpus_share_cache(int this_cpu, int that_cpu)
{
	if (this_cpu == that_cpu)
		return true;

	return per_cpu(sd_llc_id, this_cpu) == per_cpu(sd_llc_id, that_cpu);
}

/*
 * Whether CPUs are share cache resources, which means LLC on non-cluster
 * machines and LLC tag or L2 on machines with clusters.
 */
bool cpus_share_resources(int this_cpu, int that_cpu)
{
	if (this_cpu == that_cpu)
		return true;

	return per_cpu(sd_share_id, this_cpu) == per_cpu(sd_share_id, that_cpu);
}

static inline bool ttwu_queue_cond(struct task_struct *p, int cpu)
{
	/*
	 * The BPF scheduler may depend on select_task_rq() being invoked during
	 * wakeups. In addition, @p may end up executing on a different CPU
	 * regardless of what happens in the wakeup path making the ttwu_queue
	 * optimization less meaningful. Skip if on SCX.
	 */
	if (task_on_scx(p))
		return false;

	/*
	 * Do not complicate things with the async wake_list while the CPU is
	 * in hotplug state.
	 */
	if (!cpu_active(cpu))
		return false;

	/* Ensure the task will still be allowed to run on the CPU. */
	if (!cpumask_test_cpu(cpu, p->cpus_ptr))
		return false;

	/*
	 * If the CPU does not share cache, then queue the task on the
	 * remote rqs wakelist to avoid accessing remote data.
	 */
	if (!cpus_share_cache(smp_processor_id(), cpu))
		return true;

	if (cpu == smp_processor_id())
		return false;

	/*
	 * If the wakee cpu is idle, or the task is descheduling and the
	 * only running task on the CPU, then use the wakelist to offload
	 * the task activation to the idle (or soon-to-be-idle) CPU as
	 * the current CPU is likely busy. nr_running is checked to
	 * avoid unnecessary task stacking.
	 *
	 * Note that we can only get here with (wakee) p->on_rq=0,
	 * p->on_cpu can be whatever, we've done the dequeue, so
	 * the wakee has been accounted out of ->nr_running.
	 */
	if (!cpu_rq(cpu)->nr_running)
		return true;

	return false;
}

static bool ttwu_queue_wakelist(struct task_struct *p, int cpu, int wake_flags)
{
	bool cond = false;

	trace_android_rvh_ttwu_cond(cpu, &cond);

	if ((sched_feat(TTWU_QUEUE) && ttwu_queue_cond(p, cpu)) ||
			cond) {
		sched_clock_cpu(cpu); /* Sync clocks across CPUs */
		__ttwu_queue_wakelist(p, cpu, wake_flags);
		return true;
	}

	return false;
}

#else /* !CONFIG_SMP */

static inline bool ttwu_queue_wakelist(struct task_struct *p, int cpu, int wake_flags)
{
	return false;
}

#endif /* CONFIG_SMP */

static void ttwu_queue(struct task_struct *p, int cpu, int wake_flags)
{
	struct rq *rq = cpu_rq(cpu);
	struct rq_flags rf;

	if (ttwu_queue_wakelist(p, cpu, wake_flags))
		return;

	rq_lock(rq, &rf);
	update_rq_clock(rq);
	ttwu_do_activate(rq, p, wake_flags, &rf);
	rq_unlock(rq, &rf);
}

/*
 * Invoked from try_to_wake_up() to check whether the task can be woken up.
 *
 * The caller holds p::pi_lock if p != current or has preemption
 * disabled when p == current.
 *
 * The rules of saved_state:
 *
 *   The related locking code always holds p::pi_lock when updating
 *   p::saved_state, which means the code is fully serialized in both cases.
 *
 *   For PREEMPT_RT, the lock wait and lock wakeups happen via TASK_RTLOCK_WAIT.
 *   No other bits set. This allows to distinguish all wakeup scenarios.
 *
 *   For FREEZER, the wakeup happens via TASK_FROZEN. No other bits set. This
 *   allows us to prevent early wakeup of tasks before they can be run on
 *   asymmetric ISA architectures (eg ARMv9).
 */
static __always_inline
bool ttwu_state_match(struct task_struct *p, unsigned int state, int *success)
{
	int match;

	if (IS_ENABLED(CONFIG_DEBUG_PREEMPT)) {
		WARN_ON_ONCE((state & TASK_RTLOCK_WAIT) &&
			     state != TASK_RTLOCK_WAIT);
	}

	*success = !!(match = __task_state_match(p, state));

	/*
	 * Saved state preserves the task state across blocking on
	 * an RT lock or TASK_FREEZABLE tasks.  If the state matches,
	 * set p::saved_state to TASK_RUNNING, but do not wake the task
	 * because it waits for a lock wakeup or __thaw_task(). Also
	 * indicate success because from the regular waker's point of
	 * view this has succeeded.
	 *
	 * After acquiring the lock the task will restore p::__state
	 * from p::saved_state which ensures that the regular
	 * wakeup is not lost. The restore will also set
	 * p::saved_state to TASK_RUNNING so any further tests will
	 * not result in false positives vs. @success
	 */
	if (match < 0)
		p->saved_state = TASK_RUNNING;

	return match > 0;
}

/*
 * Notes on Program-Order guarantees on SMP systems.
 *
 *  MIGRATION
 *
 * The basic program-order guarantee on SMP systems is that when a task [t]
 * migrates, all its activity on its old CPU [c0] happens-before any subsequent
 * execution on its new CPU [c1].
 *
 * For migration (of runnable tasks) this is provided by the following means:
 *
 *  A) UNLOCK of the rq(c0)->lock scheduling out task t
 *  B) migration for t is required to synchronize *both* rq(c0)->lock and
 *     rq(c1)->lock (if not at the same time, then in that order).
 *  C) LOCK of the rq(c1)->lock scheduling in task
 *
 * Release/acquire chaining guarantees that B happens after A and C after B.
 * Note: the CPU doing B need not be c0 or c1
 *
 * Example:
 *
 *   CPU0            CPU1            CPU2
 *
 *   LOCK rq(0)->lock
 *   sched-out X
 *   sched-in Y
 *   UNLOCK rq(0)->lock
 *
 *                                   LOCK rq(0)->lock // orders against CPU0
 *                                   dequeue X
 *                                   UNLOCK rq(0)->lock
 *
 *                                   LOCK rq(1)->lock
 *                                   enqueue X
 *                                   UNLOCK rq(1)->lock
 *
 *                   LOCK rq(1)->lock // orders against CPU2
 *                   sched-out Z
 *                   sched-in X
 *                   UNLOCK rq(1)->lock
 *
 *
 *  BLOCKING -- aka. SLEEP + WAKEUP
 *
 * For blocking we (obviously) need to provide the same guarantee as for
 * migration. However the means are completely different as there is no lock
 * chain to provide order. Instead we do:
 *
 *   1) smp_store_release(X->on_cpu, 0)   -- finish_task()
 *   2) smp_cond_load_acquire(!X->on_cpu) -- try_to_wake_up()
 *
 * Example:
 *
 *   CPU0 (schedule)  CPU1 (try_to_wake_up) CPU2 (schedule)
 *
 *   LOCK rq(0)->lock LOCK X->pi_lock
 *   dequeue X
 *   sched-out X
 *   smp_store_release(X->on_cpu, 0);
 *
 *                    smp_cond_load_acquire(&X->on_cpu, !VAL);
 *                    X->state = WAKING
 *                    set_task_cpu(X,2)
 *
 *                    LOCK rq(2)->lock
 *                    enqueue X
 *                    X->state = RUNNING
 *                    UNLOCK rq(2)->lock
 *
 *                                          LOCK rq(2)->lock // orders against CPU1
 *                                          sched-out Z
 *                                          sched-in X
 *                                          UNLOCK rq(2)->lock
 *
 *                    UNLOCK X->pi_lock
 *   UNLOCK rq(0)->lock
 *
 *
 * However, for wakeups there is a second guarantee we must provide, namely we
 * must ensure that CONDITION=1 done by the caller can not be reordered with
 * accesses to the task state; see try_to_wake_up() and set_current_state().
 */

/**
 * try_to_wake_up - wake up a thread
 * @p: the thread to be awakened
 * @state: the mask of task states that can be woken
 * @wake_flags: wake modifier flags (WF_*)
 *
 * Conceptually does:
 *
 *   If (@state & @p->state) @p->state = TASK_RUNNING.
 *
 * If the task was not queued/runnable, also place it back on a runqueue.
 *
 * This function is atomic against schedule() which would dequeue the task.
 *
 * It issues a full memory barrier before accessing @p->state, see the comment
 * with set_current_state().
 *
 * Uses p->pi_lock to serialize against concurrent wake-ups.
 *
 * Relies on p->pi_lock stabilizing:
 *  - p->sched_class
 *  - p->cpus_ptr
 *  - p->sched_task_group
 * in order to do migration, see its use of select_task_rq()/set_task_cpu().
 *
 * Tries really hard to only take one task_rq(p)->lock for performance.
 * Takes rq->lock in:
 *  - ttwu_runnable()    -- old rq, unavoidable, see comment there;
 *  - ttwu_queue()       -- new rq, for enqueue of the task;
 *  - psi_ttwu_dequeue() -- much sadness :-( accounting will kill us.
 *
 * As a consequence we race really badly with just about everything. See the
 * many memory barriers and their comments for details.
 *
 * Return: %true if @p->state changes (an actual wakeup was done),
 *	   %false otherwise.
 */
int try_to_wake_up(struct task_struct *p, unsigned int state, int wake_flags)
{
	guard(preempt)();
	int cpu, success = 0;

	wake_flags |= WF_TTWU;

	if (p == current) {
		/*
		 * We're waking current, this means 'p->on_rq' and 'task_cpu(p)
		 * == smp_processor_id()'. Together this means we can special
		 * case the whole 'p->on_rq && ttwu_runnable()' case below
		 * without taking any locks.
		 *
		 * Specifically, given current runs ttwu() we must be before
		 * schedule()'s block_task(), as such this must not observe
		 * sched_delayed.
		 *
		 * In particular:
		 *  - we rely on Program-Order guarantees for all the ordering,
		 *  - we're serialized against set_special_state() by virtue of
		 *    it disabling IRQs (this allows not taking ->pi_lock).
		 */
		SCHED_WARN_ON(p->se.sched_delayed);
		if (!ttwu_state_match(p, state, &success))
			goto out;

		trace_sched_waking(p);
		ttwu_do_wakeup(p);
		goto out;
	}

	/*
	 * If we are going to wake up a thread waiting for CONDITION we
	 * need to ensure that CONDITION=1 done by the caller can not be
	 * reordered with p->state check below. This pairs with smp_store_mb()
	 * in set_current_state() that the waiting thread does.
	 */
	scoped_guard (raw_spinlock_irqsave, &p->pi_lock) {
		smp_mb__after_spinlock();
		if (!ttwu_state_match(p, state, &success))
			break;

		trace_sched_waking(p);

		/*
		 * Ensure we load p->on_rq _after_ p->state, otherwise it would
		 * be possible to, falsely, observe p->on_rq == 0 and get stuck
		 * in smp_cond_load_acquire() below.
		 *
		 * sched_ttwu_pending()			try_to_wake_up()
		 *   STORE p->on_rq = 1			  LOAD p->state
		 *   UNLOCK rq->lock
		 *
		 * __schedule() (switch to task 'p')
		 *   LOCK rq->lock			  smp_rmb();
		 *   smp_mb__after_spinlock();
		 *   UNLOCK rq->lock
		 *
		 * [task p]
		 *   STORE p->state = UNINTERRUPTIBLE	  LOAD p->on_rq
		 *
		 * Pairs with the LOCK+smp_mb__after_spinlock() on rq->lock in
		 * __schedule().  See the comment for smp_mb__after_spinlock().
		 *
		 * A similar smp_rmb() lives in __task_needs_rq_lock().
		 */
		smp_rmb();
		if (READ_ONCE(p->on_rq) && ttwu_runnable(p, wake_flags))
			break;

	if (READ_ONCE(p->__state) & TASK_UNINTERRUPTIBLE)
		trace_sched_blocked_reason(p);

#ifdef CONFIG_SMP
		/*
		 * Ensure we load p->on_cpu _after_ p->on_rq, otherwise it would be
		 * possible to, falsely, observe p->on_cpu == 0.
		 *
		 * One must be running (->on_cpu == 1) in order to remove oneself
		 * from the runqueue.
		 *
		 * __schedule() (switch to task 'p')	try_to_wake_up()
		 *   STORE p->on_cpu = 1		  LOAD p->on_rq
		 *   UNLOCK rq->lock
		 *
		 * __schedule() (put 'p' to sleep)
		 *   LOCK rq->lock			  smp_rmb();
		 *   smp_mb__after_spinlock();
		 *   STORE p->on_rq = 0			  LOAD p->on_cpu
		 *
		 * Pairs with the LOCK+smp_mb__after_spinlock() on rq->lock in
		 * __schedule().  See the comment for smp_mb__after_spinlock().
		 *
		 * Form a control-dep-acquire with p->on_rq == 0 above, to ensure
		 * schedule()'s deactivate_task() has 'happened' and p will no longer
		 * care about it's own p->state. See the comment in __schedule().
		 */
		smp_acquire__after_ctrl_dep();

		/*
		 * We're doing the wakeup (@success == 1), they did a dequeue (p->on_rq
		 * == 0), which means we need to do an enqueue, change p->state to
		 * TASK_WAKING such that we can unlock p->pi_lock before doing the
		 * enqueue, such as ttwu_queue_wakelist().
		 */
		WRITE_ONCE(p->__state, TASK_WAKING);

		/*
		 * If the owning (remote) CPU is still in the middle of schedule() with
		 * this task as prev, considering queueing p on the remote CPUs wake_list
		 * which potentially sends an IPI instead of spinning on p->on_cpu to
		 * let the waker make forward progress. This is safe because IRQs are
		 * disabled and the IPI will deliver after on_cpu is cleared.
		 *
		 * Ensure we load task_cpu(p) after p->on_cpu:
		 *
		 * set_task_cpu(p, cpu);
		 *   STORE p->cpu = @cpu
		 * __schedule() (switch to task 'p')
		 *   LOCK rq->lock
		 *   smp_mb__after_spin_lock()		smp_cond_load_acquire(&p->on_cpu)
		 *   STORE p->on_cpu = 1		LOAD p->cpu
		 *
		 * to ensure we observe the correct CPU on which the task is currently
		 * scheduling.
		 */
		if (smp_load_acquire(&p->on_cpu) &&
		    ttwu_queue_wakelist(p, task_cpu(p), wake_flags))
			break;

		/*
		 * If the owning (remote) CPU is still in the middle of schedule() with
		 * this task as prev, wait until it's done referencing the task.
		 *
		 * Pairs with the smp_store_release() in finish_task().
		 *
		 * This ensures that tasks getting woken will be fully ordered against
		 * their previous state and preserve Program Order.
		 */
		smp_cond_load_acquire(&p->on_cpu, !VAL);

		trace_android_rvh_try_to_wake_up(p);

		cpu = select_task_rq(p, p->wake_cpu, &wake_flags);
		if (task_cpu(p) != cpu) {
			if (p->in_iowait) {
				delayacct_blkio_end(p);
				atomic_dec(&task_rq(p)->nr_iowait);
			}

			wake_flags |= WF_MIGRATED;
			psi_ttwu_dequeue(p);
			set_task_cpu(p, cpu);
		}
#else
		cpu = task_cpu(p);
#endif /* CONFIG_SMP */

		ttwu_queue(p, cpu, wake_flags);
	}
out:
	if (success) {
		trace_android_rvh_try_to_wake_up_success(p);
		ttwu_stat(p, task_cpu(p), wake_flags);
	}
	return success;
}

static bool __task_needs_rq_lock(struct task_struct *p)
{
	unsigned int state = READ_ONCE(p->__state);

	/*
	 * Since pi->lock blocks try_to_wake_up(), we don't need rq->lock when
	 * the task is blocked. Make sure to check @state since ttwu() can drop
	 * locks at the end, see ttwu_queue_wakelist().
	 */
	if (state == TASK_RUNNING || state == TASK_WAKING)
		return true;

	/*
	 * Ensure we load p->on_rq after p->__state, otherwise it would be
	 * possible to, falsely, observe p->on_rq == 0.
	 *
	 * See try_to_wake_up() for a longer comment.
	 */
	smp_rmb();
	if (p->on_rq)
		return true;

#ifdef CONFIG_SMP
	/*
	 * Ensure the task has finished __schedule() and will not be referenced
	 * anymore. Again, see try_to_wake_up() for a longer comment.
	 */
	smp_rmb();
	smp_cond_load_acquire(&p->on_cpu, !VAL);
#endif

	return false;
}

/**
 * task_call_func - Invoke a function on task in fixed state
 * @p: Process for which the function is to be invoked, can be @current.
 * @func: Function to invoke.
 * @arg: Argument to function.
 *
 * Fix the task in it's current state by avoiding wakeups and or rq operations
 * and call @func(@arg) on it.  This function can use task_is_runnable() and
 * task_curr() to work out what the state is, if required.  Given that @func
 * can be invoked with a runqueue lock held, it had better be quite
 * lightweight.
 *
 * Returns:
 *   Whatever @func returns
 */
int task_call_func(struct task_struct *p, task_call_f func, void *arg)
{
	struct rq *rq = NULL;
	struct rq_flags rf;
	int ret;

	raw_spin_lock_irqsave(&p->pi_lock, rf.flags);

	if (__task_needs_rq_lock(p))
		rq = __task_rq_lock(p, &rf);

	/*
	 * At this point the task is pinned; either:
	 *  - blocked and we're holding off wakeups	 (pi->lock)
	 *  - woken, and we're holding off enqueue	 (rq->lock)
	 *  - queued, and we're holding off schedule	 (rq->lock)
	 *  - running, and we're holding off de-schedule (rq->lock)
	 *
	 * The called function (@func) can use: task_curr(), p->on_rq and
	 * p->__state to differentiate between these states.
	 */
	ret = func(p, arg);

	if (rq)
		rq_unlock(rq, &rf);

	raw_spin_unlock_irqrestore(&p->pi_lock, rf.flags);
	return ret;
}

/**
 * cpu_curr_snapshot - Return a snapshot of the currently running task
 * @cpu: The CPU on which to snapshot the task.
 *
 * Returns the task_struct pointer of the task "currently" running on
 * the specified CPU.
 *
 * If the specified CPU was offline, the return value is whatever it
 * is, perhaps a pointer to the task_struct structure of that CPU's idle
 * task, but there is no guarantee.  Callers wishing a useful return
 * value must take some action to ensure that the specified CPU remains
 * online throughout.
 *
 * This function executes full memory barriers before and after fetching
 * the pointer, which permits the caller to confine this function's fetch
 * with respect to the caller's accesses to other shared variables.
 */
struct task_struct *cpu_curr_snapshot(int cpu)
{
	struct rq *rq = cpu_rq(cpu);
	struct task_struct *t;
	struct rq_flags rf;

	rq_lock_irqsave(rq, &rf);
	smp_mb__after_spinlock(); /* Pairing determined by caller's synchronization design. */
	t = rcu_dereference(cpu_curr(cpu));
	rq_unlock_irqrestore(rq, &rf);
	smp_mb(); /* Pairing determined by caller's synchronization design. */

	return t;
}

/**
 * wake_up_process - Wake up a specific process
 * @p: The process to be woken up.
 *
 * Attempt to wake up the nominated process and move it to the set of runnable
 * processes.
 *
 * Return: 1 if the process was woken up, 0 if it was already running.
 *
 * This function executes a full memory barrier before accessing the task state.
 */
int wake_up_process(struct task_struct *p)
{
	return try_to_wake_up(p, TASK_NORMAL, 0);
}
EXPORT_SYMBOL(wake_up_process);

int wake_up_state(struct task_struct *p, unsigned int state)
{
	return try_to_wake_up(p, state, 0);
}

/*
 * Perform scheduler related setup for a newly forked process p.
 * p is forked by current.
 *
 * __sched_fork() is basic setup used by init_idle() too:
 */
static void __sched_fork(unsigned long clone_flags, struct task_struct *p)
{
	p->on_rq			= 0;

	p->se.on_rq			= 0;
	p->se.exec_start		= 0;
	p->se.sum_exec_runtime		= 0;
	p->se.prev_sum_exec_runtime	= 0;
	p->se.nr_migrations		= 0;
	p->se.vruntime			= 0;
	p->se.vlag			= 0;
	INIT_LIST_HEAD(&p->se.group_node);

	/* A delayed task cannot be in clone(). */
	SCHED_WARN_ON(p->se.sched_delayed);

#ifdef CONFIG_FAIR_GROUP_SCHED
	p->se.cfs_rq			= NULL;
#endif

	trace_android_rvh_sched_fork_init(p);

#ifdef CONFIG_SCHEDSTATS
	/* Even if schedstat is disabled, there should not be garbage */
	memset(&p->stats, 0, sizeof(p->stats));
#endif

	init_dl_entity(&p->dl);

	INIT_LIST_HEAD(&p->rt.run_list);
	p->rt.timeout		= 0;
	p->rt.time_slice	= sched_rr_timeslice;
	p->rt.on_rq		= 0;
	p->rt.on_list		= 0;

#ifdef CONFIG_SCHED_CLASS_EXT
	init_scx_entity(&p->scx);
#endif

#ifdef CONFIG_PREEMPT_NOTIFIERS
	INIT_HLIST_HEAD(&p->preempt_notifiers);
#endif

#ifdef CONFIG_COMPACTION
	p->capture_control = NULL;
#endif
	init_numa_balancing(clone_flags, p);
#ifdef CONFIG_SMP
	p->wake_entry.u_flags = CSD_TYPE_TTWU;
	p->migration_pending = NULL;
#endif
	init_sched_mm_cid(p);
}

DEFINE_STATIC_KEY_FALSE(sched_numa_balancing);

#ifdef CONFIG_NUMA_BALANCING

int sysctl_numa_balancing_mode;

static void __set_numabalancing_state(bool enabled)
{
	if (enabled)
		static_branch_enable(&sched_numa_balancing);
	else
		static_branch_disable(&sched_numa_balancing);
}

void set_numabalancing_state(bool enabled)
{
	if (enabled)
		sysctl_numa_balancing_mode = NUMA_BALANCING_NORMAL;
	else
		sysctl_numa_balancing_mode = NUMA_BALANCING_DISABLED;
	__set_numabalancing_state(enabled);
}

#ifdef CONFIG_PROC_SYSCTL
static void reset_memory_tiering(void)
{
	struct pglist_data *pgdat;

	for_each_online_pgdat(pgdat) {
		pgdat->nbp_threshold = 0;
		pgdat->nbp_th_nr_cand = node_page_state(pgdat, PGPROMOTE_CANDIDATE);
		pgdat->nbp_th_start = jiffies_to_msecs(jiffies);
	}
}

static int sysctl_numa_balancing(const struct ctl_table *table, int write,
			  void *buffer, size_t *lenp, loff_t *ppos)
{
	struct ctl_table t;
	int err;
	int state = sysctl_numa_balancing_mode;

	if (write && !capable(CAP_SYS_ADMIN))
		return -EPERM;

	t = *table;
	t.data = &state;
	err = proc_dointvec_minmax(&t, write, buffer, lenp, ppos);
	if (err < 0)
		return err;
	if (write) {
		if (!(sysctl_numa_balancing_mode & NUMA_BALANCING_MEMORY_TIERING) &&
		    (state & NUMA_BALANCING_MEMORY_TIERING))
			reset_memory_tiering();
		sysctl_numa_balancing_mode = state;
		__set_numabalancing_state(state);
	}
	return err;
}
#endif
#endif

#ifdef CONFIG_SCHEDSTATS

DEFINE_STATIC_KEY_FALSE(sched_schedstats);

static void set_schedstats(bool enabled)
{
	if (enabled)
		static_branch_enable(&sched_schedstats);
	else
		static_branch_disable(&sched_schedstats);
}

void force_schedstat_enabled(void)
{
	if (!schedstat_enabled()) {
		pr_info("kernel profiling enabled schedstats, disable via kernel.sched_schedstats.\n");
		static_branch_enable(&sched_schedstats);
	}
}

static int __init setup_schedstats(char *str)
{
	int ret = 0;
	if (!str)
		goto out;

	if (!strcmp(str, "enable")) {
		set_schedstats(true);
		ret = 1;
	} else if (!strcmp(str, "disable")) {
		set_schedstats(false);
		ret = 1;
	}
out:
	if (!ret)
		pr_warn("Unable to parse schedstats=\n");

	return ret;
}
__setup("schedstats=", setup_schedstats);

#ifdef CONFIG_PROC_SYSCTL
static int sysctl_schedstats(const struct ctl_table *table, int write, void *buffer,
		size_t *lenp, loff_t *ppos)
{
	struct ctl_table t;
	int err;
	int state = static_branch_likely(&sched_schedstats);

	if (write && !capable(CAP_SYS_ADMIN))
		return -EPERM;

	t = *table;
	t.data = &state;
	err = proc_dointvec_minmax(&t, write, buffer, lenp, ppos);
	if (err < 0)
		return err;
	if (write)
		set_schedstats(state);
	return err;
}
#endif /* CONFIG_PROC_SYSCTL */
#endif /* CONFIG_SCHEDSTATS */

#ifdef CONFIG_SYSCTL
static struct ctl_table sched_core_sysctls[] = {
#ifdef CONFIG_SCHEDSTATS
	{
		.procname       = "sched_schedstats",
		.data           = NULL,
		.maxlen         = sizeof(unsigned int),
		.mode           = 0644,
		.proc_handler   = sysctl_schedstats,
		.extra1         = SYSCTL_ZERO,
		.extra2         = SYSCTL_ONE,
	},
#endif /* CONFIG_SCHEDSTATS */
#ifdef CONFIG_UCLAMP_TASK
	{
		.procname       = "sched_util_clamp_min",
		.data           = &sysctl_sched_uclamp_util_min,
		.maxlen         = sizeof(unsigned int),
		.mode           = 0644,
		.proc_handler   = sysctl_sched_uclamp_handler,
	},
	{
		.procname       = "sched_util_clamp_max",
		.data           = &sysctl_sched_uclamp_util_max,
		.maxlen         = sizeof(unsigned int),
		.mode           = 0644,
		.proc_handler   = sysctl_sched_uclamp_handler,
	},
	{
		.procname       = "sched_util_clamp_min_rt_default",
		.data           = &sysctl_sched_uclamp_util_min_rt_default,
		.maxlen         = sizeof(unsigned int),
		.mode           = 0644,
		.proc_handler   = sysctl_sched_uclamp_handler,
	},
#endif /* CONFIG_UCLAMP_TASK */
#ifdef CONFIG_NUMA_BALANCING
	{
		.procname	= "numa_balancing",
		.data		= NULL, /* filled in by handler */
		.maxlen		= sizeof(unsigned int),
		.mode		= 0644,
		.proc_handler	= sysctl_numa_balancing,
		.extra1		= SYSCTL_ZERO,
		.extra2		= SYSCTL_FOUR,
	},
#endif /* CONFIG_NUMA_BALANCING */
};
static int __init sched_core_sysctl_init(void)
{
	register_sysctl_init("kernel", sched_core_sysctls);
	return 0;
}
late_initcall(sched_core_sysctl_init);
#endif /* CONFIG_SYSCTL */

/*
 * fork()/clone()-time setup:
 */
int sched_fork(unsigned long clone_flags, struct task_struct *p)
{
	trace_android_rvh_sched_fork(p);

	__sched_fork(clone_flags, p);
	/*
	 * We mark the process as NEW here. This guarantees that
	 * nobody will actually run it, and a signal or other external
	 * event cannot wake it up and insert it on the runqueue either.
	 */
	p->__state = TASK_NEW;

	/*
	 * Make sure we do not leak PI boosting priority to the child.
	 */
	p->prio = current->normal_prio;
	trace_android_rvh_prepare_prio_fork(p);

	uclamp_fork(p);

	/*
	 * Revert to default priority/policy on fork if requested.
	 */
	if (unlikely(p->sched_reset_on_fork)) {
		if (task_has_dl_policy(p) || task_has_rt_policy(p)) {
			p->policy = SCHED_NORMAL;
			p->static_prio = NICE_TO_PRIO(0);
			p->rt_priority = 0;
		} else if (PRIO_TO_NICE(p->static_prio) < 0)
			p->static_prio = NICE_TO_PRIO(0);

		p->prio = p->normal_prio = p->static_prio;
		set_load_weight(p, false);
		p->se.custom_slice = 0;
		p->se.slice = sysctl_sched_base_slice;

		/*
		 * We don't need the reset flag anymore after the fork. It has
		 * fulfilled its duty:
		 */
		p->sched_reset_on_fork = 0;
	}

	if (dl_prio(p->prio))
		return -EAGAIN;

	scx_pre_fork(p);

	if (rt_prio(p->prio)) {
		p->sched_class = &rt_sched_class;
#ifdef CONFIG_SCHED_CLASS_EXT
	} else if (task_should_scx(p)) {
		p->sched_class = &ext_sched_class;
#endif
	} else {
		p->sched_class = &fair_sched_class;
	}

	init_entity_runnable_average(&p->se);
	trace_android_rvh_finish_prio_fork(p);


#ifdef CONFIG_SCHED_INFO
	if (likely(sched_info_on()))
		memset(&p->sched_info, 0, sizeof(p->sched_info));
#endif
#if defined(CONFIG_SMP)
	p->on_cpu = 0;
#endif
	init_task_preempt_count(p);
#ifdef CONFIG_SMP
	plist_node_init(&p->pushable_tasks, MAX_PRIO);
	RB_CLEAR_NODE(&p->pushable_dl_tasks);
#endif
	return 0;
}

int sched_cgroup_fork(struct task_struct *p, struct kernel_clone_args *kargs)
{
	unsigned long flags;

	/*
	 * Because we're not yet on the pid-hash, p->pi_lock isn't strictly
	 * required yet, but lockdep gets upset if rules are violated.
	 */
	raw_spin_lock_irqsave(&p->pi_lock, flags);
#ifdef CONFIG_CGROUP_SCHED
	if (1) {
		struct task_group *tg;
		tg = container_of(kargs->cset->subsys[cpu_cgrp_id],
				  struct task_group, css);
		tg = autogroup_task_group(p, tg);
		p->sched_task_group = tg;
	}
#endif
	rseq_migrate(p);
	/*
	 * We're setting the CPU for the first time, we don't migrate,
	 * so use __set_task_cpu().
	 */
	__set_task_cpu(p, smp_processor_id());
	if (p->sched_class->task_fork)
		p->sched_class->task_fork(p);
	raw_spin_unlock_irqrestore(&p->pi_lock, flags);

	return scx_fork(p);
}

void sched_cancel_fork(struct task_struct *p)
{
	scx_cancel_fork(p);
}

void sched_post_fork(struct task_struct *p)
{
	uclamp_post_fork(p);
	scx_post_fork(p);
}

unsigned long to_ratio(u64 period, u64 runtime)
{
	if (runtime == RUNTIME_INF)
		return BW_UNIT;

	/*
	 * Doing this here saves a lot of checks in all
	 * the calling paths, and returning zero seems
	 * safe for them anyway.
	 */
	if (period == 0)
		return 0;

	return div64_u64(runtime << BW_SHIFT, period);
}

/*
 * wake_up_new_task - wake up a newly created task for the first time.
 *
 * This function will do some initial scheduler statistics housekeeping
 * that must be done for every newly created context, then puts the task
 * on the runqueue and wakes it.
 */
void wake_up_new_task(struct task_struct *p)
{
	struct rq_flags rf;
	struct rq *rq;
	int wake_flags = WF_FORK;

	trace_android_rvh_wake_up_new_task(p);

	raw_spin_lock_irqsave(&p->pi_lock, rf.flags);
	WRITE_ONCE(p->__state, TASK_RUNNING);
#ifdef CONFIG_SMP
	/*
	 * Fork balancing, do it here and not earlier because:
	 *  - cpus_ptr can change in the fork path
	 *  - any previously selected CPU might disappear through hotplug
	 *
	 * Use __set_task_cpu() to avoid calling sched_class::migrate_task_rq,
	 * as we're not fully set-up yet.
	 */
	p->recent_used_cpu = task_cpu(p);
	rseq_migrate(p);
	__set_task_cpu(p, select_task_rq(p, task_cpu(p), &wake_flags));
#endif
	rq = __task_rq_lock(p, &rf);
	update_rq_clock(rq);
	post_init_entity_util_avg(p);
	trace_android_rvh_new_task_stats(p);

	activate_task(rq, p, ENQUEUE_NOCLOCK | ENQUEUE_INITIAL);
	trace_sched_wakeup_new(p);
	wakeup_preempt(rq, p, wake_flags);
#ifdef CONFIG_SMP
	if (p->sched_class->task_woken) {
		/*
		 * Nothing relies on rq->lock after this, so it's fine to
		 * drop it.
		 */
		rq_unpin_lock(rq, &rf);
		p->sched_class->task_woken(rq, p);
		rq_repin_lock(rq, &rf);
	}
#endif
	task_rq_unlock(rq, p, &rf);
}

#ifdef CONFIG_PREEMPT_NOTIFIERS

static DEFINE_STATIC_KEY_FALSE(preempt_notifier_key);

void preempt_notifier_inc(void)
{
	static_branch_inc(&preempt_notifier_key);
}
EXPORT_SYMBOL_GPL(preempt_notifier_inc);

void preempt_notifier_dec(void)
{
	static_branch_dec(&preempt_notifier_key);
}
EXPORT_SYMBOL_GPL(preempt_notifier_dec);

/**
 * preempt_notifier_register - tell me when current is being preempted & rescheduled
 * @notifier: notifier struct to register
 */
void preempt_notifier_register(struct preempt_notifier *notifier)
{
	if (!static_branch_unlikely(&preempt_notifier_key))
		WARN(1, "registering preempt_notifier while notifiers disabled\n");

	hlist_add_head(&notifier->link, &current->preempt_notifiers);
}
EXPORT_SYMBOL_GPL(preempt_notifier_register);

/**
 * preempt_notifier_unregister - no longer interested in preemption notifications
 * @notifier: notifier struct to unregister
 *
 * This is *not* safe to call from within a preemption notifier.
 */
void preempt_notifier_unregister(struct preempt_notifier *notifier)
{
	hlist_del(&notifier->link);
}
EXPORT_SYMBOL_GPL(preempt_notifier_unregister);

static void __fire_sched_in_preempt_notifiers(struct task_struct *curr)
{
	struct preempt_notifier *notifier;

	hlist_for_each_entry(notifier, &curr->preempt_notifiers, link)
		notifier->ops->sched_in(notifier, raw_smp_processor_id());
}

static __always_inline void fire_sched_in_preempt_notifiers(struct task_struct *curr)
{
	if (static_branch_unlikely(&preempt_notifier_key))
		__fire_sched_in_preempt_notifiers(curr);
}

static void
__fire_sched_out_preempt_notifiers(struct task_struct *curr,
				   struct task_struct *next)
{
	struct preempt_notifier *notifier;

	hlist_for_each_entry(notifier, &curr->preempt_notifiers, link)
		notifier->ops->sched_out(notifier, next);
}

static __always_inline void
fire_sched_out_preempt_notifiers(struct task_struct *curr,
				 struct task_struct *next)
{
	if (static_branch_unlikely(&preempt_notifier_key))
		__fire_sched_out_preempt_notifiers(curr, next);
}

#else /* !CONFIG_PREEMPT_NOTIFIERS */

static inline void fire_sched_in_preempt_notifiers(struct task_struct *curr)
{
}

static inline void
fire_sched_out_preempt_notifiers(struct task_struct *curr,
				 struct task_struct *next)
{
}

#endif /* CONFIG_PREEMPT_NOTIFIERS */

static inline void prepare_task(struct task_struct *next)
{
#ifdef CONFIG_SMP
	/*
	 * Claim the task as running, we do this before switching to it
	 * such that any running task will have this set.
	 *
	 * See the smp_load_acquire(&p->on_cpu) case in ttwu() and
	 * its ordering comment.
	 */
	WRITE_ONCE(next->on_cpu, 1);
#endif
}

static inline void finish_task(struct task_struct *prev)
{
#ifdef CONFIG_SMP
	/*
	 * This must be the very last reference to @prev from this CPU. After
	 * p->on_cpu is cleared, the task can be moved to a different CPU. We
	 * must ensure this doesn't happen until the switch is completely
	 * finished.
	 *
	 * In particular, the load of prev->state in finish_task_switch() must
	 * happen before this.
	 *
	 * Pairs with the smp_cond_load_acquire() in try_to_wake_up().
	 */
	smp_store_release(&prev->on_cpu, 0);
#endif
}

#ifdef CONFIG_SMP

static void do_balance_callbacks(struct rq *rq, struct balance_callback *head)
{
	void (*func)(struct rq *rq);
	struct balance_callback *next;

	lockdep_assert_rq_held(rq);

	while (head) {
		func = (void (*)(struct rq *))head->func;
		next = head->next;
		head->next = NULL;
		head = next;

		func(rq);
	}
}

static void balance_push(struct rq *rq);

/*
 * balance_push_callback is a right abuse of the callback interface and plays
 * by significantly different rules.
 *
 * Where the normal balance_callback's purpose is to be ran in the same context
 * that queued it (only later, when it's safe to drop rq->lock again),
 * balance_push_callback is specifically targeted at __schedule().
 *
 * This abuse is tolerated because it places all the unlikely/odd cases behind
 * a single test, namely: rq->balance_callback == NULL.
 */
struct balance_callback balance_push_callback = {
	.next = NULL,
	.func = balance_push,
};
EXPORT_SYMBOL_GPL(balance_push_callback);

static inline struct balance_callback *
__splice_balance_callbacks(struct rq *rq, bool split)
{
	struct balance_callback *head = rq->balance_callback;

	if (likely(!head))
		return NULL;

	lockdep_assert_rq_held(rq);
	/*
	 * Must not take balance_push_callback off the list when
	 * splice_balance_callbacks() and balance_callbacks() are not
	 * in the same rq->lock section.
	 *
	 * In that case it would be possible for __schedule() to interleave
	 * and observe the list empty.
	 */
	if (split && head == &balance_push_callback)
		head = NULL;
	else
		rq->balance_callback = NULL;

	return head;
}

struct balance_callback *splice_balance_callbacks(struct rq *rq)
{
	return __splice_balance_callbacks(rq, true);
}

static void __balance_callbacks(struct rq *rq)
{
	do_balance_callbacks(rq, __splice_balance_callbacks(rq, false));
}

void balance_callbacks(struct rq *rq, struct balance_callback *head)
{
	unsigned long flags;

	if (unlikely(head)) {
		raw_spin_rq_lock_irqsave(rq, flags);
		do_balance_callbacks(rq, head);
		raw_spin_rq_unlock_irqrestore(rq, flags);
	}
}

#else

static inline void __balance_callbacks(struct rq *rq)
{
}

#endif

static inline void
prepare_lock_switch(struct rq *rq, struct task_struct *next, struct rq_flags *rf)
{
	/*
	 * Since the runqueue lock will be released by the next
	 * task (which is an invalid locking op but in the case
	 * of the scheduler it's an obvious special-case), so we
	 * do an early lockdep release here:
	 */
	rq_unpin_lock(rq, rf);
	spin_release(&__rq_lockp(rq)->dep_map, _THIS_IP_);
#ifdef CONFIG_DEBUG_SPINLOCK
	/* this is a valid case when another task releases the spinlock */
	rq_lockp(rq)->owner = next;
#endif
}

static inline void finish_lock_switch(struct rq *rq)
{
	/*
	 * If we are tracking spinlock dependencies then we have to
	 * fix up the runqueue lock - which gets 'carried over' from
	 * prev into current:
	 */
	spin_acquire(&__rq_lockp(rq)->dep_map, 0, 0, _THIS_IP_);
	__balance_callbacks(rq);
	raw_spin_rq_unlock_irq(rq);
}

/*
 * NOP if the arch has not defined these:
 */

#ifndef prepare_arch_switch
# define prepare_arch_switch(next)	do { } while (0)
#endif

#ifndef finish_arch_post_lock_switch
# define finish_arch_post_lock_switch()	do { } while (0)
#endif

static inline void kmap_local_sched_out(void)
{
#ifdef CONFIG_KMAP_LOCAL
	if (unlikely(current->kmap_ctrl.idx))
		__kmap_local_sched_out();
#endif
}

static inline void kmap_local_sched_in(void)
{
#ifdef CONFIG_KMAP_LOCAL
	if (unlikely(current->kmap_ctrl.idx))
		__kmap_local_sched_in();
#endif
}

/**
 * prepare_task_switch - prepare to switch tasks
 * @rq: the runqueue preparing to switch
 * @prev: the current task that is being switched out
 * @next: the task we are going to switch to.
 *
 * This is called with the rq lock held and interrupts off. It must
 * be paired with a subsequent finish_task_switch after the context
 * switch.
 *
 * prepare_task_switch sets up locking and calls architecture specific
 * hooks.
 */
static inline void
prepare_task_switch(struct rq *rq, struct task_struct *prev,
		    struct task_struct *next)
{
	kcov_prepare_switch(prev);
	sched_info_switch(rq, prev, next);
	perf_event_task_sched_out(prev, next);
	rseq_preempt(prev);
	fire_sched_out_preempt_notifiers(prev, next);
	kmap_local_sched_out();
	prepare_task(next);
	prepare_arch_switch(next);
}

/**
 * finish_task_switch - clean up after a task-switch
 * @prev: the thread we just switched away from.
 *
 * finish_task_switch must be called after the context switch, paired
 * with a prepare_task_switch call before the context switch.
 * finish_task_switch will reconcile locking set up by prepare_task_switch,
 * and do any other architecture-specific cleanup actions.
 *
 * Note that we may have delayed dropping an mm in context_switch(). If
 * so, we finish that here outside of the runqueue lock. (Doing it
 * with the lock held can cause deadlocks; see schedule() for
 * details.)
 *
 * The context switch have flipped the stack from under us and restored the
 * local variables which were saved when this task called schedule() in the
 * past. 'prev == current' is still correct but we need to recalculate this_rq
 * because prev may have moved to another CPU.
 */
static struct rq *finish_task_switch(struct task_struct *prev)
	__releases(rq->lock)
{
	struct rq *rq = this_rq();
	struct mm_struct *mm = rq->prev_mm;
	unsigned int prev_state;

	/*
	 * The previous task will have left us with a preempt_count of 2
	 * because it left us after:
	 *
	 *	schedule()
	 *	  preempt_disable();			// 1
	 *	  __schedule()
	 *	    raw_spin_lock_irq(&rq->lock)	// 2
	 *
	 * Also, see FORK_PREEMPT_COUNT.
	 */
	if (WARN_ONCE(preempt_count() != 2*PREEMPT_DISABLE_OFFSET,
		      "corrupted preempt_count: %s/%d/0x%x\n",
		      current->comm, current->pid, preempt_count()))
		preempt_count_set(FORK_PREEMPT_COUNT);

	rq->prev_mm = NULL;

	/*
	 * A task struct has one reference for the use as "current".
	 * If a task dies, then it sets TASK_DEAD in tsk->state and calls
	 * schedule one last time. The schedule call will never return, and
	 * the scheduled task must drop that reference.
	 *
	 * We must observe prev->state before clearing prev->on_cpu (in
	 * finish_task), otherwise a concurrent wakeup can get prev
	 * running on another CPU and we could rave with its RUNNING -> DEAD
	 * transition, resulting in a double drop.
	 */
	prev_state = READ_ONCE(prev->__state);
	vtime_task_switch(prev);
	perf_event_task_sched_in(prev, current);
	finish_task(prev);
	tick_nohz_task_switch();
	finish_lock_switch(rq);
	finish_arch_post_lock_switch();
	kcov_finish_switch(current);
	/*
	 * kmap_local_sched_out() is invoked with rq::lock held and
	 * interrupts disabled. There is no requirement for that, but the
	 * sched out code does not have an interrupt enabled section.
	 * Restoring the maps on sched in does not require interrupts being
	 * disabled either.
	 */
	kmap_local_sched_in();

	fire_sched_in_preempt_notifiers(current);
	/*
	 * When switching through a kernel thread, the loop in
	 * membarrier_{private,global}_expedited() may have observed that
	 * kernel thread and not issued an IPI. It is therefore possible to
	 * schedule between user->kernel->user threads without passing though
	 * switch_mm(). Membarrier requires a barrier after storing to
	 * rq->curr, before returning to userspace, so provide them here:
	 *
	 * - a full memory barrier for {PRIVATE,GLOBAL}_EXPEDITED, implicitly
	 *   provided by mmdrop_lazy_tlb(),
	 * - a sync_core for SYNC_CORE.
	 */
	if (mm) {
		membarrier_mm_sync_core_before_usermode(mm);
		mmdrop_lazy_tlb_sched(mm);
	}

	if (unlikely(prev_state == TASK_DEAD)) {
		if (prev->sched_class->task_dead)
			prev->sched_class->task_dead(prev);

		trace_android_rvh_flush_task(prev);

		/* Task is done with its stack. */
		put_task_stack(prev);

		put_task_struct_rcu_user(prev);
	}

	return rq;
}

/**
 * schedule_tail - first thing a freshly forked thread must call.
 * @prev: the thread we just switched away from.
 */
asmlinkage __visible void schedule_tail(struct task_struct *prev)
	__releases(rq->lock)
{
	/*
	 * New tasks start with FORK_PREEMPT_COUNT, see there and
	 * finish_task_switch() for details.
	 *
	 * finish_task_switch() will drop rq->lock() and lower preempt_count
	 * and the preempt_enable() will end up enabling preemption (on
	 * PREEMPT_COUNT kernels).
	 */

	finish_task_switch(prev);
	preempt_enable();

	if (current->set_child_tid)
		put_user(task_pid_vnr(current), current->set_child_tid);

	calculate_sigpending();
}

/*
 * context_switch - switch to the new MM and the new thread's register state.
 */
static __always_inline struct rq *
context_switch(struct rq *rq, struct task_struct *prev,
	       struct task_struct *next, struct rq_flags *rf)
{
	prepare_task_switch(rq, prev, next);

	/*
	 * For paravirt, this is coupled with an exit in switch_to to
	 * combine the page table reload and the switch backend into
	 * one hypercall.
	 */
	arch_start_context_switch(prev);

	/*
	 * kernel -> kernel   lazy + transfer active
	 *   user -> kernel   lazy + mmgrab_lazy_tlb() active
	 *
	 * kernel ->   user   switch + mmdrop_lazy_tlb() active
	 *   user ->   user   switch
	 *
	 * switch_mm_cid() needs to be updated if the barriers provided
	 * by context_switch() are modified.
	 */
	if (!next->mm) {                                // to kernel
		enter_lazy_tlb(prev->active_mm, next);

		next->active_mm = prev->active_mm;
		if (prev->mm)                           // from user
			mmgrab_lazy_tlb(prev->active_mm);
		else
			prev->active_mm = NULL;
	} else {                                        // to user
		membarrier_switch_mm(rq, prev->active_mm, next->mm);
		/*
		 * sys_membarrier() requires an smp_mb() between setting
		 * rq->curr / membarrier_switch_mm() and returning to userspace.
		 *
		 * The below provides this either through switch_mm(), or in
		 * case 'prev->active_mm == next->mm' through
		 * finish_task_switch()'s mmdrop().
		 */
		switch_mm_irqs_off(prev->active_mm, next->mm, next);
		lru_gen_use_mm(next->mm);

		if (!prev->mm) {                        // from kernel
			/* will mmdrop_lazy_tlb() in finish_task_switch(). */
			rq->prev_mm = prev->active_mm;
			prev->active_mm = NULL;
		}
	}

	/* switch_mm_cid() requires the memory barriers above. */
	switch_mm_cid(rq, prev, next);

	prepare_lock_switch(rq, next, rf);

	/* Here we just switch the register state and the stack. */
	switch_to(prev, next, prev);
	barrier();

	return finish_task_switch(prev);
}

/*
 * nr_running and nr_context_switches:
 *
 * externally visible scheduler statistics: current number of runnable
 * threads, total number of context switches performed since bootup.
 */
unsigned int nr_running(void)
{
	unsigned int i, sum = 0;

	for_each_online_cpu(i)
		sum += cpu_rq(i)->nr_running;

	return sum;
}

/*
 * Check if only the current task is running on the CPU.
 *
 * Caution: this function does not check that the caller has disabled
 * preemption, thus the result might have a time-of-check-to-time-of-use
 * race.  The caller is responsible to use it correctly, for example:
 *
 * - from a non-preemptible section (of course)
 *
 * - from a thread that is bound to a single CPU
 *
 * - in a loop with very short iterations (e.g. a polling loop)
 */
bool single_task_running(void)
{
	return raw_rq()->nr_running == 1;
}
EXPORT_SYMBOL(single_task_running);

unsigned long long nr_context_switches_cpu(int cpu)
{
	return cpu_rq(cpu)->nr_switches;
}

unsigned long long nr_context_switches(void)
{
	int i;
	unsigned long long sum = 0;

	for_each_possible_cpu(i)
		sum += cpu_rq(i)->nr_switches;

	return sum;
}

/*
 * Consumers of these two interfaces, like for example the cpuidle menu
 * governor, are using nonsensical data. Preferring shallow idle state selection
 * for a CPU that has IO-wait which might not even end up running the task when
 * it does become runnable.
 */

unsigned int nr_iowait_cpu(int cpu)
{
	return atomic_read(&cpu_rq(cpu)->nr_iowait);
}

/*
 * IO-wait accounting, and how it's mostly bollocks (on SMP).
 *
 * The idea behind IO-wait account is to account the idle time that we could
 * have spend running if it were not for IO. That is, if we were to improve the
 * storage performance, we'd have a proportional reduction in IO-wait time.
 *
 * This all works nicely on UP, where, when a task blocks on IO, we account
 * idle time as IO-wait, because if the storage were faster, it could've been
 * running and we'd not be idle.
 *
 * This has been extended to SMP, by doing the same for each CPU. This however
 * is broken.
 *
 * Imagine for instance the case where two tasks block on one CPU, only the one
 * CPU will have IO-wait accounted, while the other has regular idle. Even
 * though, if the storage were faster, both could've ran at the same time,
 * utilising both CPUs.
 *
 * This means, that when looking globally, the current IO-wait accounting on
 * SMP is a lower bound, by reason of under accounting.
 *
 * Worse, since the numbers are provided per CPU, they are sometimes
 * interpreted per CPU, and that is nonsensical. A blocked task isn't strictly
 * associated with any one particular CPU, it can wake to another CPU than it
 * blocked on. This means the per CPU IO-wait number is meaningless.
 *
 * Task CPU affinities can make all that even more 'interesting'.
 */

unsigned int nr_iowait(void)
{
	unsigned int i, sum = 0;

	for_each_possible_cpu(i)
		sum += nr_iowait_cpu(i);

	return sum;
}

#ifdef CONFIG_SMP

/*
 * sched_exec - execve() is a valuable balancing opportunity, because at
 * this point the task has the smallest effective memory and cache footprint.
 */
void sched_exec(void)
{
	struct task_struct *p = current;
	struct migration_arg arg;
	int dest_cpu;
	bool cond = false;

	trace_android_rvh_sched_exec(&cond);
	if (cond)
		return;

	scoped_guard (raw_spinlock_irqsave, &p->pi_lock) {
		dest_cpu = p->sched_class->select_task_rq(p, task_cpu(p), WF_EXEC);
		if (dest_cpu == smp_processor_id())
			return;

		if (unlikely(!cpu_active(dest_cpu)))
			return;

		arg = (struct migration_arg){ p, dest_cpu };
	}
	stop_one_cpu(task_cpu(p), migration_cpu_stop, &arg);
}

#endif

DEFINE_PER_CPU(struct kernel_stat, kstat);
DEFINE_PER_CPU(struct kernel_cpustat, kernel_cpustat);

EXPORT_PER_CPU_SYMBOL(kstat);
EXPORT_PER_CPU_SYMBOL(kernel_cpustat);

/*
 * The function fair_sched_class.update_curr accesses the struct curr
 * and its field curr->exec_start; when called from task_sched_runtime(),
 * we observe a high rate of cache misses in practice.
 * Prefetching this data results in improved performance.
 */
static inline void prefetch_curr_exec_start(struct task_struct *p)
{
#ifdef CONFIG_FAIR_GROUP_SCHED
	struct sched_entity *curr = p->se.cfs_rq->curr;
#else
	struct sched_entity *curr = task_rq(p)->cfs.curr;
#endif
	prefetch(curr);
	prefetch(&curr->exec_start);
}

/*
 * Return accounted runtime for the task.
 * In case the task is currently running, return the runtime plus current's
 * pending runtime that have not been accounted yet.
 */
unsigned long long task_sched_runtime(struct task_struct *p)
{
	struct rq_flags rf;
	struct rq *rq;
	u64 ns;

#if defined(CONFIG_64BIT) && defined(CONFIG_SMP)
	/*
	 * 64-bit doesn't need locks to atomically read a 64-bit value.
	 * So we have a optimization chance when the task's delta_exec is 0.
	 * Reading ->on_cpu is racy, but this is OK.
	 *
	 * If we race with it leaving CPU, we'll take a lock. So we're correct.
	 * If we race with it entering CPU, unaccounted time is 0. This is
	 * indistinguishable from the read occurring a few cycles earlier.
	 * If we see ->on_cpu without ->on_rq, the task is leaving, and has
	 * been accounted, so we're correct here as well.
	 */
	if (!p->on_cpu || !task_on_rq_queued(p))
		return p->se.sum_exec_runtime;
#endif

	rq = task_rq_lock(p, &rf);
	/*
	 * Must be ->curr _and_ ->on_rq.  If dequeued, we would
	 * project cycles that may never be accounted to this
	 * thread, breaking clock_gettime().
	 */
	if (task_current_donor(rq, p) && task_on_rq_queued(p)) {
		prefetch_curr_exec_start(p);
		update_rq_clock(rq);
		p->sched_class->update_curr(rq);
	}
	ns = p->se.sum_exec_runtime;
	task_rq_unlock(rq, p, &rf);

	return ns;
}

#ifdef CONFIG_SCHED_DEBUG
static u64 cpu_resched_latency(struct rq *rq)
{
	int latency_warn_ms = READ_ONCE(sysctl_resched_latency_warn_ms);
	u64 resched_latency, now = rq_clock(rq);
	static bool warned_once;

	if (sysctl_resched_latency_warn_once && warned_once)
		return 0;

	if (!need_resched() || !latency_warn_ms)
		return 0;

	if (system_state == SYSTEM_BOOTING)
		return 0;

	if (!rq->last_seen_need_resched_ns) {
		rq->last_seen_need_resched_ns = now;
		rq->ticks_without_resched = 0;
		return 0;
	}

	rq->ticks_without_resched++;
	resched_latency = now - rq->last_seen_need_resched_ns;
	if (resched_latency <= latency_warn_ms * NSEC_PER_MSEC)
		return 0;

	warned_once = true;

	return resched_latency;
}

static int __init setup_resched_latency_warn_ms(char *str)
{
	long val;

	if ((kstrtol(str, 0, &val))) {
		pr_warn("Unable to set resched_latency_warn_ms\n");
		return 1;
	}

	sysctl_resched_latency_warn_ms = val;
	return 1;
}
__setup("resched_latency_warn_ms=", setup_resched_latency_warn_ms);
#else
static inline u64 cpu_resched_latency(struct rq *rq) { return 0; }
#endif /* CONFIG_SCHED_DEBUG */

/*
 * This function gets called by the timer code, with HZ frequency.
 * We call it with interrupts disabled.
 */
void sched_tick(void)
{
	int cpu = smp_processor_id();
	struct rq *rq = cpu_rq(cpu);
	/* accounting goes to the donor task */
	struct task_struct *donor;
	struct rq_flags rf;
	unsigned long hw_pressure;
	u64 resched_latency;

	if (housekeeping_cpu(cpu, HK_TYPE_TICK))
		arch_scale_freq_tick();

	sched_clock_tick();

	rq_lock(rq, &rf);
	donor = rq->donor;

	psi_account_irqtime(rq, donor, NULL);

	update_rq_clock(rq);
	trace_android_rvh_tick_entry(rq);
	hw_pressure = arch_scale_hw_pressure(cpu_of(rq));
	update_hw_load_avg(rq_clock_task(rq), rq, hw_pressure);
	donor->sched_class->task_tick(rq, donor, 0);
	if (sched_feat(LATENCY_WARN))
		resched_latency = cpu_resched_latency(rq);
	calc_global_load_tick(rq);
	sched_core_tick(rq);
	task_tick_mm_cid(rq, donor);
	scx_tick(rq);

	rq_unlock(rq, &rf);

	if (sched_feat(LATENCY_WARN) && resched_latency)
		resched_latency_warn(cpu, resched_latency);

	perf_event_task_tick();

	if (donor->flags & PF_WQ_WORKER)
		wq_worker_tick(donor);

#ifdef CONFIG_SMP
	if (!scx_switched_all()) {
		rq->idle_balance = idle_cpu(cpu);
		sched_balance_trigger(rq);
	}
#endif

	trace_android_vh_scheduler_tick(rq);
}

#ifdef CONFIG_NO_HZ_FULL

struct tick_work {
	int			cpu;
	atomic_t		state;
	struct delayed_work	work;
};
/* Values for ->state, see diagram below. */
#define TICK_SCHED_REMOTE_OFFLINE	0
#define TICK_SCHED_REMOTE_OFFLINING	1
#define TICK_SCHED_REMOTE_RUNNING	2

/*
 * State diagram for ->state:
 *
 *
 *          TICK_SCHED_REMOTE_OFFLINE
 *                    |   ^
 *                    |   |
 *                    |   | sched_tick_remote()
 *                    |   |
 *                    |   |
 *                    +--TICK_SCHED_REMOTE_OFFLINING
 *                    |   ^
 *                    |   |
 * sched_tick_start() |   | sched_tick_stop()
 *                    |   |
 *                    V   |
 *          TICK_SCHED_REMOTE_RUNNING
 *
 *
 * Other transitions get WARN_ON_ONCE(), except that sched_tick_remote()
 * and sched_tick_start() are happy to leave the state in RUNNING.
 */

static struct tick_work __percpu *tick_work_cpu;

static void sched_tick_remote(struct work_struct *work)
{
	struct delayed_work *dwork = to_delayed_work(work);
	struct tick_work *twork = container_of(dwork, struct tick_work, work);
	int cpu = twork->cpu;
	struct rq *rq = cpu_rq(cpu);
	int os;

	/*
	 * Handle the tick only if it appears the remote CPU is running in full
	 * dynticks mode. The check is racy by nature, but missing a tick or
	 * having one too much is no big deal because the scheduler tick updates
	 * statistics and checks timeslices in a time-independent way, regardless
	 * of when exactly it is running.
	 */
	if (tick_nohz_tick_stopped_cpu(cpu)) {
		guard(rq_lock_irq)(rq);
		struct task_struct *curr = rq->curr;

		if (cpu_online(cpu)) {
			/*
			 * Since this is a remote tick for full dynticks mode,
			 * we are always sure that there is no proxy (only a
			 * single task is running).
			 */
			SCHED_WARN_ON(rq->curr != rq->donor);
			update_rq_clock(rq);

			if (!is_idle_task(curr)) {
				/*
				 * Make sure the next tick runs within a
				 * reasonable amount of time.
				 */
				u64 delta = rq_clock_task(rq) - curr->se.exec_start;
				WARN_ON_ONCE(delta > (u64)NSEC_PER_SEC * 3);
			}
			curr->sched_class->task_tick(rq, curr, 0);

			calc_load_nohz_remote(rq);
		}
	}

	/*
	 * Run the remote tick once per second (1Hz). This arbitrary
	 * frequency is large enough to avoid overload but short enough
	 * to keep scheduler internal stats reasonably up to date.  But
	 * first update state to reflect hotplug activity if required.
	 */
	os = atomic_fetch_add_unless(&twork->state, -1, TICK_SCHED_REMOTE_RUNNING);
	WARN_ON_ONCE(os == TICK_SCHED_REMOTE_OFFLINE);
	if (os == TICK_SCHED_REMOTE_RUNNING)
		queue_delayed_work(system_unbound_wq, dwork, HZ);
}

static void sched_tick_start(int cpu)
{
	int os;
	struct tick_work *twork;

	if (housekeeping_cpu(cpu, HK_TYPE_TICK))
		return;

	WARN_ON_ONCE(!tick_work_cpu);

	twork = per_cpu_ptr(tick_work_cpu, cpu);
	os = atomic_xchg(&twork->state, TICK_SCHED_REMOTE_RUNNING);
	WARN_ON_ONCE(os == TICK_SCHED_REMOTE_RUNNING);
	if (os == TICK_SCHED_REMOTE_OFFLINE) {
		twork->cpu = cpu;
		INIT_DELAYED_WORK(&twork->work, sched_tick_remote);
		queue_delayed_work(system_unbound_wq, &twork->work, HZ);
	}
}

#ifdef CONFIG_HOTPLUG_CPU
static void sched_tick_stop(int cpu)
{
	struct tick_work *twork;
	int os;

	if (housekeeping_cpu(cpu, HK_TYPE_TICK))
		return;

	WARN_ON_ONCE(!tick_work_cpu);

	twork = per_cpu_ptr(tick_work_cpu, cpu);
	/* There cannot be competing actions, but don't rely on stop-machine. */
	os = atomic_xchg(&twork->state, TICK_SCHED_REMOTE_OFFLINING);
	WARN_ON_ONCE(os != TICK_SCHED_REMOTE_RUNNING);
	/* Don't cancel, as this would mess up the state machine. */
}
#endif /* CONFIG_HOTPLUG_CPU */

int __init sched_tick_offload_init(void)
{
	tick_work_cpu = alloc_percpu(struct tick_work);
	BUG_ON(!tick_work_cpu);
	return 0;
}

#else /* !CONFIG_NO_HZ_FULL */
static inline void sched_tick_start(int cpu) { }
static inline void sched_tick_stop(int cpu) { }
#endif

#if defined(CONFIG_PREEMPTION) && (defined(CONFIG_DEBUG_PREEMPT) || \
				defined(CONFIG_TRACE_PREEMPT_TOGGLE))
/*
 * If the value passed in is equal to the current preempt count
 * then we just disabled preemption. Start timing the latency.
 */
static inline void preempt_latency_start(int val)
{
	if (preempt_count() == val) {
		unsigned long ip = get_lock_parent_ip();
#ifdef CONFIG_DEBUG_PREEMPT
		current->preempt_disable_ip = ip;
#endif
		trace_preempt_off(CALLER_ADDR0, ip);
	}
}

void preempt_count_add(int val)
{
#ifdef CONFIG_DEBUG_PREEMPT
	/*
	 * Underflow?
	 */
	if (DEBUG_LOCKS_WARN_ON((preempt_count() < 0)))
		return;
#endif
	__preempt_count_add(val);
#ifdef CONFIG_DEBUG_PREEMPT
	/*
	 * Spinlock count overflowing soon?
	 */
	DEBUG_LOCKS_WARN_ON((preempt_count() & PREEMPT_MASK) >=
				PREEMPT_MASK - 10);
#endif
	preempt_latency_start(val);
}
EXPORT_SYMBOL(preempt_count_add);
NOKPROBE_SYMBOL(preempt_count_add);

/*
 * If the value passed in equals to the current preempt count
 * then we just enabled preemption. Stop timing the latency.
 */
static inline void preempt_latency_stop(int val)
{
	if (preempt_count() == val)
		trace_preempt_on(CALLER_ADDR0, get_lock_parent_ip());
}

void preempt_count_sub(int val)
{
#ifdef CONFIG_DEBUG_PREEMPT
	/*
	 * Underflow?
	 */
	if (DEBUG_LOCKS_WARN_ON(val > preempt_count()))
		return;
	/*
	 * Is the spinlock portion underflowing?
	 */
	if (DEBUG_LOCKS_WARN_ON((val < PREEMPT_MASK) &&
			!(preempt_count() & PREEMPT_MASK)))
		return;
#endif

	preempt_latency_stop(val);
	__preempt_count_sub(val);
}
EXPORT_SYMBOL(preempt_count_sub);
NOKPROBE_SYMBOL(preempt_count_sub);

#else
static inline void preempt_latency_start(int val) { }
static inline void preempt_latency_stop(int val) { }
#endif

static inline unsigned long get_preempt_disable_ip(struct task_struct *p)
{
#ifdef CONFIG_DEBUG_PREEMPT
	return p->preempt_disable_ip;
#else
	return 0;
#endif
}

/*
 * Print scheduling while atomic bug:
 */
static noinline void __schedule_bug(struct task_struct *prev)
{
	/* Save this before calling printk(), since that will clobber it */
	unsigned long preempt_disable_ip = get_preempt_disable_ip(current);

	if (oops_in_progress)
		return;

	printk(KERN_ERR "BUG: scheduling while atomic: %s/%d/0x%08x\n",
		prev->comm, prev->pid, preempt_count());

	debug_show_held_locks(prev);
	print_modules();
	if (irqs_disabled())
		print_irqtrace_events(prev);
	if (IS_ENABLED(CONFIG_DEBUG_PREEMPT)) {
		pr_err("Preemption disabled at:");
		print_ip_sym(KERN_ERR, preempt_disable_ip);
	}
	check_panic_on_warn("scheduling while atomic");

	trace_android_rvh_schedule_bug(prev);

	dump_stack();
	add_taint(TAINT_WARN, LOCKDEP_STILL_OK);
}

/*
 * Various schedule()-time debugging checks and statistics:
 */
static inline void schedule_debug(struct task_struct *prev, bool preempt)
{
#ifdef CONFIG_SCHED_STACK_END_CHECK
	if (task_stack_end_corrupted(prev))
		panic("corrupted stack end detected inside scheduler\n");

	if (task_scs_end_corrupted(prev))
		panic("corrupted shadow stack detected inside scheduler\n");
#endif

#ifdef CONFIG_DEBUG_ATOMIC_SLEEP
	if (!preempt && READ_ONCE(prev->__state) && prev->non_block_count) {
		printk(KERN_ERR "BUG: scheduling in a non-blocking section: %s/%d/%i\n",
			prev->comm, prev->pid, prev->non_block_count);
		dump_stack();
		add_taint(TAINT_WARN, LOCKDEP_STILL_OK);
	}
#endif

	if (unlikely(in_atomic_preempt_off())) {
		__schedule_bug(prev);
		preempt_count_set(PREEMPT_DISABLED);
	}
	rcu_sleep_check();
	SCHED_WARN_ON(ct_state() == CT_STATE_USER);

	profile_hit(SCHED_PROFILING, __builtin_return_address(0));

	schedstat_inc(this_rq()->sched_count);
}

static void prev_balance(struct rq *rq, struct task_struct *prev,
			 struct rq_flags *rf)
{
	const struct sched_class *start_class = prev->sched_class;
	const struct sched_class *class;

#ifdef CONFIG_SCHED_CLASS_EXT
	/*
	 * SCX requires a balance() call before every pick_next_task() including
	 * when waking up from SCHED_IDLE. If @start_class is below SCX, start
	 * from SCX instead.
	 */
	if (scx_enabled() && sched_class_above(&ext_sched_class, start_class))
		start_class = &ext_sched_class;
#endif

	/*
	 * We must do the balancing pass before put_prev_task(), such
	 * that when we release the rq->lock the task is in the same
	 * state as before we took rq->lock.
	 *
	 * We can terminate the balance pass as soon as we know there is
	 * a runnable task of @class priority or higher.
	 */
	for_active_class_range(class, start_class, &idle_sched_class) {
		if (class->balance && class->balance(rq, prev, rf))
			break;
	}
}

/*
 * Pick up the highest-prio task:
 */
static inline struct task_struct *
__pick_next_task(struct rq *rq, struct task_struct *prev, struct rq_flags *rf)
{
	const struct sched_class *class;
	struct task_struct *p;

	rq->dl_server = NULL;

	if (scx_enabled())
		goto restart;

	/*
	 * Optimization: we know that if all tasks are in the fair class we can
	 * call that function directly, but only if the @prev task wasn't of a
	 * higher scheduling class, because otherwise those lose the
	 * opportunity to pull in more work from other CPUs.
	 */
	if (likely(!sched_class_above(prev->sched_class, &fair_sched_class) &&
		   rq->nr_running == rq->cfs.h_nr_running)) {

		p = pick_next_task_fair(rq, prev, rf);
		if (unlikely(p == RETRY_TASK))
			goto restart;

		/* Assume the next prioritized class is idle_sched_class */
		if (!p) {
			p = pick_task_idle(rq);
			put_prev_set_next_task(rq, prev, p);
		}

		return p;
	}

restart:
	prev_balance(rq, prev, rf);

	for_each_active_class(class) {
		if (class->pick_next_task) {
			p = class->pick_next_task(rq, prev);
			if (p)
				return p;
		} else {
			p = class->pick_task(rq);
			if (p) {
				put_prev_set_next_task(rq, prev, p);
				return p;
			}
		}
	}

	BUG(); /* The idle class should always have a runnable task. */
}

#ifdef CONFIG_SCHED_CORE
static inline bool is_task_rq_idle(struct task_struct *t)
{
	return (task_rq(t)->idle == t);
}

static inline bool cookie_equals(struct task_struct *a, unsigned long cookie)
{
	return is_task_rq_idle(a) || (a->core_cookie == cookie);
}

static inline bool cookie_match(struct task_struct *a, struct task_struct *b)
{
	if (is_task_rq_idle(a) || is_task_rq_idle(b))
		return true;

	return a->core_cookie == b->core_cookie;
}

static inline struct task_struct *pick_task(struct rq *rq)
{
	const struct sched_class *class;
	struct task_struct *p;

	rq->dl_server = NULL;

	for_each_active_class(class) {
		p = class->pick_task(rq);
		if (p)
			return p;
	}

	BUG(); /* The idle class should always have a runnable task. */
}

extern void task_vruntime_update(struct rq *rq, struct task_struct *p, bool in_fi);

static void queue_core_balance(struct rq *rq);

static struct task_struct *
pick_next_task(struct rq *rq, struct task_struct *prev, struct rq_flags *rf)
{
	struct task_struct *next, *p, *max = NULL;
	const struct cpumask *smt_mask;
	bool fi_before = false;
	bool core_clock_updated = (rq == rq->core);
	unsigned long cookie;
	int i, cpu, occ = 0;
	struct rq *rq_i;
	bool need_sync;

	if (!sched_core_enabled(rq))
		return __pick_next_task(rq, prev, rf);

	cpu = cpu_of(rq);

	/* Stopper task is switching into idle, no need core-wide selection. */
	if (cpu_is_offline(cpu)) {
		/*
		 * Reset core_pick so that we don't enter the fastpath when
		 * coming online. core_pick would already be migrated to
		 * another cpu during offline.
		 */
		rq->core_pick = NULL;
		rq->core_dl_server = NULL;
		return __pick_next_task(rq, prev, rf);
	}

	/*
	 * If there were no {en,de}queues since we picked (IOW, the task
	 * pointers are all still valid), and we haven't scheduled the last
	 * pick yet, do so now.
	 *
	 * rq->core_pick can be NULL if no selection was made for a CPU because
	 * it was either offline or went offline during a sibling's core-wide
	 * selection. In this case, do a core-wide selection.
	 */
	if (rq->core->core_pick_seq == rq->core->core_task_seq &&
	    rq->core->core_pick_seq != rq->core_sched_seq &&
	    rq->core_pick) {
		WRITE_ONCE(rq->core_sched_seq, rq->core->core_pick_seq);

		next = rq->core_pick;
		rq->dl_server = rq->core_dl_server;
		rq->core_pick = NULL;
		rq->core_dl_server = NULL;
		goto out_set_next;
	}

	prev_balance(rq, prev, rf);

	smt_mask = cpu_smt_mask(cpu);
	need_sync = !!rq->core->core_cookie;

	/* reset state */
	rq->core->core_cookie = 0UL;
	if (rq->core->core_forceidle_count) {
		if (!core_clock_updated) {
			update_rq_clock(rq->core);
			core_clock_updated = true;
		}
		sched_core_account_forceidle(rq);
		/* reset after accounting force idle */
		rq->core->core_forceidle_start = 0;
		rq->core->core_forceidle_count = 0;
		rq->core->core_forceidle_occupation = 0;
		need_sync = true;
		fi_before = true;
	}

	/*
	 * core->core_task_seq, core->core_pick_seq, rq->core_sched_seq
	 *
	 * @task_seq guards the task state ({en,de}queues)
	 * @pick_seq is the @task_seq we did a selection on
	 * @sched_seq is the @pick_seq we scheduled
	 *
	 * However, preemptions can cause multiple picks on the same task set.
	 * 'Fix' this by also increasing @task_seq for every pick.
	 */
	rq->core->core_task_seq++;

	/*
	 * Optimize for common case where this CPU has no cookies
	 * and there are no cookied tasks running on siblings.
	 */
	if (!need_sync) {
		next = pick_task(rq);
		if (!next->core_cookie) {
			rq->core_pick = NULL;
			rq->core_dl_server = NULL;
			/*
			 * For robustness, update the min_vruntime_fi for
			 * unconstrained picks as well.
			 */
			WARN_ON_ONCE(fi_before);
			task_vruntime_update(rq, next, false);
			goto out_set_next;
		}
	}

	/*
	 * For each thread: do the regular task pick and find the max prio task
	 * amongst them.
	 *
	 * Tie-break prio towards the current CPU
	 */
	for_each_cpu_wrap(i, smt_mask, cpu) {
		rq_i = cpu_rq(i);

		/*
		 * Current cpu always has its clock updated on entrance to
		 * pick_next_task(). If the current cpu is not the core,
		 * the core may also have been updated above.
		 */
		if (i != cpu && (rq_i != rq->core || !core_clock_updated))
			update_rq_clock(rq_i);

		rq_i->core_pick = p = pick_task(rq_i);
		rq_i->core_dl_server = rq_i->dl_server;

		if (!max || prio_less(max, p, fi_before))
			max = p;
	}

	cookie = rq->core->core_cookie = max->core_cookie;

	/*
	 * For each thread: try and find a runnable task that matches @max or
	 * force idle.
	 */
	for_each_cpu(i, smt_mask) {
		rq_i = cpu_rq(i);
		p = rq_i->core_pick;

		if (!cookie_equals(p, cookie)) {
			p = NULL;
			if (cookie)
				p = sched_core_find(rq_i, cookie);
			if (!p)
				p = idle_sched_class.pick_task(rq_i);
		}

		rq_i->core_pick = p;
		rq_i->core_dl_server = NULL;

		if (p == rq_i->idle) {
			if (rq_i->nr_running) {
				rq->core->core_forceidle_count++;
				if (!fi_before)
					rq->core->core_forceidle_seq++;
			}
		} else {
			occ++;
		}
	}

	if (schedstat_enabled() && rq->core->core_forceidle_count) {
		rq->core->core_forceidle_start = rq_clock(rq->core);
		rq->core->core_forceidle_occupation = occ;
	}

	rq->core->core_pick_seq = rq->core->core_task_seq;
	next = rq->core_pick;
	rq->core_sched_seq = rq->core->core_pick_seq;

	/* Something should have been selected for current CPU */
	WARN_ON_ONCE(!next);

	/*
	 * Reschedule siblings
	 *
	 * NOTE: L1TF -- at this point we're no longer running the old task and
	 * sending an IPI (below) ensures the sibling will no longer be running
	 * their task. This ensures there is no inter-sibling overlap between
	 * non-matching user state.
	 */
	for_each_cpu(i, smt_mask) {
		rq_i = cpu_rq(i);

		/*
		 * An online sibling might have gone offline before a task
		 * could be picked for it, or it might be offline but later
		 * happen to come online, but its too late and nothing was
		 * picked for it.  That's Ok - it will pick tasks for itself,
		 * so ignore it.
		 */
		if (!rq_i->core_pick)
			continue;

		/*
		 * Update for new !FI->FI transitions, or if continuing to be in !FI:
		 * fi_before     fi      update?
		 *  0            0       1
		 *  0            1       1
		 *  1            0       1
		 *  1            1       0
		 */
		if (!(fi_before && rq->core->core_forceidle_count))
			task_vruntime_update(rq_i, rq_i->core_pick, !!rq->core->core_forceidle_count);

		rq_i->core_pick->core_occupation = occ;

		if (i == cpu) {
			rq_i->core_pick = NULL;
			rq_i->core_dl_server = NULL;
			continue;
		}

		/* Did we break L1TF mitigation requirements? */
		WARN_ON_ONCE(!cookie_match(next, rq_i->core_pick));

		if (rq_i->curr == rq_i->core_pick) {
			rq_i->core_pick = NULL;
			rq_i->core_dl_server = NULL;
			continue;
		}

		resched_curr(rq_i);
	}

out_set_next:
	put_prev_set_next_task(rq, prev, next);
	if (rq->core->core_forceidle_count && next == rq->idle)
		queue_core_balance(rq);

	return next;
}

static bool try_steal_cookie(int this, int that)
{
	struct rq *dst = cpu_rq(this), *src = cpu_rq(that);
	struct task_struct *p;
	unsigned long cookie;
	bool success = false;

	guard(irq)();
	guard(double_rq_lock)(dst, src);

	cookie = dst->core->core_cookie;
	if (!cookie)
		return false;

	if (dst->curr != dst->idle)
		return false;

	p = sched_core_find(src, cookie);
	if (!p)
		return false;

	do {
		if (p == src->core_pick || p == src->curr)
			goto next;

		if (!is_cpu_allowed(p, this))
			goto next;

		if (p->core_occupation > dst->idle->core_occupation)
			goto next;
		/*
		 * sched_core_find() and sched_core_next() will ensure
		 * that task @p is not throttled now, we also need to
		 * check whether the runqueue of the destination CPU is
		 * being throttled.
		 */
		if (sched_task_is_throttled(p, this))
			goto next;

		move_queued_task_locked(src, dst, p);
		resched_curr(dst);

		success = true;
		break;

next:
		p = sched_core_next(p, cookie);
	} while (p);

	return success;
}

static bool steal_cookie_task(int cpu, struct sched_domain *sd)
{
	int i;

	for_each_cpu_wrap(i, sched_domain_span(sd), cpu + 1) {
		if (i == cpu)
			continue;

		if (need_resched())
			break;

		if (try_steal_cookie(cpu, i))
			return true;
	}

	return false;
}

static void sched_core_balance(struct rq *rq)
{
	struct sched_domain *sd;
	int cpu = cpu_of(rq);

	guard(preempt)();
	guard(rcu)();

	raw_spin_rq_unlock_irq(rq);
	for_each_domain(cpu, sd) {
		if (need_resched())
			break;

		if (steal_cookie_task(cpu, sd))
			break;
	}
	raw_spin_rq_lock_irq(rq);
}

static DEFINE_PER_CPU(struct balance_callback, core_balance_head);

static void queue_core_balance(struct rq *rq)
{
	if (!sched_core_enabled(rq))
		return;

	if (!rq->core->core_cookie)
		return;

	if (!rq->nr_running) /* not forced idle */
		return;

	queue_balance_callback(rq, &per_cpu(core_balance_head, rq->cpu), sched_core_balance);
}

DEFINE_LOCK_GUARD_1(core_lock, int,
		    sched_core_lock(*_T->lock, &_T->flags),
		    sched_core_unlock(*_T->lock, &_T->flags),
		    unsigned long flags)

static void sched_core_cpu_starting(unsigned int cpu)
{
	const struct cpumask *smt_mask = cpu_smt_mask(cpu);
	struct rq *rq = cpu_rq(cpu), *core_rq = NULL;
	int t;

	guard(core_lock)(&cpu);

	WARN_ON_ONCE(rq->core != rq);

	/* if we're the first, we'll be our own leader */
	if (cpumask_weight(smt_mask) == 1)
		return;

	/* find the leader */
	for_each_cpu(t, smt_mask) {
		if (t == cpu)
			continue;
		rq = cpu_rq(t);
		if (rq->core == rq) {
			core_rq = rq;
			break;
		}
	}

	if (WARN_ON_ONCE(!core_rq)) /* whoopsie */
		return;

	/* install and validate core_rq */
	for_each_cpu(t, smt_mask) {
		rq = cpu_rq(t);

		if (t == cpu)
			rq->core = core_rq;

		WARN_ON_ONCE(rq->core != core_rq);
	}
}

static void sched_core_cpu_deactivate(unsigned int cpu)
{
	const struct cpumask *smt_mask = cpu_smt_mask(cpu);
	struct rq *rq = cpu_rq(cpu), *core_rq = NULL;
	int t;

	guard(core_lock)(&cpu);

	/* if we're the last man standing, nothing to do */
	if (cpumask_weight(smt_mask) == 1) {
		WARN_ON_ONCE(rq->core != rq);
		return;
	}

	/* if we're not the leader, nothing to do */
	if (rq->core != rq)
		return;

	/* find a new leader */
	for_each_cpu(t, smt_mask) {
		if (t == cpu)
			continue;
		core_rq = cpu_rq(t);
		break;
	}

	if (WARN_ON_ONCE(!core_rq)) /* impossible */
		return;

	/* copy the shared state to the new leader */
	core_rq->core_task_seq             = rq->core_task_seq;
	core_rq->core_pick_seq             = rq->core_pick_seq;
	core_rq->core_cookie               = rq->core_cookie;
	core_rq->core_forceidle_count      = rq->core_forceidle_count;
	core_rq->core_forceidle_seq        = rq->core_forceidle_seq;
	core_rq->core_forceidle_occupation = rq->core_forceidle_occupation;

	/*
	 * Accounting edge for forced idle is handled in pick_next_task().
	 * Don't need another one here, since the hotplug thread shouldn't
	 * have a cookie.
	 */
	core_rq->core_forceidle_start = 0;

	/* install new leader */
	for_each_cpu(t, smt_mask) {
		rq = cpu_rq(t);
		rq->core = core_rq;
	}
}

static inline void sched_core_cpu_dying(unsigned int cpu)
{
	struct rq *rq = cpu_rq(cpu);

	if (rq->core != rq)
		rq->core = rq;
}

#else /* !CONFIG_SCHED_CORE */

static inline void sched_core_cpu_starting(unsigned int cpu) {}
static inline void sched_core_cpu_deactivate(unsigned int cpu) {}
static inline void sched_core_cpu_dying(unsigned int cpu) {}

static struct task_struct *
pick_next_task(struct rq *rq, struct task_struct *prev, struct rq_flags *rf)
{
	return __pick_next_task(rq, prev, rf);
}

#endif /* CONFIG_SCHED_CORE */

/*
 * Constants for the sched_mode argument of __schedule().
 *
 * The mode argument allows RT enabled kernels to differentiate a
 * preemption from blocking on an 'sleeping' spin/rwlock.
 */
#define SM_IDLE			(-1)
#define SM_NONE			0
#define SM_PREEMPT		1
#define SM_RTLOCK_WAIT		2

/*
 * Helper function for __schedule()
 *
 * If a task does not have signals pending, deactivate it
 * Otherwise marks the task's __state as RUNNING
 */
static bool try_to_block_task(struct rq *rq, struct task_struct *p,
			      unsigned long task_state)
{
	int flags = DEQUEUE_NOCLOCK;

	if (signal_pending_state(task_state, p)) {
		WRITE_ONCE(p->__state, TASK_RUNNING);
		return false;
	}

	p->sched_contributes_to_load =
		(task_state & TASK_UNINTERRUPTIBLE) &&
		!(task_state & TASK_NOLOAD) &&
		!(task_state & TASK_FROZEN);

	if (unlikely(is_special_task_state(task_state)))
		flags |= DEQUEUE_SPECIAL;

	/*
	 * __schedule()			ttwu()
	 *   prev_state = prev->state;    if (p->on_rq && ...)
	 *   if (prev_state)		    goto out;
	 *     p->on_rq = 0;		  smp_acquire__after_ctrl_dep();
	 *				  p->state = TASK_WAKING
	 *
	 * Where __schedule() and ttwu() have matching control dependencies.
	 *
	 * After this, schedule() must not care about p->state any more.
	 */
	block_task(rq, p, flags);
	return true;
}

/*
 * __schedule() is the main scheduler function.
 *
 * The main means of driving the scheduler and thus entering this function are:
 *
 *   1. Explicit blocking: mutex, semaphore, waitqueue, etc.
 *
 *   2. TIF_NEED_RESCHED flag is checked on interrupt and userspace return
 *      paths. For example, see arch/x86/entry_64.S.
 *
 *      To drive preemption between tasks, the scheduler sets the flag in timer
 *      interrupt handler sched_tick().
 *
 *   3. Wakeups don't really cause entry into schedule(). They add a
 *      task to the run-queue and that's it.
 *
 *      Now, if the new task added to the run-queue preempts the current
 *      task, then the wakeup sets TIF_NEED_RESCHED and schedule() gets
 *      called on the nearest possible occasion:
 *
 *       - If the kernel is preemptible (CONFIG_PREEMPTION=y):
 *
 *         - in syscall or exception context, at the next outmost
 *           preempt_enable(). (this might be as soon as the wake_up()'s
 *           spin_unlock()!)
 *
 *         - in IRQ context, return from interrupt-handler to
 *           preemptible context
 *
 *       - If the kernel is not preemptible (CONFIG_PREEMPTION is not set)
 *         then at the next:
 *
 *          - cond_resched() call
 *          - explicit schedule() call
 *          - return from syscall or exception to user-space
 *          - return from interrupt-handler to user-space
 *
 * WARNING: must be called with preemption disabled!
 */
static void __sched notrace __schedule(int sched_mode)
{
	struct task_struct *prev, *next;
	/*
	 * On PREEMPT_RT kernel, SM_RTLOCK_WAIT is noted
	 * as a preemption by schedule_debug() and RCU.
	 */
	bool preempt = sched_mode > SM_NONE;
	bool block = false;
	unsigned long *switch_count;
	unsigned long prev_state;
	struct rq_flags rf;
	struct rq *rq;
	int cpu;

	cpu = smp_processor_id();
	rq = cpu_rq(cpu);
	prev = rq->curr;

	schedule_debug(prev, preempt);

	if (sched_feat(HRTICK) || sched_feat(HRTICK_DL))
		hrtick_clear(rq);

	local_irq_disable();
	rcu_note_context_switch(preempt);

	/*
	 * Make sure that signal_pending_state()->signal_pending() below
	 * can't be reordered with __set_current_state(TASK_INTERRUPTIBLE)
	 * done by the caller to avoid the race with signal_wake_up():
	 *
	 * __set_current_state(@state)		signal_wake_up()
	 * schedule()				  set_tsk_thread_flag(p, TIF_SIGPENDING)
	 *					  wake_up_state(p, state)
	 *   LOCK rq->lock			    LOCK p->pi_state
	 *   smp_mb__after_spinlock()		    smp_mb__after_spinlock()
	 *     if (signal_pending_state())	    if (p->state & @state)
	 *
	 * Also, the membarrier system call requires a full memory barrier
	 * after coming from user-space, before storing to rq->curr; this
	 * barrier matches a full barrier in the proximity of the membarrier
	 * system call exit.
	 */
	rq_lock(rq, &rf);
	smp_mb__after_spinlock();

	/* Promote REQ to ACT */
	rq->clock_update_flags <<= 1;
	update_rq_clock(rq);
	rq->clock_update_flags = RQCF_UPDATED;

	switch_count = &prev->nivcsw;

	/* Task state changes only considers SM_PREEMPT as preemption */
	preempt = sched_mode == SM_PREEMPT;

	/*
	 * We must load prev->state once (task_struct::state is volatile), such
	 * that we form a control dependency vs deactivate_task() below.
	 */
	prev_state = READ_ONCE(prev->__state);
	if (sched_mode == SM_IDLE) {
		/* SCX must consult the BPF scheduler to tell if rq is empty */
		if (!rq->nr_running && !scx_enabled()) {
			next = prev;
			goto picked;
		}
	} else if (!preempt && prev_state) {
<<<<<<< HEAD
		block = try_to_block_task(rq, prev, prev_state);
=======
		if (signal_pending_state(prev_state, prev)) {
			WRITE_ONCE(prev->__state, TASK_RUNNING);
		} else {
			int flags = DEQUEUE_NOCLOCK;

			prev->sched_contributes_to_load =
				(prev_state & TASK_UNINTERRUPTIBLE) &&
				!(prev_state & TASK_NOLOAD) &&
				!(prev_state & TASK_FROZEN);

			if (unlikely(is_special_task_state(prev_state)))
				flags |= DEQUEUE_SPECIAL;

			/*
			 * __schedule()			ttwu()
			 *   prev_state = prev->state;    if (p->on_rq && ...)
			 *   if (prev_state)		    goto out;
			 *     p->on_rq = 0;		  smp_acquire__after_ctrl_dep();
			 *				  p->state = TASK_WAKING
			 *
			 * Where __schedule() and ttwu() have matching control dependencies.
			 *
			 * After this, schedule() must not care about p->state any more.
			 */
			block_task(rq, prev, flags);
			block = true;
		}
>>>>>>> 6e7e0492
		switch_count = &prev->nvcsw;
	}

	next = pick_next_task(rq, prev, &rf);
	rq_set_donor(rq, next);
picked:
	clear_tsk_need_resched(prev);
	clear_preempt_need_resched();
#ifdef CONFIG_SCHED_DEBUG
	rq->last_seen_need_resched_ns = 0;
#endif

	trace_android_rvh_schedule(prev, next, rq);
	if (likely(prev != next)) {
		rq->nr_switches++;
		/*
		 * RCU users of rcu_dereference(rq->curr) may not see
		 * changes to task_struct made by pick_next_task().
		 */
		RCU_INIT_POINTER(rq->curr, next);
		/*
		 * The membarrier system call requires each architecture
		 * to have a full memory barrier after updating
		 * rq->curr, before returning to user-space.
		 *
		 * Here are the schemes providing that barrier on the
		 * various architectures:
		 * - mm ? switch_mm() : mmdrop() for x86, s390, sparc, PowerPC,
		 *   RISC-V.  switch_mm() relies on membarrier_arch_switch_mm()
		 *   on PowerPC and on RISC-V.
		 * - finish_lock_switch() for weakly-ordered
		 *   architectures where spin_unlock is a full barrier,
		 * - switch_to() for arm64 (weakly-ordered, spin_unlock
		 *   is a RELEASE barrier),
		 *
		 * The barrier matches a full barrier in the proximity of
		 * the membarrier system call entry.
		 *
		 * On RISC-V, this barrier pairing is also needed for the
		 * SYNC_CORE command when switching between processes, cf.
		 * the inline comments in membarrier_arch_switch_mm().
		 */
		++*switch_count;

		migrate_disable_switch(rq, prev);
		psi_account_irqtime(rq, prev, next);
		psi_sched_switch(prev, next, block);

		trace_sched_switch(preempt, prev, next, prev_state);

		/* Also unlocks the rq: */
		rq = context_switch(rq, prev, next, &rf);
	} else {
		rq_unpin_lock(rq, &rf);
		__balance_callbacks(rq);
		raw_spin_rq_unlock_irq(rq);
	}
}

void __noreturn do_task_dead(void)
{
	/* Causes final put_task_struct in finish_task_switch(): */
	set_special_state(TASK_DEAD);

	/* Tell freezer to ignore us: */
	current->flags |= PF_NOFREEZE;

	__schedule(SM_NONE);
	BUG();

	/* Avoid "noreturn function does return" - but don't continue if BUG() is a NOP: */
	for (;;)
		cpu_relax();
}

static inline void sched_submit_work(struct task_struct *tsk)
{
	static DEFINE_WAIT_OVERRIDE_MAP(sched_map, LD_WAIT_CONFIG);
	unsigned int task_flags;

	/*
	 * Establish LD_WAIT_CONFIG context to ensure none of the code called
	 * will use a blocking primitive -- which would lead to recursion.
	 */
	lock_map_acquire_try(&sched_map);

	task_flags = tsk->flags;
	/*
	 * If a worker goes to sleep, notify and ask workqueue whether it
	 * wants to wake up a task to maintain concurrency.
	 */
	if (task_flags & PF_WQ_WORKER)
		wq_worker_sleeping(tsk);
	else if (task_flags & PF_IO_WORKER)
		io_wq_worker_sleeping(tsk);

	/*
	 * spinlock and rwlock must not flush block requests.  This will
	 * deadlock if the callback attempts to acquire a lock which is
	 * already acquired.
	 */
	SCHED_WARN_ON(current->__state & TASK_RTLOCK_WAIT);

	/*
	 * If we are going to sleep and we have plugged IO queued,
	 * make sure to submit it to avoid deadlocks.
	 */
	blk_flush_plug(tsk->plug, true);

	lock_map_release(&sched_map);
}

static void sched_update_worker(struct task_struct *tsk)
{
	if (tsk->flags & (PF_WQ_WORKER | PF_IO_WORKER | PF_BLOCK_TS)) {
		if (tsk->flags & PF_BLOCK_TS)
			blk_plug_invalidate_ts(tsk);
		if (tsk->flags & PF_WQ_WORKER)
			wq_worker_running(tsk);
		else if (tsk->flags & PF_IO_WORKER)
			io_wq_worker_running(tsk);
	}
}

static __always_inline void __schedule_loop(int sched_mode)
{
	do {
		preempt_disable();
		__schedule(sched_mode);
		sched_preempt_enable_no_resched();
	} while (need_resched());
}

asmlinkage __visible void __sched schedule(void)
{
	struct task_struct *tsk = current;

#ifdef CONFIG_RT_MUTEXES
	lockdep_assert(!tsk->sched_rt_mutex);
#endif

	if (!task_is_running(tsk))
		sched_submit_work(tsk);
	__schedule_loop(SM_NONE);
	sched_update_worker(tsk);
}
EXPORT_SYMBOL(schedule);

/*
 * synchronize_rcu_tasks() makes sure that no task is stuck in preempted
 * state (have scheduled out non-voluntarily) by making sure that all
 * tasks have either left the run queue or have gone into user space.
 * As idle tasks do not do either, they must not ever be preempted
 * (schedule out non-voluntarily).
 *
 * schedule_idle() is similar to schedule_preempt_disable() except that it
 * never enables preemption because it does not call sched_submit_work().
 */
void __sched schedule_idle(void)
{
	/*
	 * As this skips calling sched_submit_work(), which the idle task does
	 * regardless because that function is a NOP when the task is in a
	 * TASK_RUNNING state, make sure this isn't used someplace that the
	 * current task can be in any other state. Note, idle is always in the
	 * TASK_RUNNING state.
	 */
	WARN_ON_ONCE(current->__state);
	do {
		__schedule(SM_IDLE);
	} while (need_resched());
}

#if defined(CONFIG_CONTEXT_TRACKING_USER) && !defined(CONFIG_HAVE_CONTEXT_TRACKING_USER_OFFSTACK)
asmlinkage __visible void __sched schedule_user(void)
{
	/*
	 * If we come here after a random call to set_need_resched(),
	 * or we have been woken up remotely but the IPI has not yet arrived,
	 * we haven't yet exited the RCU idle mode. Do it here manually until
	 * we find a better solution.
	 *
	 * NB: There are buggy callers of this function.  Ideally we
	 * should warn if prev_state != CT_STATE_USER, but that will trigger
	 * too frequently to make sense yet.
	 */
	enum ctx_state prev_state = exception_enter();
	schedule();
	exception_exit(prev_state);
}
#endif

/**
 * schedule_preempt_disabled - called with preemption disabled
 *
 * Returns with preemption disabled. Note: preempt_count must be 1
 */
void __sched schedule_preempt_disabled(void)
{
	sched_preempt_enable_no_resched();
	schedule();
	preempt_disable();
}

#ifdef CONFIG_PREEMPT_RT
void __sched notrace schedule_rtlock(void)
{
	__schedule_loop(SM_RTLOCK_WAIT);
}
NOKPROBE_SYMBOL(schedule_rtlock);
#endif

static void __sched notrace preempt_schedule_common(void)
{
	do {
		/*
		 * Because the function tracer can trace preempt_count_sub()
		 * and it also uses preempt_enable/disable_notrace(), if
		 * NEED_RESCHED is set, the preempt_enable_notrace() called
		 * by the function tracer will call this function again and
		 * cause infinite recursion.
		 *
		 * Preemption must be disabled here before the function
		 * tracer can trace. Break up preempt_disable() into two
		 * calls. One to disable preemption without fear of being
		 * traced. The other to still record the preemption latency,
		 * which can also be traced by the function tracer.
		 */
		preempt_disable_notrace();
		preempt_latency_start(1);
		__schedule(SM_PREEMPT);
		preempt_latency_stop(1);
		preempt_enable_no_resched_notrace();

		/*
		 * Check again in case we missed a preemption opportunity
		 * between schedule and now.
		 */
	} while (need_resched());
}

#ifdef CONFIG_PREEMPTION
/*
 * This is the entry point to schedule() from in-kernel preemption
 * off of preempt_enable.
 */
asmlinkage __visible void __sched notrace preempt_schedule(void)
{
	/*
	 * If there is a non-zero preempt_count or interrupts are disabled,
	 * we do not want to preempt the current task. Just return..
	 */
	if (likely(!preemptible()))
		return;
	preempt_schedule_common();
}
NOKPROBE_SYMBOL(preempt_schedule);
EXPORT_SYMBOL(preempt_schedule);

#ifdef CONFIG_PREEMPT_DYNAMIC
#if defined(CONFIG_HAVE_PREEMPT_DYNAMIC_CALL)
#ifndef preempt_schedule_dynamic_enabled
#define preempt_schedule_dynamic_enabled	preempt_schedule
#define preempt_schedule_dynamic_disabled	NULL
#endif
DEFINE_STATIC_CALL(preempt_schedule, preempt_schedule_dynamic_enabled);
EXPORT_STATIC_CALL_TRAMP(preempt_schedule);
#elif defined(CONFIG_HAVE_PREEMPT_DYNAMIC_KEY)
static DEFINE_STATIC_KEY_TRUE(sk_dynamic_preempt_schedule);
void __sched notrace dynamic_preempt_schedule(void)
{
	if (!static_branch_unlikely(&sk_dynamic_preempt_schedule))
		return;
	preempt_schedule();
}
NOKPROBE_SYMBOL(dynamic_preempt_schedule);
EXPORT_SYMBOL(dynamic_preempt_schedule);
#endif
#endif

/**
 * preempt_schedule_notrace - preempt_schedule called by tracing
 *
 * The tracing infrastructure uses preempt_enable_notrace to prevent
 * recursion and tracing preempt enabling caused by the tracing
 * infrastructure itself. But as tracing can happen in areas coming
 * from userspace or just about to enter userspace, a preempt enable
 * can occur before user_exit() is called. This will cause the scheduler
 * to be called when the system is still in usermode.
 *
 * To prevent this, the preempt_enable_notrace will use this function
 * instead of preempt_schedule() to exit user context if needed before
 * calling the scheduler.
 */
asmlinkage __visible void __sched notrace preempt_schedule_notrace(void)
{
	enum ctx_state prev_ctx;

	if (likely(!preemptible()))
		return;

	do {
		/*
		 * Because the function tracer can trace preempt_count_sub()
		 * and it also uses preempt_enable/disable_notrace(), if
		 * NEED_RESCHED is set, the preempt_enable_notrace() called
		 * by the function tracer will call this function again and
		 * cause infinite recursion.
		 *
		 * Preemption must be disabled here before the function
		 * tracer can trace. Break up preempt_disable() into two
		 * calls. One to disable preemption without fear of being
		 * traced. The other to still record the preemption latency,
		 * which can also be traced by the function tracer.
		 */
		preempt_disable_notrace();
		preempt_latency_start(1);
		/*
		 * Needs preempt disabled in case user_exit() is traced
		 * and the tracer calls preempt_enable_notrace() causing
		 * an infinite recursion.
		 */
		prev_ctx = exception_enter();
		__schedule(SM_PREEMPT);
		exception_exit(prev_ctx);

		preempt_latency_stop(1);
		preempt_enable_no_resched_notrace();
	} while (need_resched());
}
EXPORT_SYMBOL_GPL(preempt_schedule_notrace);

#ifdef CONFIG_PREEMPT_DYNAMIC
#if defined(CONFIG_HAVE_PREEMPT_DYNAMIC_CALL)
#ifndef preempt_schedule_notrace_dynamic_enabled
#define preempt_schedule_notrace_dynamic_enabled	preempt_schedule_notrace
#define preempt_schedule_notrace_dynamic_disabled	NULL
#endif
DEFINE_STATIC_CALL(preempt_schedule_notrace, preempt_schedule_notrace_dynamic_enabled);
EXPORT_STATIC_CALL_TRAMP(preempt_schedule_notrace);
#elif defined(CONFIG_HAVE_PREEMPT_DYNAMIC_KEY)
static DEFINE_STATIC_KEY_TRUE(sk_dynamic_preempt_schedule_notrace);
void __sched notrace dynamic_preempt_schedule_notrace(void)
{
	if (!static_branch_unlikely(&sk_dynamic_preempt_schedule_notrace))
		return;
	preempt_schedule_notrace();
}
NOKPROBE_SYMBOL(dynamic_preempt_schedule_notrace);
EXPORT_SYMBOL(dynamic_preempt_schedule_notrace);
#endif
#endif

#endif /* CONFIG_PREEMPTION */

/*
 * This is the entry point to schedule() from kernel preemption
 * off of IRQ context.
 * Note, that this is called and return with IRQs disabled. This will
 * protect us against recursive calling from IRQ contexts.
 */
asmlinkage __visible void __sched preempt_schedule_irq(void)
{
	enum ctx_state prev_state;

	/* Catch callers which need to be fixed */
	BUG_ON(preempt_count() || !irqs_disabled());

	prev_state = exception_enter();

	do {
		preempt_disable();
		local_irq_enable();
		__schedule(SM_PREEMPT);
		local_irq_disable();
		sched_preempt_enable_no_resched();
	} while (need_resched());

	exception_exit(prev_state);
}

int default_wake_function(wait_queue_entry_t *curr, unsigned mode, int wake_flags,
			  void *key)
{
	WARN_ON_ONCE(IS_ENABLED(CONFIG_SCHED_DEBUG) && wake_flags & ~(WF_SYNC|WF_CURRENT_CPU));
	return try_to_wake_up(curr->private, mode, wake_flags);
}
EXPORT_SYMBOL(default_wake_function);

const struct sched_class *__setscheduler_class(struct task_struct *p, int prio)
{
	if (dl_prio(prio))
		return &dl_sched_class;

	if (rt_prio(prio))
		return &rt_sched_class;

#ifdef CONFIG_SCHED_CLASS_EXT
	if (task_should_scx(p))
		return &ext_sched_class;
#endif

	return &fair_sched_class;
}

#ifdef CONFIG_RT_MUTEXES

/*
 * Would be more useful with typeof()/auto_type but they don't mix with
 * bit-fields. Since it's a local thing, use int. Keep the generic sounding
 * name such that if someone were to implement this function we get to compare
 * notes.
 */
#define fetch_and_set(x, v) ({ int _x = (x); (x) = (v); _x; })

void rt_mutex_pre_schedule(void)
{
	lockdep_assert(!fetch_and_set(current->sched_rt_mutex, 1));
	sched_submit_work(current);
}

void rt_mutex_schedule(void)
{
	lockdep_assert(current->sched_rt_mutex);
	__schedule_loop(SM_NONE);
}

void rt_mutex_post_schedule(void)
{
	sched_update_worker(current);
	lockdep_assert(fetch_and_set(current->sched_rt_mutex, 0));
}

/*
 * rt_mutex_setprio - set the current priority of a task
 * @p: task to boost
 * @pi_task: donor task
 *
 * This function changes the 'effective' priority of a task. It does
 * not touch ->normal_prio like __setscheduler().
 *
 * Used by the rt_mutex code to implement priority inheritance
 * logic. Call site only calls if the priority of the task changed.
 */
void rt_mutex_setprio(struct task_struct *p, struct task_struct *pi_task)
{
	int prio, oldprio, queued, running, queue_flag =
		DEQUEUE_SAVE | DEQUEUE_MOVE | DEQUEUE_NOCLOCK;
	const struct sched_class *prev_class, *next_class;
	struct rq_flags rf;
	struct rq *rq;

	trace_android_rvh_rtmutex_prepare_setprio(p, pi_task);
	/* XXX used to be waiter->prio, not waiter->task->prio */
	prio = __rt_effective_prio(pi_task, p->normal_prio);

	/*
	 * If nothing changed; bail early.
	 */
	if (p->pi_top_task == pi_task && prio == p->prio && !dl_prio(prio))
		return;

	rq = __task_rq_lock(p, &rf);
	update_rq_clock(rq);
	/*
	 * Set under pi_lock && rq->lock, such that the value can be used under
	 * either lock.
	 *
	 * Note that there is loads of tricky to make this pointer cache work
	 * right. rt_mutex_slowunlock()+rt_mutex_postunlock() work together to
	 * ensure a task is de-boosted (pi_task is set to NULL) before the
	 * task is allowed to run again (and can exit). This ensures the pointer
	 * points to a blocked task -- which guarantees the task is present.
	 */
	p->pi_top_task = pi_task;

	/*
	 * For FIFO/RR we only need to set prio, if that matches we're done.
	 */
	if (prio == p->prio && !dl_prio(prio))
		goto out_unlock;

	/*
	 * Idle task boosting is a no-no in general. There is one
	 * exception, when PREEMPT_RT and NOHZ is active:
	 *
	 * The idle task calls get_next_timer_interrupt() and holds
	 * the timer wheel base->lock on the CPU and another CPU wants
	 * to access the timer (probably to cancel it). We can safely
	 * ignore the boosting request, as the idle CPU runs this code
	 * with interrupts disabled and will complete the lock
	 * protected section without being interrupted. So there is no
	 * real need to boost.
	 */
	if (unlikely(p == rq->idle)) {
		WARN_ON(p != rq->curr);
		WARN_ON(p->pi_blocked_on);
		goto out_unlock;
	}

	trace_sched_pi_setprio(p, pi_task);
	oldprio = p->prio;

	if (oldprio == prio)
		queue_flag &= ~DEQUEUE_MOVE;

	prev_class = p->sched_class;
	next_class = __setscheduler_class(p, prio);

	if (prev_class != next_class && p->se.sched_delayed)
		dequeue_task(rq, p, DEQUEUE_SLEEP | DEQUEUE_DELAYED | DEQUEUE_NOCLOCK);

	queued = task_on_rq_queued(p);
	running = task_current_donor(rq, p);
	if (queued)
		dequeue_task(rq, p, queue_flag);
	if (running)
		put_prev_task(rq, p);

	/*
	 * Boosting condition are:
	 * 1. -rt task is running and holds mutex A
	 *      --> -dl task blocks on mutex A
	 *
	 * 2. -dl task is running and holds mutex A
	 *      --> -dl task blocks on mutex A and could preempt the
	 *          running task
	 */
	if (dl_prio(prio)) {
		if (!dl_prio(p->normal_prio) ||
		    (pi_task && dl_prio(pi_task->prio) &&
		     dl_entity_preempt(&pi_task->dl, &p->dl))) {
			p->dl.pi_se = pi_task->dl.pi_se;
			queue_flag |= ENQUEUE_REPLENISH;
		} else {
			p->dl.pi_se = &p->dl;
		}
	} else if (rt_prio(prio)) {
		if (dl_prio(oldprio))
			p->dl.pi_se = &p->dl;
		if (oldprio < prio)
			queue_flag |= ENQUEUE_HEAD;
	} else {
		if (dl_prio(oldprio))
			p->dl.pi_se = &p->dl;
		if (rt_prio(oldprio))
			p->rt.timeout = 0;
	}

	p->sched_class = next_class;
	p->prio = prio;

	check_class_changing(rq, p, prev_class);

	if (queued)
		enqueue_task(rq, p, queue_flag);
	if (running)
		set_next_task(rq, p);

	check_class_changed(rq, p, prev_class, oldprio);
out_unlock:
	/* Avoid rq from going away on us: */
	preempt_disable();

	rq_unpin_lock(rq, &rf);
	__balance_callbacks(rq);
	raw_spin_rq_unlock(rq);

	preempt_enable();
}
#endif

#if !defined(CONFIG_PREEMPTION) || defined(CONFIG_PREEMPT_DYNAMIC)
int __sched __cond_resched(void)
{
	if (should_resched(0)) {
		preempt_schedule_common();
		return 1;
	}
	/*
	 * In preemptible kernels, ->rcu_read_lock_nesting tells the tick
	 * whether the current CPU is in an RCU read-side critical section,
	 * so the tick can report quiescent states even for CPUs looping
	 * in kernel context.  In contrast, in non-preemptible kernels,
	 * RCU readers leave no in-memory hints, which means that CPU-bound
	 * processes executing in kernel context might never report an
	 * RCU quiescent state.  Therefore, the following code causes
	 * cond_resched() to report a quiescent state, but only when RCU
	 * is in urgent need of one.
	 */
#ifndef CONFIG_PREEMPT_RCU
	rcu_all_qs();
#endif
	return 0;
}
EXPORT_SYMBOL(__cond_resched);
#endif

#ifdef CONFIG_PREEMPT_DYNAMIC
#if defined(CONFIG_HAVE_PREEMPT_DYNAMIC_CALL)
#define cond_resched_dynamic_enabled	__cond_resched
#define cond_resched_dynamic_disabled	((void *)&__static_call_return0)
DEFINE_STATIC_CALL_RET0(cond_resched, __cond_resched);
EXPORT_STATIC_CALL_TRAMP(cond_resched);

#define might_resched_dynamic_enabled	__cond_resched
#define might_resched_dynamic_disabled	((void *)&__static_call_return0)
DEFINE_STATIC_CALL_RET0(might_resched, __cond_resched);
EXPORT_STATIC_CALL_TRAMP(might_resched);
#elif defined(CONFIG_HAVE_PREEMPT_DYNAMIC_KEY)
static DEFINE_STATIC_KEY_FALSE(sk_dynamic_cond_resched);
int __sched dynamic_cond_resched(void)
{
	klp_sched_try_switch();
	if (!static_branch_unlikely(&sk_dynamic_cond_resched))
		return 0;
	return __cond_resched();
}
EXPORT_SYMBOL(dynamic_cond_resched);

static DEFINE_STATIC_KEY_FALSE(sk_dynamic_might_resched);
int __sched dynamic_might_resched(void)
{
	if (!static_branch_unlikely(&sk_dynamic_might_resched))
		return 0;
	return __cond_resched();
}
EXPORT_SYMBOL(dynamic_might_resched);
#endif
#endif

/*
 * __cond_resched_lock() - if a reschedule is pending, drop the given lock,
 * call schedule, and on return reacquire the lock.
 *
 * This works OK both with and without CONFIG_PREEMPTION. We do strange low-level
 * operations here to prevent schedule() from being called twice (once via
 * spin_unlock(), once by hand).
 */
int __cond_resched_lock(spinlock_t *lock)
{
	int resched = should_resched(PREEMPT_LOCK_OFFSET);
	int ret = 0;

	lockdep_assert_held(lock);

	if (spin_needbreak(lock) || resched) {
		spin_unlock(lock);
		if (!_cond_resched())
			cpu_relax();
		ret = 1;
		spin_lock(lock);
	}
	return ret;
}
EXPORT_SYMBOL(__cond_resched_lock);

int __cond_resched_rwlock_read(rwlock_t *lock)
{
	int resched = should_resched(PREEMPT_LOCK_OFFSET);
	int ret = 0;

	lockdep_assert_held_read(lock);

	if (rwlock_needbreak(lock) || resched) {
		read_unlock(lock);
		if (!_cond_resched())
			cpu_relax();
		ret = 1;
		read_lock(lock);
	}
	return ret;
}
EXPORT_SYMBOL(__cond_resched_rwlock_read);

int __cond_resched_rwlock_write(rwlock_t *lock)
{
	int resched = should_resched(PREEMPT_LOCK_OFFSET);
	int ret = 0;

	lockdep_assert_held_write(lock);

	if (rwlock_needbreak(lock) || resched) {
		write_unlock(lock);
		if (!_cond_resched())
			cpu_relax();
		ret = 1;
		write_lock(lock);
	}
	return ret;
}
EXPORT_SYMBOL(__cond_resched_rwlock_write);

#ifdef CONFIG_PREEMPT_DYNAMIC

#ifdef CONFIG_GENERIC_ENTRY
#include <linux/entry-common.h>
#endif

/*
 * SC:cond_resched
 * SC:might_resched
 * SC:preempt_schedule
 * SC:preempt_schedule_notrace
 * SC:irqentry_exit_cond_resched
 *
 *
 * NONE:
 *   cond_resched               <- __cond_resched
 *   might_resched              <- RET0
 *   preempt_schedule           <- NOP
 *   preempt_schedule_notrace   <- NOP
 *   irqentry_exit_cond_resched <- NOP
 *
 * VOLUNTARY:
 *   cond_resched               <- __cond_resched
 *   might_resched              <- __cond_resched
 *   preempt_schedule           <- NOP
 *   preempt_schedule_notrace   <- NOP
 *   irqentry_exit_cond_resched <- NOP
 *
 * FULL:
 *   cond_resched               <- RET0
 *   might_resched              <- RET0
 *   preempt_schedule           <- preempt_schedule
 *   preempt_schedule_notrace   <- preempt_schedule_notrace
 *   irqentry_exit_cond_resched <- irqentry_exit_cond_resched
 */

enum {
	preempt_dynamic_undefined = -1,
	preempt_dynamic_none,
	preempt_dynamic_voluntary,
	preempt_dynamic_full,
};

int preempt_dynamic_mode = preempt_dynamic_undefined;

int sched_dynamic_mode(const char *str)
{
	if (!strcmp(str, "none"))
		return preempt_dynamic_none;

	if (!strcmp(str, "voluntary"))
		return preempt_dynamic_voluntary;

	if (!strcmp(str, "full"))
		return preempt_dynamic_full;

	return -EINVAL;
}

#if defined(CONFIG_HAVE_PREEMPT_DYNAMIC_CALL)
#define preempt_dynamic_enable(f)	static_call_update(f, f##_dynamic_enabled)
#define preempt_dynamic_disable(f)	static_call_update(f, f##_dynamic_disabled)
#elif defined(CONFIG_HAVE_PREEMPT_DYNAMIC_KEY)
#define preempt_dynamic_enable(f)	static_key_enable(&sk_dynamic_##f.key)
#define preempt_dynamic_disable(f)	static_key_disable(&sk_dynamic_##f.key)
#else
#error "Unsupported PREEMPT_DYNAMIC mechanism"
#endif

static DEFINE_MUTEX(sched_dynamic_mutex);
static bool klp_override;

static void __sched_dynamic_update(int mode)
{
	/*
	 * Avoid {NONE,VOLUNTARY} -> FULL transitions from ever ending up in
	 * the ZERO state, which is invalid.
	 */
	if (!klp_override)
		preempt_dynamic_enable(cond_resched);
	preempt_dynamic_enable(might_resched);
	preempt_dynamic_enable(preempt_schedule);
	preempt_dynamic_enable(preempt_schedule_notrace);
	preempt_dynamic_enable(irqentry_exit_cond_resched);

	switch (mode) {
	case preempt_dynamic_none:
		if (!klp_override)
			preempt_dynamic_enable(cond_resched);
		preempt_dynamic_disable(might_resched);
		preempt_dynamic_disable(preempt_schedule);
		preempt_dynamic_disable(preempt_schedule_notrace);
		preempt_dynamic_disable(irqentry_exit_cond_resched);
		if (mode != preempt_dynamic_mode)
			pr_info("Dynamic Preempt: none\n");
		break;

	case preempt_dynamic_voluntary:
		if (!klp_override)
			preempt_dynamic_enable(cond_resched);
		preempt_dynamic_enable(might_resched);
		preempt_dynamic_disable(preempt_schedule);
		preempt_dynamic_disable(preempt_schedule_notrace);
		preempt_dynamic_disable(irqentry_exit_cond_resched);
		if (mode != preempt_dynamic_mode)
			pr_info("Dynamic Preempt: voluntary\n");
		break;

	case preempt_dynamic_full:
		if (!klp_override)
			preempt_dynamic_disable(cond_resched);
		preempt_dynamic_disable(might_resched);
		preempt_dynamic_enable(preempt_schedule);
		preempt_dynamic_enable(preempt_schedule_notrace);
		preempt_dynamic_enable(irqentry_exit_cond_resched);
		if (mode != preempt_dynamic_mode)
			pr_info("Dynamic Preempt: full\n");
		break;
	}

	preempt_dynamic_mode = mode;
}

void sched_dynamic_update(int mode)
{
	mutex_lock(&sched_dynamic_mutex);
	__sched_dynamic_update(mode);
	mutex_unlock(&sched_dynamic_mutex);
}

#ifdef CONFIG_HAVE_PREEMPT_DYNAMIC_CALL

static int klp_cond_resched(void)
{
	__klp_sched_try_switch();
	return __cond_resched();
}

void sched_dynamic_klp_enable(void)
{
	mutex_lock(&sched_dynamic_mutex);

	klp_override = true;
	static_call_update(cond_resched, klp_cond_resched);

	mutex_unlock(&sched_dynamic_mutex);
}

void sched_dynamic_klp_disable(void)
{
	mutex_lock(&sched_dynamic_mutex);

	klp_override = false;
	__sched_dynamic_update(preempt_dynamic_mode);

	mutex_unlock(&sched_dynamic_mutex);
}

#endif /* CONFIG_HAVE_PREEMPT_DYNAMIC_CALL */

static int __init setup_preempt_mode(char *str)
{
	int mode = sched_dynamic_mode(str);
	if (mode < 0) {
		pr_warn("Dynamic Preempt: unsupported mode: %s\n", str);
		return 0;
	}

	sched_dynamic_update(mode);
	return 1;
}
__setup("preempt=", setup_preempt_mode);

static void __init preempt_dynamic_init(void)
{
	if (preempt_dynamic_mode == preempt_dynamic_undefined) {
		if (IS_ENABLED(CONFIG_PREEMPT_NONE)) {
			sched_dynamic_update(preempt_dynamic_none);
		} else if (IS_ENABLED(CONFIG_PREEMPT_VOLUNTARY)) {
			sched_dynamic_update(preempt_dynamic_voluntary);
		} else {
			/* Default static call setting, nothing to do */
			WARN_ON_ONCE(!IS_ENABLED(CONFIG_PREEMPT));
			preempt_dynamic_mode = preempt_dynamic_full;
			pr_info("Dynamic Preempt: full\n");
		}
	}
}

#define PREEMPT_MODEL_ACCESSOR(mode) \
	bool preempt_model_##mode(void)						 \
	{									 \
		WARN_ON_ONCE(preempt_dynamic_mode == preempt_dynamic_undefined); \
		return preempt_dynamic_mode == preempt_dynamic_##mode;		 \
	}									 \
	EXPORT_SYMBOL_GPL(preempt_model_##mode)

PREEMPT_MODEL_ACCESSOR(none);
PREEMPT_MODEL_ACCESSOR(voluntary);
PREEMPT_MODEL_ACCESSOR(full);

#else /* !CONFIG_PREEMPT_DYNAMIC: */

static inline void preempt_dynamic_init(void) { }

#endif /* CONFIG_PREEMPT_DYNAMIC */

int io_schedule_prepare(void)
{
	int old_iowait = current->in_iowait;

	current->in_iowait = 1;
	blk_flush_plug(current->plug, true);
	return old_iowait;
}

void io_schedule_finish(int token)
{
	current->in_iowait = token;
}

/*
 * This task is about to go to sleep on IO. Increment rq->nr_iowait so
 * that process accounting knows that this is a task in IO wait state.
 */
long __sched io_schedule_timeout(long timeout)
{
	int token;
	long ret;

	token = io_schedule_prepare();
	ret = schedule_timeout(timeout);
	io_schedule_finish(token);

	return ret;
}
EXPORT_SYMBOL(io_schedule_timeout);

void __sched io_schedule(void)
{
	int token;

	token = io_schedule_prepare();
	schedule();
	io_schedule_finish(token);
}
EXPORT_SYMBOL(io_schedule);

void sched_show_task(struct task_struct *p)
{
	unsigned long free;
	int ppid;

	if (!try_get_task_stack(p))
		return;

	pr_info("task:%-15.15s state:%c", p->comm, task_state_to_char(p));

	if (task_is_running(p))
		pr_cont("  running task    ");
	free = stack_not_used(p);
	ppid = 0;
	rcu_read_lock();
	if (pid_alive(p))
		ppid = task_pid_nr(rcu_dereference(p->real_parent));
	rcu_read_unlock();
	pr_cont(" stack:%-5lu pid:%-5d tgid:%-5d ppid:%-6d flags:0x%08lx\n",
		free, task_pid_nr(p), task_tgid_nr(p),
		ppid, read_task_thread_flags(p));

	print_worker_info(KERN_INFO, p);
	print_stop_info(KERN_INFO, p);
	print_scx_info(KERN_INFO, p);
	trace_android_vh_sched_show_task(p);
	show_stack(p, NULL, KERN_INFO);
	put_task_stack(p);
}
EXPORT_SYMBOL_GPL(sched_show_task);

static inline bool
state_filter_match(unsigned long state_filter, struct task_struct *p)
{
	unsigned int state = READ_ONCE(p->__state);

	/* no filter, everything matches */
	if (!state_filter)
		return true;

	/* filter, but doesn't match */
	if (!(state & state_filter))
		return false;

	/*
	 * When looking for TASK_UNINTERRUPTIBLE skip TASK_IDLE (allows
	 * TASK_KILLABLE).
	 */
	if (state_filter == TASK_UNINTERRUPTIBLE && (state & TASK_NOLOAD))
		return false;

	return true;
}


void show_state_filter(unsigned int state_filter)
{
	struct task_struct *g, *p;

	rcu_read_lock();
	for_each_process_thread(g, p) {
		/*
		 * reset the NMI-timeout, listing all files on a slow
		 * console might take a lot of time:
		 * Also, reset softlockup watchdogs on all CPUs, because
		 * another CPU might be blocked waiting for us to process
		 * an IPI.
		 */
		touch_nmi_watchdog();
		touch_all_softlockup_watchdogs();
		if (state_filter_match(state_filter, p))
			sched_show_task(p);
	}

#ifdef CONFIG_SCHED_DEBUG
	if (!state_filter)
		sysrq_sched_debug_show();
#endif
	rcu_read_unlock();
	/*
	 * Only show locks if all tasks are dumped:
	 */
	if (!state_filter)
		debug_show_all_locks();
}

/**
 * init_idle - set up an idle thread for a given CPU
 * @idle: task in question
 * @cpu: CPU the idle task belongs to
 *
 * NOTE: this function does not set the idle thread's NEED_RESCHED
 * flag, to make booting more robust.
 */
void __init init_idle(struct task_struct *idle, int cpu)
{
#ifdef CONFIG_SMP
	struct affinity_context ac = (struct affinity_context) {
		.new_mask  = cpumask_of(cpu),
		.flags     = 0,
	};
#endif
	struct rq *rq = cpu_rq(cpu);
	unsigned long flags;

	__sched_fork(0, idle);

	raw_spin_lock_irqsave(&idle->pi_lock, flags);
	raw_spin_rq_lock(rq);

	idle->__state = TASK_RUNNING;
	idle->se.exec_start = sched_clock();
	/*
	 * PF_KTHREAD should already be set at this point; regardless, make it
	 * look like a proper per-CPU kthread.
	 */
	idle->flags |= PF_KTHREAD | PF_NO_SETAFFINITY;
	kthread_set_per_cpu(idle, cpu);

#ifdef CONFIG_SMP
	/*
	 * It's possible that init_idle() gets called multiple times on a task,
	 * in that case do_set_cpus_allowed() will not do the right thing.
	 *
	 * And since this is boot we can forgo the serialization.
	 */
	set_cpus_allowed_common(idle, &ac);
#endif
	/*
	 * We're having a chicken and egg problem, even though we are
	 * holding rq->lock, the CPU isn't yet set to this CPU so the
	 * lockdep check in task_group() will fail.
	 *
	 * Similar case to sched_fork(). / Alternatively we could
	 * use task_rq_lock() here and obtain the other rq->lock.
	 *
	 * Silence PROVE_RCU
	 */
	rcu_read_lock();
	__set_task_cpu(idle, cpu);
	rcu_read_unlock();

	rq->idle = idle;
	rq_set_donor(rq, idle);
	rcu_assign_pointer(rq->curr, idle);
	idle->on_rq = TASK_ON_RQ_QUEUED;
#ifdef CONFIG_SMP
	idle->on_cpu = 1;
#endif
	raw_spin_rq_unlock(rq);
	raw_spin_unlock_irqrestore(&idle->pi_lock, flags);

	/* Set the preempt count _outside_ the spinlocks! */
	init_idle_preempt_count(idle, cpu);

	/*
	 * The idle tasks have their own, simple scheduling class:
	 */
	idle->sched_class = &idle_sched_class;
	ftrace_graph_init_idle_task(idle, cpu);
	vtime_init_idle(idle, cpu);
#ifdef CONFIG_SMP
	sprintf(idle->comm, "%s/%d", INIT_TASK_COMM, cpu);
#endif
}

#ifdef CONFIG_SMP

int cpuset_cpumask_can_shrink(const struct cpumask *cur,
			      const struct cpumask *trial)
{
	int ret = 1;

	if (cpumask_empty(cur))
		return ret;

	ret = dl_cpuset_cpumask_can_shrink(cur, trial);

	return ret;
}

int task_can_attach(struct task_struct *p)
{
	int ret = 0;

	/*
	 * Kthreads which disallow setaffinity shouldn't be moved
	 * to a new cpuset; we don't want to change their CPU
	 * affinity and isolating such threads by their set of
	 * allowed nodes is unnecessary.  Thus, cpusets are not
	 * applicable for such threads.  This prevents checking for
	 * success of set_cpus_allowed_ptr() on all attached tasks
	 * before cpus_mask may be changed.
	 */
	if (p->flags & PF_NO_SETAFFINITY)
		ret = -EINVAL;

	return ret;
}

bool sched_smp_initialized __read_mostly;

#ifdef CONFIG_NUMA_BALANCING
/* Migrate current task p to target_cpu */
int migrate_task_to(struct task_struct *p, int target_cpu)
{
	struct migration_arg arg = { p, target_cpu };
	int curr_cpu = task_cpu(p);

	if (curr_cpu == target_cpu)
		return 0;

	if (!cpumask_test_cpu(target_cpu, p->cpus_ptr))
		return -EINVAL;

	/* TODO: This is not properly updating schedstats */

	trace_sched_move_numa(p, curr_cpu, target_cpu);
	return stop_one_cpu(curr_cpu, migration_cpu_stop, &arg);
}

/*
 * Requeue a task on a given node and accurately track the number of NUMA
 * tasks on the runqueues
 */
void sched_setnuma(struct task_struct *p, int nid)
{
	bool queued, running;
	struct rq_flags rf;
	struct rq *rq;

	rq = task_rq_lock(p, &rf);
	queued = task_on_rq_queued(p);
	running = task_current_donor(rq, p);

	if (queued)
		dequeue_task(rq, p, DEQUEUE_SAVE);
	if (running)
		put_prev_task(rq, p);

	p->numa_preferred_nid = nid;

	if (queued)
		enqueue_task(rq, p, ENQUEUE_RESTORE | ENQUEUE_NOCLOCK);
	if (running)
		set_next_task(rq, p);
	task_rq_unlock(rq, p, &rf);
}
#endif /* CONFIG_NUMA_BALANCING */

#ifdef CONFIG_HOTPLUG_CPU
/*
 * Ensure that the idle task is using init_mm right before its CPU goes
 * offline.
 */
void idle_task_exit(void)
{
	struct mm_struct *mm = current->active_mm;

	BUG_ON(cpu_online(smp_processor_id()));
	BUG_ON(current != this_rq()->idle);

	if (mm != &init_mm) {
		switch_mm(mm, &init_mm, current);
		finish_arch_post_lock_switch();
	}

	/* finish_cpu(), as ran on the BP, will clean up the active_mm state */
}

static int __balance_push_cpu_stop(void *arg)
{
	struct task_struct *p = arg;
	struct rq *rq = this_rq();
	struct rq_flags rf;
	int cpu;

	raw_spin_lock_irq(&p->pi_lock);
	rq_lock(rq, &rf);

	update_rq_clock(rq);

	if (task_rq(p) == rq && task_on_rq_queued(p)) {
		cpu = select_fallback_rq(rq->cpu, p);
		rq = __migrate_task(rq, &rf, p, cpu);
	}

	rq_unlock(rq, &rf);
	raw_spin_unlock_irq(&p->pi_lock);

	put_task_struct(p);

	return 0;
}

static DEFINE_PER_CPU(struct cpu_stop_work, push_work);

/*
 * Ensure we only run per-cpu kthreads once the CPU goes !active.
 *
 * This is enabled below SCHED_AP_ACTIVE; when !cpu_active(), but only
 * effective when the hotplug motion is down.
 */
static void balance_push(struct rq *rq)
{
	struct task_struct *push_task = rq->curr;

	lockdep_assert_rq_held(rq);

	/*
	 * Ensure the thing is persistent until balance_push_set(.on = false);
	 */
	rq->balance_callback = &balance_push_callback;

	/*
	 * Only active while going offline and when invoked on the outgoing
	 * CPU.
	 */
	if (!cpu_dying(rq->cpu) || rq != this_rq())
		return;

	/*
	 * Both the cpu-hotplug and stop task are in this case and are
	 * required to complete the hotplug process.
	 */
	if (kthread_is_per_cpu(push_task) ||
	    is_migration_disabled(push_task)) {

		/*
		 * If this is the idle task on the outgoing CPU try to wake
		 * up the hotplug control thread which might wait for the
		 * last task to vanish. The rcuwait_active() check is
		 * accurate here because the waiter is pinned on this CPU
		 * and can't obviously be running in parallel.
		 *
		 * On RT kernels this also has to check whether there are
		 * pinned and scheduled out tasks on the runqueue. They
		 * need to leave the migrate disabled section first.
		 */
		if (!rq->nr_running && !rq_has_pinned_tasks(rq) &&
		    rcuwait_active(&rq->hotplug_wait)) {
			raw_spin_rq_unlock(rq);
			rcuwait_wake_up(&rq->hotplug_wait);
			raw_spin_rq_lock(rq);
		}
		return;
	}

	get_task_struct(push_task);
	/*
	 * Temporarily drop rq->lock such that we can wake-up the stop task.
	 * Both preemption and IRQs are still disabled.
	 */
	preempt_disable();
	raw_spin_rq_unlock(rq);
	stop_one_cpu_nowait(rq->cpu, __balance_push_cpu_stop, push_task,
			    this_cpu_ptr(&push_work));
	preempt_enable();
	/*
	 * At this point need_resched() is true and we'll take the loop in
	 * schedule(). The next pick is obviously going to be the stop task
	 * which kthread_is_per_cpu() and will push this task away.
	 */
	raw_spin_rq_lock(rq);
}

static void balance_push_set(int cpu, bool on)
{
	struct rq *rq = cpu_rq(cpu);
	struct rq_flags rf;

	rq_lock_irqsave(rq, &rf);
	if (on) {
		WARN_ON_ONCE(rq->balance_callback);
		rq->balance_callback = &balance_push_callback;
	} else if (rq->balance_callback == &balance_push_callback) {
		rq->balance_callback = NULL;
	}
	rq_unlock_irqrestore(rq, &rf);
}

/*
 * Invoked from a CPUs hotplug control thread after the CPU has been marked
 * inactive. All tasks which are not per CPU kernel threads are either
 * pushed off this CPU now via balance_push() or placed on a different CPU
 * during wakeup. Wait until the CPU is quiescent.
 */
static void balance_hotplug_wait(void)
{
	struct rq *rq = this_rq();

	rcuwait_wait_event(&rq->hotplug_wait,
			   rq->nr_running == 1 && !rq_has_pinned_tasks(rq),
			   TASK_UNINTERRUPTIBLE);
}

#else

static inline void balance_push(struct rq *rq)
{
}

static inline void balance_push_set(int cpu, bool on)
{
}

static inline void balance_hotplug_wait(void)
{
}

#endif /* CONFIG_HOTPLUG_CPU */

void set_rq_online(struct rq *rq)
{
	if (!rq->online) {
		const struct sched_class *class;

		cpumask_set_cpu(rq->cpu, rq->rd->online);
		rq->online = 1;

		for_each_class(class) {
			if (class->rq_online)
				class->rq_online(rq);
		}
	}
}

void set_rq_offline(struct rq *rq)
{
	if (rq->online) {
		const struct sched_class *class;

		update_rq_clock(rq);
		for_each_class(class) {
			if (class->rq_offline)
				class->rq_offline(rq);
		}

		cpumask_clear_cpu(rq->cpu, rq->rd->online);
		rq->online = 0;
	}
}

static inline void sched_set_rq_online(struct rq *rq, int cpu)
{
	struct rq_flags rf;

	rq_lock_irqsave(rq, &rf);
	if (rq->rd) {
		BUG_ON(!cpumask_test_cpu(cpu, rq->rd->span));
		set_rq_online(rq);
	}
	rq_unlock_irqrestore(rq, &rf);
}

static inline void sched_set_rq_offline(struct rq *rq, int cpu)
{
	struct rq_flags rf;

	rq_lock_irqsave(rq, &rf);
	if (rq->rd) {
		BUG_ON(!cpumask_test_cpu(cpu, rq->rd->span));
		set_rq_offline(rq);
	}
	rq_unlock_irqrestore(rq, &rf);
}

/*
 * used to mark begin/end of suspend/resume:
 */
static int num_cpus_frozen;

/*
 * Update cpusets according to cpu_active mask.  If cpusets are
 * disabled, cpuset_update_active_cpus() becomes a simple wrapper
 * around partition_sched_domains().
 *
 * If we come here as part of a suspend/resume, don't touch cpusets because we
 * want to restore it back to its original state upon resume anyway.
 */
static void cpuset_cpu_active(void)
{
	if (cpuhp_tasks_frozen) {
		/*
		 * num_cpus_frozen tracks how many CPUs are involved in suspend
		 * resume sequence. As long as this is not the last online
		 * operation in the resume sequence, just build a single sched
		 * domain, ignoring cpusets.
		 */
		partition_sched_domains(1, NULL, NULL);
		if (--num_cpus_frozen)
			return;
		/*
		 * This is the last CPU online operation. So fall through and
		 * restore the original sched domains by considering the
		 * cpuset configurations.
		 */
		cpuset_force_rebuild();
	}
	cpuset_update_active_cpus();
}

static int cpuset_cpu_inactive(unsigned int cpu)
{
	if (!cpuhp_tasks_frozen) {
		int ret = dl_bw_check_overflow(cpu);

		if (ret)
			return ret;
		cpuset_update_active_cpus();
	} else {
		num_cpus_frozen++;
		partition_sched_domains(1, NULL, NULL);
	}
	return 0;
}

static inline void sched_smt_present_inc(int cpu)
{
#ifdef CONFIG_SCHED_SMT
	if (cpumask_weight(cpu_smt_mask(cpu)) == 2)
		static_branch_inc_cpuslocked(&sched_smt_present);
#endif
}

static inline void sched_smt_present_dec(int cpu)
{
#ifdef CONFIG_SCHED_SMT
	if (cpumask_weight(cpu_smt_mask(cpu)) == 2)
		static_branch_dec_cpuslocked(&sched_smt_present);
#endif
}

int sched_cpu_activate(unsigned int cpu)
{
	struct rq *rq = cpu_rq(cpu);

	/*
	 * Clear the balance_push callback and prepare to schedule
	 * regular tasks.
	 */
	balance_push_set(cpu, false);

	/*
	 * When going up, increment the number of cores with SMT present.
	 */
	sched_smt_present_inc(cpu);
	set_cpu_active(cpu, true);

	if (sched_smp_initialized) {
		sched_update_numa(cpu, true);
		sched_domains_numa_masks_set(cpu);
		cpuset_cpu_active();
	}

	scx_rq_activate(rq);

	/*
	 * Put the rq online, if not already. This happens:
	 *
	 * 1) In the early boot process, because we build the real domains
	 *    after all CPUs have been brought up.
	 *
	 * 2) At runtime, if cpuset_cpu_active() fails to rebuild the
	 *    domains.
	 */
	sched_set_rq_online(rq, cpu);

	return 0;
}

int sched_cpu_deactivate(unsigned int cpu)
{
	struct rq *rq = cpu_rq(cpu);
	int ret;

	/*
	 * Remove CPU from nohz.idle_cpus_mask to prevent participating in
	 * load balancing when not active
	 */
	nohz_balance_exit_idle(rq);

	set_cpu_active(cpu, false);

	/*
	 * From this point forward, this CPU will refuse to run any task that
	 * is not: migrate_disable() or KTHREAD_IS_PER_CPU, and will actively
	 * push those tasks away until this gets cleared, see
	 * sched_cpu_dying().
	 */
	balance_push_set(cpu, true);

	/*
	 * We've cleared cpu_active_mask / set balance_push, wait for all
	 * preempt-disabled and RCU users of this state to go away such that
	 * all new such users will observe it.
	 *
	 * Specifically, we rely on ttwu to no longer target this CPU, see
	 * ttwu_queue_cond() and is_cpu_allowed().
	 *
	 * Do sync before park smpboot threads to take care the RCU boost case.
	 */
	synchronize_rcu();

	sched_set_rq_offline(rq, cpu);

	scx_rq_deactivate(rq);

	/*
	 * When going down, decrement the number of cores with SMT present.
	 */
	sched_smt_present_dec(cpu);

#ifdef CONFIG_SCHED_SMT
	sched_core_cpu_deactivate(cpu);
#endif

	if (!sched_smp_initialized)
		return 0;

	sched_update_numa(cpu, false);
	ret = cpuset_cpu_inactive(cpu);
	if (ret) {
		sched_smt_present_inc(cpu);
		sched_set_rq_online(rq, cpu);
		balance_push_set(cpu, false);
		set_cpu_active(cpu, true);
		sched_update_numa(cpu, true);
		return ret;
	}
	sched_domains_numa_masks_clear(cpu);
	return 0;
}

static void sched_rq_cpu_starting(unsigned int cpu)
{
	struct rq *rq = cpu_rq(cpu);

	rq->calc_load_update = calc_load_update;
	update_max_interval();
}

int sched_cpu_starting(unsigned int cpu)
{
	sched_core_cpu_starting(cpu);
	sched_rq_cpu_starting(cpu);
	sched_tick_start(cpu);
	trace_android_rvh_sched_cpu_starting(cpu);
	return 0;
}

#ifdef CONFIG_HOTPLUG_CPU

/*
 * Invoked immediately before the stopper thread is invoked to bring the
 * CPU down completely. At this point all per CPU kthreads except the
 * hotplug thread (current) and the stopper thread (inactive) have been
 * either parked or have been unbound from the outgoing CPU. Ensure that
 * any of those which might be on the way out are gone.
 *
 * If after this point a bound task is being woken on this CPU then the
 * responsible hotplug callback has failed to do it's job.
 * sched_cpu_dying() will catch it with the appropriate fireworks.
 */
int sched_cpu_wait_empty(unsigned int cpu)
{
	balance_hotplug_wait();
	return 0;
}

/*
 * Since this CPU is going 'away' for a while, fold any nr_active delta we
 * might have. Called from the CPU stopper task after ensuring that the
 * stopper is the last running task on the CPU, so nr_active count is
 * stable. We need to take the tear-down thread which is calling this into
 * account, so we hand in adjust = 1 to the load calculation.
 *
 * Also see the comment "Global load-average calculations".
 */
static void calc_load_migrate(struct rq *rq)
{
	long delta = calc_load_fold_active(rq, 1);

	if (delta)
		atomic_long_add(delta, &calc_load_tasks);
}

static void dump_rq_tasks(struct rq *rq, const char *loglvl)
{
	struct task_struct *g, *p;
	int cpu = cpu_of(rq);

	lockdep_assert_rq_held(rq);

	printk("%sCPU%d enqueued tasks (%u total):\n", loglvl, cpu, rq->nr_running);
	for_each_process_thread(g, p) {
		if (task_cpu(p) != cpu)
			continue;

		if (!task_on_rq_queued(p))
			continue;

		printk("%s\tpid: %d, name: %s\n", loglvl, p->pid, p->comm);
	}
}

int sched_cpu_dying(unsigned int cpu)
{
	struct rq *rq = cpu_rq(cpu);
	struct rq_flags rf;

	/* Handle pending wakeups and then migrate everything off */
	sched_tick_stop(cpu);

	rq_lock_irqsave(rq, &rf);
	if (rq->nr_running != 1 || rq_has_pinned_tasks(rq)) {
		WARN(true, "Dying CPU not properly vacated!");
		dump_rq_tasks(rq, KERN_WARNING);
	}
	rq_unlock_irqrestore(rq, &rf);

	trace_android_rvh_sched_cpu_dying(cpu);

	calc_load_migrate(rq);
	update_max_interval();
	hrtick_clear(rq);
	sched_core_cpu_dying(cpu);
	return 0;
}
#endif

void __init sched_init_smp(void)
{
	sched_init_numa(NUMA_NO_NODE);

	/*
	 * There's no userspace yet to cause hotplug operations; hence all the
	 * CPU masks are stable and all blatant races in the below code cannot
	 * happen.
	 */
	mutex_lock(&sched_domains_mutex);
	sched_init_domains(cpu_active_mask);
	mutex_unlock(&sched_domains_mutex);

	/* Move init over to a non-isolated CPU */
	if (set_cpus_allowed_ptr(current, housekeeping_cpumask(HK_TYPE_DOMAIN)) < 0)
		BUG();
	current->flags &= ~PF_NO_SETAFFINITY;
	sched_init_granularity();

	init_sched_rt_class();
	init_sched_dl_class();

	sched_smp_initialized = true;
}

static int __init migration_init(void)
{
	sched_cpu_starting(smp_processor_id());
	return 0;
}
early_initcall(migration_init);

#else
void __init sched_init_smp(void)
{
	sched_init_granularity();
}
#endif /* CONFIG_SMP */

int in_sched_functions(unsigned long addr)
{
	return in_lock_functions(addr) ||
		(addr >= (unsigned long)__sched_text_start
		&& addr < (unsigned long)__sched_text_end);
}

#ifdef CONFIG_CGROUP_SCHED
/*
 * Default task group.
 * Every task in system belongs to this group at bootup.
 */
struct task_group root_task_group;
EXPORT_SYMBOL_GPL(root_task_group);
LIST_HEAD(task_groups);
EXPORT_SYMBOL_GPL(task_groups);

/* Cacheline aligned slab cache for task_group */
static struct kmem_cache *task_group_cache __ro_after_init;
#endif

void __init sched_init(void)
{
	unsigned long ptr = 0;
	int i;

	/* Make sure the linker didn't screw up */
#ifdef CONFIG_SMP
	BUG_ON(!sched_class_above(&stop_sched_class, &dl_sched_class));
#endif
	BUG_ON(!sched_class_above(&dl_sched_class, &rt_sched_class));
	BUG_ON(!sched_class_above(&rt_sched_class, &fair_sched_class));
	BUG_ON(!sched_class_above(&fair_sched_class, &idle_sched_class));
#ifdef CONFIG_SCHED_CLASS_EXT
	BUG_ON(!sched_class_above(&fair_sched_class, &ext_sched_class));
	BUG_ON(!sched_class_above(&ext_sched_class, &idle_sched_class));
#endif

	wait_bit_init();

#ifdef CONFIG_FAIR_GROUP_SCHED
	ptr += 2 * nr_cpu_ids * sizeof(void **);
#endif
#ifdef CONFIG_RT_GROUP_SCHED
	ptr += 2 * nr_cpu_ids * sizeof(void **);
#endif
	if (ptr) {
		ptr = (unsigned long)kzalloc(ptr, GFP_NOWAIT);

#ifdef CONFIG_FAIR_GROUP_SCHED
		root_task_group.se = (struct sched_entity **)ptr;
		ptr += nr_cpu_ids * sizeof(void **);

		root_task_group.cfs_rq = (struct cfs_rq **)ptr;
		ptr += nr_cpu_ids * sizeof(void **);

		root_task_group.shares = ROOT_TASK_GROUP_LOAD;
		init_cfs_bandwidth(&root_task_group.cfs_bandwidth, NULL);
#endif /* CONFIG_FAIR_GROUP_SCHED */
#ifdef CONFIG_EXT_GROUP_SCHED
		root_task_group.scx_weight = CGROUP_WEIGHT_DFL;
#endif /* CONFIG_EXT_GROUP_SCHED */
#ifdef CONFIG_RT_GROUP_SCHED
		root_task_group.rt_se = (struct sched_rt_entity **)ptr;
		ptr += nr_cpu_ids * sizeof(void **);

		root_task_group.rt_rq = (struct rt_rq **)ptr;
		ptr += nr_cpu_ids * sizeof(void **);

#endif /* CONFIG_RT_GROUP_SCHED */
	}

#ifdef CONFIG_SMP
	init_defrootdomain();
#endif

#ifdef CONFIG_RT_GROUP_SCHED
	init_rt_bandwidth(&root_task_group.rt_bandwidth,
			global_rt_period(), global_rt_runtime());
#endif /* CONFIG_RT_GROUP_SCHED */

#ifdef CONFIG_CGROUP_SCHED
	task_group_cache = KMEM_CACHE(task_group, 0);

	list_add(&root_task_group.list, &task_groups);
	INIT_LIST_HEAD(&root_task_group.children);
	INIT_LIST_HEAD(&root_task_group.siblings);
	autogroup_init(&init_task);
#endif /* CONFIG_CGROUP_SCHED */

	for_each_possible_cpu(i) {
		struct rq *rq;

		rq = cpu_rq(i);
		raw_spin_lock_init(&rq->__lock);
		rq->nr_running = 0;
		rq->calc_load_active = 0;
		rq->calc_load_update = jiffies + LOAD_FREQ;
		init_cfs_rq(&rq->cfs);
		init_rt_rq(&rq->rt);
		init_dl_rq(&rq->dl);
#ifdef CONFIG_FAIR_GROUP_SCHED
		INIT_LIST_HEAD(&rq->leaf_cfs_rq_list);
		rq->tmp_alone_branch = &rq->leaf_cfs_rq_list;
		/*
		 * How much CPU bandwidth does root_task_group get?
		 *
		 * In case of task-groups formed through the cgroup filesystem, it
		 * gets 100% of the CPU resources in the system. This overall
		 * system CPU resource is divided among the tasks of
		 * root_task_group and its child task-groups in a fair manner,
		 * based on each entity's (task or task-group's) weight
		 * (se->load.weight).
		 *
		 * In other words, if root_task_group has 10 tasks of weight
		 * 1024) and two child groups A0 and A1 (of weight 1024 each),
		 * then A0's share of the CPU resource is:
		 *
		 *	A0's bandwidth = 1024 / (10*1024 + 1024 + 1024) = 8.33%
		 *
		 * We achieve this by letting root_task_group's tasks sit
		 * directly in rq->cfs (i.e root_task_group->se[] = NULL).
		 */
		init_tg_cfs_entry(&root_task_group, &rq->cfs, NULL, i, NULL);
#endif /* CONFIG_FAIR_GROUP_SCHED */

#ifdef CONFIG_RT_GROUP_SCHED
		/*
		 * This is required for init cpu because rt.c:__enable_runtime()
		 * starts working after scheduler_running, which is not the case
		 * yet.
		 */
		rq->rt.rt_runtime = global_rt_runtime();
		init_tg_rt_entry(&root_task_group, &rq->rt, NULL, i, NULL);
#endif
#ifdef CONFIG_SMP
		rq->sd = NULL;
		rq->rd = NULL;
		rq->cpu_capacity = SCHED_CAPACITY_SCALE;
		rq->balance_callback = &balance_push_callback;
		rq->active_balance = 0;
		rq->next_balance = jiffies;
		rq->push_cpu = 0;
		rq->cpu = i;
		rq->online = 0;
		rq->idle_stamp = 0;
		rq->avg_idle = 2*sysctl_sched_migration_cost;
		rq->max_idle_balance_cost = sysctl_sched_migration_cost;

		INIT_LIST_HEAD(&rq->cfs_tasks);

		rq_attach_root(rq, &def_root_domain);
#ifdef CONFIG_NO_HZ_COMMON
		rq->last_blocked_load_update_tick = jiffies;
		atomic_set(&rq->nohz_flags, 0);

		INIT_CSD(&rq->nohz_csd, nohz_csd_func, rq);
#endif
#ifdef CONFIG_HOTPLUG_CPU
		rcuwait_init(&rq->hotplug_wait);
#endif
#endif /* CONFIG_SMP */
		hrtick_rq_init(rq);
		atomic_set(&rq->nr_iowait, 0);
		fair_server_init(rq);

#ifdef CONFIG_SCHED_CORE
		rq->core = rq;
		rq->core_pick = NULL;
		rq->core_dl_server = NULL;
		rq->core_enabled = 0;
		rq->core_tree = RB_ROOT;
		rq->core_forceidle_count = 0;
		rq->core_forceidle_occupation = 0;
		rq->core_forceidle_start = 0;

		rq->core_cookie = 0UL;
#endif
		zalloc_cpumask_var_node(&rq->scratch_mask, GFP_KERNEL, cpu_to_node(i));
	}

	set_load_weight(&init_task, false);
	init_task.se.slice = sysctl_sched_base_slice,

	/*
	 * The boot idle thread does lazy MMU switching as well:
	 */
	mmgrab_lazy_tlb(&init_mm);
	enter_lazy_tlb(&init_mm, current);

	/*
	 * The idle task doesn't need the kthread struct to function, but it
	 * is dressed up as a per-CPU kthread and thus needs to play the part
	 * if we want to avoid special-casing it in code that deals with per-CPU
	 * kthreads.
	 */
	WARN_ON(!set_kthread_struct(current));

	/*
	 * Make us the idle thread. Technically, schedule() should not be
	 * called from this thread, however somewhere below it might be,
	 * but because we are the idle thread, we just pick up running again
	 * when this runqueue becomes "idle".
	 */
	init_idle(current, smp_processor_id());

	calc_load_update = jiffies + LOAD_FREQ;

#ifdef CONFIG_SMP
	idle_thread_set_boot_cpu();
	balance_push_set(smp_processor_id(), false);
#endif
	init_sched_fair_class();
	init_sched_ext_class();

	psi_init();

	init_uclamp();

	preempt_dynamic_init();

	scheduler_running = 1;
}

#ifdef CONFIG_DEBUG_ATOMIC_SLEEP

void __might_sleep(const char *file, int line)
{
	unsigned int state = get_current_state();
	/*
	 * Blocking primitives will set (and therefore destroy) current->state,
	 * since we will exit with TASK_RUNNING make sure we enter with it,
	 * otherwise we will destroy state.
	 */
	WARN_ONCE(state != TASK_RUNNING && current->task_state_change,
			"do not call blocking ops when !TASK_RUNNING; "
			"state=%x set at [<%p>] %pS\n", state,
			(void *)current->task_state_change,
			(void *)current->task_state_change);

	__might_resched(file, line, 0);
}
EXPORT_SYMBOL(__might_sleep);

static void print_preempt_disable_ip(int preempt_offset, unsigned long ip)
{
	if (!IS_ENABLED(CONFIG_DEBUG_PREEMPT))
		return;

	if (preempt_count() == preempt_offset)
		return;

	pr_err("Preemption disabled at:");
	print_ip_sym(KERN_ERR, ip);
}

static inline bool resched_offsets_ok(unsigned int offsets)
{
	unsigned int nested = preempt_count();

	nested += rcu_preempt_depth() << MIGHT_RESCHED_RCU_SHIFT;

	return nested == offsets;
}

void __might_resched(const char *file, int line, unsigned int offsets)
{
	/* Ratelimiting timestamp: */
	static unsigned long prev_jiffy;

	unsigned long preempt_disable_ip;

	/* WARN_ON_ONCE() by default, no rate limit required: */
	rcu_sleep_check();

	if ((resched_offsets_ok(offsets) && !irqs_disabled() &&
	     !is_idle_task(current) && !current->non_block_count) ||
	    system_state == SYSTEM_BOOTING || system_state > SYSTEM_RUNNING ||
	    oops_in_progress)
		return;

	if (time_before(jiffies, prev_jiffy + HZ) && prev_jiffy)
		return;
	prev_jiffy = jiffies;

	/* Save this before calling printk(), since that will clobber it: */
	preempt_disable_ip = get_preempt_disable_ip(current);

	pr_err("BUG: sleeping function called from invalid context at %s:%d\n",
	       file, line);
	pr_err("in_atomic(): %d, irqs_disabled(): %d, non_block: %d, pid: %d, name: %s\n",
	       in_atomic(), irqs_disabled(), current->non_block_count,
	       current->pid, current->comm);
	pr_err("preempt_count: %x, expected: %x\n", preempt_count(),
	       offsets & MIGHT_RESCHED_PREEMPT_MASK);

	if (IS_ENABLED(CONFIG_PREEMPT_RCU)) {
		pr_err("RCU nest depth: %d, expected: %u\n",
		       rcu_preempt_depth(), offsets >> MIGHT_RESCHED_RCU_SHIFT);
	}

	if (task_stack_end_corrupted(current))
		pr_emerg("Thread overran stack, or stack corrupted\n");

	debug_show_held_locks(current);
	if (irqs_disabled())
		print_irqtrace_events(current);

	print_preempt_disable_ip(offsets & MIGHT_RESCHED_PREEMPT_MASK,
				 preempt_disable_ip);

	trace_android_rvh_schedule_bug(NULL);

	dump_stack();
	add_taint(TAINT_WARN, LOCKDEP_STILL_OK);
}
EXPORT_SYMBOL(__might_resched);

void __cant_sleep(const char *file, int line, int preempt_offset)
{
	static unsigned long prev_jiffy;

	if (irqs_disabled())
		return;

	if (!IS_ENABLED(CONFIG_PREEMPT_COUNT))
		return;

	if (preempt_count() > preempt_offset)
		return;

	if (time_before(jiffies, prev_jiffy + HZ) && prev_jiffy)
		return;
	prev_jiffy = jiffies;

	printk(KERN_ERR "BUG: assuming atomic context at %s:%d\n", file, line);
	printk(KERN_ERR "in_atomic(): %d, irqs_disabled(): %d, pid: %d, name: %s\n",
			in_atomic(), irqs_disabled(),
			current->pid, current->comm);

	debug_show_held_locks(current);
	dump_stack();
	add_taint(TAINT_WARN, LOCKDEP_STILL_OK);
}
EXPORT_SYMBOL_GPL(__cant_sleep);

#ifdef CONFIG_SMP
void __cant_migrate(const char *file, int line)
{
	static unsigned long prev_jiffy;

	if (irqs_disabled())
		return;

	if (is_migration_disabled(current))
		return;

	if (!IS_ENABLED(CONFIG_PREEMPT_COUNT))
		return;

	if (preempt_count() > 0)
		return;

	if (time_before(jiffies, prev_jiffy + HZ) && prev_jiffy)
		return;
	prev_jiffy = jiffies;

	pr_err("BUG: assuming non migratable context at %s:%d\n", file, line);
	pr_err("in_atomic(): %d, irqs_disabled(): %d, migration_disabled() %u pid: %d, name: %s\n",
	       in_atomic(), irqs_disabled(), is_migration_disabled(current),
	       current->pid, current->comm);

	debug_show_held_locks(current);
	dump_stack();
	add_taint(TAINT_WARN, LOCKDEP_STILL_OK);
}
EXPORT_SYMBOL_GPL(__cant_migrate);
#endif
#endif

#ifdef CONFIG_MAGIC_SYSRQ
void normalize_rt_tasks(void)
{
	struct task_struct *g, *p;
	struct sched_attr attr = {
		.sched_policy = SCHED_NORMAL,
	};

	read_lock(&tasklist_lock);
	for_each_process_thread(g, p) {
		/*
		 * Only normalize user tasks:
		 */
		if (p->flags & PF_KTHREAD)
			continue;

		p->se.exec_start = 0;
		schedstat_set(p->stats.wait_start,  0);
		schedstat_set(p->stats.sleep_start, 0);
		schedstat_set(p->stats.block_start, 0);

		if (!rt_or_dl_task(p)) {
			/*
			 * Renice negative nice level userspace
			 * tasks back to 0:
			 */
			if (task_nice(p) < 0)
				set_user_nice(p, 0);
			continue;
		}

		__sched_setscheduler(p, &attr, false, false);
	}
	read_unlock(&tasklist_lock);
}

#endif /* CONFIG_MAGIC_SYSRQ */

#if defined(CONFIG_KGDB_KDB)
/*
 * These functions are only useful for KDB.
 *
 * They can only be called when the whole system has been
 * stopped - every CPU needs to be quiescent, and no scheduling
 * activity can take place. Using them for anything else would
 * be a serious bug, and as a result, they aren't even visible
 * under any other configuration.
 */

/**
 * curr_task - return the current task for a given CPU.
 * @cpu: the processor in question.
 *
 * ONLY VALID WHEN THE WHOLE SYSTEM IS STOPPED!
 *
 * Return: The current task for @cpu.
 */
struct task_struct *curr_task(int cpu)
{
	return cpu_curr(cpu);
}

#endif /* defined(CONFIG_KGDB_KDB) */

#ifdef CONFIG_CGROUP_SCHED
/* task_group_lock serializes the addition/removal of task groups */
static DEFINE_SPINLOCK(task_group_lock);

static inline void alloc_uclamp_sched_group(struct task_group *tg,
					    struct task_group *parent)
{
#ifdef CONFIG_UCLAMP_TASK_GROUP
	enum uclamp_id clamp_id;

	for_each_clamp_id(clamp_id) {
		uclamp_se_set(&tg->uclamp_req[clamp_id],
			      uclamp_none(clamp_id), false);
		tg->uclamp[clamp_id] = parent->uclamp[clamp_id];
	}
#endif
}

static void sched_free_group(struct task_group *tg)
{
	free_fair_sched_group(tg);
	free_rt_sched_group(tg);
	autogroup_free(tg);
	kmem_cache_free(task_group_cache, tg);
}

static void sched_free_group_rcu(struct rcu_head *rcu)
{
	sched_free_group(container_of(rcu, struct task_group, rcu));
}

static void sched_unregister_group(struct task_group *tg)
{
	unregister_fair_sched_group(tg);
	unregister_rt_sched_group(tg);
	/*
	 * We have to wait for yet another RCU grace period to expire, as
	 * print_cfs_stats() might run concurrently.
	 */
	call_rcu(&tg->rcu, sched_free_group_rcu);
}

/* allocate runqueue etc for a new task group */
struct task_group *sched_create_group(struct task_group *parent)
{
	struct task_group *tg;

	tg = kmem_cache_alloc(task_group_cache, GFP_KERNEL | __GFP_ZERO);
	if (!tg)
		return ERR_PTR(-ENOMEM);

	if (!alloc_fair_sched_group(tg, parent))
		goto err;

	if (!alloc_rt_sched_group(tg, parent))
		goto err;

	scx_group_set_weight(tg, CGROUP_WEIGHT_DFL);
	alloc_uclamp_sched_group(tg, parent);

	return tg;

err:
	sched_free_group(tg);
	return ERR_PTR(-ENOMEM);
}

void sched_online_group(struct task_group *tg, struct task_group *parent)
{
	unsigned long flags;

	spin_lock_irqsave(&task_group_lock, flags);
	list_add_rcu(&tg->list, &task_groups);

	/* Root should already exist: */
	WARN_ON(!parent);

	tg->parent = parent;
	INIT_LIST_HEAD(&tg->children);
	list_add_rcu(&tg->siblings, &parent->children);
	spin_unlock_irqrestore(&task_group_lock, flags);

	online_fair_sched_group(tg);
}

/* RCU callback to free various structures associated with a task group */
static void sched_unregister_group_rcu(struct rcu_head *rhp)
{
	/* Now it should be safe to free those cfs_rqs: */
	sched_unregister_group(container_of(rhp, struct task_group, rcu));
}

void sched_destroy_group(struct task_group *tg)
{
	/* Wait for possible concurrent references to cfs_rqs complete: */
	call_rcu(&tg->rcu, sched_unregister_group_rcu);
}

void sched_release_group(struct task_group *tg)
{
	unsigned long flags;

	/*
	 * Unlink first, to avoid walk_tg_tree_from() from finding us (via
	 * sched_cfs_period_timer()).
	 *
	 * For this to be effective, we have to wait for all pending users of
	 * this task group to leave their RCU critical section to ensure no new
	 * user will see our dying task group any more. Specifically ensure
	 * that tg_unthrottle_up() won't add decayed cfs_rq's to it.
	 *
	 * We therefore defer calling unregister_fair_sched_group() to
	 * sched_unregister_group() which is guarantied to get called only after the
	 * current RCU grace period has expired.
	 */
	spin_lock_irqsave(&task_group_lock, flags);
	list_del_rcu(&tg->list);
	list_del_rcu(&tg->siblings);
	spin_unlock_irqrestore(&task_group_lock, flags);
}

static struct task_group *sched_get_task_group(struct task_struct *tsk)
{
	struct task_group *tg;

	/*
	 * All callers are synchronized by task_rq_lock(); we do not use RCU
	 * which is pointless here. Thus, we pass "true" to task_css_check()
	 * to prevent lockdep warnings.
	 */
	tg = container_of(task_css_check(tsk, cpu_cgrp_id, true),
			  struct task_group, css);
	tg = autogroup_task_group(tsk, tg);

	return tg;
}

static void sched_change_group(struct task_struct *tsk, struct task_group *group)
{
	tsk->sched_task_group = group;

#ifdef CONFIG_FAIR_GROUP_SCHED
	if (tsk->sched_class->task_change_group)
		tsk->sched_class->task_change_group(tsk);
	else
#endif
		set_task_rq(tsk, task_cpu(tsk));
}

/*
 * Change task's runqueue when it moves between groups.
 *
 * The caller of this function should have put the task in its new group by
 * now. This function just updates tsk->se.cfs_rq and tsk->se.parent to reflect
 * its new group.
 */
void sched_move_task(struct task_struct *tsk)
{
	int queued, running, queue_flags =
		DEQUEUE_SAVE | DEQUEUE_MOVE | DEQUEUE_NOCLOCK;
	struct task_group *group;
	struct rq *rq;

	CLASS(task_rq_lock, rq_guard)(tsk);
	rq = rq_guard.rq;

	/*
	 * Esp. with SCHED_AUTOGROUP enabled it is possible to get superfluous
	 * group changes.
	 */
	group = sched_get_task_group(tsk);
	if (group == tsk->sched_task_group)
		return;

	update_rq_clock(rq);

	running = task_current_donor(rq, tsk);
	queued = task_on_rq_queued(tsk);

	if (queued)
		dequeue_task(rq, tsk, queue_flags);
	if (running)
		put_prev_task(rq, tsk);

	sched_change_group(tsk, group);
	scx_move_task(tsk);

	if (queued)
		enqueue_task(rq, tsk, queue_flags);
	if (running) {
		set_next_task(rq, tsk);
		/*
		 * After changing group, the running task may have joined a
		 * throttled one but it's still the running task. Trigger a
		 * resched to make sure that task can still run.
		 */
		resched_curr(rq);
	}
}

static struct cgroup_subsys_state *
cpu_cgroup_css_alloc(struct cgroup_subsys_state *parent_css)
{
	struct task_group *parent = css_tg(parent_css);
	struct task_group *tg;

	if (!parent) {
		/* This is early initialization for the top cgroup */
		return &root_task_group.css;
	}

	tg = sched_create_group(parent);
	if (IS_ERR(tg))
		return ERR_PTR(-ENOMEM);

	return &tg->css;
}

/* Expose task group only after completing cgroup initialization */
static int cpu_cgroup_css_online(struct cgroup_subsys_state *css)
{
	struct task_group *tg = css_tg(css);
	struct task_group *parent = css_tg(css->parent);
	int ret;

	ret = scx_tg_online(tg);
	if (ret)
		return ret;

	if (parent)
		sched_online_group(tg, parent);

#ifdef CONFIG_UCLAMP_TASK_GROUP
	/* Propagate the effective uclamp value for the new group */
	guard(mutex)(&uclamp_mutex);
	guard(rcu)();
	cpu_util_update_eff(css);
#endif

	trace_android_rvh_cpu_cgroup_online(css);
	return 0;
}

static void cpu_cgroup_css_offline(struct cgroup_subsys_state *css)
{
	struct task_group *tg = css_tg(css);

	scx_tg_offline(tg);
}

static void cpu_cgroup_css_released(struct cgroup_subsys_state *css)
{
	struct task_group *tg = css_tg(css);

	sched_release_group(tg);
}

static void cpu_cgroup_css_free(struct cgroup_subsys_state *css)
{
	struct task_group *tg = css_tg(css);

	/*
	 * Relies on the RCU grace period between css_released() and this.
	 */
	sched_unregister_group(tg);
}

static int cpu_cgroup_can_attach(struct cgroup_taskset *tset)
{
#ifdef CONFIG_RT_GROUP_SCHED
	struct task_struct *task;
	struct cgroup_subsys_state *css;

	cgroup_taskset_for_each(task, css, tset) {
		if (!sched_rt_can_attach(css_tg(css), task))
			return -EINVAL;
	}
#endif
	return scx_cgroup_can_attach(tset);
}

static void cpu_cgroup_attach(struct cgroup_taskset *tset)
{
	struct task_struct *task;
	struct cgroup_subsys_state *css;

	cgroup_taskset_for_each(task, css, tset)
		sched_move_task(task);

	trace_android_rvh_cpu_cgroup_attach(tset);

	scx_cgroup_finish_attach();
}

static void cpu_cgroup_cancel_attach(struct cgroup_taskset *tset)
{
	scx_cgroup_cancel_attach(tset);
}

#ifdef CONFIG_UCLAMP_TASK_GROUP
static void cpu_util_update_eff(struct cgroup_subsys_state *css)
{
	struct cgroup_subsys_state *top_css = css;
	struct uclamp_se *uc_parent = NULL;
	struct uclamp_se *uc_se = NULL;
	unsigned int eff[UCLAMP_CNT];
	enum uclamp_id clamp_id;
	unsigned int clamps;

	lockdep_assert_held(&uclamp_mutex);
	SCHED_WARN_ON(!rcu_read_lock_held());

	css_for_each_descendant_pre(css, top_css) {
		uc_parent = css_tg(css)->parent
			? css_tg(css)->parent->uclamp : NULL;

		for_each_clamp_id(clamp_id) {
			/* Assume effective clamps matches requested clamps */
			eff[clamp_id] = css_tg(css)->uclamp_req[clamp_id].value;
			/* Cap effective clamps with parent's effective clamps */
			if (uc_parent &&
			    eff[clamp_id] > uc_parent[clamp_id].value) {
				eff[clamp_id] = uc_parent[clamp_id].value;
			}
		}
		/* Ensure protection is always capped by limit */
		eff[UCLAMP_MIN] = min(eff[UCLAMP_MIN], eff[UCLAMP_MAX]);

		/* Propagate most restrictive effective clamps */
		clamps = 0x0;
		uc_se = css_tg(css)->uclamp;
		for_each_clamp_id(clamp_id) {
			if (eff[clamp_id] == uc_se[clamp_id].value)
				continue;
			uc_se[clamp_id].value = eff[clamp_id];
			uc_se[clamp_id].bucket_id = uclamp_bucket_id(eff[clamp_id]);
			clamps |= (0x1 << clamp_id);
		}
		if (!clamps) {
			css = css_rightmost_descendant(css);
			continue;
		}

		/* Immediately update descendants RUNNABLE tasks */
		uclamp_update_active_tasks(css);
	}
}

/*
 * Integer 10^N with a given N exponent by casting to integer the literal "1eN"
 * C expression. Since there is no way to convert a macro argument (N) into a
 * character constant, use two levels of macros.
 */
#define _POW10(exp) ((unsigned int)1e##exp)
#define POW10(exp) _POW10(exp)

struct uclamp_request {
#define UCLAMP_PERCENT_SHIFT	2
#define UCLAMP_PERCENT_SCALE	(100 * POW10(UCLAMP_PERCENT_SHIFT))
	s64 percent;
	u64 util;
	int ret;
};

static inline struct uclamp_request
capacity_from_percent(char *buf)
{
	struct uclamp_request req = {
		.percent = UCLAMP_PERCENT_SCALE,
		.util = SCHED_CAPACITY_SCALE,
		.ret = 0,
	};

	buf = strim(buf);
	if (strcmp(buf, "max")) {
		req.ret = cgroup_parse_float(buf, UCLAMP_PERCENT_SHIFT,
					     &req.percent);
		if (req.ret)
			return req;
		if ((u64)req.percent > UCLAMP_PERCENT_SCALE) {
			req.ret = -ERANGE;
			return req;
		}

		req.util = req.percent << SCHED_CAPACITY_SHIFT;
		req.util = DIV_ROUND_CLOSEST_ULL(req.util, UCLAMP_PERCENT_SCALE);
	}

	return req;
}

static ssize_t cpu_uclamp_write(struct kernfs_open_file *of, char *buf,
				size_t nbytes, loff_t off,
				enum uclamp_id clamp_id)
{
	struct uclamp_request req;
	struct task_group *tg;

	req = capacity_from_percent(buf);
	if (req.ret)
		return req.ret;

	static_branch_enable(&sched_uclamp_used);

	guard(mutex)(&uclamp_mutex);
	guard(rcu)();

	tg = css_tg(of_css(of));
	if (tg->uclamp_req[clamp_id].value != req.util)
		uclamp_se_set(&tg->uclamp_req[clamp_id], req.util, false);

	/*
	 * Because of not recoverable conversion rounding we keep track of the
	 * exact requested value
	 */
	tg->uclamp_pct[clamp_id] = req.percent;

	/* Update effective clamps to track the most restrictive value */
	cpu_util_update_eff(of_css(of));

	return nbytes;
}

static ssize_t cpu_uclamp_min_write(struct kernfs_open_file *of,
				    char *buf, size_t nbytes,
				    loff_t off)
{
	return cpu_uclamp_write(of, buf, nbytes, off, UCLAMP_MIN);
}

static ssize_t cpu_uclamp_max_write(struct kernfs_open_file *of,
				    char *buf, size_t nbytes,
				    loff_t off)
{
	return cpu_uclamp_write(of, buf, nbytes, off, UCLAMP_MAX);
}

static inline void cpu_uclamp_print(struct seq_file *sf,
				    enum uclamp_id clamp_id)
{
	struct task_group *tg;
	u64 util_clamp;
	u64 percent;
	u32 rem;

	scoped_guard (rcu) {
		tg = css_tg(seq_css(sf));
		util_clamp = tg->uclamp_req[clamp_id].value;
	}

	if (util_clamp == SCHED_CAPACITY_SCALE) {
		seq_puts(sf, "max\n");
		return;
	}

	percent = tg->uclamp_pct[clamp_id];
	percent = div_u64_rem(percent, POW10(UCLAMP_PERCENT_SHIFT), &rem);
	seq_printf(sf, "%llu.%0*u\n", percent, UCLAMP_PERCENT_SHIFT, rem);
}

static int cpu_uclamp_min_show(struct seq_file *sf, void *v)
{
	cpu_uclamp_print(sf, UCLAMP_MIN);
	return 0;
}

static int cpu_uclamp_max_show(struct seq_file *sf, void *v)
{
	cpu_uclamp_print(sf, UCLAMP_MAX);
	return 0;
}

static int cpu_uclamp_ls_write_u64(struct cgroup_subsys_state *css,
				   struct cftype *cftype, u64 ls)
{
	struct task_group *tg;

	if (ls > 1)
		return -EINVAL;
	tg = css_tg(css);
	tg->latency_sensitive = (unsigned int) ls;

	return 0;
}

static u64 cpu_uclamp_ls_read_u64(struct cgroup_subsys_state *css,
				  struct cftype *cft)
{
	struct task_group *tg = css_tg(css);

	return (u64) tg->latency_sensitive;
}
#endif /* CONFIG_UCLAMP_TASK_GROUP */

#ifdef CONFIG_GROUP_SCHED_WEIGHT
static unsigned long tg_weight(struct task_group *tg)
{
#ifdef CONFIG_FAIR_GROUP_SCHED
	return scale_load_down(tg->shares);
#else
	return sched_weight_from_cgroup(tg->scx_weight);
#endif
}

static int cpu_shares_write_u64(struct cgroup_subsys_state *css,
				struct cftype *cftype, u64 shareval)
{
	int ret;

	if (shareval > scale_load_down(ULONG_MAX))
		shareval = MAX_SHARES;
	ret = sched_group_set_shares(css_tg(css), scale_load(shareval));
	if (!ret)
		scx_group_set_weight(css_tg(css),
				     sched_weight_to_cgroup(shareval));
	return ret;
}

static u64 cpu_shares_read_u64(struct cgroup_subsys_state *css,
			       struct cftype *cft)
{
	return tg_weight(css_tg(css));
}
#endif /* CONFIG_GROUP_SCHED_WEIGHT */

#ifdef CONFIG_CFS_BANDWIDTH
static DEFINE_MUTEX(cfs_constraints_mutex);

const u64 max_cfs_quota_period = 1 * NSEC_PER_SEC; /* 1s */
static const u64 min_cfs_quota_period = 1 * NSEC_PER_MSEC; /* 1ms */
/* More than 203 days if BW_SHIFT equals 20. */
static const u64 max_cfs_runtime = MAX_BW * NSEC_PER_USEC;

static int __cfs_schedulable(struct task_group *tg, u64 period, u64 runtime);

static int tg_set_cfs_bandwidth(struct task_group *tg, u64 period, u64 quota,
				u64 burst)
{
	int i, ret = 0, runtime_enabled, runtime_was_enabled;
	struct cfs_bandwidth *cfs_b = &tg->cfs_bandwidth;

	if (tg == &root_task_group)
		return -EINVAL;

	/*
	 * Ensure we have at some amount of bandwidth every period.  This is
	 * to prevent reaching a state of large arrears when throttled via
	 * entity_tick() resulting in prolonged exit starvation.
	 */
	if (quota < min_cfs_quota_period || period < min_cfs_quota_period)
		return -EINVAL;

	/*
	 * Likewise, bound things on the other side by preventing insane quota
	 * periods.  This also allows us to normalize in computing quota
	 * feasibility.
	 */
	if (period > max_cfs_quota_period)
		return -EINVAL;

	/*
	 * Bound quota to defend quota against overflow during bandwidth shift.
	 */
	if (quota != RUNTIME_INF && quota > max_cfs_runtime)
		return -EINVAL;

	if (quota != RUNTIME_INF && (burst > quota ||
				     burst + quota > max_cfs_runtime))
		return -EINVAL;

	/*
	 * Prevent race between setting of cfs_rq->runtime_enabled and
	 * unthrottle_offline_cfs_rqs().
	 */
	guard(cpus_read_lock)();
	guard(mutex)(&cfs_constraints_mutex);

	ret = __cfs_schedulable(tg, period, quota);
	if (ret)
		return ret;

	runtime_enabled = quota != RUNTIME_INF;
	runtime_was_enabled = cfs_b->quota != RUNTIME_INF;
	/*
	 * If we need to toggle cfs_bandwidth_used, off->on must occur
	 * before making related changes, and on->off must occur afterwards
	 */
	if (runtime_enabled && !runtime_was_enabled)
		cfs_bandwidth_usage_inc();

	scoped_guard (raw_spinlock_irq, &cfs_b->lock) {
		cfs_b->period = ns_to_ktime(period);
		cfs_b->quota = quota;
		cfs_b->burst = burst;

		__refill_cfs_bandwidth_runtime(cfs_b);

		/*
		 * Restart the period timer (if active) to handle new
		 * period expiry:
		 */
		if (runtime_enabled)
			start_cfs_bandwidth(cfs_b);
	}

	for_each_online_cpu(i) {
		struct cfs_rq *cfs_rq = tg->cfs_rq[i];
		struct rq *rq = cfs_rq->rq;

		guard(rq_lock_irq)(rq);
		cfs_rq->runtime_enabled = runtime_enabled;
		cfs_rq->runtime_remaining = 0;

		if (cfs_rq->throttled)
			unthrottle_cfs_rq(cfs_rq);
	}

	if (runtime_was_enabled && !runtime_enabled)
		cfs_bandwidth_usage_dec();

	return 0;
}

static int tg_set_cfs_quota(struct task_group *tg, long cfs_quota_us)
{
	u64 quota, period, burst;

	period = ktime_to_ns(tg->cfs_bandwidth.period);
	burst = tg->cfs_bandwidth.burst;
	if (cfs_quota_us < 0)
		quota = RUNTIME_INF;
	else if ((u64)cfs_quota_us <= U64_MAX / NSEC_PER_USEC)
		quota = (u64)cfs_quota_us * NSEC_PER_USEC;
	else
		return -EINVAL;

	return tg_set_cfs_bandwidth(tg, period, quota, burst);
}

static long tg_get_cfs_quota(struct task_group *tg)
{
	u64 quota_us;

	if (tg->cfs_bandwidth.quota == RUNTIME_INF)
		return -1;

	quota_us = tg->cfs_bandwidth.quota;
	do_div(quota_us, NSEC_PER_USEC);

	return quota_us;
}

static int tg_set_cfs_period(struct task_group *tg, long cfs_period_us)
{
	u64 quota, period, burst;

	if ((u64)cfs_period_us > U64_MAX / NSEC_PER_USEC)
		return -EINVAL;

	period = (u64)cfs_period_us * NSEC_PER_USEC;
	quota = tg->cfs_bandwidth.quota;
	burst = tg->cfs_bandwidth.burst;

	return tg_set_cfs_bandwidth(tg, period, quota, burst);
}

static long tg_get_cfs_period(struct task_group *tg)
{
	u64 cfs_period_us;

	cfs_period_us = ktime_to_ns(tg->cfs_bandwidth.period);
	do_div(cfs_period_us, NSEC_PER_USEC);

	return cfs_period_us;
}

static int tg_set_cfs_burst(struct task_group *tg, long cfs_burst_us)
{
	u64 quota, period, burst;

	if ((u64)cfs_burst_us > U64_MAX / NSEC_PER_USEC)
		return -EINVAL;

	burst = (u64)cfs_burst_us * NSEC_PER_USEC;
	period = ktime_to_ns(tg->cfs_bandwidth.period);
	quota = tg->cfs_bandwidth.quota;

	return tg_set_cfs_bandwidth(tg, period, quota, burst);
}

static long tg_get_cfs_burst(struct task_group *tg)
{
	u64 burst_us;

	burst_us = tg->cfs_bandwidth.burst;
	do_div(burst_us, NSEC_PER_USEC);

	return burst_us;
}

static s64 cpu_cfs_quota_read_s64(struct cgroup_subsys_state *css,
				  struct cftype *cft)
{
	return tg_get_cfs_quota(css_tg(css));
}

static int cpu_cfs_quota_write_s64(struct cgroup_subsys_state *css,
				   struct cftype *cftype, s64 cfs_quota_us)
{
	return tg_set_cfs_quota(css_tg(css), cfs_quota_us);
}

static u64 cpu_cfs_period_read_u64(struct cgroup_subsys_state *css,
				   struct cftype *cft)
{
	return tg_get_cfs_period(css_tg(css));
}

static int cpu_cfs_period_write_u64(struct cgroup_subsys_state *css,
				    struct cftype *cftype, u64 cfs_period_us)
{
	return tg_set_cfs_period(css_tg(css), cfs_period_us);
}

static u64 cpu_cfs_burst_read_u64(struct cgroup_subsys_state *css,
				  struct cftype *cft)
{
	return tg_get_cfs_burst(css_tg(css));
}

static int cpu_cfs_burst_write_u64(struct cgroup_subsys_state *css,
				   struct cftype *cftype, u64 cfs_burst_us)
{
	return tg_set_cfs_burst(css_tg(css), cfs_burst_us);
}

struct cfs_schedulable_data {
	struct task_group *tg;
	u64 period, quota;
};

/*
 * normalize group quota/period to be quota/max_period
 * note: units are usecs
 */
static u64 normalize_cfs_quota(struct task_group *tg,
			       struct cfs_schedulable_data *d)
{
	u64 quota, period;

	if (tg == d->tg) {
		period = d->period;
		quota = d->quota;
	} else {
		period = tg_get_cfs_period(tg);
		quota = tg_get_cfs_quota(tg);
	}

	/* note: these should typically be equivalent */
	if (quota == RUNTIME_INF || quota == -1)
		return RUNTIME_INF;

	return to_ratio(period, quota);
}

static int tg_cfs_schedulable_down(struct task_group *tg, void *data)
{
	struct cfs_schedulable_data *d = data;
	struct cfs_bandwidth *cfs_b = &tg->cfs_bandwidth;
	s64 quota = 0, parent_quota = -1;

	if (!tg->parent) {
		quota = RUNTIME_INF;
	} else {
		struct cfs_bandwidth *parent_b = &tg->parent->cfs_bandwidth;

		quota = normalize_cfs_quota(tg, d);
		parent_quota = parent_b->hierarchical_quota;

		/*
		 * Ensure max(child_quota) <= parent_quota.  On cgroup2,
		 * always take the non-RUNTIME_INF min.  On cgroup1, only
		 * inherit when no limit is set. In both cases this is used
		 * by the scheduler to determine if a given CFS task has a
		 * bandwidth constraint at some higher level.
		 */
		if (cgroup_subsys_on_dfl(cpu_cgrp_subsys)) {
			if (quota == RUNTIME_INF)
				quota = parent_quota;
			else if (parent_quota != RUNTIME_INF)
				quota = min(quota, parent_quota);
		} else {
			if (quota == RUNTIME_INF)
				quota = parent_quota;
			else if (parent_quota != RUNTIME_INF && quota > parent_quota)
				return -EINVAL;
		}
	}
	cfs_b->hierarchical_quota = quota;

	return 0;
}

static int __cfs_schedulable(struct task_group *tg, u64 period, u64 quota)
{
	struct cfs_schedulable_data data = {
		.tg = tg,
		.period = period,
		.quota = quota,
	};

	if (quota != RUNTIME_INF) {
		do_div(data.period, NSEC_PER_USEC);
		do_div(data.quota, NSEC_PER_USEC);
	}

	guard(rcu)();
	return walk_tg_tree(tg_cfs_schedulable_down, tg_nop, &data);
}

static int cpu_cfs_stat_show(struct seq_file *sf, void *v)
{
	struct task_group *tg = css_tg(seq_css(sf));
	struct cfs_bandwidth *cfs_b = &tg->cfs_bandwidth;

	seq_printf(sf, "nr_periods %d\n", cfs_b->nr_periods);
	seq_printf(sf, "nr_throttled %d\n", cfs_b->nr_throttled);
	seq_printf(sf, "throttled_time %llu\n", cfs_b->throttled_time);

	if (schedstat_enabled() && tg != &root_task_group) {
		struct sched_statistics *stats;
		u64 ws = 0;
		int i;

		for_each_possible_cpu(i) {
			stats = __schedstats_from_se(tg->se[i]);
			ws += schedstat_val(stats->wait_sum);
		}

		seq_printf(sf, "wait_sum %llu\n", ws);
	}

	seq_printf(sf, "nr_bursts %d\n", cfs_b->nr_burst);
	seq_printf(sf, "burst_time %llu\n", cfs_b->burst_time);

	return 0;
}

static u64 throttled_time_self(struct task_group *tg)
{
	int i;
	u64 total = 0;

	for_each_possible_cpu(i) {
		total += READ_ONCE(tg->cfs_rq[i]->throttled_clock_self_time);
	}

	return total;
}

static int cpu_cfs_local_stat_show(struct seq_file *sf, void *v)
{
	struct task_group *tg = css_tg(seq_css(sf));

	seq_printf(sf, "throttled_time %llu\n", throttled_time_self(tg));

	return 0;
}
#endif /* CONFIG_CFS_BANDWIDTH */

#ifdef CONFIG_RT_GROUP_SCHED
static int cpu_rt_runtime_write(struct cgroup_subsys_state *css,
				struct cftype *cft, s64 val)
{
	return sched_group_set_rt_runtime(css_tg(css), val);
}

static s64 cpu_rt_runtime_read(struct cgroup_subsys_state *css,
			       struct cftype *cft)
{
	return sched_group_rt_runtime(css_tg(css));
}

static int cpu_rt_period_write_uint(struct cgroup_subsys_state *css,
				    struct cftype *cftype, u64 rt_period_us)
{
	return sched_group_set_rt_period(css_tg(css), rt_period_us);
}

static u64 cpu_rt_period_read_uint(struct cgroup_subsys_state *css,
				   struct cftype *cft)
{
	return sched_group_rt_period(css_tg(css));
}
#endif /* CONFIG_RT_GROUP_SCHED */

#ifdef CONFIG_GROUP_SCHED_WEIGHT
static s64 cpu_idle_read_s64(struct cgroup_subsys_state *css,
			       struct cftype *cft)
{
	return css_tg(css)->idle;
}

static int cpu_idle_write_s64(struct cgroup_subsys_state *css,
				struct cftype *cft, s64 idle)
{
	int ret;

	ret = sched_group_set_idle(css_tg(css), idle);
	if (!ret)
		scx_group_set_idle(css_tg(css), idle);
	return ret;
}
#endif

static struct cftype cpu_legacy_files[] = {
#ifdef CONFIG_GROUP_SCHED_WEIGHT
	{
		.name = "shares",
		.read_u64 = cpu_shares_read_u64,
		.write_u64 = cpu_shares_write_u64,
	},
	{
		.name = "idle",
		.read_s64 = cpu_idle_read_s64,
		.write_s64 = cpu_idle_write_s64,
	},
#endif
#ifdef CONFIG_CFS_BANDWIDTH
	{
		.name = "cfs_quota_us",
		.read_s64 = cpu_cfs_quota_read_s64,
		.write_s64 = cpu_cfs_quota_write_s64,
	},
	{
		.name = "cfs_period_us",
		.read_u64 = cpu_cfs_period_read_u64,
		.write_u64 = cpu_cfs_period_write_u64,
	},
	{
		.name = "cfs_burst_us",
		.read_u64 = cpu_cfs_burst_read_u64,
		.write_u64 = cpu_cfs_burst_write_u64,
	},
	{
		.name = "stat",
		.seq_show = cpu_cfs_stat_show,
	},
	{
		.name = "stat.local",
		.seq_show = cpu_cfs_local_stat_show,
	},
#endif
#ifdef CONFIG_RT_GROUP_SCHED
	{
		.name = "rt_runtime_us",
		.read_s64 = cpu_rt_runtime_read,
		.write_s64 = cpu_rt_runtime_write,
	},
	{
		.name = "rt_period_us",
		.read_u64 = cpu_rt_period_read_uint,
		.write_u64 = cpu_rt_period_write_uint,
	},
#endif
#ifdef CONFIG_UCLAMP_TASK_GROUP
	{
		.name = "uclamp.min",
		.flags = CFTYPE_NOT_ON_ROOT,
		.seq_show = cpu_uclamp_min_show,
		.write = cpu_uclamp_min_write,
	},
	{
		.name = "uclamp.max",
		.flags = CFTYPE_NOT_ON_ROOT,
		.seq_show = cpu_uclamp_max_show,
		.write = cpu_uclamp_max_write,
	},
	{
		.name = "uclamp.latency_sensitive",
		.flags = CFTYPE_NOT_ON_ROOT,
		.read_u64 = cpu_uclamp_ls_read_u64,
		.write_u64 = cpu_uclamp_ls_write_u64,
	},
#endif
	{ }	/* Terminate */
};

static int cpu_extra_stat_show(struct seq_file *sf,
			       struct cgroup_subsys_state *css)
{
#ifdef CONFIG_CFS_BANDWIDTH
	{
		struct task_group *tg = css_tg(css);
		struct cfs_bandwidth *cfs_b = &tg->cfs_bandwidth;
		u64 throttled_usec, burst_usec;

		throttled_usec = cfs_b->throttled_time;
		do_div(throttled_usec, NSEC_PER_USEC);
		burst_usec = cfs_b->burst_time;
		do_div(burst_usec, NSEC_PER_USEC);

		seq_printf(sf, "nr_periods %d\n"
			   "nr_throttled %d\n"
			   "throttled_usec %llu\n"
			   "nr_bursts %d\n"
			   "burst_usec %llu\n",
			   cfs_b->nr_periods, cfs_b->nr_throttled,
			   throttled_usec, cfs_b->nr_burst, burst_usec);
	}
#endif
	return 0;
}

static int cpu_local_stat_show(struct seq_file *sf,
			       struct cgroup_subsys_state *css)
{
#ifdef CONFIG_CFS_BANDWIDTH
	{
		struct task_group *tg = css_tg(css);
		u64 throttled_self_usec;

		throttled_self_usec = throttled_time_self(tg);
		do_div(throttled_self_usec, NSEC_PER_USEC);

		seq_printf(sf, "throttled_usec %llu\n",
			   throttled_self_usec);
	}
#endif
	return 0;
}

#ifdef CONFIG_GROUP_SCHED_WEIGHT

static u64 cpu_weight_read_u64(struct cgroup_subsys_state *css,
			       struct cftype *cft)
{
	return sched_weight_to_cgroup(tg_weight(css_tg(css)));
}

static int cpu_weight_write_u64(struct cgroup_subsys_state *css,
				struct cftype *cft, u64 cgrp_weight)
{
	unsigned long weight;
	int ret;

	if (cgrp_weight < CGROUP_WEIGHT_MIN || cgrp_weight > CGROUP_WEIGHT_MAX)
		return -ERANGE;

	weight = sched_weight_from_cgroup(cgrp_weight);

	ret = sched_group_set_shares(css_tg(css), scale_load(weight));
	if (!ret)
		scx_group_set_weight(css_tg(css), cgrp_weight);
	return ret;
}

static s64 cpu_weight_nice_read_s64(struct cgroup_subsys_state *css,
				    struct cftype *cft)
{
	unsigned long weight = tg_weight(css_tg(css));
	int last_delta = INT_MAX;
	int prio, delta;

	/* find the closest nice value to the current weight */
	for (prio = 0; prio < ARRAY_SIZE(sched_prio_to_weight); prio++) {
		delta = abs(sched_prio_to_weight[prio] - weight);
		if (delta >= last_delta)
			break;
		last_delta = delta;
	}

	return PRIO_TO_NICE(prio - 1 + MAX_RT_PRIO);
}

static int cpu_weight_nice_write_s64(struct cgroup_subsys_state *css,
				     struct cftype *cft, s64 nice)
{
	unsigned long weight;
	int idx, ret;

	if (nice < MIN_NICE || nice > MAX_NICE)
		return -ERANGE;

	idx = NICE_TO_PRIO(nice) - MAX_RT_PRIO;
	idx = array_index_nospec(idx, 40);
	weight = sched_prio_to_weight[idx];

	ret = sched_group_set_shares(css_tg(css), scale_load(weight));
	if (!ret)
		scx_group_set_weight(css_tg(css),
				     sched_weight_to_cgroup(weight));
	return ret;
}
#endif /* CONFIG_GROUP_SCHED_WEIGHT */

static void __maybe_unused cpu_period_quota_print(struct seq_file *sf,
						  long period, long quota)
{
	if (quota < 0)
		seq_puts(sf, "max");
	else
		seq_printf(sf, "%ld", quota);

	seq_printf(sf, " %ld\n", period);
}

/* caller should put the current value in *@periodp before calling */
static int __maybe_unused cpu_period_quota_parse(char *buf,
						 u64 *periodp, u64 *quotap)
{
	char tok[21];	/* U64_MAX */

	if (sscanf(buf, "%20s %llu", tok, periodp) < 1)
		return -EINVAL;

	*periodp *= NSEC_PER_USEC;

	if (sscanf(tok, "%llu", quotap))
		*quotap *= NSEC_PER_USEC;
	else if (!strcmp(tok, "max"))
		*quotap = RUNTIME_INF;
	else
		return -EINVAL;

	return 0;
}

#ifdef CONFIG_CFS_BANDWIDTH
static int cpu_max_show(struct seq_file *sf, void *v)
{
	struct task_group *tg = css_tg(seq_css(sf));

	cpu_period_quota_print(sf, tg_get_cfs_period(tg), tg_get_cfs_quota(tg));
	return 0;
}

static ssize_t cpu_max_write(struct kernfs_open_file *of,
			     char *buf, size_t nbytes, loff_t off)
{
	struct task_group *tg = css_tg(of_css(of));
	u64 period = tg_get_cfs_period(tg);
	u64 burst = tg->cfs_bandwidth.burst;
	u64 quota;
	int ret;

	ret = cpu_period_quota_parse(buf, &period, &quota);
	if (!ret)
		ret = tg_set_cfs_bandwidth(tg, period, quota, burst);
	return ret ?: nbytes;
}
#endif

static struct cftype cpu_files[] = {
#ifdef CONFIG_GROUP_SCHED_WEIGHT
	{
		.name = "weight",
		.flags = CFTYPE_NOT_ON_ROOT,
		.read_u64 = cpu_weight_read_u64,
		.write_u64 = cpu_weight_write_u64,
	},
	{
		.name = "weight.nice",
		.flags = CFTYPE_NOT_ON_ROOT,
		.read_s64 = cpu_weight_nice_read_s64,
		.write_s64 = cpu_weight_nice_write_s64,
	},
	{
		.name = "idle",
		.flags = CFTYPE_NOT_ON_ROOT,
		.read_s64 = cpu_idle_read_s64,
		.write_s64 = cpu_idle_write_s64,
	},
#endif
#ifdef CONFIG_CFS_BANDWIDTH
	{
		.name = "max",
		.flags = CFTYPE_NOT_ON_ROOT,
		.seq_show = cpu_max_show,
		.write = cpu_max_write,
	},
	{
		.name = "max.burst",
		.flags = CFTYPE_NOT_ON_ROOT,
		.read_u64 = cpu_cfs_burst_read_u64,
		.write_u64 = cpu_cfs_burst_write_u64,
	},
#endif
#ifdef CONFIG_UCLAMP_TASK_GROUP
	{
		.name = "uclamp.min",
		.flags = CFTYPE_NOT_ON_ROOT,
		.seq_show = cpu_uclamp_min_show,
		.write = cpu_uclamp_min_write,
	},
	{
		.name = "uclamp.max",
		.flags = CFTYPE_NOT_ON_ROOT,
		.seq_show = cpu_uclamp_max_show,
		.write = cpu_uclamp_max_write,
	},
	{
		.name = "uclamp.latency_sensitive",
		.flags = CFTYPE_NOT_ON_ROOT,
		.read_u64 = cpu_uclamp_ls_read_u64,
		.write_u64 = cpu_uclamp_ls_write_u64,
	},
#endif
	{ }	/* terminate */
};

struct cgroup_subsys cpu_cgrp_subsys = {
	.css_alloc	= cpu_cgroup_css_alloc,
	.css_online	= cpu_cgroup_css_online,
	.css_offline	= cpu_cgroup_css_offline,
	.css_released	= cpu_cgroup_css_released,
	.css_free	= cpu_cgroup_css_free,
	.css_extra_stat_show = cpu_extra_stat_show,
	.css_local_stat_show = cpu_local_stat_show,
	.can_attach	= cpu_cgroup_can_attach,
	.attach		= cpu_cgroup_attach,
	.cancel_attach	= cpu_cgroup_cancel_attach,
	.legacy_cftypes	= cpu_legacy_files,
	.dfl_cftypes	= cpu_files,
	.early_init	= true,
	.threaded	= true,
};

#endif	/* CONFIG_CGROUP_SCHED */

void dump_cpu_task(int cpu)
{
	if (in_hardirq() && cpu == smp_processor_id()) {
		struct pt_regs *regs;

		regs = get_irq_regs();
		if (regs) {
			show_regs(regs);
			return;
		}
	}

	if (trigger_single_cpu_backtrace(cpu))
		return;

	pr_info("Task dump for CPU %d:\n", cpu);
	sched_show_task(cpu_curr(cpu));
}

/*
 * Nice levels are multiplicative, with a gentle 10% change for every
 * nice level changed. I.e. when a CPU-bound task goes from nice 0 to
 * nice 1, it will get ~10% less CPU time than another CPU-bound task
 * that remained on nice 0.
 *
 * The "10% effect" is relative and cumulative: from _any_ nice level,
 * if you go up 1 level, it's -10% CPU usage, if you go down 1 level
 * it's +10% CPU usage. (to achieve that we use a multiplier of 1.25.
 * If a task goes up by ~10% and another task goes down by ~10% then
 * the relative distance between them is ~25%.)
 */
const int sched_prio_to_weight[40] = {
 /* -20 */     88761,     71755,     56483,     46273,     36291,
 /* -15 */     29154,     23254,     18705,     14949,     11916,
 /* -10 */      9548,      7620,      6100,      4904,      3906,
 /*  -5 */      3121,      2501,      1991,      1586,      1277,
 /*   0 */      1024,       820,       655,       526,       423,
 /*   5 */       335,       272,       215,       172,       137,
 /*  10 */       110,        87,        70,        56,        45,
 /*  15 */        36,        29,        23,        18,        15,
};

/*
 * Inverse (2^32/x) values of the sched_prio_to_weight[] array, pre-calculated.
 *
 * In cases where the weight does not change often, we can use the
 * pre-calculated inverse to speed up arithmetics by turning divisions
 * into multiplications:
 */
const u32 sched_prio_to_wmult[40] = {
 /* -20 */     48388,     59856,     76040,     92818,    118348,
 /* -15 */    147320,    184698,    229616,    287308,    360437,
 /* -10 */    449829,    563644,    704093,    875809,   1099582,
 /*  -5 */   1376151,   1717300,   2157191,   2708050,   3363326,
 /*   0 */   4194304,   5237765,   6557202,   8165337,  10153587,
 /*   5 */  12820798,  15790321,  19976592,  24970740,  31350126,
 /*  10 */  39045157,  49367440,  61356676,  76695844,  95443717,
 /*  15 */ 119304647, 148102320, 186737708, 238609294, 286331153,
};

void call_trace_sched_update_nr_running(struct rq *rq, int count)
{
        trace_sched_update_nr_running_tp(rq, count);
}

#ifdef CONFIG_SCHED_MM_CID

/*
 * @cid_lock: Guarantee forward-progress of cid allocation.
 *
 * Concurrency ID allocation within a bitmap is mostly lock-free. The cid_lock
 * is only used when contention is detected by the lock-free allocation so
 * forward progress can be guaranteed.
 */
DEFINE_RAW_SPINLOCK(cid_lock);

/*
 * @use_cid_lock: Select cid allocation behavior: lock-free vs spinlock.
 *
 * When @use_cid_lock is 0, the cid allocation is lock-free. When contention is
 * detected, it is set to 1 to ensure that all newly coming allocations are
 * serialized by @cid_lock until the allocation which detected contention
 * completes and sets @use_cid_lock back to 0. This guarantees forward progress
 * of a cid allocation.
 */
int use_cid_lock;

/*
 * mm_cid remote-clear implements a lock-free algorithm to clear per-mm/cpu cid
 * concurrently with respect to the execution of the source runqueue context
 * switch.
 *
 * There is one basic properties we want to guarantee here:
 *
 * (1) Remote-clear should _never_ mark a per-cpu cid UNSET when it is actively
 * used by a task. That would lead to concurrent allocation of the cid and
 * userspace corruption.
 *
 * Provide this guarantee by introducing a Dekker memory ordering to guarantee
 * that a pair of loads observe at least one of a pair of stores, which can be
 * shown as:
 *
 *      X = Y = 0
 *
 *      w[X]=1          w[Y]=1
 *      MB              MB
 *      r[Y]=y          r[X]=x
 *
 * Which guarantees that x==0 && y==0 is impossible. But rather than using
 * values 0 and 1, this algorithm cares about specific state transitions of the
 * runqueue current task (as updated by the scheduler context switch), and the
 * per-mm/cpu cid value.
 *
 * Let's introduce task (Y) which has task->mm == mm and task (N) which has
 * task->mm != mm for the rest of the discussion. There are two scheduler state
 * transitions on context switch we care about:
 *
 * (TSA) Store to rq->curr with transition from (N) to (Y)
 *
 * (TSB) Store to rq->curr with transition from (Y) to (N)
 *
 * On the remote-clear side, there is one transition we care about:
 *
 * (TMA) cmpxchg to *pcpu_cid to set the LAZY flag
 *
 * There is also a transition to UNSET state which can be performed from all
 * sides (scheduler, remote-clear). It is always performed with a cmpxchg which
 * guarantees that only a single thread will succeed:
 *
 * (TMB) cmpxchg to *pcpu_cid to mark UNSET
 *
 * Just to be clear, what we do _not_ want to happen is a transition to UNSET
 * when a thread is actively using the cid (property (1)).
 *
 * Let's looks at the relevant combinations of TSA/TSB, and TMA transitions.
 *
 * Scenario A) (TSA)+(TMA) (from next task perspective)
 *
 * CPU0                                      CPU1
 *
 * Context switch CS-1                       Remote-clear
 *   - store to rq->curr: (N)->(Y) (TSA)     - cmpxchg to *pcpu_id to LAZY (TMA)
 *                                             (implied barrier after cmpxchg)
 *   - switch_mm_cid()
 *     - memory barrier (see switch_mm_cid()
 *       comment explaining how this barrier
 *       is combined with other scheduler
 *       barriers)
 *     - mm_cid_get (next)
 *       - READ_ONCE(*pcpu_cid)              - rcu_dereference(src_rq->curr)
 *
 * This Dekker ensures that either task (Y) is observed by the
 * rcu_dereference() or the LAZY flag is observed by READ_ONCE(), or both are
 * observed.
 *
 * If task (Y) store is observed by rcu_dereference(), it means that there is
 * still an active task on the cpu. Remote-clear will therefore not transition
 * to UNSET, which fulfills property (1).
 *
 * If task (Y) is not observed, but the lazy flag is observed by READ_ONCE(),
 * it will move its state to UNSET, which clears the percpu cid perhaps
 * uselessly (which is not an issue for correctness). Because task (Y) is not
 * observed, CPU1 can move ahead to set the state to UNSET. Because moving
 * state to UNSET is done with a cmpxchg expecting that the old state has the
 * LAZY flag set, only one thread will successfully UNSET.
 *
 * If both states (LAZY flag and task (Y)) are observed, the thread on CPU0
 * will observe the LAZY flag and transition to UNSET (perhaps uselessly), and
 * CPU1 will observe task (Y) and do nothing more, which is fine.
 *
 * What we are effectively preventing with this Dekker is a scenario where
 * neither LAZY flag nor store (Y) are observed, which would fail property (1)
 * because this would UNSET a cid which is actively used.
 */

void sched_mm_cid_migrate_from(struct task_struct *t)
{
	t->migrate_from_cpu = task_cpu(t);
}

static
int __sched_mm_cid_migrate_from_fetch_cid(struct rq *src_rq,
					  struct task_struct *t,
					  struct mm_cid *src_pcpu_cid)
{
	struct mm_struct *mm = t->mm;
	struct task_struct *src_task;
	int src_cid, last_mm_cid;

	if (!mm)
		return -1;

	last_mm_cid = t->last_mm_cid;
	/*
	 * If the migrated task has no last cid, or if the current
	 * task on src rq uses the cid, it means the source cid does not need
	 * to be moved to the destination cpu.
	 */
	if (last_mm_cid == -1)
		return -1;
	src_cid = READ_ONCE(src_pcpu_cid->cid);
	if (!mm_cid_is_valid(src_cid) || last_mm_cid != src_cid)
		return -1;

	/*
	 * If we observe an active task using the mm on this rq, it means we
	 * are not the last task to be migrated from this cpu for this mm, so
	 * there is no need to move src_cid to the destination cpu.
	 */
	guard(rcu)();
	src_task = rcu_dereference(src_rq->curr);
	if (READ_ONCE(src_task->mm_cid_active) && src_task->mm == mm) {
		t->last_mm_cid = -1;
		return -1;
	}

	return src_cid;
}

static
int __sched_mm_cid_migrate_from_try_steal_cid(struct rq *src_rq,
					      struct task_struct *t,
					      struct mm_cid *src_pcpu_cid,
					      int src_cid)
{
	struct task_struct *src_task;
	struct mm_struct *mm = t->mm;
	int lazy_cid;

	if (src_cid == -1)
		return -1;

	/*
	 * Attempt to clear the source cpu cid to move it to the destination
	 * cpu.
	 */
	lazy_cid = mm_cid_set_lazy_put(src_cid);
	if (!try_cmpxchg(&src_pcpu_cid->cid, &src_cid, lazy_cid))
		return -1;

	/*
	 * The implicit barrier after cmpxchg per-mm/cpu cid before loading
	 * rq->curr->mm matches the scheduler barrier in context_switch()
	 * between store to rq->curr and load of prev and next task's
	 * per-mm/cpu cid.
	 *
	 * The implicit barrier after cmpxchg per-mm/cpu cid before loading
	 * rq->curr->mm_cid_active matches the barrier in
	 * sched_mm_cid_exit_signals(), sched_mm_cid_before_execve(), and
	 * sched_mm_cid_after_execve() between store to t->mm_cid_active and
	 * load of per-mm/cpu cid.
	 */

	/*
	 * If we observe an active task using the mm on this rq after setting
	 * the lazy-put flag, this task will be responsible for transitioning
	 * from lazy-put flag set to MM_CID_UNSET.
	 */
	scoped_guard (rcu) {
		src_task = rcu_dereference(src_rq->curr);
		if (READ_ONCE(src_task->mm_cid_active) && src_task->mm == mm) {
			/*
			 * We observed an active task for this mm, there is therefore
			 * no point in moving this cid to the destination cpu.
			 */
			t->last_mm_cid = -1;
			return -1;
		}
	}

	/*
	 * The src_cid is unused, so it can be unset.
	 */
	if (!try_cmpxchg(&src_pcpu_cid->cid, &lazy_cid, MM_CID_UNSET))
		return -1;
	return src_cid;
}

/*
 * Migration to dst cpu. Called with dst_rq lock held.
 * Interrupts are disabled, which keeps the window of cid ownership without the
 * source rq lock held small.
 */
void sched_mm_cid_migrate_to(struct rq *dst_rq, struct task_struct *t)
{
	struct mm_cid *src_pcpu_cid, *dst_pcpu_cid;
	struct mm_struct *mm = t->mm;
	int src_cid, dst_cid, src_cpu;
	struct rq *src_rq;

	lockdep_assert_rq_held(dst_rq);

	if (!mm)
		return;
	src_cpu = t->migrate_from_cpu;
	if (src_cpu == -1) {
		t->last_mm_cid = -1;
		return;
	}
	/*
	 * Move the src cid if the dst cid is unset. This keeps id
	 * allocation closest to 0 in cases where few threads migrate around
	 * many CPUs.
	 *
	 * If destination cid is already set, we may have to just clear
	 * the src cid to ensure compactness in frequent migrations
	 * scenarios.
	 *
	 * It is not useful to clear the src cid when the number of threads is
	 * greater or equal to the number of allowed CPUs, because user-space
	 * can expect that the number of allowed cids can reach the number of
	 * allowed CPUs.
	 */
	dst_pcpu_cid = per_cpu_ptr(mm->pcpu_cid, cpu_of(dst_rq));
	dst_cid = READ_ONCE(dst_pcpu_cid->cid);
	if (!mm_cid_is_unset(dst_cid) &&
	    atomic_read(&mm->mm_users) >= t->nr_cpus_allowed)
		return;
	src_pcpu_cid = per_cpu_ptr(mm->pcpu_cid, src_cpu);
	src_rq = cpu_rq(src_cpu);
	src_cid = __sched_mm_cid_migrate_from_fetch_cid(src_rq, t, src_pcpu_cid);
	if (src_cid == -1)
		return;
	src_cid = __sched_mm_cid_migrate_from_try_steal_cid(src_rq, t, src_pcpu_cid,
							    src_cid);
	if (src_cid == -1)
		return;
	if (!mm_cid_is_unset(dst_cid)) {
		__mm_cid_put(mm, src_cid);
		return;
	}
	/* Move src_cid to dst cpu. */
	mm_cid_snapshot_time(dst_rq, mm);
	WRITE_ONCE(dst_pcpu_cid->cid, src_cid);
}

static void sched_mm_cid_remote_clear(struct mm_struct *mm, struct mm_cid *pcpu_cid,
				      int cpu)
{
	struct rq *rq = cpu_rq(cpu);
	struct task_struct *t;
	int cid, lazy_cid;

	cid = READ_ONCE(pcpu_cid->cid);
	if (!mm_cid_is_valid(cid))
		return;

	/*
	 * Clear the cpu cid if it is set to keep cid allocation compact.  If
	 * there happens to be other tasks left on the source cpu using this
	 * mm, the next task using this mm will reallocate its cid on context
	 * switch.
	 */
	lazy_cid = mm_cid_set_lazy_put(cid);
	if (!try_cmpxchg(&pcpu_cid->cid, &cid, lazy_cid))
		return;

	/*
	 * The implicit barrier after cmpxchg per-mm/cpu cid before loading
	 * rq->curr->mm matches the scheduler barrier in context_switch()
	 * between store to rq->curr and load of prev and next task's
	 * per-mm/cpu cid.
	 *
	 * The implicit barrier after cmpxchg per-mm/cpu cid before loading
	 * rq->curr->mm_cid_active matches the barrier in
	 * sched_mm_cid_exit_signals(), sched_mm_cid_before_execve(), and
	 * sched_mm_cid_after_execve() between store to t->mm_cid_active and
	 * load of per-mm/cpu cid.
	 */

	/*
	 * If we observe an active task using the mm on this rq after setting
	 * the lazy-put flag, that task will be responsible for transitioning
	 * from lazy-put flag set to MM_CID_UNSET.
	 */
	scoped_guard (rcu) {
		t = rcu_dereference(rq->curr);
		if (READ_ONCE(t->mm_cid_active) && t->mm == mm)
			return;
	}

	/*
	 * The cid is unused, so it can be unset.
	 * Disable interrupts to keep the window of cid ownership without rq
	 * lock small.
	 */
	scoped_guard (irqsave) {
		if (try_cmpxchg(&pcpu_cid->cid, &lazy_cid, MM_CID_UNSET))
			__mm_cid_put(mm, cid);
	}
}

static void sched_mm_cid_remote_clear_old(struct mm_struct *mm, int cpu)
{
	struct rq *rq = cpu_rq(cpu);
	struct mm_cid *pcpu_cid;
	struct task_struct *curr;
	u64 rq_clock;

	/*
	 * rq->clock load is racy on 32-bit but one spurious clear once in a
	 * while is irrelevant.
	 */
	rq_clock = READ_ONCE(rq->clock);
	pcpu_cid = per_cpu_ptr(mm->pcpu_cid, cpu);

	/*
	 * In order to take care of infrequently scheduled tasks, bump the time
	 * snapshot associated with this cid if an active task using the mm is
	 * observed on this rq.
	 */
	scoped_guard (rcu) {
		curr = rcu_dereference(rq->curr);
		if (READ_ONCE(curr->mm_cid_active) && curr->mm == mm) {
			WRITE_ONCE(pcpu_cid->time, rq_clock);
			return;
		}
	}

	if (rq_clock < pcpu_cid->time + SCHED_MM_CID_PERIOD_NS)
		return;
	sched_mm_cid_remote_clear(mm, pcpu_cid, cpu);
}

static void sched_mm_cid_remote_clear_weight(struct mm_struct *mm, int cpu,
					     int weight)
{
	struct mm_cid *pcpu_cid;
	int cid;

	pcpu_cid = per_cpu_ptr(mm->pcpu_cid, cpu);
	cid = READ_ONCE(pcpu_cid->cid);
	if (!mm_cid_is_valid(cid) || cid < weight)
		return;
	sched_mm_cid_remote_clear(mm, pcpu_cid, cpu);
}

static void task_mm_cid_work(struct callback_head *work)
{
	unsigned long now = jiffies, old_scan, next_scan;
	struct task_struct *t = current;
	struct cpumask *cidmask;
	struct mm_struct *mm;
	int weight, cpu;

	SCHED_WARN_ON(t != container_of(work, struct task_struct, cid_work));

	work->next = work;	/* Prevent double-add */
	if (t->flags & PF_EXITING)
		return;
	mm = t->mm;
	if (!mm)
		return;
	old_scan = READ_ONCE(mm->mm_cid_next_scan);
	next_scan = now + msecs_to_jiffies(MM_CID_SCAN_DELAY);
	if (!old_scan) {
		unsigned long res;

		res = cmpxchg(&mm->mm_cid_next_scan, old_scan, next_scan);
		if (res != old_scan)
			old_scan = res;
		else
			old_scan = next_scan;
	}
	if (time_before(now, old_scan))
		return;
	if (!try_cmpxchg(&mm->mm_cid_next_scan, &old_scan, next_scan))
		return;
	cidmask = mm_cidmask(mm);
	/* Clear cids that were not recently used. */
	for_each_possible_cpu(cpu)
		sched_mm_cid_remote_clear_old(mm, cpu);
	weight = cpumask_weight(cidmask);
	/*
	 * Clear cids that are greater or equal to the cidmask weight to
	 * recompact it.
	 */
	for_each_possible_cpu(cpu)
		sched_mm_cid_remote_clear_weight(mm, cpu, weight);
}

void init_sched_mm_cid(struct task_struct *t)
{
	struct mm_struct *mm = t->mm;
	int mm_users = 0;

	if (mm) {
		mm_users = atomic_read(&mm->mm_users);
		if (mm_users == 1)
			mm->mm_cid_next_scan = jiffies + msecs_to_jiffies(MM_CID_SCAN_DELAY);
	}
	t->cid_work.next = &t->cid_work;	/* Protect against double add */
	init_task_work(&t->cid_work, task_mm_cid_work);
}

void task_tick_mm_cid(struct rq *rq, struct task_struct *curr)
{
	struct callback_head *work = &curr->cid_work;
	unsigned long now = jiffies;

	if (!curr->mm || (curr->flags & (PF_EXITING | PF_KTHREAD)) ||
	    work->next != work)
		return;
	if (time_before(now, READ_ONCE(curr->mm->mm_cid_next_scan)))
		return;

	/* No page allocation under rq lock */
	task_work_add(curr, work, TWA_RESUME | TWAF_NO_ALLOC);
}

void sched_mm_cid_exit_signals(struct task_struct *t)
{
	struct mm_struct *mm = t->mm;
	struct rq *rq;

	if (!mm)
		return;

	preempt_disable();
	rq = this_rq();
	guard(rq_lock_irqsave)(rq);
	preempt_enable_no_resched();	/* holding spinlock */
	WRITE_ONCE(t->mm_cid_active, 0);
	/*
	 * Store t->mm_cid_active before loading per-mm/cpu cid.
	 * Matches barrier in sched_mm_cid_remote_clear_old().
	 */
	smp_mb();
	mm_cid_put(mm);
	t->last_mm_cid = t->mm_cid = -1;
}

void sched_mm_cid_before_execve(struct task_struct *t)
{
	struct mm_struct *mm = t->mm;
	struct rq *rq;

	if (!mm)
		return;

	preempt_disable();
	rq = this_rq();
	guard(rq_lock_irqsave)(rq);
	preempt_enable_no_resched();	/* holding spinlock */
	WRITE_ONCE(t->mm_cid_active, 0);
	/*
	 * Store t->mm_cid_active before loading per-mm/cpu cid.
	 * Matches barrier in sched_mm_cid_remote_clear_old().
	 */
	smp_mb();
	mm_cid_put(mm);
	t->last_mm_cid = t->mm_cid = -1;
}

void sched_mm_cid_after_execve(struct task_struct *t)
{
	struct mm_struct *mm = t->mm;
	struct rq *rq;

	if (!mm)
		return;

	preempt_disable();
	rq = this_rq();
	scoped_guard (rq_lock_irqsave, rq) {
		preempt_enable_no_resched();	/* holding spinlock */
		WRITE_ONCE(t->mm_cid_active, 1);
		/*
		 * Store t->mm_cid_active before loading per-mm/cpu cid.
		 * Matches barrier in sched_mm_cid_remote_clear_old().
		 */
		smp_mb();
		t->last_mm_cid = t->mm_cid = mm_cid_get(rq, mm);
	}
	rseq_set_notify_resume(t);
}

void sched_mm_cid_fork(struct task_struct *t)
{
	WARN_ON_ONCE(!t->mm || t->mm_cid != -1);
	t->mm_cid_active = 1;
}
#endif

#ifdef CONFIG_SCHED_CLASS_EXT
void sched_deq_and_put_task(struct task_struct *p, int queue_flags,
			    struct sched_enq_and_set_ctx *ctx)
{
	struct rq *rq = task_rq(p);

	lockdep_assert_rq_held(rq);

	*ctx = (struct sched_enq_and_set_ctx){
		.p = p,
		.queue_flags = queue_flags,
		.queued = task_on_rq_queued(p),
		.running = task_current(rq, p),
	};

	update_rq_clock(rq);
	if (ctx->queued)
		dequeue_task(rq, p, queue_flags | DEQUEUE_NOCLOCK);
	if (ctx->running)
		put_prev_task(rq, p);
}

void sched_enq_and_set_task(struct sched_enq_and_set_ctx *ctx)
{
	struct rq *rq = task_rq(ctx->p);

	lockdep_assert_rq_held(rq);

	if (ctx->queued)
		enqueue_task(rq, ctx->p, ctx->queue_flags | ENQUEUE_NOCLOCK);
	if (ctx->running)
		set_next_task(rq, ctx->p);
}
#endif	/* CONFIG_SCHED_CLASS_EXT */<|MERGE_RESOLUTION|>--- conflicted
+++ resolved
@@ -6757,37 +6757,7 @@
 			goto picked;
 		}
 	} else if (!preempt && prev_state) {
-<<<<<<< HEAD
 		block = try_to_block_task(rq, prev, prev_state);
-=======
-		if (signal_pending_state(prev_state, prev)) {
-			WRITE_ONCE(prev->__state, TASK_RUNNING);
-		} else {
-			int flags = DEQUEUE_NOCLOCK;
-
-			prev->sched_contributes_to_load =
-				(prev_state & TASK_UNINTERRUPTIBLE) &&
-				!(prev_state & TASK_NOLOAD) &&
-				!(prev_state & TASK_FROZEN);
-
-			if (unlikely(is_special_task_state(prev_state)))
-				flags |= DEQUEUE_SPECIAL;
-
-			/*
-			 * __schedule()			ttwu()
-			 *   prev_state = prev->state;    if (p->on_rq && ...)
-			 *   if (prev_state)		    goto out;
-			 *     p->on_rq = 0;		  smp_acquire__after_ctrl_dep();
-			 *				  p->state = TASK_WAKING
-			 *
-			 * Where __schedule() and ttwu() have matching control dependencies.
-			 *
-			 * After this, schedule() must not care about p->state any more.
-			 */
-			block_task(rq, prev, flags);
-			block = true;
-		}
->>>>>>> 6e7e0492
 		switch_count = &prev->nvcsw;
 	}
 
