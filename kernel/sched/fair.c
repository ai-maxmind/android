// SPDX-License-Identifier: GPL-2.0
/*
 * Completely Fair Scheduling (CFS) Class (SCHED_NORMAL/SCHED_BATCH)
 *
 *  Copyright (C) 2007 Red Hat, Inc., Ingo Molnar <mingo@redhat.com>
 *
 *  Interactivity improvements by Mike Galbraith
 *  (C) 2007 Mike Galbraith <efault@gmx.de>
 *
 *  Various enhancements by Dmitry Adamushko.
 *  (C) 2007 Dmitry Adamushko <dmitry.adamushko@gmail.com>
 *
 *  Group scheduling enhancements by Srivatsa Vaddagiri
 *  Copyright IBM Corporation, 2007
 *  Author: Srivatsa Vaddagiri <vatsa@linux.vnet.ibm.com>
 *
 *  Scaled math optimizations by Thomas Gleixner
 *  Copyright (C) 2007, Thomas Gleixner <tglx@linutronix.de>
 *
 *  Adaptive scheduling granularity, math enhancements by Peter Zijlstra
 *  Copyright (C) 2007 Red Hat, Inc., Peter Zijlstra
 */
#include <linux/energy_model.h>
#include <linux/mmap_lock.h>
#include <linux/hugetlb_inline.h>
#include <linux/jiffies.h>
#include <linux/mm_api.h>
#include <linux/highmem.h>
#include <linux/spinlock_api.h>
#include <linux/cpumask_api.h>
#include <linux/lockdep_api.h>
#include <linux/softirq.h>
#include <linux/refcount_api.h>
#include <linux/topology.h>
#include <linux/sched/clock.h>
#include <linux/sched/cond_resched.h>
#include <linux/sched/cputime.h>
#include <linux/sched/isolation.h>
#include <linux/sched/nohz.h>

#include <linux/cpuidle.h>
#include <linux/interrupt.h>
#include <linux/memory-tiers.h>
#include <linux/mempolicy.h>
#include <linux/mutex_api.h>
#include <linux/profile.h>
#include <linux/psi.h>
#include <linux/ratelimit.h>
#include <linux/task_work.h>
#include <linux/rbtree_augmented.h>

#include <asm/switch_to.h>

#include <linux/sched/cond_resched.h>

#include "sched.h"
#include "stats.h"
#include "autogroup.h"

#include <trace/hooks/sched.h>

EXPORT_TRACEPOINT_SYMBOL_GPL(sched_stat_runtime);

/*
 * Targeted preemption latency for CPU-bound tasks:
 *
 * NOTE: this latency value is not the same as the concept of
 * 'timeslice length' - timeslices in CFS are of variable length
 * and have no persistent notion like in traditional, time-slice
 * based scheduling concepts.
 *
 * (to see the precise effective timeslice length of your workload,
 *  run vmstat and monitor the context-switches (cs) field)
 *
 * (default: 6ms * (1 + ilog(ncpus)), units: nanoseconds)
 */
unsigned int sysctl_sched_latency			= 6000000ULL;
EXPORT_SYMBOL_GPL(sysctl_sched_latency);

/*
 * The initial- and re-scaling of tunables is configurable
 *
 * Options are:
 *
 *   SCHED_TUNABLESCALING_NONE - unscaled, always *1
 *   SCHED_TUNABLESCALING_LOG - scaled logarithmical, *1+ilog(ncpus)
 *   SCHED_TUNABLESCALING_LINEAR - scaled linear, *ncpus
 *
 * (default SCHED_TUNABLESCALING_LOG = *(1+ilog(ncpus))
 */
unsigned int sysctl_sched_tunable_scaling = SCHED_TUNABLESCALING_LOG;

/*
 * Minimal preemption granularity for CPU-bound tasks:
 *
 * (default: 0.75 msec * (1 + ilog(ncpus)), units: nanoseconds)
 */
unsigned int sysctl_sched_base_slice			= 750000ULL;
EXPORT_SYMBOL_GPL(sysctl_sched_base_slice);
static unsigned int normalized_sysctl_sched_base_slice	= 750000ULL;

/*
 * After fork, child runs first. If set to 0 (default) then
 * parent will (try to) run first.
 */
unsigned int sysctl_sched_child_runs_first __read_mostly;

const_debug unsigned int sysctl_sched_migration_cost	= 500000UL;

int sched_thermal_decay_shift;
static int __init setup_sched_thermal_decay_shift(char *str)
{
	int _shift = 0;

	if (kstrtoint(str, 0, &_shift))
		pr_warn("Unable to set scheduler thermal pressure decay shift parameter\n");

	sched_thermal_decay_shift = clamp(_shift, 0, 10);
	return 1;
}
__setup("sched_thermal_decay_shift=", setup_sched_thermal_decay_shift);

#ifdef CONFIG_SMP
/*
 * For asym packing, by default the lower numbered CPU has higher priority.
 */
int __weak arch_asym_cpu_priority(int cpu)
{
	return -cpu;
}

/*
 * The margin used when comparing utilization with CPU capacity.
 *
 * (default: ~20%)
 */
#define fits_capacity(cap, max)	((cap) * 1280 < (max) * 1024)

/*
 * The margin used when comparing CPU capacities.
 * is 'cap1' noticeably greater than 'cap2'
 *
 * (default: ~5%)
 */
#define capacity_greater(cap1, cap2) ((cap1) * 1024 > (cap2) * 1078)
#endif

#ifdef CONFIG_CFS_BANDWIDTH
/*
 * Amount of runtime to allocate from global (tg) to local (per-cfs_rq) pool
 * each time a cfs_rq requests quota.
 *
 * Note: in the case that the slice exceeds the runtime remaining (either due
 * to consumption or the quota being specified to be smaller than the slice)
 * we will always only issue the remaining available time.
 *
 * (default: 5 msec, units: microseconds)
 */
static unsigned int sysctl_sched_cfs_bandwidth_slice		= 5000UL;
#endif

#ifdef CONFIG_NUMA_BALANCING
/* Restrict the NUMA promotion throughput (MB/s) for each target node. */
static unsigned int sysctl_numa_balancing_promote_rate_limit = 65536;
#endif

#ifdef CONFIG_SMP
/*
 * The minimum load balance interval in jiffies that must pass before a
 * a periodic or nohz-idle balance happens.
 */
static unsigned long __read_mostly sysctl_sched_min_load_balance_interval = 1UL;

DEFINE_STATIC_KEY_TRUE(sched_aggressive_next_balance);
#endif

#ifdef CONFIG_SYSCTL
static struct ctl_table sched_fair_sysctls[] = {
	{
		.procname       = "sched_child_runs_first",
		.data           = &sysctl_sched_child_runs_first,
		.maxlen         = sizeof(unsigned int),
		.mode           = 0644,
		.proc_handler   = proc_dointvec,
	},
#ifdef CONFIG_CFS_BANDWIDTH
	{
		.procname       = "sched_cfs_bandwidth_slice_us",
		.data           = &sysctl_sched_cfs_bandwidth_slice,
		.maxlen         = sizeof(unsigned int),
		.mode           = 0644,
		.proc_handler   = proc_dointvec_minmax,
		.extra1         = SYSCTL_ONE,
	},
#endif
#ifdef CONFIG_NUMA_BALANCING
	{
		.procname	= "numa_balancing_promote_rate_limit_MBps",
		.data		= &sysctl_numa_balancing_promote_rate_limit,
		.maxlen		= sizeof(unsigned int),
		.mode		= 0644,
		.proc_handler	= proc_dointvec_minmax,
		.extra1		= SYSCTL_ZERO,
	},
#endif /* CONFIG_NUMA_BALANCING */

#ifdef CONFIG_SMP
	{
		.procname	= "sched_min_load_balance_interval",
		.data		= &sysctl_sched_min_load_balance_interval,
		.maxlen		= sizeof(unsigned long),
		.mode		= 0644,
		.proc_handler	= proc_doulongvec_minmax,
	},
	{
		.procname       = "sched_aggressive_next_balance",
		.data           = &sched_aggressive_next_balance.key,
		.mode           = 0644,
		.proc_handler   = proc_do_static_key,
	},
#endif
	{}
};

static int __init sched_fair_sysctl_init(void)
{
	register_sysctl_init("kernel", sched_fair_sysctls);
	return 0;
}
late_initcall(sched_fair_sysctl_init);
#endif

static inline void update_load_add(struct load_weight *lw, unsigned long inc)
{
	lw->weight += inc;
	lw->inv_weight = 0;
}

static inline void update_load_sub(struct load_weight *lw, unsigned long dec)
{
	lw->weight -= dec;
	lw->inv_weight = 0;
}

static inline void update_load_set(struct load_weight *lw, unsigned long w)
{
	lw->weight = w;
	lw->inv_weight = 0;
}

/*
 * Increase the granularity value when there are more CPUs,
 * because with more CPUs the 'effective latency' as visible
 * to users decreases. But the relationship is not linear,
 * so pick a second-best guess by going with the log2 of the
 * number of CPUs.
 *
 * This idea comes from the SD scheduler of Con Kolivas:
 */
static unsigned int get_update_sysctl_factor(void)
{
	unsigned int cpus = min_t(unsigned int, num_online_cpus(), 8);
	unsigned int factor;

	switch (sysctl_sched_tunable_scaling) {
	case SCHED_TUNABLESCALING_NONE:
		factor = 1;
		break;
	case SCHED_TUNABLESCALING_LINEAR:
		factor = cpus;
		break;
	case SCHED_TUNABLESCALING_LOG:
	default:
		factor = 1 + ilog2(cpus);
		break;
	}

	return factor;
}

static void update_sysctl(void)
{
	unsigned int factor = get_update_sysctl_factor();

#define SET_SYSCTL(name) \
	(sysctl_##name = (factor) * normalized_sysctl_##name)
	SET_SYSCTL(sched_base_slice);
#undef SET_SYSCTL
}

void __init sched_init_granularity(void)
{
	update_sysctl();
}

#define WMULT_CONST	(~0U)
#define WMULT_SHIFT	32

static void __update_inv_weight(struct load_weight *lw)
{
	unsigned long w;

	if (likely(lw->inv_weight))
		return;

	w = scale_load_down(lw->weight);

	if (BITS_PER_LONG > 32 && unlikely(w >= WMULT_CONST))
		lw->inv_weight = 1;
	else if (unlikely(!w))
		lw->inv_weight = WMULT_CONST;
	else
		lw->inv_weight = WMULT_CONST / w;
}

/*
 * delta_exec * weight / lw.weight
 *   OR
 * (delta_exec * (weight * lw->inv_weight)) >> WMULT_SHIFT
 *
 * Either weight := NICE_0_LOAD and lw \e sched_prio_to_wmult[], in which case
 * we're guaranteed shift stays positive because inv_weight is guaranteed to
 * fit 32 bits, and NICE_0_LOAD gives another 10 bits; therefore shift >= 22.
 *
 * Or, weight =< lw.weight (because lw.weight is the runqueue weight), thus
 * weight/lw.weight <= 1, and therefore our shift will also be positive.
 */
static u64 __calc_delta(u64 delta_exec, unsigned long weight, struct load_weight *lw)
{
	u64 fact = scale_load_down(weight);
	u32 fact_hi = (u32)(fact >> 32);
	int shift = WMULT_SHIFT;
	int fs;

	__update_inv_weight(lw);

	if (unlikely(fact_hi)) {
		fs = fls(fact_hi);
		shift -= fs;
		fact >>= fs;
	}

	fact = mul_u32_u32(fact, lw->inv_weight);

	fact_hi = (u32)(fact >> 32);
	if (fact_hi) {
		fs = fls(fact_hi);
		shift -= fs;
		fact >>= fs;
	}

	return mul_u64_u32_shr(delta_exec, fact, shift);
}

/*
 * delta /= w
 */
static inline u64 calc_delta_fair(u64 delta, struct sched_entity *se)
{
	if (unlikely(se->load.weight != NICE_0_LOAD))
		delta = __calc_delta(delta, NICE_0_LOAD, &se->load);

	return delta;
}

const struct sched_class fair_sched_class;

/**************************************************************
 * CFS operations on generic schedulable entities:
 */

#ifdef CONFIG_FAIR_GROUP_SCHED

/* Walk up scheduling entities hierarchy */
#define for_each_sched_entity(se) \
		for (; se; se = se->parent)

static inline bool list_add_leaf_cfs_rq(struct cfs_rq *cfs_rq)
{
	struct rq *rq = rq_of(cfs_rq);
	int cpu = cpu_of(rq);

	if (cfs_rq->on_list)
		return rq->tmp_alone_branch == &rq->leaf_cfs_rq_list;

	cfs_rq->on_list = 1;

	/*
	 * Ensure we either appear before our parent (if already
	 * enqueued) or force our parent to appear after us when it is
	 * enqueued. The fact that we always enqueue bottom-up
	 * reduces this to two cases and a special case for the root
	 * cfs_rq. Furthermore, it also means that we will always reset
	 * tmp_alone_branch either when the branch is connected
	 * to a tree or when we reach the top of the tree
	 */
	if (cfs_rq->tg->parent &&
	    cfs_rq->tg->parent->cfs_rq[cpu]->on_list) {
		/*
		 * If parent is already on the list, we add the child
		 * just before. Thanks to circular linked property of
		 * the list, this means to put the child at the tail
		 * of the list that starts by parent.
		 */
		list_add_tail_rcu(&cfs_rq->leaf_cfs_rq_list,
			&(cfs_rq->tg->parent->cfs_rq[cpu]->leaf_cfs_rq_list));
		/*
		 * The branch is now connected to its tree so we can
		 * reset tmp_alone_branch to the beginning of the
		 * list.
		 */
		rq->tmp_alone_branch = &rq->leaf_cfs_rq_list;
		return true;
	}

	if (!cfs_rq->tg->parent) {
		/*
		 * cfs rq without parent should be put
		 * at the tail of the list.
		 */
		list_add_tail_rcu(&cfs_rq->leaf_cfs_rq_list,
			&rq->leaf_cfs_rq_list);
		/*
		 * We have reach the top of a tree so we can reset
		 * tmp_alone_branch to the beginning of the list.
		 */
		rq->tmp_alone_branch = &rq->leaf_cfs_rq_list;
		return true;
	}

	/*
	 * The parent has not already been added so we want to
	 * make sure that it will be put after us.
	 * tmp_alone_branch points to the begin of the branch
	 * where we will add parent.
	 */
	list_add_rcu(&cfs_rq->leaf_cfs_rq_list, rq->tmp_alone_branch);
	/*
	 * update tmp_alone_branch to points to the new begin
	 * of the branch
	 */
	rq->tmp_alone_branch = &cfs_rq->leaf_cfs_rq_list;
	return false;
}

static inline void list_del_leaf_cfs_rq(struct cfs_rq *cfs_rq)
{
	if (cfs_rq->on_list) {
		struct rq *rq = rq_of(cfs_rq);

		/*
		 * With cfs_rq being unthrottled/throttled during an enqueue,
		 * it can happen the tmp_alone_branch points the a leaf that
		 * we finally want to del. In this case, tmp_alone_branch moves
		 * to the prev element but it will point to rq->leaf_cfs_rq_list
		 * at the end of the enqueue.
		 */
		if (rq->tmp_alone_branch == &cfs_rq->leaf_cfs_rq_list)
			rq->tmp_alone_branch = cfs_rq->leaf_cfs_rq_list.prev;

		list_del_rcu(&cfs_rq->leaf_cfs_rq_list);
		cfs_rq->on_list = 0;
	}
}

static inline void assert_list_leaf_cfs_rq(struct rq *rq)
{
	SCHED_WARN_ON(rq->tmp_alone_branch != &rq->leaf_cfs_rq_list);
}

/* Iterate thr' all leaf cfs_rq's on a runqueue */
#define for_each_leaf_cfs_rq_safe(rq, cfs_rq, pos)			\
	list_for_each_entry_safe(cfs_rq, pos, &rq->leaf_cfs_rq_list,	\
				 leaf_cfs_rq_list)

/* Do the two (enqueued) entities belong to the same group ? */
static inline struct cfs_rq *
is_same_group(struct sched_entity *se, struct sched_entity *pse)
{
	if (se->cfs_rq == pse->cfs_rq)
		return se->cfs_rq;

	return NULL;
}

static inline struct sched_entity *parent_entity(const struct sched_entity *se)
{
	return se->parent;
}

static void
find_matching_se(struct sched_entity **se, struct sched_entity **pse)
{
	int se_depth, pse_depth;

	/*
	 * preemption test can be made between sibling entities who are in the
	 * same cfs_rq i.e who have a common parent. Walk up the hierarchy of
	 * both tasks until we find their ancestors who are siblings of common
	 * parent.
	 */

	/* First walk up until both entities are at same depth */
	se_depth = (*se)->depth;
	pse_depth = (*pse)->depth;

	while (se_depth > pse_depth) {
		se_depth--;
		*se = parent_entity(*se);
	}

	while (pse_depth > se_depth) {
		pse_depth--;
		*pse = parent_entity(*pse);
	}

	while (!is_same_group(*se, *pse)) {
		*se = parent_entity(*se);
		*pse = parent_entity(*pse);
	}
}

static int tg_is_idle(struct task_group *tg)
{
	return tg->idle > 0;
}

static int cfs_rq_is_idle(struct cfs_rq *cfs_rq)
{
	return cfs_rq->idle > 0;
}

static int se_is_idle(struct sched_entity *se)
{
	if (entity_is_task(se))
		return task_has_idle_policy(task_of(se));
	return cfs_rq_is_idle(group_cfs_rq(se));
}

#else	/* !CONFIG_FAIR_GROUP_SCHED */

#define for_each_sched_entity(se) \
		for (; se; se = NULL)

static inline bool list_add_leaf_cfs_rq(struct cfs_rq *cfs_rq)
{
	return true;
}

static inline void list_del_leaf_cfs_rq(struct cfs_rq *cfs_rq)
{
}

static inline void assert_list_leaf_cfs_rq(struct rq *rq)
{
}

#define for_each_leaf_cfs_rq_safe(rq, cfs_rq, pos)	\
		for (cfs_rq = &rq->cfs, pos = NULL; cfs_rq; cfs_rq = pos)

static inline struct sched_entity *parent_entity(struct sched_entity *se)
{
	return NULL;
}

static inline void
find_matching_se(struct sched_entity **se, struct sched_entity **pse)
{
}

static inline int tg_is_idle(struct task_group *tg)
{
	return 0;
}

static int cfs_rq_is_idle(struct cfs_rq *cfs_rq)
{
	return 0;
}

static int se_is_idle(struct sched_entity *se)
{
	return 0;
}

#endif	/* CONFIG_FAIR_GROUP_SCHED */

static __always_inline
void account_cfs_rq_runtime(struct cfs_rq *cfs_rq, u64 delta_exec);

/**************************************************************
 * Scheduling class tree data structure manipulation methods:
 */

static inline u64 max_vruntime(u64 max_vruntime, u64 vruntime)
{
	s64 delta = (s64)(vruntime - max_vruntime);
	if (delta > 0)
		max_vruntime = vruntime;

	return max_vruntime;
}

static inline u64 min_vruntime(u64 min_vruntime, u64 vruntime)
{
	s64 delta = (s64)(vruntime - min_vruntime);
	if (delta < 0)
		min_vruntime = vruntime;

	return min_vruntime;
}

static inline bool entity_before(const struct sched_entity *a,
				 const struct sched_entity *b)
{
	/*
	 * Tiebreak on vruntime seems unnecessary since it can
	 * hardly happen.
	 */
	return (s64)(a->deadline - b->deadline) < 0;
}

static inline s64 entity_key(struct cfs_rq *cfs_rq, struct sched_entity *se)
{
	return (s64)(se->vruntime - cfs_rq->min_vruntime);
}

#define __node_2_se(node) \
	rb_entry((node), struct sched_entity, run_node)

/*
 * Compute virtual time from the per-task service numbers:
 *
 * Fair schedulers conserve lag:
 *
 *   \Sum lag_i = 0
 *
 * Where lag_i is given by:
 *
 *   lag_i = S - s_i = w_i * (V - v_i)
 *
 * Where S is the ideal service time and V is it's virtual time counterpart.
 * Therefore:
 *
 *   \Sum lag_i = 0
 *   \Sum w_i * (V - v_i) = 0
 *   \Sum w_i * V - w_i * v_i = 0
 *
 * From which we can solve an expression for V in v_i (which we have in
 * se->vruntime):
 *
 *       \Sum v_i * w_i   \Sum v_i * w_i
 *   V = -------------- = --------------
 *          \Sum w_i            W
 *
 * Specifically, this is the weighted average of all entity virtual runtimes.
 *
 * [[ NOTE: this is only equal to the ideal scheduler under the condition
 *          that join/leave operations happen at lag_i = 0, otherwise the
 *          virtual time has non-continguous motion equivalent to:
 *
 *	      V +-= lag_i / W
 *
 *	    Also see the comment in place_entity() that deals with this. ]]
 *
 * However, since v_i is u64, and the multiplcation could easily overflow
 * transform it into a relative form that uses smaller quantities:
 *
 * Substitute: v_i == (v_i - v0) + v0
 *
 *     \Sum ((v_i - v0) + v0) * w_i   \Sum (v_i - v0) * w_i
 * V = ---------------------------- = --------------------- + v0
 *                  W                            W
 *
 * Which we track using:
 *
 *                    v0 := cfs_rq->min_vruntime
 * \Sum (v_i - v0) * w_i := cfs_rq->avg_vruntime
 *              \Sum w_i := cfs_rq->avg_load
 *
 * Since min_vruntime is a monotonic increasing variable that closely tracks
 * the per-task service, these deltas: (v_i - v), will be in the order of the
 * maximal (virtual) lag induced in the system due to quantisation.
 *
 * Also, we use scale_load_down() to reduce the size.
 *
 * As measured, the max (key * weight) value was ~44 bits for a kernel build.
 */
static void
avg_vruntime_add(struct cfs_rq *cfs_rq, struct sched_entity *se)
{
	unsigned long weight = scale_load_down(se->load.weight);
	s64 key = entity_key(cfs_rq, se);

	cfs_rq->avg_vruntime += key * weight;
	cfs_rq->avg_load += weight;
}

static void
avg_vruntime_sub(struct cfs_rq *cfs_rq, struct sched_entity *se)
{
	unsigned long weight = scale_load_down(se->load.weight);
	s64 key = entity_key(cfs_rq, se);

	cfs_rq->avg_vruntime -= key * weight;
	cfs_rq->avg_load -= weight;
}

static inline
void avg_vruntime_update(struct cfs_rq *cfs_rq, s64 delta)
{
	/*
	 * v' = v + d ==> avg_vruntime' = avg_runtime - d*avg_load
	 */
	cfs_rq->avg_vruntime -= cfs_rq->avg_load * delta;
}

/*
 * Specifically: avg_runtime() + 0 must result in entity_eligible() := true
 * For this to be so, the result of this function must have a left bias.
 */
u64 avg_vruntime(struct cfs_rq *cfs_rq)
{
	struct sched_entity *curr = cfs_rq->curr;
	s64 avg = cfs_rq->avg_vruntime;
	long load = cfs_rq->avg_load;

	if (curr && curr->on_rq) {
		unsigned long weight = scale_load_down(curr->load.weight);

		avg += entity_key(cfs_rq, curr) * weight;
		load += weight;
	}

	if (load) {
		/* sign flips effective floor / ceil */
		if (avg < 0)
			avg -= (load - 1);
		avg = div_s64(avg, load);
	}

	return cfs_rq->min_vruntime + avg;
}

/*
 * lag_i = S - s_i = w_i * (V - v_i)
 *
 * However, since V is approximated by the weighted average of all entities it
 * is possible -- by addition/removal/reweight to the tree -- to move V around
 * and end up with a larger lag than we started with.
 *
 * Limit this to either double the slice length with a minimum of TICK_NSEC
 * since that is the timing granularity.
 *
 * EEVDF gives the following limit for a steady state system:
 *
 *   -r_max < lag < max(r_max, q)
 *
 * XXX could add max_slice to the augmented data to track this.
 */
static s64 entity_lag(u64 avruntime, struct sched_entity *se)
{
	s64 vlag, limit;

	vlag = avruntime - se->vruntime;
	limit = calc_delta_fair(max_t(u64, 2*se->slice, TICK_NSEC), se);

	return clamp(vlag, -limit, limit);
}

static void update_entity_lag(struct cfs_rq *cfs_rq, struct sched_entity *se)
{
	SCHED_WARN_ON(!se->on_rq);

	se->vlag = entity_lag(avg_vruntime(cfs_rq), se);
}

/*
 * Entity is eligible once it received less service than it ought to have,
 * eg. lag >= 0.
 *
 * lag_i = S - s_i = w_i*(V - v_i)
 *
 * lag_i >= 0 -> V >= v_i
 *
 *     \Sum (v_i - v)*w_i
 * V = ------------------ + v
 *          \Sum w_i
 *
 * lag_i >= 0 -> \Sum (v_i - v)*w_i >= (v_i - v)*(\Sum w_i)
 *
 * Note: using 'avg_vruntime() > se->vruntime' is inacurate due
 *       to the loss in precision caused by the division.
 */
static int vruntime_eligible(struct cfs_rq *cfs_rq, u64 vruntime)
{
	struct sched_entity *curr = cfs_rq->curr;
	s64 avg = cfs_rq->avg_vruntime;
	long load = cfs_rq->avg_load;

	if (curr && curr->on_rq) {
		unsigned long weight = scale_load_down(curr->load.weight);

		avg += entity_key(cfs_rq, curr) * weight;
		load += weight;
	}

	return avg >= (s64)(vruntime - cfs_rq->min_vruntime) * load;
}

int entity_eligible(struct cfs_rq *cfs_rq, struct sched_entity *se)
{
	return vruntime_eligible(cfs_rq, se->vruntime);
}

static u64 __update_min_vruntime(struct cfs_rq *cfs_rq, u64 vruntime)
{
	u64 min_vruntime = cfs_rq->min_vruntime;
	/*
	 * open coded max_vruntime() to allow updating avg_vruntime
	 */
	s64 delta = (s64)(vruntime - min_vruntime);
	if (delta > 0) {
		avg_vruntime_update(cfs_rq, delta);
		min_vruntime = vruntime;
	}
	return min_vruntime;
}

static void update_min_vruntime(struct cfs_rq *cfs_rq)
{
	struct sched_entity *se = __pick_root_entity(cfs_rq);
	struct sched_entity *curr = cfs_rq->curr;
	u64 vruntime = cfs_rq->min_vruntime;

	if (curr) {
		if (curr->on_rq)
			vruntime = curr->vruntime;
		else
			curr = NULL;
	}

	if (se) {
		if (!curr)
			vruntime = se->min_vruntime;
		else
			vruntime = min_vruntime(vruntime, se->min_vruntime);
	}

	/* ensure we never gain time by being placed backwards. */
	u64_u32_store(cfs_rq->min_vruntime,
		      __update_min_vruntime(cfs_rq, vruntime));
}

static inline bool __entity_less(struct rb_node *a, const struct rb_node *b)
{
	return entity_before(__node_2_se(a), __node_2_se(b));
}

#define vruntime_gt(field, lse, rse) ({ (s64)((lse)->field - (rse)->field) > 0; })

static inline void __min_vruntime_update(struct sched_entity *se, struct rb_node *node)
{
	if (node) {
		struct sched_entity *rse = __node_2_se(node);
		if (vruntime_gt(min_vruntime, se, rse))
			se->min_vruntime = rse->min_vruntime;
	}
}

/*
 * se->min_vruntime = min(se->vruntime, {left,right}->min_vruntime)
 */
static inline bool min_vruntime_update(struct sched_entity *se, bool exit)
{
	u64 old_min_vruntime = se->min_vruntime;
	struct rb_node *node = &se->run_node;

	se->min_vruntime = se->vruntime;
	__min_vruntime_update(se, node->rb_right);
	__min_vruntime_update(se, node->rb_left);

	return se->min_vruntime == old_min_vruntime;
}

RB_DECLARE_CALLBACKS(static, min_vruntime_cb, struct sched_entity,
		     run_node, min_vruntime, min_vruntime_update);

/*
 * Enqueue an entity into the rb-tree:
 */
static void __enqueue_entity(struct cfs_rq *cfs_rq, struct sched_entity *se)
{
	trace_android_rvh_enqueue_entity(cfs_rq, se);
	avg_vruntime_add(cfs_rq, se);
	se->min_vruntime = se->vruntime;
	rb_add_augmented_cached(&se->run_node, &cfs_rq->tasks_timeline,
				__entity_less, &min_vruntime_cb);
}

static void __dequeue_entity(struct cfs_rq *cfs_rq, struct sched_entity *se)
{
	trace_android_rvh_dequeue_entity(cfs_rq, se);
	rb_erase_augmented_cached(&se->run_node, &cfs_rq->tasks_timeline,
				  &min_vruntime_cb);
	avg_vruntime_sub(cfs_rq, se);
}

struct sched_entity *__pick_root_entity(struct cfs_rq *cfs_rq)
{
	struct rb_node *root = cfs_rq->tasks_timeline.rb_root.rb_node;

	if (!root)
		return NULL;

	return __node_2_se(root);
}

struct sched_entity *__pick_first_entity(struct cfs_rq *cfs_rq)
{
	struct rb_node *left = rb_first_cached(&cfs_rq->tasks_timeline);

	if (!left)
		return NULL;

	return __node_2_se(left);
}

/*
 * Earliest Eligible Virtual Deadline First
 *
 * In order to provide latency guarantees for different request sizes
 * EEVDF selects the best runnable task from two criteria:
 *
 *  1) the task must be eligible (must be owed service)
 *
 *  2) from those tasks that meet 1), we select the one
 *     with the earliest virtual deadline.
 *
 * We can do this in O(log n) time due to an augmented RB-tree. The
 * tree keeps the entries sorted on deadline, but also functions as a
 * heap based on the vruntime by keeping:
 *
 *  se->min_vruntime = min(se->vruntime, se->{left,right}->min_vruntime)
 *
 * Which allows tree pruning through eligibility.
 */
static struct sched_entity *pick_eevdf(struct cfs_rq *cfs_rq)
{
	struct rb_node *node = cfs_rq->tasks_timeline.rb_root.rb_node;
	struct sched_entity *se = __pick_first_entity(cfs_rq);
	struct sched_entity *curr = cfs_rq->curr;
	struct sched_entity *best = NULL;

	/*
	 * We can safely skip eligibility check if there is only one entity
	 * in this cfs_rq, saving some cycles.
	 */
	if (cfs_rq->nr_running == 1)
		return curr && curr->on_rq ? curr : se;

	if (curr && (!curr->on_rq || !entity_eligible(cfs_rq, curr)))
		curr = NULL;

	/*
	 * Once selected, run a task until it either becomes non-eligible or
	 * until it gets a new slice. See the HACK in set_next_entity().
	 */
	if (sched_feat(RUN_TO_PARITY) && curr && curr->vlag == curr->deadline)
		return curr;

	/* Pick the leftmost entity if it's eligible */
	if (se && entity_eligible(cfs_rq, se)) {
		best = se;
		goto found;
	}

	/* Heap search for the EEVD entity */
	while (node) {
		struct rb_node *left = node->rb_left;

		/*
		 * Eligible entities in left subtree are always better
		 * choices, since they have earlier deadlines.
		 */
		if (left && vruntime_eligible(cfs_rq,
					__node_2_se(left)->min_vruntime)) {
			node = left;
			continue;
		}

		se = __node_2_se(node);

		/*
		 * The left subtree either is empty or has no eligible
		 * entity, so check the current node since it is the one
		 * with earliest deadline that might be eligible.
		 */
		if (entity_eligible(cfs_rq, se)) {
			best = se;
			break;
		}

		node = node->rb_right;
	}
found:
	if (!best || (curr && entity_before(curr, best)))
		best = curr;

	return best;
}

#ifdef CONFIG_SCHED_DEBUG
struct sched_entity *__pick_last_entity(struct cfs_rq *cfs_rq)
{
	struct rb_node *last = rb_last(&cfs_rq->tasks_timeline.rb_root);

	if (!last)
		return NULL;

	return __node_2_se(last);
}

/**************************************************************
 * Scheduling class statistics methods:
 */
#ifdef CONFIG_SMP
int sched_update_scaling(void)
{
	unsigned int factor = get_update_sysctl_factor();

#define WRT_SYSCTL(name) \
	(normalized_sysctl_##name = sysctl_##name / (factor))
	WRT_SYSCTL(sched_base_slice);
#undef WRT_SYSCTL

	return 0;
}
#endif
#endif

static void clear_buddies(struct cfs_rq *cfs_rq, struct sched_entity *se);

/*
 * XXX: strictly: vd_i += N*r_i/w_i such that: vd_i > ve_i
 * this is probably good enough.
 */
static void update_deadline(struct cfs_rq *cfs_rq, struct sched_entity *se)
{
	bool skip_preempt = false;

	trace_android_rvh_update_deadline(cfs_rq, se, &skip_preempt);
	if (skip_preempt)
		return;

	if ((s64)(se->vruntime - se->deadline) < 0)
		return;

	/*
	 * For EEVDF the virtual time slope is determined by w_i (iow.
	 * nice) while the request time r_i is determined by
	 * sysctl_sched_base_slice.
	 */
	se->slice = sysctl_sched_base_slice;

	/*
	 * EEVDF: vd_i = ve_i + r_i / w_i
	 */
	se->deadline = se->vruntime + calc_delta_fair(se->slice, se);

	/*
	 * The task has consumed its request, reschedule.
	 */
	if (cfs_rq->nr_running > 1) {
		resched_curr(rq_of(cfs_rq));
		clear_buddies(cfs_rq, se);
	}
}

#include "pelt.h"
#ifdef CONFIG_SMP

static int select_idle_sibling(struct task_struct *p, int prev_cpu, int cpu);
static unsigned long task_h_load(struct task_struct *p);
static unsigned long capacity_of(int cpu);

/* Give new sched_entity start runnable values to heavy its load in infant time */
void init_entity_runnable_average(struct sched_entity *se)
{
	struct sched_avg *sa = &se->avg;

	memset(sa, 0, sizeof(*sa));

	/*
	 * Tasks are initialized with full load to be seen as heavy tasks until
	 * they get a chance to stabilize to their real load level.
	 * Group entities are initialized with zero load to reflect the fact that
	 * nothing has been attached to the task group yet.
	 */
	if (entity_is_task(se))
		sa->load_avg = scale_load_down(se->load.weight);

	/* when this task enqueue'ed, it will contribute to its cfs_rq's load_avg */
}

/*
 * With new tasks being created, their initial util_avgs are extrapolated
 * based on the cfs_rq's current util_avg:
 *
 *   util_avg = cfs_rq->util_avg / (cfs_rq->load_avg + 1) * se.load.weight
 *
 * However, in many cases, the above util_avg does not give a desired
 * value. Moreover, the sum of the util_avgs may be divergent, such
 * as when the series is a harmonic series.
 *
 * To solve this problem, we also cap the util_avg of successive tasks to
 * only 1/2 of the left utilization budget:
 *
 *   util_avg_cap = (cpu_scale - cfs_rq->avg.util_avg) / 2^n
 *
 * where n denotes the nth task and cpu_scale the CPU capacity.
 *
 * For example, for a CPU with 1024 of capacity, a simplest series from
 * the beginning would be like:
 *
 *  task  util_avg: 512, 256, 128,  64,  32,   16,    8, ...
 * cfs_rq util_avg: 512, 768, 896, 960, 992, 1008, 1016, ...
 *
 * Finally, that extrapolated util_avg is clamped to the cap (util_avg_cap)
 * if util_avg > util_avg_cap.
 */
void post_init_entity_util_avg(struct task_struct *p)
{
	struct sched_entity *se = &p->se;
	struct cfs_rq *cfs_rq = cfs_rq_of(se);
	struct sched_avg *sa = &se->avg;
	long cpu_scale = arch_scale_cpu_capacity(cpu_of(rq_of(cfs_rq)));
	long cap = (long)(cpu_scale - cfs_rq->avg.util_avg) / 2;

	if (p->sched_class != &fair_sched_class) {
		/*
		 * For !fair tasks do:
		 *
		update_cfs_rq_load_avg(now, cfs_rq);
		attach_entity_load_avg(cfs_rq, se);
		switched_from_fair(rq, p);
		 *
		 * such that the next switched_to_fair() has the
		 * expected state.
		 */
		se->avg.last_update_time = cfs_rq_clock_pelt(cfs_rq);
		return;
	}

	if (cap > 0) {
		if (cfs_rq->avg.util_avg != 0) {
			sa->util_avg  = cfs_rq->avg.util_avg * se->load.weight;
			sa->util_avg /= (cfs_rq->avg.load_avg + 1);

			if (sa->util_avg > cap)
				sa->util_avg = cap;
		} else {
			sa->util_avg = cap;
		}
	}

	sa->runnable_avg = sa->util_avg;

	/* Hook before this se's util is attached to cfs_rq's util */
	trace_android_rvh_post_init_entity_util_avg(se);
}

#else /* !CONFIG_SMP */
void init_entity_runnable_average(struct sched_entity *se)
{
}
void post_init_entity_util_avg(struct task_struct *p)
{
}
static void update_tg_load_avg(struct cfs_rq *cfs_rq)
{
}
#endif /* CONFIG_SMP */

/*
 * Update the current task's runtime statistics.
 */
static void update_curr(struct cfs_rq *cfs_rq)
{
	struct sched_entity *curr = cfs_rq->curr;
	u64 now = rq_clock_task(rq_of(cfs_rq));
	u64 delta_exec;

	if (unlikely(!curr))
		return;

	delta_exec = now - curr->exec_start;
	if (unlikely((s64)delta_exec <= 0))
		return;

	curr->exec_start = now;

	if (schedstat_enabled()) {
		struct sched_statistics *stats;

		stats = __schedstats_from_se(curr);
		__schedstat_set(stats->exec_max,
				max(delta_exec, stats->exec_max));
	}

	curr->sum_exec_runtime += delta_exec;
	schedstat_add(cfs_rq->exec_clock, delta_exec);

	curr->vruntime += calc_delta_fair(delta_exec, curr);
	update_deadline(cfs_rq, curr);
	update_min_vruntime(cfs_rq);

	if (entity_is_task(curr)) {
		struct task_struct *curtask = task_of(curr);

		trace_sched_stat_runtime(curtask, delta_exec, curr->vruntime);
		cgroup_account_cputime(curtask, delta_exec);
		account_group_exec_runtime(curtask, delta_exec);
	}

	account_cfs_rq_runtime(cfs_rq, delta_exec);
}

static void update_curr_fair(struct rq *rq)
{
	update_curr(cfs_rq_of(&rq->curr->se));
}

static inline void
update_stats_wait_start_fair(struct cfs_rq *cfs_rq, struct sched_entity *se)
{
	struct sched_statistics *stats;
	struct task_struct *p = NULL;

	if (!schedstat_enabled())
		return;

	stats = __schedstats_from_se(se);

	if (entity_is_task(se))
		p = task_of(se);

	__update_stats_wait_start(rq_of(cfs_rq), p, stats);
}

static inline void
update_stats_wait_end_fair(struct cfs_rq *cfs_rq, struct sched_entity *se)
{
	struct sched_statistics *stats;
	struct task_struct *p = NULL;

	if (!schedstat_enabled())
		return;

	stats = __schedstats_from_se(se);

	/*
	 * When the sched_schedstat changes from 0 to 1, some sched se
	 * maybe already in the runqueue, the se->statistics.wait_start
	 * will be 0.So it will let the delta wrong. We need to avoid this
	 * scenario.
	 */
	if (unlikely(!schedstat_val(stats->wait_start)))
		return;

	if (entity_is_task(se))
		p = task_of(se);

	__update_stats_wait_end(rq_of(cfs_rq), p, stats);
}

static inline void
update_stats_enqueue_sleeper_fair(struct cfs_rq *cfs_rq, struct sched_entity *se)
{
	struct sched_statistics *stats;
	struct task_struct *tsk = NULL;

	if (!schedstat_enabled())
		return;

	stats = __schedstats_from_se(se);

	if (entity_is_task(se))
		tsk = task_of(se);

	__update_stats_enqueue_sleeper(rq_of(cfs_rq), tsk, stats);
}

/*
 * Task is being enqueued - update stats:
 */
static inline void
update_stats_enqueue_fair(struct cfs_rq *cfs_rq, struct sched_entity *se, int flags)
{
	if (!schedstat_enabled())
		return;

	/*
	 * Are we enqueueing a waiting task? (for current tasks
	 * a dequeue/enqueue event is a NOP)
	 */
	if (se != cfs_rq->curr)
		update_stats_wait_start_fair(cfs_rq, se);

	if (flags & ENQUEUE_WAKEUP)
		update_stats_enqueue_sleeper_fair(cfs_rq, se);
}

static inline void
update_stats_dequeue_fair(struct cfs_rq *cfs_rq, struct sched_entity *se, int flags)
{

	if (!schedstat_enabled())
		return;

	/*
	 * Mark the end of the wait period if dequeueing a
	 * waiting task:
	 */
	if (se != cfs_rq->curr)
		update_stats_wait_end_fair(cfs_rq, se);

	if ((flags & DEQUEUE_SLEEP) && entity_is_task(se)) {
		struct task_struct *tsk = task_of(se);
		unsigned int state;

		/* XXX racy against TTWU */
		state = READ_ONCE(tsk->__state);
		if (state & TASK_INTERRUPTIBLE)
			__schedstat_set(tsk->stats.sleep_start,
				      rq_clock(rq_of(cfs_rq)));
		if (state & TASK_UNINTERRUPTIBLE)
			__schedstat_set(tsk->stats.block_start,
				      rq_clock(rq_of(cfs_rq)));
	}
}

/*
 * We are picking a new current task - update its stats:
 */
static inline void
update_stats_curr_start(struct cfs_rq *cfs_rq, struct sched_entity *se)
{
	/*
	 * We are starting a new run period:
	 */
	se->exec_start = rq_clock_task(rq_of(cfs_rq));
}

/**************************************************
 * Scheduling class queueing methods:
 */

static inline bool is_core_idle(int cpu)
{
#ifdef CONFIG_SCHED_SMT
	int sibling;

	for_each_cpu(sibling, cpu_smt_mask(cpu)) {
		if (cpu == sibling)
			continue;

		if (!idle_cpu(sibling))
			return false;
	}
#endif

	return true;
}

#ifdef CONFIG_NUMA
#define NUMA_IMBALANCE_MIN 2

static inline long
adjust_numa_imbalance(int imbalance, int dst_running, int imb_numa_nr)
{
	/*
	 * Allow a NUMA imbalance if busy CPUs is less than the maximum
	 * threshold. Above this threshold, individual tasks may be contending
	 * for both memory bandwidth and any shared HT resources.  This is an
	 * approximation as the number of running tasks may not be related to
	 * the number of busy CPUs due to sched_setaffinity.
	 */
	if (dst_running > imb_numa_nr)
		return imbalance;

	/*
	 * Allow a small imbalance based on a simple pair of communicating
	 * tasks that remain local when the destination is lightly loaded.
	 */
	if (imbalance <= NUMA_IMBALANCE_MIN)
		return 0;

	return imbalance;
}
#endif /* CONFIG_NUMA */

#ifdef CONFIG_NUMA_BALANCING
/*
 * Approximate time to scan a full NUMA task in ms. The task scan period is
 * calculated based on the tasks virtual memory size and
 * numa_balancing_scan_size.
 */
unsigned int sysctl_numa_balancing_scan_period_min = 1000;
unsigned int sysctl_numa_balancing_scan_period_max = 60000;

/* Portion of address space to scan in MB */
unsigned int sysctl_numa_balancing_scan_size = 256;

/* Scan @scan_size MB every @scan_period after an initial @scan_delay in ms */
unsigned int sysctl_numa_balancing_scan_delay = 1000;

/* The page with hint page fault latency < threshold in ms is considered hot */
unsigned int sysctl_numa_balancing_hot_threshold = MSEC_PER_SEC;

struct numa_group {
	refcount_t refcount;

	spinlock_t lock; /* nr_tasks, tasks */
	int nr_tasks;
	pid_t gid;
	int active_nodes;

	struct rcu_head rcu;
	unsigned long total_faults;
	unsigned long max_faults_cpu;
	/*
	 * faults[] array is split into two regions: faults_mem and faults_cpu.
	 *
	 * Faults_cpu is used to decide whether memory should move
	 * towards the CPU. As a consequence, these stats are weighted
	 * more by CPU use than by memory faults.
	 */
	unsigned long faults[];
};

/*
 * For functions that can be called in multiple contexts that permit reading
 * ->numa_group (see struct task_struct for locking rules).
 */
static struct numa_group *deref_task_numa_group(struct task_struct *p)
{
	return rcu_dereference_check(p->numa_group, p == current ||
		(lockdep_is_held(__rq_lockp(task_rq(p))) && !READ_ONCE(p->on_cpu)));
}

static struct numa_group *deref_curr_numa_group(struct task_struct *p)
{
	return rcu_dereference_protected(p->numa_group, p == current);
}

static inline unsigned long group_faults_priv(struct numa_group *ng);
static inline unsigned long group_faults_shared(struct numa_group *ng);

static unsigned int task_nr_scan_windows(struct task_struct *p)
{
	unsigned long rss = 0;
	unsigned long nr_scan_pages;

	/*
	 * Calculations based on RSS as non-present and empty pages are skipped
	 * by the PTE scanner and NUMA hinting faults should be trapped based
	 * on resident pages
	 */
	nr_scan_pages = sysctl_numa_balancing_scan_size << (20 - PAGE_SHIFT);
	rss = get_mm_rss(p->mm);
	if (!rss)
		rss = nr_scan_pages;

	rss = round_up(rss, nr_scan_pages);
	return rss / nr_scan_pages;
}

/* For sanity's sake, never scan more PTEs than MAX_SCAN_WINDOW MB/sec. */
#define MAX_SCAN_WINDOW 2560

static unsigned int task_scan_min(struct task_struct *p)
{
	unsigned int scan_size = READ_ONCE(sysctl_numa_balancing_scan_size);
	unsigned int scan, floor;
	unsigned int windows = 1;

	if (scan_size < MAX_SCAN_WINDOW)
		windows = MAX_SCAN_WINDOW / scan_size;
	floor = 1000 / windows;

	scan = sysctl_numa_balancing_scan_period_min / task_nr_scan_windows(p);
	return max_t(unsigned int, floor, scan);
}

static unsigned int task_scan_start(struct task_struct *p)
{
	unsigned long smin = task_scan_min(p);
	unsigned long period = smin;
	struct numa_group *ng;

	/* Scale the maximum scan period with the amount of shared memory. */
	rcu_read_lock();
	ng = rcu_dereference(p->numa_group);
	if (ng) {
		unsigned long shared = group_faults_shared(ng);
		unsigned long private = group_faults_priv(ng);

		period *= refcount_read(&ng->refcount);
		period *= shared + 1;
		period /= private + shared + 1;
	}
	rcu_read_unlock();

	return max(smin, period);
}

static unsigned int task_scan_max(struct task_struct *p)
{
	unsigned long smin = task_scan_min(p);
	unsigned long smax;
	struct numa_group *ng;

	/* Watch for min being lower than max due to floor calculations */
	smax = sysctl_numa_balancing_scan_period_max / task_nr_scan_windows(p);

	/* Scale the maximum scan period with the amount of shared memory. */
	ng = deref_curr_numa_group(p);
	if (ng) {
		unsigned long shared = group_faults_shared(ng);
		unsigned long private = group_faults_priv(ng);
		unsigned long period = smax;

		period *= refcount_read(&ng->refcount);
		period *= shared + 1;
		period /= private + shared + 1;

		smax = max(smax, period);
	}

	return max(smin, smax);
}

static void account_numa_enqueue(struct rq *rq, struct task_struct *p)
{
	rq->nr_numa_running += (p->numa_preferred_nid != NUMA_NO_NODE);
	rq->nr_preferred_running += (p->numa_preferred_nid == task_node(p));
}

static void account_numa_dequeue(struct rq *rq, struct task_struct *p)
{
	rq->nr_numa_running -= (p->numa_preferred_nid != NUMA_NO_NODE);
	rq->nr_preferred_running -= (p->numa_preferred_nid == task_node(p));
}

/* Shared or private faults. */
#define NR_NUMA_HINT_FAULT_TYPES 2

/* Memory and CPU locality */
#define NR_NUMA_HINT_FAULT_STATS (NR_NUMA_HINT_FAULT_TYPES * 2)

/* Averaged statistics, and temporary buffers. */
#define NR_NUMA_HINT_FAULT_BUCKETS (NR_NUMA_HINT_FAULT_STATS * 2)

pid_t task_numa_group_id(struct task_struct *p)
{
	struct numa_group *ng;
	pid_t gid = 0;

	rcu_read_lock();
	ng = rcu_dereference(p->numa_group);
	if (ng)
		gid = ng->gid;
	rcu_read_unlock();

	return gid;
}

/*
 * The averaged statistics, shared & private, memory & CPU,
 * occupy the first half of the array. The second half of the
 * array is for current counters, which are averaged into the
 * first set by task_numa_placement.
 */
static inline int task_faults_idx(enum numa_faults_stats s, int nid, int priv)
{
	return NR_NUMA_HINT_FAULT_TYPES * (s * nr_node_ids + nid) + priv;
}

static inline unsigned long task_faults(struct task_struct *p, int nid)
{
	if (!p->numa_faults)
		return 0;

	return p->numa_faults[task_faults_idx(NUMA_MEM, nid, 0)] +
		p->numa_faults[task_faults_idx(NUMA_MEM, nid, 1)];
}

static inline unsigned long group_faults(struct task_struct *p, int nid)
{
	struct numa_group *ng = deref_task_numa_group(p);

	if (!ng)
		return 0;

	return ng->faults[task_faults_idx(NUMA_MEM, nid, 0)] +
		ng->faults[task_faults_idx(NUMA_MEM, nid, 1)];
}

static inline unsigned long group_faults_cpu(struct numa_group *group, int nid)
{
	return group->faults[task_faults_idx(NUMA_CPU, nid, 0)] +
		group->faults[task_faults_idx(NUMA_CPU, nid, 1)];
}

static inline unsigned long group_faults_priv(struct numa_group *ng)
{
	unsigned long faults = 0;
	int node;

	for_each_online_node(node) {
		faults += ng->faults[task_faults_idx(NUMA_MEM, node, 1)];
	}

	return faults;
}

static inline unsigned long group_faults_shared(struct numa_group *ng)
{
	unsigned long faults = 0;
	int node;

	for_each_online_node(node) {
		faults += ng->faults[task_faults_idx(NUMA_MEM, node, 0)];
	}

	return faults;
}

/*
 * A node triggering more than 1/3 as many NUMA faults as the maximum is
 * considered part of a numa group's pseudo-interleaving set. Migrations
 * between these nodes are slowed down, to allow things to settle down.
 */
#define ACTIVE_NODE_FRACTION 3

static bool numa_is_active_node(int nid, struct numa_group *ng)
{
	return group_faults_cpu(ng, nid) * ACTIVE_NODE_FRACTION > ng->max_faults_cpu;
}

/* Handle placement on systems where not all nodes are directly connected. */
static unsigned long score_nearby_nodes(struct task_struct *p, int nid,
					int lim_dist, bool task)
{
	unsigned long score = 0;
	int node, max_dist;

	/*
	 * All nodes are directly connected, and the same distance
	 * from each other. No need for fancy placement algorithms.
	 */
	if (sched_numa_topology_type == NUMA_DIRECT)
		return 0;

	/* sched_max_numa_distance may be changed in parallel. */
	max_dist = READ_ONCE(sched_max_numa_distance);
	/*
	 * This code is called for each node, introducing N^2 complexity,
	 * which should be ok given the number of nodes rarely exceeds 8.
	 */
	for_each_online_node(node) {
		unsigned long faults;
		int dist = node_distance(nid, node);

		/*
		 * The furthest away nodes in the system are not interesting
		 * for placement; nid was already counted.
		 */
		if (dist >= max_dist || node == nid)
			continue;

		/*
		 * On systems with a backplane NUMA topology, compare groups
		 * of nodes, and move tasks towards the group with the most
		 * memory accesses. When comparing two nodes at distance
		 * "hoplimit", only nodes closer by than "hoplimit" are part
		 * of each group. Skip other nodes.
		 */
		if (sched_numa_topology_type == NUMA_BACKPLANE && dist >= lim_dist)
			continue;

		/* Add up the faults from nearby nodes. */
		if (task)
			faults = task_faults(p, node);
		else
			faults = group_faults(p, node);

		/*
		 * On systems with a glueless mesh NUMA topology, there are
		 * no fixed "groups of nodes". Instead, nodes that are not
		 * directly connected bounce traffic through intermediate
		 * nodes; a numa_group can occupy any set of nodes.
		 * The further away a node is, the less the faults count.
		 * This seems to result in good task placement.
		 */
		if (sched_numa_topology_type == NUMA_GLUELESS_MESH) {
			faults *= (max_dist - dist);
			faults /= (max_dist - LOCAL_DISTANCE);
		}

		score += faults;
	}

	return score;
}

/*
 * These return the fraction of accesses done by a particular task, or
 * task group, on a particular numa node.  The group weight is given a
 * larger multiplier, in order to group tasks together that are almost
 * evenly spread out between numa nodes.
 */
static inline unsigned long task_weight(struct task_struct *p, int nid,
					int dist)
{
	unsigned long faults, total_faults;

	if (!p->numa_faults)
		return 0;

	total_faults = p->total_numa_faults;

	if (!total_faults)
		return 0;

	faults = task_faults(p, nid);
	faults += score_nearby_nodes(p, nid, dist, true);

	return 1000 * faults / total_faults;
}

static inline unsigned long group_weight(struct task_struct *p, int nid,
					 int dist)
{
	struct numa_group *ng = deref_task_numa_group(p);
	unsigned long faults, total_faults;

	if (!ng)
		return 0;

	total_faults = ng->total_faults;

	if (!total_faults)
		return 0;

	faults = group_faults(p, nid);
	faults += score_nearby_nodes(p, nid, dist, false);

	return 1000 * faults / total_faults;
}

/*
 * If memory tiering mode is enabled, cpupid of slow memory page is
 * used to record scan time instead of CPU and PID.  When tiering mode
 * is disabled at run time, the scan time (in cpupid) will be
 * interpreted as CPU and PID.  So CPU needs to be checked to avoid to
 * access out of array bound.
 */
static inline bool cpupid_valid(int cpupid)
{
	return cpupid_to_cpu(cpupid) < nr_cpu_ids;
}

/*
 * For memory tiering mode, if there are enough free pages (more than
 * enough watermark defined here) in fast memory node, to take full
 * advantage of fast memory capacity, all recently accessed slow
 * memory pages will be migrated to fast memory node without
 * considering hot threshold.
 */
static bool pgdat_free_space_enough(struct pglist_data *pgdat)
{
	int z;
	unsigned long enough_wmark;

	enough_wmark = max(1UL * 1024 * 1024 * 1024 >> PAGE_SHIFT,
			   pgdat->node_present_pages >> 4);
	for (z = pgdat->nr_zones - 1; z >= 0; z--) {
		struct zone *zone = pgdat->node_zones + z;

		if (!populated_zone(zone))
			continue;

		if (zone_watermark_ok(zone, 0,
				      wmark_pages(zone, WMARK_PROMO) + enough_wmark,
				      ZONE_MOVABLE, 0))
			return true;
	}
	return false;
}

/*
 * For memory tiering mode, when page tables are scanned, the scan
 * time will be recorded in struct page in addition to make page
 * PROT_NONE for slow memory page.  So when the page is accessed, in
 * hint page fault handler, the hint page fault latency is calculated
 * via,
 *
 *	hint page fault latency = hint page fault time - scan time
 *
 * The smaller the hint page fault latency, the higher the possibility
 * for the page to be hot.
 */
static int numa_hint_fault_latency(struct folio *folio)
{
	int last_time, time;

	time = jiffies_to_msecs(jiffies);
	last_time = xchg_page_access_time(&folio->page, time);

	return (time - last_time) & PAGE_ACCESS_TIME_MASK;
}

/*
 * For memory tiering mode, too high promotion/demotion throughput may
 * hurt application latency.  So we provide a mechanism to rate limit
 * the number of pages that are tried to be promoted.
 */
static bool numa_promotion_rate_limit(struct pglist_data *pgdat,
				      unsigned long rate_limit, int nr)
{
	unsigned long nr_cand;
	unsigned int now, start;

	now = jiffies_to_msecs(jiffies);
	mod_node_page_state(pgdat, PGPROMOTE_CANDIDATE, nr);
	nr_cand = node_page_state(pgdat, PGPROMOTE_CANDIDATE);
	start = pgdat->nbp_rl_start;
	if (now - start > MSEC_PER_SEC &&
	    cmpxchg(&pgdat->nbp_rl_start, start, now) == start)
		pgdat->nbp_rl_nr_cand = nr_cand;
	if (nr_cand - pgdat->nbp_rl_nr_cand >= rate_limit)
		return true;
	return false;
}

#define NUMA_MIGRATION_ADJUST_STEPS	16

static void numa_promotion_adjust_threshold(struct pglist_data *pgdat,
					    unsigned long rate_limit,
					    unsigned int ref_th)
{
	unsigned int now, start, th_period, unit_th, th;
	unsigned long nr_cand, ref_cand, diff_cand;

	now = jiffies_to_msecs(jiffies);
	th_period = sysctl_numa_balancing_scan_period_max;
	start = pgdat->nbp_th_start;
	if (now - start > th_period &&
	    cmpxchg(&pgdat->nbp_th_start, start, now) == start) {
		ref_cand = rate_limit *
			sysctl_numa_balancing_scan_period_max / MSEC_PER_SEC;
		nr_cand = node_page_state(pgdat, PGPROMOTE_CANDIDATE);
		diff_cand = nr_cand - pgdat->nbp_th_nr_cand;
		unit_th = ref_th * 2 / NUMA_MIGRATION_ADJUST_STEPS;
		th = pgdat->nbp_threshold ? : ref_th;
		if (diff_cand > ref_cand * 11 / 10)
			th = max(th - unit_th, unit_th);
		else if (diff_cand < ref_cand * 9 / 10)
			th = min(th + unit_th, ref_th * 2);
		pgdat->nbp_th_nr_cand = nr_cand;
		pgdat->nbp_threshold = th;
	}
}

bool should_numa_migrate_memory(struct task_struct *p, struct folio *folio,
				int src_nid, int dst_cpu)
{
	struct numa_group *ng = deref_curr_numa_group(p);
	int dst_nid = cpu_to_node(dst_cpu);
	int last_cpupid, this_cpupid;

	/*
	 * The pages in slow memory node should be migrated according
	 * to hot/cold instead of private/shared.
	 */
	if (sysctl_numa_balancing_mode & NUMA_BALANCING_MEMORY_TIERING &&
	    !node_is_toptier(src_nid)) {
		struct pglist_data *pgdat;
		unsigned long rate_limit;
		unsigned int latency, th, def_th;

		pgdat = NODE_DATA(dst_nid);
		if (pgdat_free_space_enough(pgdat)) {
			/* workload changed, reset hot threshold */
			pgdat->nbp_threshold = 0;
			return true;
		}

		def_th = sysctl_numa_balancing_hot_threshold;
		rate_limit = sysctl_numa_balancing_promote_rate_limit << \
			(20 - PAGE_SHIFT);
		numa_promotion_adjust_threshold(pgdat, rate_limit, def_th);

		th = pgdat->nbp_threshold ? : def_th;
		latency = numa_hint_fault_latency(folio);
		if (latency >= th)
			return false;

		return !numa_promotion_rate_limit(pgdat, rate_limit,
						  folio_nr_pages(folio));
	}

	this_cpupid = cpu_pid_to_cpupid(dst_cpu, current->pid);
	last_cpupid = page_cpupid_xchg_last(&folio->page, this_cpupid);

	if (!(sysctl_numa_balancing_mode & NUMA_BALANCING_MEMORY_TIERING) &&
	    !node_is_toptier(src_nid) && !cpupid_valid(last_cpupid))
		return false;

	/*
	 * Allow first faults or private faults to migrate immediately early in
	 * the lifetime of a task. The magic number 4 is based on waiting for
	 * two full passes of the "multi-stage node selection" test that is
	 * executed below.
	 */
	if ((p->numa_preferred_nid == NUMA_NO_NODE || p->numa_scan_seq <= 4) &&
	    (cpupid_pid_unset(last_cpupid) || cpupid_match_pid(p, last_cpupid)))
		return true;

	/*
	 * Multi-stage node selection is used in conjunction with a periodic
	 * migration fault to build a temporal task<->page relation. By using
	 * a two-stage filter we remove short/unlikely relations.
	 *
	 * Using P(p) ~ n_p / n_t as per frequentist probability, we can equate
	 * a task's usage of a particular page (n_p) per total usage of this
	 * page (n_t) (in a given time-span) to a probability.
	 *
	 * Our periodic faults will sample this probability and getting the
	 * same result twice in a row, given these samples are fully
	 * independent, is then given by P(n)^2, provided our sample period
	 * is sufficiently short compared to the usage pattern.
	 *
	 * This quadric squishes small probabilities, making it less likely we
	 * act on an unlikely task<->page relation.
	 */
	if (!cpupid_pid_unset(last_cpupid) &&
				cpupid_to_nid(last_cpupid) != dst_nid)
		return false;

	/* Always allow migrate on private faults */
	if (cpupid_match_pid(p, last_cpupid))
		return true;

	/* A shared fault, but p->numa_group has not been set up yet. */
	if (!ng)
		return true;

	/*
	 * Destination node is much more heavily used than the source
	 * node? Allow migration.
	 */
	if (group_faults_cpu(ng, dst_nid) > group_faults_cpu(ng, src_nid) *
					ACTIVE_NODE_FRACTION)
		return true;

	/*
	 * Distribute memory according to CPU & memory use on each node,
	 * with 3/4 hysteresis to avoid unnecessary memory migrations:
	 *
	 * faults_cpu(dst)   3   faults_cpu(src)
	 * --------------- * - > ---------------
	 * faults_mem(dst)   4   faults_mem(src)
	 */
	return group_faults_cpu(ng, dst_nid) * group_faults(p, src_nid) * 3 >
	       group_faults_cpu(ng, src_nid) * group_faults(p, dst_nid) * 4;
}

/*
 * 'numa_type' describes the node at the moment of load balancing.
 */
enum numa_type {
	/* The node has spare capacity that can be used to run more tasks.  */
	node_has_spare = 0,
	/*
	 * The node is fully used and the tasks don't compete for more CPU
	 * cycles. Nevertheless, some tasks might wait before running.
	 */
	node_fully_busy,
	/*
	 * The node is overloaded and can't provide expected CPU cycles to all
	 * tasks.
	 */
	node_overloaded
};

/* Cached statistics for all CPUs within a node */
struct numa_stats {
	unsigned long load;
	unsigned long runnable;
	unsigned long util;
	/* Total compute capacity of CPUs on a node */
	unsigned long compute_capacity;
	unsigned int nr_running;
	unsigned int weight;
	enum numa_type node_type;
	int idle_cpu;
};

struct task_numa_env {
	struct task_struct *p;

	int src_cpu, src_nid;
	int dst_cpu, dst_nid;
	int imb_numa_nr;

	struct numa_stats src_stats, dst_stats;

	int imbalance_pct;
	int dist;

	struct task_struct *best_task;
	long best_imp;
	int best_cpu;
};

static unsigned long cpu_load(struct rq *rq);
static unsigned long cpu_runnable(struct rq *rq);

static inline enum
numa_type numa_classify(unsigned int imbalance_pct,
			 struct numa_stats *ns)
{
	if ((ns->nr_running > ns->weight) &&
	    (((ns->compute_capacity * 100) < (ns->util * imbalance_pct)) ||
	     ((ns->compute_capacity * imbalance_pct) < (ns->runnable * 100))))
		return node_overloaded;

	if ((ns->nr_running < ns->weight) ||
	    (((ns->compute_capacity * 100) > (ns->util * imbalance_pct)) &&
	     ((ns->compute_capacity * imbalance_pct) > (ns->runnable * 100))))
		return node_has_spare;

	return node_fully_busy;
}

#ifdef CONFIG_SCHED_SMT
/* Forward declarations of select_idle_sibling helpers */
static inline bool test_idle_cores(int cpu);
static inline int numa_idle_core(int idle_core, int cpu)
{
	if (!static_branch_likely(&sched_smt_present) ||
	    idle_core >= 0 || !test_idle_cores(cpu))
		return idle_core;

	/*
	 * Prefer cores instead of packing HT siblings
	 * and triggering future load balancing.
	 */
	if (is_core_idle(cpu))
		idle_core = cpu;

	return idle_core;
}
#else
static inline int numa_idle_core(int idle_core, int cpu)
{
	return idle_core;
}
#endif

/*
 * Gather all necessary information to make NUMA balancing placement
 * decisions that are compatible with standard load balancer. This
 * borrows code and logic from update_sg_lb_stats but sharing a
 * common implementation is impractical.
 */
static void update_numa_stats(struct task_numa_env *env,
			      struct numa_stats *ns, int nid,
			      bool find_idle)
{
	int cpu, idle_core = -1;

	memset(ns, 0, sizeof(*ns));
	ns->idle_cpu = -1;

	rcu_read_lock();
	for_each_cpu(cpu, cpumask_of_node(nid)) {
		struct rq *rq = cpu_rq(cpu);

		ns->load += cpu_load(rq);
		ns->runnable += cpu_runnable(rq);
		ns->util += cpu_util_cfs(cpu);
		ns->nr_running += rq->cfs.h_nr_running;
		ns->compute_capacity += capacity_of(cpu);

		if (find_idle && idle_core < 0 && !rq->nr_running && idle_cpu(cpu)) {
			if (READ_ONCE(rq->numa_migrate_on) ||
			    !cpumask_test_cpu(cpu, env->p->cpus_ptr))
				continue;

			if (ns->idle_cpu == -1)
				ns->idle_cpu = cpu;

			idle_core = numa_idle_core(idle_core, cpu);
		}
	}
	rcu_read_unlock();

	ns->weight = cpumask_weight(cpumask_of_node(nid));

	ns->node_type = numa_classify(env->imbalance_pct, ns);

	if (idle_core >= 0)
		ns->idle_cpu = idle_core;
}

static void task_numa_assign(struct task_numa_env *env,
			     struct task_struct *p, long imp)
{
	struct rq *rq = cpu_rq(env->dst_cpu);

	/* Check if run-queue part of active NUMA balance. */
	if (env->best_cpu != env->dst_cpu && xchg(&rq->numa_migrate_on, 1)) {
		int cpu;
		int start = env->dst_cpu;

		/* Find alternative idle CPU. */
		for_each_cpu_wrap(cpu, cpumask_of_node(env->dst_nid), start + 1) {
			if (cpu == env->best_cpu || !idle_cpu(cpu) ||
			    !cpumask_test_cpu(cpu, env->p->cpus_ptr)) {
				continue;
			}

			env->dst_cpu = cpu;
			rq = cpu_rq(env->dst_cpu);
			if (!xchg(&rq->numa_migrate_on, 1))
				goto assign;
		}

		/* Failed to find an alternative idle CPU */
		return;
	}

assign:
	/*
	 * Clear previous best_cpu/rq numa-migrate flag, since task now
	 * found a better CPU to move/swap.
	 */
	if (env->best_cpu != -1 && env->best_cpu != env->dst_cpu) {
		rq = cpu_rq(env->best_cpu);
		WRITE_ONCE(rq->numa_migrate_on, 0);
	}

	if (env->best_task)
		put_task_struct(env->best_task);
	if (p)
		get_task_struct(p);

	env->best_task = p;
	env->best_imp = imp;
	env->best_cpu = env->dst_cpu;
}

static bool load_too_imbalanced(long src_load, long dst_load,
				struct task_numa_env *env)
{
	long imb, old_imb;
	long orig_src_load, orig_dst_load;
	long src_capacity, dst_capacity;

	/*
	 * The load is corrected for the CPU capacity available on each node.
	 *
	 * src_load        dst_load
	 * ------------ vs ---------
	 * src_capacity    dst_capacity
	 */
	src_capacity = env->src_stats.compute_capacity;
	dst_capacity = env->dst_stats.compute_capacity;

	imb = abs(dst_load * src_capacity - src_load * dst_capacity);

	orig_src_load = env->src_stats.load;
	orig_dst_load = env->dst_stats.load;

	old_imb = abs(orig_dst_load * src_capacity - orig_src_load * dst_capacity);

	/* Would this change make things worse? */
	return (imb > old_imb);
}

/*
 * Maximum NUMA importance can be 1998 (2*999);
 * SMALLIMP @ 30 would be close to 1998/64.
 * Used to deter task migration.
 */
#define SMALLIMP	30

/*
 * This checks if the overall compute and NUMA accesses of the system would
 * be improved if the source tasks was migrated to the target dst_cpu taking
 * into account that it might be best if task running on the dst_cpu should
 * be exchanged with the source task
 */
static bool task_numa_compare(struct task_numa_env *env,
			      long taskimp, long groupimp, bool maymove)
{
	struct numa_group *cur_ng, *p_ng = deref_curr_numa_group(env->p);
	struct rq *dst_rq = cpu_rq(env->dst_cpu);
	long imp = p_ng ? groupimp : taskimp;
	struct task_struct *cur;
	long src_load, dst_load;
	int dist = env->dist;
	long moveimp = imp;
	long load;
	bool stopsearch = false;

	if (READ_ONCE(dst_rq->numa_migrate_on))
		return false;

	rcu_read_lock();
	cur = rcu_dereference(dst_rq->curr);
	if (cur && ((cur->flags & PF_EXITING) || is_idle_task(cur)))
		cur = NULL;

	/*
	 * Because we have preemption enabled we can get migrated around and
	 * end try selecting ourselves (current == env->p) as a swap candidate.
	 */
	if (cur == env->p) {
		stopsearch = true;
		goto unlock;
	}

	if (!cur) {
		if (maymove && moveimp >= env->best_imp)
			goto assign;
		else
			goto unlock;
	}

	/* Skip this swap candidate if cannot move to the source cpu. */
	if (!cpumask_test_cpu(env->src_cpu, cur->cpus_ptr))
		goto unlock;

	/*
	 * Skip this swap candidate if it is not moving to its preferred
	 * node and the best task is.
	 */
	if (env->best_task &&
	    env->best_task->numa_preferred_nid == env->src_nid &&
	    cur->numa_preferred_nid != env->src_nid) {
		goto unlock;
	}

	/*
	 * "imp" is the fault differential for the source task between the
	 * source and destination node. Calculate the total differential for
	 * the source task and potential destination task. The more negative
	 * the value is, the more remote accesses that would be expected to
	 * be incurred if the tasks were swapped.
	 *
	 * If dst and source tasks are in the same NUMA group, or not
	 * in any group then look only at task weights.
	 */
	cur_ng = rcu_dereference(cur->numa_group);
	if (cur_ng == p_ng) {
		/*
		 * Do not swap within a group or between tasks that have
		 * no group if there is spare capacity. Swapping does
		 * not address the load imbalance and helps one task at
		 * the cost of punishing another.
		 */
		if (env->dst_stats.node_type == node_has_spare)
			goto unlock;

		imp = taskimp + task_weight(cur, env->src_nid, dist) -
		      task_weight(cur, env->dst_nid, dist);
		/*
		 * Add some hysteresis to prevent swapping the
		 * tasks within a group over tiny differences.
		 */
		if (cur_ng)
			imp -= imp / 16;
	} else {
		/*
		 * Compare the group weights. If a task is all by itself
		 * (not part of a group), use the task weight instead.
		 */
		if (cur_ng && p_ng)
			imp += group_weight(cur, env->src_nid, dist) -
			       group_weight(cur, env->dst_nid, dist);
		else
			imp += task_weight(cur, env->src_nid, dist) -
			       task_weight(cur, env->dst_nid, dist);
	}

	/* Discourage picking a task already on its preferred node */
	if (cur->numa_preferred_nid == env->dst_nid)
		imp -= imp / 16;

	/*
	 * Encourage picking a task that moves to its preferred node.
	 * This potentially makes imp larger than it's maximum of
	 * 1998 (see SMALLIMP and task_weight for why) but in this
	 * case, it does not matter.
	 */
	if (cur->numa_preferred_nid == env->src_nid)
		imp += imp / 8;

	if (maymove && moveimp > imp && moveimp > env->best_imp) {
		imp = moveimp;
		cur = NULL;
		goto assign;
	}

	/*
	 * Prefer swapping with a task moving to its preferred node over a
	 * task that is not.
	 */
	if (env->best_task && cur->numa_preferred_nid == env->src_nid &&
	    env->best_task->numa_preferred_nid != env->src_nid) {
		goto assign;
	}

	/*
	 * If the NUMA importance is less than SMALLIMP,
	 * task migration might only result in ping pong
	 * of tasks and also hurt performance due to cache
	 * misses.
	 */
	if (imp < SMALLIMP || imp <= env->best_imp + SMALLIMP / 2)
		goto unlock;

	/*
	 * In the overloaded case, try and keep the load balanced.
	 */
	load = task_h_load(env->p) - task_h_load(cur);
	if (!load)
		goto assign;

	dst_load = env->dst_stats.load + load;
	src_load = env->src_stats.load - load;

	if (load_too_imbalanced(src_load, dst_load, env))
		goto unlock;

assign:
	/* Evaluate an idle CPU for a task numa move. */
	if (!cur) {
		int cpu = env->dst_stats.idle_cpu;

		/* Nothing cached so current CPU went idle since the search. */
		if (cpu < 0)
			cpu = env->dst_cpu;

		/*
		 * If the CPU is no longer truly idle and the previous best CPU
		 * is, keep using it.
		 */
		if (!idle_cpu(cpu) && env->best_cpu >= 0 &&
		    idle_cpu(env->best_cpu)) {
			cpu = env->best_cpu;
		}

		env->dst_cpu = cpu;
	}

	task_numa_assign(env, cur, imp);

	/*
	 * If a move to idle is allowed because there is capacity or load
	 * balance improves then stop the search. While a better swap
	 * candidate may exist, a search is not free.
	 */
	if (maymove && !cur && env->best_cpu >= 0 && idle_cpu(env->best_cpu))
		stopsearch = true;

	/*
	 * If a swap candidate must be identified and the current best task
	 * moves its preferred node then stop the search.
	 */
	if (!maymove && env->best_task &&
	    env->best_task->numa_preferred_nid == env->src_nid) {
		stopsearch = true;
	}
unlock:
	rcu_read_unlock();

	return stopsearch;
}

static void task_numa_find_cpu(struct task_numa_env *env,
				long taskimp, long groupimp)
{
	bool maymove = false;
	int cpu;

	/*
	 * If dst node has spare capacity, then check if there is an
	 * imbalance that would be overruled by the load balancer.
	 */
	if (env->dst_stats.node_type == node_has_spare) {
		unsigned int imbalance;
		int src_running, dst_running;

		/*
		 * Would movement cause an imbalance? Note that if src has
		 * more running tasks that the imbalance is ignored as the
		 * move improves the imbalance from the perspective of the
		 * CPU load balancer.
		 * */
		src_running = env->src_stats.nr_running - 1;
		dst_running = env->dst_stats.nr_running + 1;
		imbalance = max(0, dst_running - src_running);
		imbalance = adjust_numa_imbalance(imbalance, dst_running,
						  env->imb_numa_nr);

		/* Use idle CPU if there is no imbalance */
		if (!imbalance) {
			maymove = true;
			if (env->dst_stats.idle_cpu >= 0) {
				env->dst_cpu = env->dst_stats.idle_cpu;
				task_numa_assign(env, NULL, 0);
				return;
			}
		}
	} else {
		long src_load, dst_load, load;
		/*
		 * If the improvement from just moving env->p direction is better
		 * than swapping tasks around, check if a move is possible.
		 */
		load = task_h_load(env->p);
		dst_load = env->dst_stats.load + load;
		src_load = env->src_stats.load - load;
		maymove = !load_too_imbalanced(src_load, dst_load, env);
	}

	for_each_cpu(cpu, cpumask_of_node(env->dst_nid)) {
		/* Skip this CPU if the source task cannot migrate */
		if (!cpumask_test_cpu(cpu, env->p->cpus_ptr))
			continue;

		env->dst_cpu = cpu;
		if (task_numa_compare(env, taskimp, groupimp, maymove))
			break;
	}
}

static int task_numa_migrate(struct task_struct *p)
{
	struct task_numa_env env = {
		.p = p,

		.src_cpu = task_cpu(p),
		.src_nid = task_node(p),

		.imbalance_pct = 112,

		.best_task = NULL,
		.best_imp = 0,
		.best_cpu = -1,
	};
	unsigned long taskweight, groupweight;
	struct sched_domain *sd;
	long taskimp, groupimp;
	struct numa_group *ng;
	struct rq *best_rq;
	int nid, ret, dist;

	/*
	 * Pick the lowest SD_NUMA domain, as that would have the smallest
	 * imbalance and would be the first to start moving tasks about.
	 *
	 * And we want to avoid any moving of tasks about, as that would create
	 * random movement of tasks -- counter the numa conditions we're trying
	 * to satisfy here.
	 */
	rcu_read_lock();
	sd = rcu_dereference(per_cpu(sd_numa, env.src_cpu));
	if (sd) {
		env.imbalance_pct = 100 + (sd->imbalance_pct - 100) / 2;
		env.imb_numa_nr = sd->imb_numa_nr;
	}
	rcu_read_unlock();

	/*
	 * Cpusets can break the scheduler domain tree into smaller
	 * balance domains, some of which do not cross NUMA boundaries.
	 * Tasks that are "trapped" in such domains cannot be migrated
	 * elsewhere, so there is no point in (re)trying.
	 */
	if (unlikely(!sd)) {
		sched_setnuma(p, task_node(p));
		return -EINVAL;
	}

	env.dst_nid = p->numa_preferred_nid;
	dist = env.dist = node_distance(env.src_nid, env.dst_nid);
	taskweight = task_weight(p, env.src_nid, dist);
	groupweight = group_weight(p, env.src_nid, dist);
	update_numa_stats(&env, &env.src_stats, env.src_nid, false);
	taskimp = task_weight(p, env.dst_nid, dist) - taskweight;
	groupimp = group_weight(p, env.dst_nid, dist) - groupweight;
	update_numa_stats(&env, &env.dst_stats, env.dst_nid, true);

	/* Try to find a spot on the preferred nid. */
	task_numa_find_cpu(&env, taskimp, groupimp);

	/*
	 * Look at other nodes in these cases:
	 * - there is no space available on the preferred_nid
	 * - the task is part of a numa_group that is interleaved across
	 *   multiple NUMA nodes; in order to better consolidate the group,
	 *   we need to check other locations.
	 */
	ng = deref_curr_numa_group(p);
	if (env.best_cpu == -1 || (ng && ng->active_nodes > 1)) {
		for_each_node_state(nid, N_CPU) {
			if (nid == env.src_nid || nid == p->numa_preferred_nid)
				continue;

			dist = node_distance(env.src_nid, env.dst_nid);
			if (sched_numa_topology_type == NUMA_BACKPLANE &&
						dist != env.dist) {
				taskweight = task_weight(p, env.src_nid, dist);
				groupweight = group_weight(p, env.src_nid, dist);
			}

			/* Only consider nodes where both task and groups benefit */
			taskimp = task_weight(p, nid, dist) - taskweight;
			groupimp = group_weight(p, nid, dist) - groupweight;
			if (taskimp < 0 && groupimp < 0)
				continue;

			env.dist = dist;
			env.dst_nid = nid;
			update_numa_stats(&env, &env.dst_stats, env.dst_nid, true);
			task_numa_find_cpu(&env, taskimp, groupimp);
		}
	}

	/*
	 * If the task is part of a workload that spans multiple NUMA nodes,
	 * and is migrating into one of the workload's active nodes, remember
	 * this node as the task's preferred numa node, so the workload can
	 * settle down.
	 * A task that migrated to a second choice node will be better off
	 * trying for a better one later. Do not set the preferred node here.
	 */
	if (ng) {
		if (env.best_cpu == -1)
			nid = env.src_nid;
		else
			nid = cpu_to_node(env.best_cpu);

		if (nid != p->numa_preferred_nid)
			sched_setnuma(p, nid);
	}

	/* No better CPU than the current one was found. */
	if (env.best_cpu == -1) {
		trace_sched_stick_numa(p, env.src_cpu, NULL, -1);
		return -EAGAIN;
	}

	best_rq = cpu_rq(env.best_cpu);
	if (env.best_task == NULL) {
		ret = migrate_task_to(p, env.best_cpu);
		WRITE_ONCE(best_rq->numa_migrate_on, 0);
		if (ret != 0)
			trace_sched_stick_numa(p, env.src_cpu, NULL, env.best_cpu);
		return ret;
	}

	ret = migrate_swap(p, env.best_task, env.best_cpu, env.src_cpu);
	WRITE_ONCE(best_rq->numa_migrate_on, 0);

	if (ret != 0)
		trace_sched_stick_numa(p, env.src_cpu, env.best_task, env.best_cpu);
	put_task_struct(env.best_task);
	return ret;
}

/* Attempt to migrate a task to a CPU on the preferred node. */
static void numa_migrate_preferred(struct task_struct *p)
{
	unsigned long interval = HZ;

	/* This task has no NUMA fault statistics yet */
	if (unlikely(p->numa_preferred_nid == NUMA_NO_NODE || !p->numa_faults))
		return;

	/* Periodically retry migrating the task to the preferred node */
	interval = min(interval, msecs_to_jiffies(p->numa_scan_period) / 16);
	p->numa_migrate_retry = jiffies + interval;

	/* Success if task is already running on preferred CPU */
	if (task_node(p) == p->numa_preferred_nid)
		return;

	/* Otherwise, try migrate to a CPU on the preferred node */
	task_numa_migrate(p);
}

/*
 * Find out how many nodes the workload is actively running on. Do this by
 * tracking the nodes from which NUMA hinting faults are triggered. This can
 * be different from the set of nodes where the workload's memory is currently
 * located.
 */
static void numa_group_count_active_nodes(struct numa_group *numa_group)
{
	unsigned long faults, max_faults = 0;
	int nid, active_nodes = 0;

	for_each_node_state(nid, N_CPU) {
		faults = group_faults_cpu(numa_group, nid);
		if (faults > max_faults)
			max_faults = faults;
	}

	for_each_node_state(nid, N_CPU) {
		faults = group_faults_cpu(numa_group, nid);
		if (faults * ACTIVE_NODE_FRACTION > max_faults)
			active_nodes++;
	}

	numa_group->max_faults_cpu = max_faults;
	numa_group->active_nodes = active_nodes;
}

/*
 * When adapting the scan rate, the period is divided into NUMA_PERIOD_SLOTS
 * increments. The more local the fault statistics are, the higher the scan
 * period will be for the next scan window. If local/(local+remote) ratio is
 * below NUMA_PERIOD_THRESHOLD (where range of ratio is 1..NUMA_PERIOD_SLOTS)
 * the scan period will decrease. Aim for 70% local accesses.
 */
#define NUMA_PERIOD_SLOTS 10
#define NUMA_PERIOD_THRESHOLD 7

/*
 * Increase the scan period (slow down scanning) if the majority of
 * our memory is already on our local node, or if the majority of
 * the page accesses are shared with other processes.
 * Otherwise, decrease the scan period.
 */
static void update_task_scan_period(struct task_struct *p,
			unsigned long shared, unsigned long private)
{
	unsigned int period_slot;
	int lr_ratio, ps_ratio;
	int diff;

	unsigned long remote = p->numa_faults_locality[0];
	unsigned long local = p->numa_faults_locality[1];

	/*
	 * If there were no record hinting faults then either the task is
	 * completely idle or all activity is in areas that are not of interest
	 * to automatic numa balancing. Related to that, if there were failed
	 * migration then it implies we are migrating too quickly or the local
	 * node is overloaded. In either case, scan slower
	 */
	if (local + shared == 0 || p->numa_faults_locality[2]) {
		p->numa_scan_period = min(p->numa_scan_period_max,
			p->numa_scan_period << 1);

		p->mm->numa_next_scan = jiffies +
			msecs_to_jiffies(p->numa_scan_period);

		return;
	}

	/*
	 * Prepare to scale scan period relative to the current period.
	 *	 == NUMA_PERIOD_THRESHOLD scan period stays the same
	 *       <  NUMA_PERIOD_THRESHOLD scan period decreases (scan faster)
	 *	 >= NUMA_PERIOD_THRESHOLD scan period increases (scan slower)
	 */
	period_slot = DIV_ROUND_UP(p->numa_scan_period, NUMA_PERIOD_SLOTS);
	lr_ratio = (local * NUMA_PERIOD_SLOTS) / (local + remote);
	ps_ratio = (private * NUMA_PERIOD_SLOTS) / (private + shared);

	if (ps_ratio >= NUMA_PERIOD_THRESHOLD) {
		/*
		 * Most memory accesses are local. There is no need to
		 * do fast NUMA scanning, since memory is already local.
		 */
		int slot = ps_ratio - NUMA_PERIOD_THRESHOLD;
		if (!slot)
			slot = 1;
		diff = slot * period_slot;
	} else if (lr_ratio >= NUMA_PERIOD_THRESHOLD) {
		/*
		 * Most memory accesses are shared with other tasks.
		 * There is no point in continuing fast NUMA scanning,
		 * since other tasks may just move the memory elsewhere.
		 */
		int slot = lr_ratio - NUMA_PERIOD_THRESHOLD;
		if (!slot)
			slot = 1;
		diff = slot * period_slot;
	} else {
		/*
		 * Private memory faults exceed (SLOTS-THRESHOLD)/SLOTS,
		 * yet they are not on the local NUMA node. Speed up
		 * NUMA scanning to get the memory moved over.
		 */
		int ratio = max(lr_ratio, ps_ratio);
		diff = -(NUMA_PERIOD_THRESHOLD - ratio) * period_slot;
	}

	p->numa_scan_period = clamp(p->numa_scan_period + diff,
			task_scan_min(p), task_scan_max(p));
	memset(p->numa_faults_locality, 0, sizeof(p->numa_faults_locality));
}

/*
 * Get the fraction of time the task has been running since the last
 * NUMA placement cycle. The scheduler keeps similar statistics, but
 * decays those on a 32ms period, which is orders of magnitude off
 * from the dozens-of-seconds NUMA balancing period. Use the scheduler
 * stats only if the task is so new there are no NUMA statistics yet.
 */
static u64 numa_get_avg_runtime(struct task_struct *p, u64 *period)
{
	u64 runtime, delta, now;
	/* Use the start of this time slice to avoid calculations. */
	now = p->se.exec_start;
	runtime = p->se.sum_exec_runtime;

	if (p->last_task_numa_placement) {
		delta = runtime - p->last_sum_exec_runtime;
		*period = now - p->last_task_numa_placement;

		/* Avoid time going backwards, prevent potential divide error: */
		if (unlikely((s64)*period < 0))
			*period = 0;
	} else {
		delta = p->se.avg.load_sum;
		*period = LOAD_AVG_MAX;
	}

	p->last_sum_exec_runtime = runtime;
	p->last_task_numa_placement = now;

	return delta;
}

/*
 * Determine the preferred nid for a task in a numa_group. This needs to
 * be done in a way that produces consistent results with group_weight,
 * otherwise workloads might not converge.
 */
static int preferred_group_nid(struct task_struct *p, int nid)
{
	nodemask_t nodes;
	int dist;

	/* Direct connections between all NUMA nodes. */
	if (sched_numa_topology_type == NUMA_DIRECT)
		return nid;

	/*
	 * On a system with glueless mesh NUMA topology, group_weight
	 * scores nodes according to the number of NUMA hinting faults on
	 * both the node itself, and on nearby nodes.
	 */
	if (sched_numa_topology_type == NUMA_GLUELESS_MESH) {
		unsigned long score, max_score = 0;
		int node, max_node = nid;

		dist = sched_max_numa_distance;

		for_each_node_state(node, N_CPU) {
			score = group_weight(p, node, dist);
			if (score > max_score) {
				max_score = score;
				max_node = node;
			}
		}
		return max_node;
	}

	/*
	 * Finding the preferred nid in a system with NUMA backplane
	 * interconnect topology is more involved. The goal is to locate
	 * tasks from numa_groups near each other in the system, and
	 * untangle workloads from different sides of the system. This requires
	 * searching down the hierarchy of node groups, recursively searching
	 * inside the highest scoring group of nodes. The nodemask tricks
	 * keep the complexity of the search down.
	 */
	nodes = node_states[N_CPU];
	for (dist = sched_max_numa_distance; dist > LOCAL_DISTANCE; dist--) {
		unsigned long max_faults = 0;
		nodemask_t max_group = NODE_MASK_NONE;
		int a, b;

		/* Are there nodes at this distance from each other? */
		if (!find_numa_distance(dist))
			continue;

		for_each_node_mask(a, nodes) {
			unsigned long faults = 0;
			nodemask_t this_group;
			nodes_clear(this_group);

			/* Sum group's NUMA faults; includes a==b case. */
			for_each_node_mask(b, nodes) {
				if (node_distance(a, b) < dist) {
					faults += group_faults(p, b);
					node_set(b, this_group);
					node_clear(b, nodes);
				}
			}

			/* Remember the top group. */
			if (faults > max_faults) {
				max_faults = faults;
				max_group = this_group;
				/*
				 * subtle: at the smallest distance there is
				 * just one node left in each "group", the
				 * winner is the preferred nid.
				 */
				nid = a;
			}
		}
		/* Next round, evaluate the nodes within max_group. */
		if (!max_faults)
			break;
		nodes = max_group;
	}
	return nid;
}

static void task_numa_placement(struct task_struct *p)
{
	int seq, nid, max_nid = NUMA_NO_NODE;
	unsigned long max_faults = 0;
	unsigned long fault_types[2] = { 0, 0 };
	unsigned long total_faults;
	u64 runtime, period;
	spinlock_t *group_lock = NULL;
	struct numa_group *ng;

	/*
	 * The p->mm->numa_scan_seq field gets updated without
	 * exclusive access. Use READ_ONCE() here to ensure
	 * that the field is read in a single access:
	 */
	seq = READ_ONCE(p->mm->numa_scan_seq);
	if (p->numa_scan_seq == seq)
		return;
	p->numa_scan_seq = seq;
	p->numa_scan_period_max = task_scan_max(p);

	total_faults = p->numa_faults_locality[0] +
		       p->numa_faults_locality[1];
	runtime = numa_get_avg_runtime(p, &period);

	/* If the task is part of a group prevent parallel updates to group stats */
	ng = deref_curr_numa_group(p);
	if (ng) {
		group_lock = &ng->lock;
		spin_lock_irq(group_lock);
	}

	/* Find the node with the highest number of faults */
	for_each_online_node(nid) {
		/* Keep track of the offsets in numa_faults array */
		int mem_idx, membuf_idx, cpu_idx, cpubuf_idx;
		unsigned long faults = 0, group_faults = 0;
		int priv;

		for (priv = 0; priv < NR_NUMA_HINT_FAULT_TYPES; priv++) {
			long diff, f_diff, f_weight;

			mem_idx = task_faults_idx(NUMA_MEM, nid, priv);
			membuf_idx = task_faults_idx(NUMA_MEMBUF, nid, priv);
			cpu_idx = task_faults_idx(NUMA_CPU, nid, priv);
			cpubuf_idx = task_faults_idx(NUMA_CPUBUF, nid, priv);

			/* Decay existing window, copy faults since last scan */
			diff = p->numa_faults[membuf_idx] - p->numa_faults[mem_idx] / 2;
			fault_types[priv] += p->numa_faults[membuf_idx];
			p->numa_faults[membuf_idx] = 0;

			/*
			 * Normalize the faults_from, so all tasks in a group
			 * count according to CPU use, instead of by the raw
			 * number of faults. Tasks with little runtime have
			 * little over-all impact on throughput, and thus their
			 * faults are less important.
			 */
			f_weight = div64_u64(runtime << 16, period + 1);
			f_weight = (f_weight * p->numa_faults[cpubuf_idx]) /
				   (total_faults + 1);
			f_diff = f_weight - p->numa_faults[cpu_idx] / 2;
			p->numa_faults[cpubuf_idx] = 0;

			p->numa_faults[mem_idx] += diff;
			p->numa_faults[cpu_idx] += f_diff;
			faults += p->numa_faults[mem_idx];
			p->total_numa_faults += diff;
			if (ng) {
				/*
				 * safe because we can only change our own group
				 *
				 * mem_idx represents the offset for a given
				 * nid and priv in a specific region because it
				 * is at the beginning of the numa_faults array.
				 */
				ng->faults[mem_idx] += diff;
				ng->faults[cpu_idx] += f_diff;
				ng->total_faults += diff;
				group_faults += ng->faults[mem_idx];
			}
		}

		if (!ng) {
			if (faults > max_faults) {
				max_faults = faults;
				max_nid = nid;
			}
		} else if (group_faults > max_faults) {
			max_faults = group_faults;
			max_nid = nid;
		}
	}

	/* Cannot migrate task to CPU-less node */
	if (max_nid != NUMA_NO_NODE && !node_state(max_nid, N_CPU)) {
		int near_nid = max_nid;
		int distance, near_distance = INT_MAX;

		for_each_node_state(nid, N_CPU) {
			distance = node_distance(max_nid, nid);
			if (distance < near_distance) {
				near_nid = nid;
				near_distance = distance;
			}
		}
		max_nid = near_nid;
	}

	if (ng) {
		numa_group_count_active_nodes(ng);
		spin_unlock_irq(group_lock);
		max_nid = preferred_group_nid(p, max_nid);
	}

	if (max_faults) {
		/* Set the new preferred node */
		if (max_nid != p->numa_preferred_nid)
			sched_setnuma(p, max_nid);
	}

	update_task_scan_period(p, fault_types[0], fault_types[1]);
}

static inline int get_numa_group(struct numa_group *grp)
{
	return refcount_inc_not_zero(&grp->refcount);
}

static inline void put_numa_group(struct numa_group *grp)
{
	if (refcount_dec_and_test(&grp->refcount))
		kfree_rcu(grp, rcu);
}

static void task_numa_group(struct task_struct *p, int cpupid, int flags,
			int *priv)
{
	struct numa_group *grp, *my_grp;
	struct task_struct *tsk;
	bool join = false;
	int cpu = cpupid_to_cpu(cpupid);
	int i;

	if (unlikely(!deref_curr_numa_group(p))) {
		unsigned int size = sizeof(struct numa_group) +
				    NR_NUMA_HINT_FAULT_STATS *
				    nr_node_ids * sizeof(unsigned long);

		grp = kzalloc(size, GFP_KERNEL | __GFP_NOWARN);
		if (!grp)
			return;

		refcount_set(&grp->refcount, 1);
		grp->active_nodes = 1;
		grp->max_faults_cpu = 0;
		spin_lock_init(&grp->lock);
		grp->gid = p->pid;

		for (i = 0; i < NR_NUMA_HINT_FAULT_STATS * nr_node_ids; i++)
			grp->faults[i] = p->numa_faults[i];

		grp->total_faults = p->total_numa_faults;

		grp->nr_tasks++;
		rcu_assign_pointer(p->numa_group, grp);
	}

	rcu_read_lock();
	tsk = READ_ONCE(cpu_rq(cpu)->curr);

	if (!cpupid_match_pid(tsk, cpupid))
		goto no_join;

	grp = rcu_dereference(tsk->numa_group);
	if (!grp)
		goto no_join;

	my_grp = deref_curr_numa_group(p);
	if (grp == my_grp)
		goto no_join;

	/*
	 * Only join the other group if its bigger; if we're the bigger group,
	 * the other task will join us.
	 */
	if (my_grp->nr_tasks > grp->nr_tasks)
		goto no_join;

	/*
	 * Tie-break on the grp address.
	 */
	if (my_grp->nr_tasks == grp->nr_tasks && my_grp > grp)
		goto no_join;

	/* Always join threads in the same process. */
	if (tsk->mm == current->mm)
		join = true;

	/* Simple filter to avoid false positives due to PID collisions */
	if (flags & TNF_SHARED)
		join = true;

	/* Update priv based on whether false sharing was detected */
	*priv = !join;

	if (join && !get_numa_group(grp))
		goto no_join;

	rcu_read_unlock();

	if (!join)
		return;

	WARN_ON_ONCE(irqs_disabled());
	double_lock_irq(&my_grp->lock, &grp->lock);

	for (i = 0; i < NR_NUMA_HINT_FAULT_STATS * nr_node_ids; i++) {
		my_grp->faults[i] -= p->numa_faults[i];
		grp->faults[i] += p->numa_faults[i];
	}
	my_grp->total_faults -= p->total_numa_faults;
	grp->total_faults += p->total_numa_faults;

	my_grp->nr_tasks--;
	grp->nr_tasks++;

	spin_unlock(&my_grp->lock);
	spin_unlock_irq(&grp->lock);

	rcu_assign_pointer(p->numa_group, grp);

	put_numa_group(my_grp);
	return;

no_join:
	rcu_read_unlock();
	return;
}

/*
 * Get rid of NUMA statistics associated with a task (either current or dead).
 * If @final is set, the task is dead and has reached refcount zero, so we can
 * safely free all relevant data structures. Otherwise, there might be
 * concurrent reads from places like load balancing and procfs, and we should
 * reset the data back to default state without freeing ->numa_faults.
 */
void task_numa_free(struct task_struct *p, bool final)
{
	/* safe: p either is current or is being freed by current */
	struct numa_group *grp = rcu_dereference_raw(p->numa_group);
	unsigned long *numa_faults = p->numa_faults;
	unsigned long flags;
	int i;

	if (!numa_faults)
		return;

	if (grp) {
		spin_lock_irqsave(&grp->lock, flags);
		for (i = 0; i < NR_NUMA_HINT_FAULT_STATS * nr_node_ids; i++)
			grp->faults[i] -= p->numa_faults[i];
		grp->total_faults -= p->total_numa_faults;

		grp->nr_tasks--;
		spin_unlock_irqrestore(&grp->lock, flags);
		RCU_INIT_POINTER(p->numa_group, NULL);
		put_numa_group(grp);
	}

	if (final) {
		p->numa_faults = NULL;
		kfree(numa_faults);
	} else {
		p->total_numa_faults = 0;
		for (i = 0; i < NR_NUMA_HINT_FAULT_STATS * nr_node_ids; i++)
			numa_faults[i] = 0;
	}
}

/*
 * Got a PROT_NONE fault for a page on @node.
 */
void task_numa_fault(int last_cpupid, int mem_node, int pages, int flags)
{
	struct task_struct *p = current;
	bool migrated = flags & TNF_MIGRATED;
	int cpu_node = task_node(current);
	int local = !!(flags & TNF_FAULT_LOCAL);
	struct numa_group *ng;
	int priv;

	if (!static_branch_likely(&sched_numa_balancing))
		return;

	/* for example, ksmd faulting in a user's mm */
	if (!p->mm)
		return;

	/*
	 * NUMA faults statistics are unnecessary for the slow memory
	 * node for memory tiering mode.
	 */
	if (!node_is_toptier(mem_node) &&
	    (sysctl_numa_balancing_mode & NUMA_BALANCING_MEMORY_TIERING ||
	     !cpupid_valid(last_cpupid)))
		return;

	/* Allocate buffer to track faults on a per-node basis */
	if (unlikely(!p->numa_faults)) {
		int size = sizeof(*p->numa_faults) *
			   NR_NUMA_HINT_FAULT_BUCKETS * nr_node_ids;

		p->numa_faults = kzalloc(size, GFP_KERNEL|__GFP_NOWARN);
		if (!p->numa_faults)
			return;

		p->total_numa_faults = 0;
		memset(p->numa_faults_locality, 0, sizeof(p->numa_faults_locality));
	}

	/*
	 * First accesses are treated as private, otherwise consider accesses
	 * to be private if the accessing pid has not changed
	 */
	if (unlikely(last_cpupid == (-1 & LAST_CPUPID_MASK))) {
		priv = 1;
	} else {
		priv = cpupid_match_pid(p, last_cpupid);
		if (!priv && !(flags & TNF_NO_GROUP))
			task_numa_group(p, last_cpupid, flags, &priv);
	}

	/*
	 * If a workload spans multiple NUMA nodes, a shared fault that
	 * occurs wholly within the set of nodes that the workload is
	 * actively using should be counted as local. This allows the
	 * scan rate to slow down when a workload has settled down.
	 */
	ng = deref_curr_numa_group(p);
	if (!priv && !local && ng && ng->active_nodes > 1 &&
				numa_is_active_node(cpu_node, ng) &&
				numa_is_active_node(mem_node, ng))
		local = 1;

	/*
	 * Retry to migrate task to preferred node periodically, in case it
	 * previously failed, or the scheduler moved us.
	 */
	if (time_after(jiffies, p->numa_migrate_retry)) {
		task_numa_placement(p);
		numa_migrate_preferred(p);
	}

	if (migrated)
		p->numa_pages_migrated += pages;
	if (flags & TNF_MIGRATE_FAIL)
		p->numa_faults_locality[2] += pages;

	p->numa_faults[task_faults_idx(NUMA_MEMBUF, mem_node, priv)] += pages;
	p->numa_faults[task_faults_idx(NUMA_CPUBUF, cpu_node, priv)] += pages;
	p->numa_faults_locality[local] += pages;
}

static void reset_ptenuma_scan(struct task_struct *p)
{
	/*
	 * We only did a read acquisition of the mmap sem, so
	 * p->mm->numa_scan_seq is written to without exclusive access
	 * and the update is not guaranteed to be atomic. That's not
	 * much of an issue though, since this is just used for
	 * statistical sampling. Use READ_ONCE/WRITE_ONCE, which are not
	 * expensive, to avoid any form of compiler optimizations:
	 */
	WRITE_ONCE(p->mm->numa_scan_seq, READ_ONCE(p->mm->numa_scan_seq) + 1);
	p->mm->numa_scan_offset = 0;
}

static bool vma_is_accessed(struct vm_area_struct *vma)
{
	unsigned long pids;
	/*
	 * Allow unconditional access first two times, so that all the (pages)
	 * of VMAs get prot_none fault introduced irrespective of accesses.
	 * This is also done to avoid any side effect of task scanning
	 * amplifying the unfairness of disjoint set of VMAs' access.
	 */
	if (READ_ONCE(current->mm->numa_scan_seq) < 2)
		return true;

	pids = vma->numab_state->access_pids[0] | vma->numab_state->access_pids[1];
	return test_bit(hash_32(current->pid, ilog2(BITS_PER_LONG)), &pids);
}

#define VMA_PID_RESET_PERIOD (4 * sysctl_numa_balancing_scan_delay)

/*
 * The expensive part of numa migration is done from task_work context.
 * Triggered from task_tick_numa().
 */
static void task_numa_work(struct callback_head *work)
{
	unsigned long migrate, next_scan, now = jiffies;
	struct task_struct *p = current;
	struct mm_struct *mm = p->mm;
	u64 runtime = p->se.sum_exec_runtime;
	struct vm_area_struct *vma;
	unsigned long start, end;
	unsigned long nr_pte_updates = 0;
	long pages, virtpages;
	struct vma_iterator vmi;

	SCHED_WARN_ON(p != container_of(work, struct task_struct, numa_work));

	work->next = work;
	/*
	 * Who cares about NUMA placement when they're dying.
	 *
	 * NOTE: make sure not to dereference p->mm before this check,
	 * exit_task_work() happens _after_ exit_mm() so we could be called
	 * without p->mm even though we still had it when we enqueued this
	 * work.
	 */
	if (p->flags & PF_EXITING)
		return;

	if (!mm->numa_next_scan) {
		mm->numa_next_scan = now +
			msecs_to_jiffies(sysctl_numa_balancing_scan_delay);
	}

	/*
	 * Enforce maximal scan/migration frequency..
	 */
	migrate = mm->numa_next_scan;
	if (time_before(now, migrate))
		return;

	if (p->numa_scan_period == 0) {
		p->numa_scan_period_max = task_scan_max(p);
		p->numa_scan_period = task_scan_start(p);
	}

	next_scan = now + msecs_to_jiffies(p->numa_scan_period);
	if (!try_cmpxchg(&mm->numa_next_scan, &migrate, next_scan))
		return;

	/*
	 * Delay this task enough that another task of this mm will likely win
	 * the next time around.
	 */
	p->node_stamp += 2 * TICK_NSEC;

	start = mm->numa_scan_offset;
	pages = sysctl_numa_balancing_scan_size;
	pages <<= 20 - PAGE_SHIFT; /* MB in pages */
	virtpages = pages * 8;	   /* Scan up to this much virtual space */
	if (!pages)
		return;


	if (!mmap_read_trylock(mm))
		return;
	vma_iter_init(&vmi, mm, start);
	vma = vma_next(&vmi);
	if (!vma) {
		reset_ptenuma_scan(p);
		start = 0;
		vma_iter_set(&vmi, start);
		vma = vma_next(&vmi);
	}

	do {
		if (!vma_migratable(vma) || !vma_policy_mof(vma) ||
			is_vm_hugetlb_page(vma) || (vma->vm_flags & VM_MIXEDMAP)) {
			continue;
		}

		/*
		 * Shared library pages mapped by multiple processes are not
		 * migrated as it is expected they are cache replicated. Avoid
		 * hinting faults in read-only file-backed mappings or the vdso
		 * as migrating the pages will be of marginal benefit.
		 */
		if (!vma->vm_mm ||
		    (vma->vm_file && (vma->vm_flags & (VM_READ|VM_WRITE)) == (VM_READ)))
			continue;

		/*
		 * Skip inaccessible VMAs to avoid any confusion between
		 * PROT_NONE and NUMA hinting ptes
		 */
		if (!vma_is_accessible(vma))
			continue;

		/* Initialise new per-VMA NUMAB state. */
		if (!vma->numab_state) {
			vma->numab_state = kzalloc(sizeof(struct vma_numab_state),
				GFP_KERNEL);
			if (!vma->numab_state)
				continue;

			vma->numab_state->next_scan = now +
				msecs_to_jiffies(sysctl_numa_balancing_scan_delay);

			/* Reset happens after 4 times scan delay of scan start */
			vma->numab_state->next_pid_reset =  vma->numab_state->next_scan +
				msecs_to_jiffies(VMA_PID_RESET_PERIOD);
		}

		/*
		 * Scanning the VMA's of short lived tasks add more overhead. So
		 * delay the scan for new VMAs.
		 */
		if (mm->numa_scan_seq && time_before(jiffies,
						vma->numab_state->next_scan))
			continue;

		/* Do not scan the VMA if task has not accessed */
		if (!vma_is_accessed(vma))
			continue;

		/*
		 * RESET access PIDs regularly for old VMAs. Resetting after checking
		 * vma for recent access to avoid clearing PID info before access..
		 */
		if (mm->numa_scan_seq &&
				time_after(jiffies, vma->numab_state->next_pid_reset)) {
			vma->numab_state->next_pid_reset = vma->numab_state->next_pid_reset +
				msecs_to_jiffies(VMA_PID_RESET_PERIOD);
			vma->numab_state->access_pids[0] = READ_ONCE(vma->numab_state->access_pids[1]);
			vma->numab_state->access_pids[1] = 0;
		}

		do {
			start = max(start, vma->vm_start);
			end = ALIGN(start + (pages << PAGE_SHIFT), HPAGE_SIZE);
			end = min(end, vma->vm_end);
			nr_pte_updates = change_prot_numa(vma, start, end);

			/*
			 * Try to scan sysctl_numa_balancing_size worth of
			 * hpages that have at least one present PTE that
			 * is not already pte-numa. If the VMA contains
			 * areas that are unused or already full of prot_numa
			 * PTEs, scan up to virtpages, to skip through those
			 * areas faster.
			 */
			if (nr_pte_updates)
				pages -= (end - start) >> PAGE_SHIFT;
			virtpages -= (end - start) >> PAGE_SHIFT;

			start = end;
			if (pages <= 0 || virtpages <= 0)
				goto out;

			cond_resched();
		} while (end != vma->vm_end);
	} for_each_vma(vmi, vma);

out:
	/*
	 * It is possible to reach the end of the VMA list but the last few
	 * VMAs are not guaranteed to the vma_migratable. If they are not, we
	 * would find the !migratable VMA on the next scan but not reset the
	 * scanner to the start so check it now.
	 */
	if (vma)
		mm->numa_scan_offset = start;
	else
		reset_ptenuma_scan(p);
	mmap_read_unlock(mm);

	/*
	 * Make sure tasks use at least 32x as much time to run other code
	 * than they used here, to limit NUMA PTE scanning overhead to 3% max.
	 * Usually update_task_scan_period slows down scanning enough; on an
	 * overloaded system we need to limit overhead on a per task basis.
	 */
	if (unlikely(p->se.sum_exec_runtime != runtime)) {
		u64 diff = p->se.sum_exec_runtime - runtime;
		p->node_stamp += 32 * diff;
	}
}

void init_numa_balancing(unsigned long clone_flags, struct task_struct *p)
{
	int mm_users = 0;
	struct mm_struct *mm = p->mm;

	if (mm) {
		mm_users = atomic_read(&mm->mm_users);
		if (mm_users == 1) {
			mm->numa_next_scan = jiffies + msecs_to_jiffies(sysctl_numa_balancing_scan_delay);
			mm->numa_scan_seq = 0;
		}
	}
	p->node_stamp			= 0;
	p->numa_scan_seq		= mm ? mm->numa_scan_seq : 0;
	p->numa_scan_period		= sysctl_numa_balancing_scan_delay;
	p->numa_migrate_retry		= 0;
	/* Protect against double add, see task_tick_numa and task_numa_work */
	p->numa_work.next		= &p->numa_work;
	p->numa_faults			= NULL;
	p->numa_pages_migrated		= 0;
	p->total_numa_faults		= 0;
	RCU_INIT_POINTER(p->numa_group, NULL);
	p->last_task_numa_placement	= 0;
	p->last_sum_exec_runtime	= 0;

	init_task_work(&p->numa_work, task_numa_work);

	/* New address space, reset the preferred nid */
	if (!(clone_flags & CLONE_VM)) {
		p->numa_preferred_nid = NUMA_NO_NODE;
		return;
	}

	/*
	 * New thread, keep existing numa_preferred_nid which should be copied
	 * already by arch_dup_task_struct but stagger when scans start.
	 */
	if (mm) {
		unsigned int delay;

		delay = min_t(unsigned int, task_scan_max(current),
			current->numa_scan_period * mm_users * NSEC_PER_MSEC);
		delay += 2 * TICK_NSEC;
		p->node_stamp = delay;
	}
}

/*
 * Drive the periodic memory faults..
 */
static void task_tick_numa(struct rq *rq, struct task_struct *curr)
{
	struct callback_head *work = &curr->numa_work;
	u64 period, now;

	/*
	 * We don't care about NUMA placement if we don't have memory.
	 */
	if (!curr->mm || (curr->flags & (PF_EXITING | PF_KTHREAD)) || work->next != work)
		return;

	/*
	 * Using runtime rather than walltime has the dual advantage that
	 * we (mostly) drive the selection from busy threads and that the
	 * task needs to have done some actual work before we bother with
	 * NUMA placement.
	 */
	now = curr->se.sum_exec_runtime;
	period = (u64)curr->numa_scan_period * NSEC_PER_MSEC;

	if (now > curr->node_stamp + period) {
		if (!curr->node_stamp)
			curr->numa_scan_period = task_scan_start(curr);
		curr->node_stamp += period;

		if (!time_before(jiffies, curr->mm->numa_next_scan))
			task_work_add(curr, work, TWA_RESUME);
	}
}

static void update_scan_period(struct task_struct *p, int new_cpu)
{
	int src_nid = cpu_to_node(task_cpu(p));
	int dst_nid = cpu_to_node(new_cpu);

	if (!static_branch_likely(&sched_numa_balancing))
		return;

	if (!p->mm || !p->numa_faults || (p->flags & PF_EXITING))
		return;

	if (src_nid == dst_nid)
		return;

	/*
	 * Allow resets if faults have been trapped before one scan
	 * has completed. This is most likely due to a new task that
	 * is pulled cross-node due to wakeups or load balancing.
	 */
	if (p->numa_scan_seq) {
		/*
		 * Avoid scan adjustments if moving to the preferred
		 * node or if the task was not previously running on
		 * the preferred node.
		 */
		if (dst_nid == p->numa_preferred_nid ||
		    (p->numa_preferred_nid != NUMA_NO_NODE &&
			src_nid != p->numa_preferred_nid))
			return;
	}

	p->numa_scan_period = task_scan_start(p);
}

#else
static void task_tick_numa(struct rq *rq, struct task_struct *curr)
{
}

static inline void account_numa_enqueue(struct rq *rq, struct task_struct *p)
{
}

static inline void account_numa_dequeue(struct rq *rq, struct task_struct *p)
{
}

static inline void update_scan_period(struct task_struct *p, int new_cpu)
{
}

#endif /* CONFIG_NUMA_BALANCING */

static void
account_entity_enqueue(struct cfs_rq *cfs_rq, struct sched_entity *se)
{
	update_load_add(&cfs_rq->load, se->load.weight);
#ifdef CONFIG_SMP
	if (entity_is_task(se)) {
		struct rq *rq = rq_of(cfs_rq);

		account_numa_enqueue(rq, task_of(se));
		list_add(&se->group_node, &rq->cfs_tasks);
	}
#endif
	cfs_rq->nr_running++;
	if (se_is_idle(se))
		cfs_rq->idle_nr_running++;
}

static void
account_entity_dequeue(struct cfs_rq *cfs_rq, struct sched_entity *se)
{
	update_load_sub(&cfs_rq->load, se->load.weight);
#ifdef CONFIG_SMP
	if (entity_is_task(se)) {
		account_numa_dequeue(rq_of(cfs_rq), task_of(se));
		list_del_init(&se->group_node);
	}
#endif
	cfs_rq->nr_running--;
	if (se_is_idle(se))
		cfs_rq->idle_nr_running--;
}

/*
 * Signed add and clamp on underflow.
 *
 * Explicitly do a load-store to ensure the intermediate value never hits
 * memory. This allows lockless observations without ever seeing the negative
 * values.
 */
#define add_positive(_ptr, _val) do {                           \
	typeof(_ptr) ptr = (_ptr);                              \
	typeof(_val) val = (_val);                              \
	typeof(*ptr) res, var = READ_ONCE(*ptr);                \
								\
	res = var + val;                                        \
								\
	if (val < 0 && res > var)                               \
		res = 0;                                        \
								\
	WRITE_ONCE(*ptr, res);                                  \
} while (0)

/*
 * Unsigned subtract and clamp on underflow.
 *
 * Explicitly do a load-store to ensure the intermediate value never hits
 * memory. This allows lockless observations without ever seeing the negative
 * values.
 */
#define sub_positive(_ptr, _val) do {				\
	typeof(_ptr) ptr = (_ptr);				\
	typeof(*ptr) val = (_val);				\
	typeof(*ptr) res, var = READ_ONCE(*ptr);		\
	res = var - val;					\
	if (res > var)						\
		res = 0;					\
	WRITE_ONCE(*ptr, res);					\
} while (0)

/*
 * Remove and clamp on negative, from a local variable.
 *
 * A variant of sub_positive(), which does not use explicit load-store
 * and is thus optimized for local variable updates.
 */
#define lsub_positive(_ptr, _val) do {				\
	typeof(_ptr) ptr = (_ptr);				\
	*ptr -= min_t(typeof(*ptr), *ptr, _val);		\
} while (0)

#ifdef CONFIG_SMP
static inline void
enqueue_load_avg(struct cfs_rq *cfs_rq, struct sched_entity *se)
{
	cfs_rq->avg.load_avg += se->avg.load_avg;
	cfs_rq->avg.load_sum += se_weight(se) * se->avg.load_sum;
}

static inline void
dequeue_load_avg(struct cfs_rq *cfs_rq, struct sched_entity *se)
{
	sub_positive(&cfs_rq->avg.load_avg, se->avg.load_avg);
	sub_positive(&cfs_rq->avg.load_sum, se_weight(se) * se->avg.load_sum);
	/* See update_cfs_rq_load_avg() */
	cfs_rq->avg.load_sum = max_t(u32, cfs_rq->avg.load_sum,
					  cfs_rq->avg.load_avg * PELT_MIN_DIVIDER);
}
#else
static inline void
enqueue_load_avg(struct cfs_rq *cfs_rq, struct sched_entity *se) { }
static inline void
dequeue_load_avg(struct cfs_rq *cfs_rq, struct sched_entity *se) { }
#endif

static void reweight_eevdf(struct sched_entity *se, u64 avruntime,
			   unsigned long weight)
{
	unsigned long old_weight = se->load.weight;
	s64 vlag, vslice;

	/*
	 * VRUNTIME
	 * ========
	 *
	 * COROLLARY #1: The virtual runtime of the entity needs to be
	 * adjusted if re-weight at !0-lag point.
	 *
	 * Proof: For contradiction assume this is not true, so we can
	 * re-weight without changing vruntime at !0-lag point.
	 *
	 *             Weight	VRuntime   Avg-VRuntime
	 *     before    w          v            V
	 *      after    w'         v'           V'
	 *
	 * Since lag needs to be preserved through re-weight:
	 *
	 *	lag = (V - v)*w = (V'- v')*w', where v = v'
	 *	==>	V' = (V - v)*w/w' + v		(1)
	 *
	 * Let W be the total weight of the entities before reweight,
	 * since V' is the new weighted average of entities:
	 *
	 *	V' = (WV + w'v - wv) / (W + w' - w)	(2)
	 *
	 * by using (1) & (2) we obtain:
	 *
	 *	(WV + w'v - wv) / (W + w' - w) = (V - v)*w/w' + v
	 *	==> (WV-Wv+Wv+w'v-wv)/(W+w'-w) = (V - v)*w/w' + v
	 *	==> (WV - Wv)/(W + w' - w) + v = (V - v)*w/w' + v
	 *	==>	(V - v)*W/(W + w' - w) = (V - v)*w/w' (3)
	 *
	 * Since we are doing at !0-lag point which means V != v, we
	 * can simplify (3):
	 *
	 *	==>	W / (W + w' - w) = w / w'
	 *	==>	Ww' = Ww + ww' - ww
	 *	==>	W * (w' - w) = w * (w' - w)
	 *	==>	W = w	(re-weight indicates w' != w)
	 *
	 * So the cfs_rq contains only one entity, hence vruntime of
	 * the entity @v should always equal to the cfs_rq's weighted
	 * average vruntime @V, which means we will always re-weight
	 * at 0-lag point, thus breach assumption. Proof completed.
	 *
	 *
	 * COROLLARY #2: Re-weight does NOT affect weighted average
	 * vruntime of all the entities.
	 *
	 * Proof: According to corollary #1, Eq. (1) should be:
	 *
	 *	(V - v)*w = (V' - v')*w'
	 *	==>    v' = V' - (V - v)*w/w'		(4)
	 *
	 * According to the weighted average formula, we have:
	 *
	 *	V' = (WV - wv + w'v') / (W - w + w')
	 *	   = (WV - wv + w'(V' - (V - v)w/w')) / (W - w + w')
	 *	   = (WV - wv + w'V' - Vw + wv) / (W - w + w')
	 *	   = (WV + w'V' - Vw) / (W - w + w')
	 *
	 *	==>  V'*(W - w + w') = WV + w'V' - Vw
	 *	==>	V' * (W - w) = (W - w) * V	(5)
	 *
	 * If the entity is the only one in the cfs_rq, then reweight
	 * always occurs at 0-lag point, so V won't change. Or else
	 * there are other entities, hence W != w, then Eq. (5) turns
	 * into V' = V. So V won't change in either case, proof done.
	 *
	 *
	 * So according to corollary #1 & #2, the effect of re-weight
	 * on vruntime should be:
	 *
	 *	v' = V' - (V - v) * w / w'		(4)
	 *	   = V  - (V - v) * w / w'
	 *	   = V  - vl * w / w'
	 *	   = V  - vl'
	 */
	if (avruntime != se->vruntime) {
		vlag = entity_lag(avruntime, se);
		vlag = div_s64(vlag * old_weight, weight);
		se->vruntime = avruntime - vlag;
	}

	/*
	 * DEADLINE
	 * ========
	 *
	 * When the weight changes, the virtual time slope changes and
	 * we should adjust the relative virtual deadline accordingly.
	 *
	 *	d' = v' + (d - v)*w/w'
	 *	   = V' - (V - v)*w/w' + (d - v)*w/w'
	 *	   = V  - (V - v)*w/w' + (d - v)*w/w'
	 *	   = V  + (d - V)*w/w'
	 */
	vslice = (s64)(se->deadline - avruntime);
	vslice = div_s64(vslice * old_weight, weight);
	se->deadline = avruntime + vslice;
}

static void reweight_entity(struct cfs_rq *cfs_rq, struct sched_entity *se,
			    unsigned long weight)
{
	bool curr = cfs_rq->curr == se;
	u64 avruntime;

	if (se->on_rq) {
		/* commit outstanding execution time */
		update_curr(cfs_rq);
		avruntime = avg_vruntime(cfs_rq);
		if (!curr)
			__dequeue_entity(cfs_rq, se);
		update_load_sub(&cfs_rq->load, se->load.weight);
	}
	dequeue_load_avg(cfs_rq, se);

	if (se->on_rq) {
		reweight_eevdf(se, avruntime, weight);
	} else {
		/*
		 * Because we keep se->vlag = V - v_i, while: lag_i = w_i*(V - v_i),
		 * we need to scale se->vlag when w_i changes.
		 */
		se->vlag = div_s64(se->vlag * se->load.weight, weight);
	}

	update_load_set(&se->load, weight);

	trace_android_vh_reweight_entity(se);
#ifdef CONFIG_SMP
	do {
		u32 divider = get_pelt_divider(&se->avg);

		se->avg.load_avg = div_u64(se_weight(se) * se->avg.load_sum, divider);
	} while (0);
#endif

	enqueue_load_avg(cfs_rq, se);
	if (se->on_rq) {
		update_load_add(&cfs_rq->load, se->load.weight);
		if (!curr)
			__enqueue_entity(cfs_rq, se);

		/*
		 * The entity's vruntime has been adjusted, so let's check
		 * whether the rq-wide min_vruntime needs updated too. Since
		 * the calculations above require stable min_vruntime rather
		 * than up-to-date one, we do the update at the end of the
		 * reweight process.
		 */
		update_min_vruntime(cfs_rq);
	}
}

void reweight_task(struct task_struct *p, int prio)
{
	struct sched_entity *se = &p->se;
	struct cfs_rq *cfs_rq = cfs_rq_of(se);
	struct load_weight *load = &se->load;
	unsigned long weight = scale_load(sched_prio_to_weight[prio]);

	reweight_entity(cfs_rq, se, weight);
	load->inv_weight = sched_prio_to_wmult[prio];
}
EXPORT_SYMBOL_GPL(reweight_task);

static inline int throttled_hierarchy(struct cfs_rq *cfs_rq);

#ifdef CONFIG_FAIR_GROUP_SCHED
#ifdef CONFIG_SMP
/*
 * All this does is approximate the hierarchical proportion which includes that
 * global sum we all love to hate.
 *
 * That is, the weight of a group entity, is the proportional share of the
 * group weight based on the group runqueue weights. That is:
 *
 *                     tg->weight * grq->load.weight
 *   ge->load.weight = -----------------------------               (1)
 *                       \Sum grq->load.weight
 *
 * Now, because computing that sum is prohibitively expensive to compute (been
 * there, done that) we approximate it with this average stuff. The average
 * moves slower and therefore the approximation is cheaper and more stable.
 *
 * So instead of the above, we substitute:
 *
 *   grq->load.weight -> grq->avg.load_avg                         (2)
 *
 * which yields the following:
 *
 *                     tg->weight * grq->avg.load_avg
 *   ge->load.weight = ------------------------------              (3)
 *                             tg->load_avg
 *
 * Where: tg->load_avg ~= \Sum grq->avg.load_avg
 *
 * That is shares_avg, and it is right (given the approximation (2)).
 *
 * The problem with it is that because the average is slow -- it was designed
 * to be exactly that of course -- this leads to transients in boundary
 * conditions. In specific, the case where the group was idle and we start the
 * one task. It takes time for our CPU's grq->avg.load_avg to build up,
 * yielding bad latency etc..
 *
 * Now, in that special case (1) reduces to:
 *
 *                     tg->weight * grq->load.weight
 *   ge->load.weight = ----------------------------- = tg->weight   (4)
 *                         grp->load.weight
 *
 * That is, the sum collapses because all other CPUs are idle; the UP scenario.
 *
 * So what we do is modify our approximation (3) to approach (4) in the (near)
 * UP case, like:
 *
 *   ge->load.weight =
 *
 *              tg->weight * grq->load.weight
 *     ---------------------------------------------------         (5)
 *     tg->load_avg - grq->avg.load_avg + grq->load.weight
 *
 * But because grq->load.weight can drop to 0, resulting in a divide by zero,
 * we need to use grq->avg.load_avg as its lower bound, which then gives:
 *
 *
 *                     tg->weight * grq->load.weight
 *   ge->load.weight = -----------------------------		   (6)
 *                             tg_load_avg'
 *
 * Where:
 *
 *   tg_load_avg' = tg->load_avg - grq->avg.load_avg +
 *                  max(grq->load.weight, grq->avg.load_avg)
 *
 * And that is shares_weight and is icky. In the (near) UP case it approaches
 * (4) while in the normal case it approaches (3). It consistently
 * overestimates the ge->load.weight and therefore:
 *
 *   \Sum ge->load.weight >= tg->weight
 *
 * hence icky!
 */
static long calc_group_shares(struct cfs_rq *cfs_rq)
{
	long tg_weight, tg_shares, load, shares;
	struct task_group *tg = cfs_rq->tg;

	tg_shares = READ_ONCE(tg->shares);

	load = max(scale_load_down(cfs_rq->load.weight), cfs_rq->avg.load_avg);

	tg_weight = atomic_long_read(&tg->load_avg);

	/* Ensure tg_weight >= load */
	tg_weight -= cfs_rq->tg_load_avg_contrib;
	tg_weight += load;

	shares = (tg_shares * load);
	if (tg_weight)
		shares /= tg_weight;

	/*
	 * MIN_SHARES has to be unscaled here to support per-CPU partitioning
	 * of a group with small tg->shares value. It is a floor value which is
	 * assigned as a minimum load.weight to the sched_entity representing
	 * the group on a CPU.
	 *
	 * E.g. on 64-bit for a group with tg->shares of scale_load(15)=15*1024
	 * on an 8-core system with 8 tasks each runnable on one CPU shares has
	 * to be 15*1024*1/8=1920 instead of scale_load(MIN_SHARES)=2*1024. In
	 * case no task is runnable on a CPU MIN_SHARES=2 should be returned
	 * instead of 0.
	 */
	return clamp_t(long, shares, MIN_SHARES, tg_shares);
}
#endif /* CONFIG_SMP */

/*
 * Recomputes the group entity based on the current state of its group
 * runqueue.
 */
static void update_cfs_group(struct sched_entity *se)
{
	struct cfs_rq *gcfs_rq = group_cfs_rq(se);
	long shares;

	if (!gcfs_rq)
		return;

	if (throttled_hierarchy(gcfs_rq))
		return;

#ifndef CONFIG_SMP
	shares = READ_ONCE(gcfs_rq->tg->shares);
#else
	shares = calc_group_shares(gcfs_rq);
#endif
	if (unlikely(se->load.weight != shares))
		reweight_entity(cfs_rq_of(se), se, shares);
}

#else /* CONFIG_FAIR_GROUP_SCHED */
static inline void update_cfs_group(struct sched_entity *se)
{
}
#endif /* CONFIG_FAIR_GROUP_SCHED */

static inline void cfs_rq_util_change(struct cfs_rq *cfs_rq, int flags)
{
	struct rq *rq = rq_of(cfs_rq);

	if (&rq->cfs == cfs_rq) {
		/*
		 * There are a few boundary cases this might miss but it should
		 * get called often enough that that should (hopefully) not be
		 * a real problem.
		 *
		 * It will not get called when we go idle, because the idle
		 * thread is a different class (!fair), nor will the utilization
		 * number include things like RT tasks.
		 *
		 * As is, the util number is not freq-invariant (we'd have to
		 * implement arch_scale_freq_capacity() for that).
		 *
		 * See cpu_util_cfs().
		 */
		cpufreq_update_util(rq, flags);
	}
}

#ifdef CONFIG_SMP
static inline bool load_avg_is_decayed(struct sched_avg *sa)
{
	if (sa->load_sum)
		return false;

	if (sa->util_sum)
		return false;

	if (sa->runnable_sum)
		return false;

	/*
	 * _avg must be null when _sum are null because _avg = _sum / divider
	 * Make sure that rounding and/or propagation of PELT values never
	 * break this.
	 */
	SCHED_WARN_ON(sa->load_avg ||
		      sa->util_avg ||
		      sa->runnable_avg);

	return true;
}

static inline u64 cfs_rq_last_update_time(struct cfs_rq *cfs_rq)
{
	return u64_u32_load_copy(cfs_rq->avg.last_update_time,
				 cfs_rq->last_update_time_copy);
}
#ifdef CONFIG_FAIR_GROUP_SCHED
/*
 * Because list_add_leaf_cfs_rq always places a child cfs_rq on the list
 * immediately before a parent cfs_rq, and cfs_rqs are removed from the list
 * bottom-up, we only have to test whether the cfs_rq before us on the list
 * is our child.
 * If cfs_rq is not on the list, test whether a child needs its to be added to
 * connect a branch to the tree  * (see list_add_leaf_cfs_rq() for details).
 */
static inline bool child_cfs_rq_on_list(struct cfs_rq *cfs_rq)
{
	struct cfs_rq *prev_cfs_rq;
	struct list_head *prev;

	if (cfs_rq->on_list) {
		prev = cfs_rq->leaf_cfs_rq_list.prev;
	} else {
		struct rq *rq = rq_of(cfs_rq);

		prev = rq->tmp_alone_branch;
	}

	prev_cfs_rq = container_of(prev, struct cfs_rq, leaf_cfs_rq_list);

	return (prev_cfs_rq->tg->parent == cfs_rq->tg);
}

static inline bool cfs_rq_is_decayed(struct cfs_rq *cfs_rq)
{
	if (cfs_rq->load.weight)
		return false;

	if (!load_avg_is_decayed(&cfs_rq->avg))
		return false;

	if (child_cfs_rq_on_list(cfs_rq))
		return false;

	return true;
}

/**
 * update_tg_load_avg - update the tg's load avg
 * @cfs_rq: the cfs_rq whose avg changed
 *
 * This function 'ensures': tg->load_avg := \Sum tg->cfs_rq[]->avg.load.
 * However, because tg->load_avg is a global value there are performance
 * considerations.
 *
 * In order to avoid having to look at the other cfs_rq's, we use a
 * differential update where we store the last value we propagated. This in
 * turn allows skipping updates if the differential is 'small'.
 *
 * Updating tg's load_avg is necessary before update_cfs_share().
 */
static inline void update_tg_load_avg(struct cfs_rq *cfs_rq)
{
	long delta = cfs_rq->avg.load_avg - cfs_rq->tg_load_avg_contrib;

	/*
	 * No need to update load_avg for root_task_group as it is not used.
	 */
	if (cfs_rq->tg == &root_task_group)
		return;

	if (abs(delta) > cfs_rq->tg_load_avg_contrib / 64) {
		atomic_long_add(delta, &cfs_rq->tg->load_avg);
		cfs_rq->tg_load_avg_contrib = cfs_rq->avg.load_avg;
	}
}

/*
 * Called within set_task_rq() right before setting a task's CPU. The
 * caller only guarantees p->pi_lock is held; no other assumptions,
 * including the state of rq->lock, should be made.
 */
void set_task_rq_fair(struct sched_entity *se,
		      struct cfs_rq *prev, struct cfs_rq *next)
{
	u64 p_last_update_time;
	u64 n_last_update_time;

	if (!sched_feat(ATTACH_AGE_LOAD))
		return;

	/*
	 * We are supposed to update the task to "current" time, then its up to
	 * date and ready to go to new CPU/cfs_rq. But we have difficulty in
	 * getting what current time is, so simply throw away the out-of-date
	 * time. This will result in the wakee task is less decayed, but giving
	 * the wakee more load sounds not bad.
	 */
	if (!(se->avg.last_update_time && prev))
		return;

	p_last_update_time = cfs_rq_last_update_time(prev);
	n_last_update_time = cfs_rq_last_update_time(next);

	__update_load_avg_blocked_se(p_last_update_time, se);
	se->avg.last_update_time = n_last_update_time;
}

/*
 * When on migration a sched_entity joins/leaves the PELT hierarchy, we need to
 * propagate its contribution. The key to this propagation is the invariant
 * that for each group:
 *
 *   ge->avg == grq->avg						(1)
 *
 * _IFF_ we look at the pure running and runnable sums. Because they
 * represent the very same entity, just at different points in the hierarchy.
 *
 * Per the above update_tg_cfs_util() and update_tg_cfs_runnable() are trivial
 * and simply copies the running/runnable sum over (but still wrong, because
 * the group entity and group rq do not have their PELT windows aligned).
 *
 * However, update_tg_cfs_load() is more complex. So we have:
 *
 *   ge->avg.load_avg = ge->load.weight * ge->avg.runnable_avg		(2)
 *
 * And since, like util, the runnable part should be directly transferable,
 * the following would _appear_ to be the straight forward approach:
 *
 *   grq->avg.load_avg = grq->load.weight * grq->avg.runnable_avg	(3)
 *
 * And per (1) we have:
 *
 *   ge->avg.runnable_avg == grq->avg.runnable_avg
 *
 * Which gives:
 *
 *                      ge->load.weight * grq->avg.load_avg
 *   ge->avg.load_avg = -----------------------------------		(4)
 *                               grq->load.weight
 *
 * Except that is wrong!
 *
 * Because while for entities historical weight is not important and we
 * really only care about our future and therefore can consider a pure
 * runnable sum, runqueues can NOT do this.
 *
 * We specifically want runqueues to have a load_avg that includes
 * historical weights. Those represent the blocked load, the load we expect
 * to (shortly) return to us. This only works by keeping the weights as
 * integral part of the sum. We therefore cannot decompose as per (3).
 *
 * Another reason this doesn't work is that runnable isn't a 0-sum entity.
 * Imagine a rq with 2 tasks that each are runnable 2/3 of the time. Then the
 * rq itself is runnable anywhere between 2/3 and 1 depending on how the
 * runnable section of these tasks overlap (or not). If they were to perfectly
 * align the rq as a whole would be runnable 2/3 of the time. If however we
 * always have at least 1 runnable task, the rq as a whole is always runnable.
 *
 * So we'll have to approximate.. :/
 *
 * Given the constraint:
 *
 *   ge->avg.running_sum <= ge->avg.runnable_sum <= LOAD_AVG_MAX
 *
 * We can construct a rule that adds runnable to a rq by assuming minimal
 * overlap.
 *
 * On removal, we'll assume each task is equally runnable; which yields:
 *
 *   grq->avg.runnable_sum = grq->avg.load_sum / grq->load.weight
 *
 * XXX: only do this for the part of runnable > running ?
 *
 */
static inline void
update_tg_cfs_util(struct cfs_rq *cfs_rq, struct sched_entity *se, struct cfs_rq *gcfs_rq)
{
	long delta_sum, delta_avg = gcfs_rq->avg.util_avg - se->avg.util_avg;
	u32 new_sum, divider;

	/* Nothing to update */
	if (!delta_avg)
		return;

	/*
	 * cfs_rq->avg.period_contrib can be used for both cfs_rq and se.
	 * See ___update_load_avg() for details.
	 */
	divider = get_pelt_divider(&cfs_rq->avg);


	/* Set new sched_entity's utilization */
	se->avg.util_avg = gcfs_rq->avg.util_avg;
	new_sum = se->avg.util_avg * divider;
	delta_sum = (long)new_sum - (long)se->avg.util_sum;
	se->avg.util_sum = new_sum;

	/* Update parent cfs_rq utilization */
	add_positive(&cfs_rq->avg.util_avg, delta_avg);
	add_positive(&cfs_rq->avg.util_sum, delta_sum);

	/* See update_cfs_rq_load_avg() */
	cfs_rq->avg.util_sum = max_t(u32, cfs_rq->avg.util_sum,
					  cfs_rq->avg.util_avg * PELT_MIN_DIVIDER);
}

static inline void
update_tg_cfs_runnable(struct cfs_rq *cfs_rq, struct sched_entity *se, struct cfs_rq *gcfs_rq)
{
	long delta_sum, delta_avg = gcfs_rq->avg.runnable_avg - se->avg.runnable_avg;
	u32 new_sum, divider;

	/* Nothing to update */
	if (!delta_avg)
		return;

	/*
	 * cfs_rq->avg.period_contrib can be used for both cfs_rq and se.
	 * See ___update_load_avg() for details.
	 */
	divider = get_pelt_divider(&cfs_rq->avg);

	/* Set new sched_entity's runnable */
	se->avg.runnable_avg = gcfs_rq->avg.runnable_avg;
	new_sum = se->avg.runnable_avg * divider;
	delta_sum = (long)new_sum - (long)se->avg.runnable_sum;
	se->avg.runnable_sum = new_sum;

	/* Update parent cfs_rq runnable */
	add_positive(&cfs_rq->avg.runnable_avg, delta_avg);
	add_positive(&cfs_rq->avg.runnable_sum, delta_sum);
	/* See update_cfs_rq_load_avg() */
	cfs_rq->avg.runnable_sum = max_t(u32, cfs_rq->avg.runnable_sum,
					      cfs_rq->avg.runnable_avg * PELT_MIN_DIVIDER);
}

static inline void
update_tg_cfs_load(struct cfs_rq *cfs_rq, struct sched_entity *se, struct cfs_rq *gcfs_rq)
{
	long delta_avg, running_sum, runnable_sum = gcfs_rq->prop_runnable_sum;
	unsigned long load_avg;
	u64 load_sum = 0;
	s64 delta_sum;
	u32 divider;

	if (!runnable_sum)
		return;

	gcfs_rq->prop_runnable_sum = 0;

	/*
	 * cfs_rq->avg.period_contrib can be used for both cfs_rq and se.
	 * See ___update_load_avg() for details.
	 */
	divider = get_pelt_divider(&cfs_rq->avg);

	if (runnable_sum >= 0) {
		/*
		 * Add runnable; clip at LOAD_AVG_MAX. Reflects that until
		 * the CPU is saturated running == runnable.
		 */
		runnable_sum += se->avg.load_sum;
		runnable_sum = min_t(long, runnable_sum, divider);
	} else {
		/*
		 * Estimate the new unweighted runnable_sum of the gcfs_rq by
		 * assuming all tasks are equally runnable.
		 */
		if (scale_load_down(gcfs_rq->load.weight)) {
			load_sum = div_u64(gcfs_rq->avg.load_sum,
				scale_load_down(gcfs_rq->load.weight));
		}

		/* But make sure to not inflate se's runnable */
		runnable_sum = min(se->avg.load_sum, load_sum);
	}

	/*
	 * runnable_sum can't be lower than running_sum
	 * Rescale running sum to be in the same range as runnable sum
	 * running_sum is in [0 : LOAD_AVG_MAX <<  SCHED_CAPACITY_SHIFT]
	 * runnable_sum is in [0 : LOAD_AVG_MAX]
	 */
	running_sum = se->avg.util_sum >> SCHED_CAPACITY_SHIFT;
	runnable_sum = max(runnable_sum, running_sum);

	load_sum = se_weight(se) * runnable_sum;
	load_avg = div_u64(load_sum, divider);

	delta_avg = load_avg - se->avg.load_avg;
	if (!delta_avg)
		return;

	delta_sum = load_sum - (s64)se_weight(se) * se->avg.load_sum;

	se->avg.load_sum = runnable_sum;
	se->avg.load_avg = load_avg;
	add_positive(&cfs_rq->avg.load_avg, delta_avg);
	add_positive(&cfs_rq->avg.load_sum, delta_sum);
	/* See update_cfs_rq_load_avg() */
	cfs_rq->avg.load_sum = max_t(u32, cfs_rq->avg.load_sum,
					  cfs_rq->avg.load_avg * PELT_MIN_DIVIDER);
}

static inline void add_tg_cfs_propagate(struct cfs_rq *cfs_rq, long runnable_sum)
{
	cfs_rq->propagate = 1;
	cfs_rq->prop_runnable_sum += runnable_sum;
}

/* Update task and its cfs_rq load average */
static inline int propagate_entity_load_avg(struct sched_entity *se)
{
	struct cfs_rq *cfs_rq, *gcfs_rq;

	if (entity_is_task(se))
		return 0;

	gcfs_rq = group_cfs_rq(se);
	if (!gcfs_rq->propagate)
		return 0;

	gcfs_rq->propagate = 0;

	cfs_rq = cfs_rq_of(se);

	add_tg_cfs_propagate(cfs_rq, gcfs_rq->prop_runnable_sum);

	update_tg_cfs_util(cfs_rq, se, gcfs_rq);
	update_tg_cfs_runnable(cfs_rq, se, gcfs_rq);
	update_tg_cfs_load(cfs_rq, se, gcfs_rq);

	trace_pelt_cfs_tp(cfs_rq);
	trace_pelt_se_tp(se);

	return 1;
}

/*
 * Check if we need to update the load and the utilization of a blocked
 * group_entity:
 */
static inline bool skip_blocked_update(struct sched_entity *se)
{
	struct cfs_rq *gcfs_rq = group_cfs_rq(se);

	/*
	 * If sched_entity still have not zero load or utilization, we have to
	 * decay it:
	 */
	if (se->avg.load_avg || se->avg.util_avg)
		return false;

	/*
	 * If there is a pending propagation, we have to update the load and
	 * the utilization of the sched_entity:
	 */
	if (gcfs_rq->propagate)
		return false;

	/*
	 * Otherwise, the load and the utilization of the sched_entity is
	 * already zero and there is no pending propagation, so it will be a
	 * waste of time to try to decay it:
	 */
	return true;
}

#else /* CONFIG_FAIR_GROUP_SCHED */

static inline void update_tg_load_avg(struct cfs_rq *cfs_rq) {}

static inline int propagate_entity_load_avg(struct sched_entity *se)
{
	return 0;
}

static inline void add_tg_cfs_propagate(struct cfs_rq *cfs_rq, long runnable_sum) {}

#endif /* CONFIG_FAIR_GROUP_SCHED */

#ifdef CONFIG_NO_HZ_COMMON
static inline void migrate_se_pelt_lag(struct sched_entity *se)
{
	u64 throttled = 0, now, lut;
	struct cfs_rq *cfs_rq;
	struct rq *rq;
	bool is_idle;

	if (load_avg_is_decayed(&se->avg))
		return;

	cfs_rq = cfs_rq_of(se);
	rq = rq_of(cfs_rq);

	rcu_read_lock();
	is_idle = is_idle_task(rcu_dereference(rq->curr));
	rcu_read_unlock();

	/*
	 * The lag estimation comes with a cost we don't want to pay all the
	 * time. Hence, limiting to the case where the source CPU is idle and
	 * we know we are at the greatest risk to have an outdated clock.
	 */
	if (!is_idle)
		return;

	/*
	 * Estimated "now" is: last_update_time + cfs_idle_lag + rq_idle_lag, where:
	 *
	 *   last_update_time (the cfs_rq's last_update_time)
	 *	= cfs_rq_clock_pelt()@cfs_rq_idle
	 *      = rq_clock_pelt()@cfs_rq_idle
	 *        - cfs->throttled_clock_pelt_time@cfs_rq_idle
	 *
	 *   cfs_idle_lag (delta between rq's update and cfs_rq's update)
	 *      = rq_clock_pelt()@rq_idle - rq_clock_pelt()@cfs_rq_idle
	 *
	 *   rq_idle_lag (delta between now and rq's update)
	 *      = sched_clock_cpu() - rq_clock()@rq_idle
	 *
	 * We can then write:
	 *
	 *    now = rq_clock_pelt()@rq_idle - cfs->throttled_clock_pelt_time +
	 *          sched_clock_cpu() - rq_clock()@rq_idle
	 * Where:
	 *      rq_clock_pelt()@rq_idle is rq->clock_pelt_idle
	 *      rq_clock()@rq_idle      is rq->clock_idle
	 *      cfs->throttled_clock_pelt_time@cfs_rq_idle
	 *                              is cfs_rq->throttled_pelt_idle
	 */

#ifdef CONFIG_CFS_BANDWIDTH
	throttled = u64_u32_load(cfs_rq->throttled_pelt_idle);
	/* The clock has been stopped for throttling */
	if (throttled == U64_MAX)
		return;
#endif
	now = u64_u32_load(rq->clock_pelt_idle);
	/*
	 * Paired with _update_idle_rq_clock_pelt(). It ensures at the worst case
	 * is observed the old clock_pelt_idle value and the new clock_idle,
	 * which lead to an underestimation. The opposite would lead to an
	 * overestimation.
	 */
	smp_rmb();
	lut = cfs_rq_last_update_time(cfs_rq);

	now -= throttled;
	if (now < lut)
		/*
		 * cfs_rq->avg.last_update_time is more recent than our
		 * estimation, let's use it.
		 */
		now = lut;
	else
		now += sched_clock_cpu(cpu_of(rq)) - u64_u32_load(rq->clock_idle);

	__update_load_avg_blocked_se(now, se);
}
#else
static void migrate_se_pelt_lag(struct sched_entity *se) {}
#endif

/**
 * update_cfs_rq_load_avg - update the cfs_rq's load/util averages
 * @now: current time, as per cfs_rq_clock_pelt()
 * @cfs_rq: cfs_rq to update
 *
 * The cfs_rq avg is the direct sum of all its entities (blocked and runnable)
 * avg. The immediate corollary is that all (fair) tasks must be attached.
 *
 * cfs_rq->avg is used for task_h_load() and update_cfs_share() for example.
 *
 * Return: true if the load decayed or we removed load.
 *
 * Since both these conditions indicate a changed cfs_rq->avg.load we should
 * call update_tg_load_avg() when this function returns true.
 */
static inline int
update_cfs_rq_load_avg(u64 now, struct cfs_rq *cfs_rq)
{
	unsigned long removed_load = 0, removed_util = 0, removed_runnable = 0;
	struct sched_avg *sa = &cfs_rq->avg;
	int decayed = 0;

	if (cfs_rq->removed.nr) {
		unsigned long r;
		u32 divider = get_pelt_divider(&cfs_rq->avg);

		raw_spin_lock(&cfs_rq->removed.lock);
		swap(cfs_rq->removed.util_avg, removed_util);
		swap(cfs_rq->removed.load_avg, removed_load);
		swap(cfs_rq->removed.runnable_avg, removed_runnable);
		cfs_rq->removed.nr = 0;
		raw_spin_unlock(&cfs_rq->removed.lock);

		r = removed_load;
		sub_positive(&sa->load_avg, r);
		sub_positive(&sa->load_sum, r * divider);
		/* See sa->util_sum below */
		sa->load_sum = max_t(u32, sa->load_sum, sa->load_avg * PELT_MIN_DIVIDER);

		r = removed_util;
		sub_positive(&sa->util_avg, r);
		sub_positive(&sa->util_sum, r * divider);
		/*
		 * Because of rounding, se->util_sum might ends up being +1 more than
		 * cfs->util_sum. Although this is not a problem by itself, detaching
		 * a lot of tasks with the rounding problem between 2 updates of
		 * util_avg (~1ms) can make cfs->util_sum becoming null whereas
		 * cfs_util_avg is not.
		 * Check that util_sum is still above its lower bound for the new
		 * util_avg. Given that period_contrib might have moved since the last
		 * sync, we are only sure that util_sum must be above or equal to
		 *    util_avg * minimum possible divider
		 */
		sa->util_sum = max_t(u32, sa->util_sum, sa->util_avg * PELT_MIN_DIVIDER);

		r = removed_runnable;
		sub_positive(&sa->runnable_avg, r);
		sub_positive(&sa->runnable_sum, r * divider);
		/* See sa->util_sum above */
		sa->runnable_sum = max_t(u32, sa->runnable_sum,
					      sa->runnable_avg * PELT_MIN_DIVIDER);

		/*
		 * removed_runnable is the unweighted version of removed_load so we
		 * can use it to estimate removed_load_sum.
		 */
		add_tg_cfs_propagate(cfs_rq,
			-(long)(removed_runnable * divider) >> SCHED_CAPACITY_SHIFT);

		decayed = 1;
	}

	decayed |= __update_load_avg_cfs_rq(now, cfs_rq);
	u64_u32_store_copy(sa->last_update_time,
			   cfs_rq->last_update_time_copy,
			   sa->last_update_time);
	return decayed;
}

/**
 * attach_entity_load_avg - attach this entity to its cfs_rq load avg
 * @cfs_rq: cfs_rq to attach to
 * @se: sched_entity to attach
 *
 * Must call update_cfs_rq_load_avg() before this, since we rely on
 * cfs_rq->avg.last_update_time being current.
 */
static void attach_entity_load_avg(struct cfs_rq *cfs_rq, struct sched_entity *se)
{
	/*
	 * cfs_rq->avg.period_contrib can be used for both cfs_rq and se.
	 * See ___update_load_avg() for details.
	 */
	u32 divider = get_pelt_divider(&cfs_rq->avg);

	/*
	 * When we attach the @se to the @cfs_rq, we must align the decay
	 * window because without that, really weird and wonderful things can
	 * happen.
	 *
	 * XXX illustrate
	 */
	se->avg.last_update_time = cfs_rq->avg.last_update_time;
	se->avg.period_contrib = cfs_rq->avg.period_contrib;

	/*
	 * Hell(o) Nasty stuff.. we need to recompute _sum based on the new
	 * period_contrib. This isn't strictly correct, but since we're
	 * entirely outside of the PELT hierarchy, nobody cares if we truncate
	 * _sum a little.
	 */
	se->avg.util_sum = se->avg.util_avg * divider;

	se->avg.runnable_sum = se->avg.runnable_avg * divider;

	se->avg.load_sum = se->avg.load_avg * divider;
	if (se_weight(se) < se->avg.load_sum)
		se->avg.load_sum = div_u64(se->avg.load_sum, se_weight(se));
	else
		se->avg.load_sum = 1;

	trace_android_rvh_attach_entity_load_avg(cfs_rq, se);

	enqueue_load_avg(cfs_rq, se);
	cfs_rq->avg.util_avg += se->avg.util_avg;
	cfs_rq->avg.util_sum += se->avg.util_sum;
	cfs_rq->avg.runnable_avg += se->avg.runnable_avg;
	cfs_rq->avg.runnable_sum += se->avg.runnable_sum;

	add_tg_cfs_propagate(cfs_rq, se->avg.load_sum);

	cfs_rq_util_change(cfs_rq, 0);

	trace_pelt_cfs_tp(cfs_rq);
}

/**
 * detach_entity_load_avg - detach this entity from its cfs_rq load avg
 * @cfs_rq: cfs_rq to detach from
 * @se: sched_entity to detach
 *
 * Must call update_cfs_rq_load_avg() before this, since we rely on
 * cfs_rq->avg.last_update_time being current.
 */
static void detach_entity_load_avg(struct cfs_rq *cfs_rq, struct sched_entity *se)
{
	trace_android_rvh_detach_entity_load_avg(cfs_rq, se);

	dequeue_load_avg(cfs_rq, se);
	sub_positive(&cfs_rq->avg.util_avg, se->avg.util_avg);
	sub_positive(&cfs_rq->avg.util_sum, se->avg.util_sum);
	/* See update_cfs_rq_load_avg() */
	cfs_rq->avg.util_sum = max_t(u32, cfs_rq->avg.util_sum,
					  cfs_rq->avg.util_avg * PELT_MIN_DIVIDER);

	sub_positive(&cfs_rq->avg.runnable_avg, se->avg.runnable_avg);
	sub_positive(&cfs_rq->avg.runnable_sum, se->avg.runnable_sum);
	/* See update_cfs_rq_load_avg() */
	cfs_rq->avg.runnable_sum = max_t(u32, cfs_rq->avg.runnable_sum,
					      cfs_rq->avg.runnable_avg * PELT_MIN_DIVIDER);

	add_tg_cfs_propagate(cfs_rq, -se->avg.load_sum);

	cfs_rq_util_change(cfs_rq, 0);

	trace_pelt_cfs_tp(cfs_rq);
}

/*
 * Optional action to be done while updating the load average
 */
#define UPDATE_TG	0x1
#define SKIP_AGE_LOAD	0x2
#define DO_ATTACH	0x4
#define DO_DETACH	0x8

/* Update task and its cfs_rq load average */
static inline void update_load_avg(struct cfs_rq *cfs_rq, struct sched_entity *se, int flags)
{
	u64 now = cfs_rq_clock_pelt(cfs_rq);
	int decayed;

	/*
	 * Track task load average for carrying it to new CPU after migrated, and
	 * track group sched_entity load average for task_h_load calc in migration
	 */
	if (se->avg.last_update_time && !(flags & SKIP_AGE_LOAD))
		__update_load_avg_se(now, cfs_rq, se);

	decayed  = update_cfs_rq_load_avg(now, cfs_rq);
	decayed |= propagate_entity_load_avg(se);

	trace_android_rvh_update_load_avg(now, cfs_rq, se);

	if (!se->avg.last_update_time && (flags & DO_ATTACH)) {

		/*
		 * DO_ATTACH means we're here from enqueue_entity().
		 * !last_update_time means we've passed through
		 * migrate_task_rq_fair() indicating we migrated.
		 *
		 * IOW we're enqueueing a task on a new CPU.
		 */
		attach_entity_load_avg(cfs_rq, se);
		update_tg_load_avg(cfs_rq);

	} else if (flags & DO_DETACH) {
		/*
		 * DO_DETACH means we're here from dequeue_entity()
		 * and we are migrating task out of the CPU.
		 */
		detach_entity_load_avg(cfs_rq, se);
		update_tg_load_avg(cfs_rq);
	} else if (decayed) {
		cfs_rq_util_change(cfs_rq, 0);

		if (flags & UPDATE_TG)
			update_tg_load_avg(cfs_rq);
	}
}

/*
 * Synchronize entity load avg of dequeued entity without locking
 * the previous rq.
 */
static void sync_entity_load_avg(struct sched_entity *se)
{
	struct cfs_rq *cfs_rq = cfs_rq_of(se);
	u64 last_update_time;

	last_update_time = cfs_rq_last_update_time(cfs_rq);
	__update_load_avg_blocked_se(last_update_time, se);
}

/*
 * Task first catches up with cfs_rq, and then subtract
 * itself from the cfs_rq (task must be off the queue now).
 */
static void remove_entity_load_avg(struct sched_entity *se)
{
	struct cfs_rq *cfs_rq = cfs_rq_of(se);
	unsigned long flags;

	/*
	 * tasks cannot exit without having gone through wake_up_new_task() ->
	 * enqueue_task_fair() which will have added things to the cfs_rq,
	 * so we can remove unconditionally.
	 */

	sync_entity_load_avg(se);

	trace_android_rvh_remove_entity_load_avg(cfs_rq, se);

	raw_spin_lock_irqsave(&cfs_rq->removed.lock, flags);
	++cfs_rq->removed.nr;
	cfs_rq->removed.util_avg	+= se->avg.util_avg;
	cfs_rq->removed.load_avg	+= se->avg.load_avg;
	cfs_rq->removed.runnable_avg	+= se->avg.runnable_avg;
	raw_spin_unlock_irqrestore(&cfs_rq->removed.lock, flags);
}

static inline unsigned long cfs_rq_runnable_avg(struct cfs_rq *cfs_rq)
{
	return cfs_rq->avg.runnable_avg;
}

static inline unsigned long cfs_rq_load_avg(struct cfs_rq *cfs_rq)
{
	return cfs_rq->avg.load_avg;
}

static int newidle_balance(struct rq *this_rq, struct rq_flags *rf);

static inline unsigned long task_util(struct task_struct *p)
{
	return max(READ_ONCE(p->se.avg.util_avg),
			READ_ONCE(p->se.avg.util_guest));
}

static inline unsigned long task_runnable(struct task_struct *p)
{
	return READ_ONCE(p->se.avg.runnable_avg);
}

<<<<<<< HEAD
	return max_t(unsigned long, READ_ONCE(p->se.avg.util_guest),
			max(ue.ewma, (ue.enqueued & ~UTIL_AVG_UNCHANGED)));
=======
static inline unsigned long _task_util_est(struct task_struct *p)
{
	return READ_ONCE(p->se.avg.util_est) & ~UTIL_AVG_UNCHANGED;
>>>>>>> 071d0e62
}

static inline unsigned long task_util_est(struct task_struct *p)
{
	return max(task_util(p), _task_util_est(p));
}

static inline void util_est_enqueue(struct cfs_rq *cfs_rq,
				    struct task_struct *p)
{
	unsigned int enqueued;

	if (!sched_feat(UTIL_EST))
		return;

	/* Update root cfs_rq's estimated utilization */
	enqueued  = cfs_rq->avg.util_est;
	enqueued += _task_util_est(p);
	WRITE_ONCE(cfs_rq->avg.util_est, enqueued);

	trace_sched_util_est_cfs_tp(cfs_rq);
}

static inline void util_est_dequeue(struct cfs_rq *cfs_rq,
				    struct task_struct *p)
{
	unsigned int enqueued;

	if (!sched_feat(UTIL_EST))
		return;

	/* Update root cfs_rq's estimated utilization */
	enqueued  = cfs_rq->avg.util_est;
	enqueued -= min_t(unsigned int, enqueued, _task_util_est(p));
	WRITE_ONCE(cfs_rq->avg.util_est, enqueued);

	trace_sched_util_est_cfs_tp(cfs_rq);
}

#define UTIL_EST_MARGIN (SCHED_CAPACITY_SCALE / 100)

static inline void util_est_update(struct cfs_rq *cfs_rq,
				   struct task_struct *p,
				   bool task_sleep)
{
	unsigned int ewma, dequeued, last_ewma_diff;
	int ret = 0;

	trace_android_rvh_util_est_update(cfs_rq, p, task_sleep, &ret);
	if (ret)
		return;

	if (!sched_feat(UTIL_EST))
		return;

	/*
	 * Skip update of task's estimated utilization when the task has not
	 * yet completed an activation, e.g. being migrated.
	 */
	if (!task_sleep)
		return;

	/* Get current estimate of utilization */
	ewma = READ_ONCE(p->se.avg.util_est);

	/*
	 * If the PELT values haven't changed since enqueue time,
	 * skip the util_est update.
	 */
	if (ewma & UTIL_AVG_UNCHANGED)
		return;

	/* Get utilization at dequeue */
	dequeued = task_util(p);

	/*
	 * Reset EWMA on utilization increases, the moving average is used only
	 * to smooth utilization decreases.
	 */
	if (ewma <= dequeued) {
		ewma = dequeued;
		goto done;
	}

	/*
	 * Skip update of task's estimated utilization when its members are
	 * already ~1% close to its last activation value.
	 */
	last_ewma_diff = ewma - dequeued;
	if (last_ewma_diff < UTIL_EST_MARGIN)
		goto done;

	/*
	 * To avoid overestimation of actual task utilization, skip updates if
	 * we cannot grant there is idle time in this CPU.
	 */
	if (dequeued > arch_scale_cpu_capacity(cpu_of(rq_of(cfs_rq))))
		return;

	/*
	 * To avoid underestimate of task utilization, skip updates of EWMA if
	 * we cannot grant that thread got all CPU time it wanted.
	 */
	if ((dequeued + UTIL_EST_MARGIN) < task_runnable(p))
		goto done;


	/*
	 * Update Task's estimated utilization
	 *
	 * When *p completes an activation we can consolidate another sample
	 * of the task size. This is done by using this value to update the
	 * Exponential Weighted Moving Average (EWMA):
	 *
	 *  ewma(t) = w *  task_util(p) + (1-w) * ewma(t-1)
	 *          = w *  task_util(p) +         ewma(t-1)  - w * ewma(t-1)
	 *          = w * (task_util(p) -         ewma(t-1)) +     ewma(t-1)
	 *          = w * (      -last_ewma_diff           ) +     ewma(t-1)
	 *          = w * (-last_ewma_diff +  ewma(t-1) / w)
	 *
	 * Where 'w' is the weight of new samples, which is configured to be
	 * 0.25, thus making w=1/4 ( >>= UTIL_EST_WEIGHT_SHIFT)
	 */
	ewma <<= UTIL_EST_WEIGHT_SHIFT;
	ewma  -= last_ewma_diff;
	ewma >>= UTIL_EST_WEIGHT_SHIFT;
done:
	ewma |= UTIL_AVG_UNCHANGED;
	WRITE_ONCE(p->se.avg.util_est, ewma);

	trace_sched_util_est_se_tp(&p->se);
}

static inline int util_fits_cpu(unsigned long util,
				unsigned long uclamp_min,
				unsigned long uclamp_max,
				int cpu)
{
	unsigned long capacity_orig, capacity_orig_thermal;
	unsigned long capacity = capacity_of(cpu);
	bool fits, uclamp_max_fits, done = false;

	trace_android_rvh_util_fits_cpu(util, uclamp_min, uclamp_max, cpu, &fits, &done);

	if (done)
		return fits;

	/*
	 * Check if the real util fits without any uclamp boost/cap applied.
	 */
	fits = fits_capacity(util, capacity);

	if (!uclamp_is_used())
		return fits;

	/*
	 * We must use capacity_orig_of() for comparing against uclamp_min and
	 * uclamp_max. We only care about capacity pressure (by using
	 * capacity_of()) for comparing against the real util.
	 *
	 * If a task is boosted to 1024 for example, we don't want a tiny
	 * pressure to skew the check whether it fits a CPU or not.
	 *
	 * Similarly if a task is capped to capacity_orig_of(little_cpu), it
	 * should fit a little cpu even if there's some pressure.
	 *
	 * Only exception is for thermal pressure since it has a direct impact
	 * on available OPP of the system.
	 *
	 * We honour it for uclamp_min only as a drop in performance level
	 * could result in not getting the requested minimum performance level.
	 *
	 * For uclamp_max, we can tolerate a drop in performance level as the
	 * goal is to cap the task. So it's okay if it's getting less.
	 */
	capacity_orig = capacity_orig_of(cpu);
	capacity_orig_thermal = capacity_orig - arch_scale_thermal_pressure(cpu);

	/*
	 * We want to force a task to fit a cpu as implied by uclamp_max.
	 * But we do have some corner cases to cater for..
	 *
	 *
	 *                                 C=z
	 *   |                             ___
	 *   |                  C=y       |   |
	 *   |_ _ _ _ _ _ _ _ _ ___ _ _ _ | _ | _ _ _ _ _  uclamp_max
	 *   |      C=x        |   |      |   |
	 *   |      ___        |   |      |   |
	 *   |     |   |       |   |      |   |    (util somewhere in this region)
	 *   |     |   |       |   |      |   |
	 *   |     |   |       |   |      |   |
	 *   +----------------------------------------
	 *         cpu0        cpu1       cpu2
	 *
	 *   In the above example if a task is capped to a specific performance
	 *   point, y, then when:
	 *
	 *   * util = 80% of x then it does not fit on cpu0 and should migrate
	 *     to cpu1
	 *   * util = 80% of y then it is forced to fit on cpu1 to honour
	 *     uclamp_max request.
	 *
	 *   which is what we're enforcing here. A task always fits if
	 *   uclamp_max <= capacity_orig. But when uclamp_max > capacity_orig,
	 *   the normal upmigration rules should withhold still.
	 *
	 *   Only exception is when we are on max capacity, then we need to be
	 *   careful not to block overutilized state. This is so because:
	 *
	 *     1. There's no concept of capping at max_capacity! We can't go
	 *        beyond this performance level anyway.
	 *     2. The system is being saturated when we're operating near
	 *        max capacity, it doesn't make sense to block overutilized.
	 */
	uclamp_max_fits = (capacity_orig == SCHED_CAPACITY_SCALE) && (uclamp_max == SCHED_CAPACITY_SCALE);
	uclamp_max_fits = !uclamp_max_fits && (uclamp_max <= capacity_orig);
	fits = fits || uclamp_max_fits;

	/*
	 *
	 *                                 C=z
	 *   |                             ___       (region a, capped, util >= uclamp_max)
	 *   |                  C=y       |   |
	 *   |_ _ _ _ _ _ _ _ _ ___ _ _ _ | _ | _ _ _ _ _ uclamp_max
	 *   |      C=x        |   |      |   |
	 *   |      ___        |   |      |   |      (region b, uclamp_min <= util <= uclamp_max)
	 *   |_ _ _|_ _|_ _ _ _| _ | _ _ _| _ | _ _ _ _ _ uclamp_min
	 *   |     |   |       |   |      |   |
	 *   |     |   |       |   |      |   |      (region c, boosted, util < uclamp_min)
	 *   +----------------------------------------
	 *         cpu0        cpu1       cpu2
	 *
	 * a) If util > uclamp_max, then we're capped, we don't care about
	 *    actual fitness value here. We only care if uclamp_max fits
	 *    capacity without taking margin/pressure into account.
	 *    See comment above.
	 *
	 * b) If uclamp_min <= util <= uclamp_max, then the normal
	 *    fits_capacity() rules apply. Except we need to ensure that we
	 *    enforce we remain within uclamp_max, see comment above.
	 *
	 * c) If util < uclamp_min, then we are boosted. Same as (b) but we
	 *    need to take into account the boosted value fits the CPU without
	 *    taking margin/pressure into account.
	 *
	 * Cases (a) and (b) are handled in the 'fits' variable already. We
	 * just need to consider an extra check for case (c) after ensuring we
	 * handle the case uclamp_min > uclamp_max.
	 */
	uclamp_min = min(uclamp_min, uclamp_max);
	if (fits && (util < uclamp_min) && (uclamp_min > capacity_orig_thermal))
		return -1;

	return fits;
}

static inline int task_fits_cpu(struct task_struct *p, int cpu)
{
	unsigned long uclamp_min = uclamp_eff_value(p, UCLAMP_MIN);
	unsigned long uclamp_max = uclamp_eff_value(p, UCLAMP_MAX);
	unsigned long util = task_util_est(p);
	/*
	 * Return true only if the cpu fully fits the task requirements, which
	 * include the utilization but also the performance hints.
	 */
	return (util_fits_cpu(util, uclamp_min, uclamp_max, cpu) > 0);
}

static inline int is_misfit_task(struct task_struct *p, struct rq *rq,
				 misfit_reason_t *reason)
{
	if (!p || p->nr_cpus_allowed == 1)
		return 0;

	if (task_fits_cpu(p, cpu_of(rq)))
		return 0;

	if (reason)
		*reason = MISFIT_PERF;

	return 1;
}

inline void update_misfit_status(struct task_struct *p, struct rq *rq)
{
	bool need_update = true;
	misfit_reason_t reason;

	trace_android_rvh_update_misfit_status(p, rq, &need_update);
	if (!sched_asym_cpucap_active() || !need_update)
		return;

	if (!is_misfit_task(p, rq, &reason)) {
		rq->misfit_task_load = 0;
		rq->misfit_reason = -1;
		return;
	}

	/*
	 * Make sure that misfit_task_load will not be null even if
	 * task_h_load() returns 0.
	 */
	rq->misfit_task_load = max_t(unsigned long, task_h_load(p), 1);
	rq->misfit_reason = reason;
}
EXPORT_SYMBOL_GPL(update_misfit_status);

#else /* CONFIG_SMP */

static inline bool cfs_rq_is_decayed(struct cfs_rq *cfs_rq)
{
	return !cfs_rq->nr_running;
}

#define UPDATE_TG	0x0
#define SKIP_AGE_LOAD	0x0
#define DO_ATTACH	0x0
#define DO_DETACH	0x0

static inline void update_load_avg(struct cfs_rq *cfs_rq, struct sched_entity *se, int not_used1)
{
	cfs_rq_util_change(cfs_rq, 0);
}

static inline void remove_entity_load_avg(struct sched_entity *se) {}

static inline void
attach_entity_load_avg(struct cfs_rq *cfs_rq, struct sched_entity *se) {}
static inline void
detach_entity_load_avg(struct cfs_rq *cfs_rq, struct sched_entity *se) {}

static inline int newidle_balance(struct rq *rq, struct rq_flags *rf)
{
	return 0;
}

static inline void
util_est_enqueue(struct cfs_rq *cfs_rq, struct task_struct *p) {}

static inline void
util_est_dequeue(struct cfs_rq *cfs_rq, struct task_struct *p) {}

static inline void
util_est_update(struct cfs_rq *cfs_rq, struct task_struct *p,
		bool task_sleep) {}
static inline void update_misfit_status(struct task_struct *p, struct rq *rq) {}

#endif /* CONFIG_SMP */

static void
place_entity(struct cfs_rq *cfs_rq, struct sched_entity *se, int flags)
{
	u64 vslice, vruntime = avg_vruntime(cfs_rq);
	s64 lag = 0;

	se->slice = sysctl_sched_base_slice;
	vslice = calc_delta_fair(se->slice, se);

	/*
	 * Due to how V is constructed as the weighted average of entities,
	 * adding tasks with positive lag, or removing tasks with negative lag
	 * will move 'time' backwards, this can screw around with the lag of
	 * other tasks.
	 *
	 * EEVDF: placement strategy #1 / #2
	 */
	if (sched_feat(PLACE_LAG) && cfs_rq->nr_running) {
		struct sched_entity *curr = cfs_rq->curr;
		unsigned long load;

		lag = se->vlag;

		/*
		 * If we want to place a task and preserve lag, we have to
		 * consider the effect of the new entity on the weighted
		 * average and compensate for this, otherwise lag can quickly
		 * evaporate.
		 *
		 * Lag is defined as:
		 *
		 *   lag_i = S - s_i = w_i * (V - v_i)
		 *
		 * To avoid the 'w_i' term all over the place, we only track
		 * the virtual lag:
		 *
		 *   vl_i = V - v_i <=> v_i = V - vl_i
		 *
		 * And we take V to be the weighted average of all v:
		 *
		 *   V = (\Sum w_j*v_j) / W
		 *
		 * Where W is: \Sum w_j
		 *
		 * Then, the weighted average after adding an entity with lag
		 * vl_i is given by:
		 *
		 *   V' = (\Sum w_j*v_j + w_i*v_i) / (W + w_i)
		 *      = (W*V + w_i*(V - vl_i)) / (W + w_i)
		 *      = (W*V + w_i*V - w_i*vl_i) / (W + w_i)
		 *      = (V*(W + w_i) - w_i*l) / (W + w_i)
		 *      = V - w_i*vl_i / (W + w_i)
		 *
		 * And the actual lag after adding an entity with vl_i is:
		 *
		 *   vl'_i = V' - v_i
		 *         = V - w_i*vl_i / (W + w_i) - (V - vl_i)
		 *         = vl_i - w_i*vl_i / (W + w_i)
		 *
		 * Which is strictly less than vl_i. So in order to preserve lag
		 * we should inflate the lag before placement such that the
		 * effective lag after placement comes out right.
		 *
		 * As such, invert the above relation for vl'_i to get the vl_i
		 * we need to use such that the lag after placement is the lag
		 * we computed before dequeue.
		 *
		 *   vl'_i = vl_i - w_i*vl_i / (W + w_i)
		 *         = ((W + w_i)*vl_i - w_i*vl_i) / (W + w_i)
		 *
		 *   (W + w_i)*vl'_i = (W + w_i)*vl_i - w_i*vl_i
		 *                   = W*vl_i
		 *
		 *   vl_i = (W + w_i)*vl'_i / W
		 */
		load = cfs_rq->avg_load;
		if (curr && curr->on_rq)
			load += scale_load_down(curr->load.weight);

		lag *= load + scale_load_down(se->load.weight);
		if (WARN_ON_ONCE(!load))
			load = 1;
		lag = div_s64(lag, load);
	}

	se->vruntime = vruntime - lag;

	/*
	 * When joining the competition; the exisiting tasks will be,
	 * on average, halfway through their slice, as such start tasks
	 * off with half a slice to ease into the competition.
	 */
	if (sched_feat(PLACE_DEADLINE_INITIAL) && (flags & ENQUEUE_INITIAL))
		vslice /= 2;

	/*
	 * EEVDF: vd_i = ve_i + r_i/w_i
	 */
	se->deadline = se->vruntime + vslice;
	trace_android_rvh_place_entity(cfs_rq, se, flags, &vruntime);
}

static void check_enqueue_throttle(struct cfs_rq *cfs_rq);
static inline int cfs_rq_throttled(struct cfs_rq *cfs_rq);

static inline bool cfs_bandwidth_used(void);

static void
enqueue_entity(struct cfs_rq *cfs_rq, struct sched_entity *se, int flags)
{
	bool curr = cfs_rq->curr == se;

	/*
	 * If we're the current task, we must renormalise before calling
	 * update_curr().
	 */
	if (curr)
		place_entity(cfs_rq, se, flags);

	update_curr(cfs_rq);

	/*
	 * When enqueuing a sched_entity, we must:
	 *   - Update loads to have both entity and cfs_rq synced with now.
	 *   - For group_entity, update its runnable_weight to reflect the new
	 *     h_nr_running of its group cfs_rq.
	 *   - For group_entity, update its weight to reflect the new share of
	 *     its group cfs_rq
	 *   - Add its new weight to cfs_rq->load.weight
	 */
	update_load_avg(cfs_rq, se, UPDATE_TG | DO_ATTACH);
	se_update_runnable(se);
	/*
	 * XXX update_load_avg() above will have attached us to the pelt sum;
	 * but update_cfs_group() here will re-adjust the weight and have to
	 * undo/redo all that. Seems wasteful.
	 */
	update_cfs_group(se);

	/*
	 * XXX now that the entity has been re-weighted, and it's lag adjusted,
	 * we can place the entity.
	 */
	if (!curr)
		place_entity(cfs_rq, se, flags);

	account_entity_enqueue(cfs_rq, se);

	/* Entity has migrated, no longer consider this task hot */
	if (flags & ENQUEUE_MIGRATED)
		se->exec_start = 0;

	check_schedstat_required();
	update_stats_enqueue_fair(cfs_rq, se, flags);
	if (!curr)
		__enqueue_entity(cfs_rq, se);
	se->on_rq = 1;

	if (cfs_rq->nr_running == 1) {
		check_enqueue_throttle(cfs_rq);
		if (!throttled_hierarchy(cfs_rq)) {
			list_add_leaf_cfs_rq(cfs_rq);
		} else {
#ifdef CONFIG_CFS_BANDWIDTH
			struct rq *rq = rq_of(cfs_rq);

			if (cfs_rq_throttled(cfs_rq) && !cfs_rq->throttled_clock)
				cfs_rq->throttled_clock = rq_clock(rq);
			if (!cfs_rq->throttled_clock_self)
				cfs_rq->throttled_clock_self = rq_clock(rq);
#endif
		}
	}
}

static void __clear_buddies_next(struct sched_entity *se)
{
	for_each_sched_entity(se) {
		struct cfs_rq *cfs_rq = cfs_rq_of(se);
		if (cfs_rq->next != se)
			break;

		cfs_rq->next = NULL;
	}
}

static void clear_buddies(struct cfs_rq *cfs_rq, struct sched_entity *se)
{
	if (cfs_rq->next == se)
		__clear_buddies_next(se);
}

static __always_inline void return_cfs_rq_runtime(struct cfs_rq *cfs_rq);

static void
dequeue_entity(struct cfs_rq *cfs_rq, struct sched_entity *se, int flags)
{
	int action = UPDATE_TG;

	if (entity_is_task(se) && task_on_rq_migrating(task_of(se)))
		action |= DO_DETACH;

	/*
	 * Update run-time statistics of the 'current'.
	 */
	update_curr(cfs_rq);

	/*
	 * When dequeuing a sched_entity, we must:
	 *   - Update loads to have both entity and cfs_rq synced with now.
	 *   - For group_entity, update its runnable_weight to reflect the new
	 *     h_nr_running of its group cfs_rq.
	 *   - Subtract its previous weight from cfs_rq->load.weight.
	 *   - For group entity, update its weight to reflect the new share
	 *     of its group cfs_rq.
	 */
	update_load_avg(cfs_rq, se, action);
	se_update_runnable(se);

	update_stats_dequeue_fair(cfs_rq, se, flags);

	clear_buddies(cfs_rq, se);

	update_entity_lag(cfs_rq, se);
	if (se != cfs_rq->curr)
		__dequeue_entity(cfs_rq, se);
	se->on_rq = 0;
	account_entity_dequeue(cfs_rq, se);

	/* return excess runtime on last dequeue */
	return_cfs_rq_runtime(cfs_rq);

	update_cfs_group(se);

	/*
	 * Now advance min_vruntime if @se was the entity holding it back,
	 * except when: DEQUEUE_SAVE && !DEQUEUE_MOVE, in this case we'll be
	 * put back on, and if we advance min_vruntime, we'll be placed back
	 * further than we started -- ie. we'll be penalized.
	 */
	if ((flags & (DEQUEUE_SAVE | DEQUEUE_MOVE)) != DEQUEUE_SAVE)
		update_min_vruntime(cfs_rq);

	if (cfs_rq->nr_running == 0)
		update_idle_cfs_rq_clock_pelt(cfs_rq);
}

void set_next_entity(struct cfs_rq *cfs_rq, struct sched_entity *se)
{
	clear_buddies(cfs_rq, se);

	/* 'current' is not kept within the tree. */
	if (se->on_rq) {
		/*
		 * Any task has to be enqueued before it get to execute on
		 * a CPU. So account for the time it spent waiting on the
		 * runqueue.
		 */
		update_stats_wait_end_fair(cfs_rq, se);
		__dequeue_entity(cfs_rq, se);
		update_load_avg(cfs_rq, se, UPDATE_TG);
		/*
		 * HACK, stash a copy of deadline at the point of pick in vlag,
		 * which isn't used until dequeue.
		 */
		se->vlag = se->deadline;
	}

	update_stats_curr_start(cfs_rq, se);
	cfs_rq->curr = se;

	/*
	 * Track our maximum slice length, if the CPU's load is at
	 * least twice that of our own weight (i.e. dont track it
	 * when there are only lesser-weight tasks around):
	 */
	if (schedstat_enabled() &&
	    rq_of(cfs_rq)->cfs.load.weight >= 2*se->load.weight) {
		struct sched_statistics *stats;

		stats = __schedstats_from_se(se);
		__schedstat_set(stats->slice_max,
				max((u64)stats->slice_max,
				    se->sum_exec_runtime - se->prev_sum_exec_runtime));
	}

	se->prev_sum_exec_runtime = se->sum_exec_runtime;
}
EXPORT_SYMBOL_GPL(set_next_entity);

/*
 * Pick the next process, keeping these things in mind, in this order:
 * 1) keep things fair between processes/task groups
 * 2) pick the "next" process, since someone really wants that to run
 * 3) pick the "last" process, for cache locality
 * 4) do not run the "skip" process, if something else is available
 */
static struct sched_entity *
pick_next_entity(struct cfs_rq *cfs_rq, struct sched_entity *curr)
{
	/*
	 * Enabling NEXT_BUDDY will affect latency but not fairness.
	 */
	if (sched_feat(NEXT_BUDDY) &&
	    cfs_rq->next && entity_eligible(cfs_rq, cfs_rq->next))
		return cfs_rq->next;

	return pick_eevdf(cfs_rq);
}

static bool check_cfs_rq_runtime(struct cfs_rq *cfs_rq);

static void put_prev_entity(struct cfs_rq *cfs_rq, struct sched_entity *prev)
{
	/*
	 * If still on the runqueue then deactivate_task()
	 * was not called and update_curr() has to be done:
	 */
	if (prev->on_rq)
		update_curr(cfs_rq);

	/* throttle cfs_rqs exceeding runtime */
	check_cfs_rq_runtime(cfs_rq);

	if (prev->on_rq) {
		update_stats_wait_start_fair(cfs_rq, prev);
		/* Put 'current' back into the tree. */
		__enqueue_entity(cfs_rq, prev);
		/* in !on_rq case, update occurred at dequeue */
		update_load_avg(cfs_rq, prev, 0);
	}
	cfs_rq->curr = NULL;
}

static void
entity_tick(struct cfs_rq *cfs_rq, struct sched_entity *curr, int queued)
{
	/*
	 * Update run-time statistics of the 'current'.
	 */
	update_curr(cfs_rq);

	/*
	 * Ensure that runnable average is periodically updated.
	 */
	update_load_avg(cfs_rq, curr, UPDATE_TG);
	update_cfs_group(curr);

#ifdef CONFIG_SCHED_HRTICK
	/*
	 * queued ticks are scheduled to match the slice, so don't bother
	 * validating it and just reschedule.
	 */
	if (queued) {
		resched_curr(rq_of(cfs_rq));
		return;
	}
	/*
	 * don't let the period tick interfere with the hrtick preemption
	 */
	if (!sched_feat(DOUBLE_TICK) &&
			hrtimer_active(&rq_of(cfs_rq)->hrtick_timer))
		return;
#endif
	trace_android_rvh_entity_tick(cfs_rq, curr);
}


/**************************************************
 * CFS bandwidth control machinery
 */

#ifdef CONFIG_CFS_BANDWIDTH

#ifdef CONFIG_JUMP_LABEL
static struct static_key __cfs_bandwidth_used;

static inline bool cfs_bandwidth_used(void)
{
	return static_key_false(&__cfs_bandwidth_used);
}

void cfs_bandwidth_usage_inc(void)
{
	static_key_slow_inc_cpuslocked(&__cfs_bandwidth_used);
}

void cfs_bandwidth_usage_dec(void)
{
	static_key_slow_dec_cpuslocked(&__cfs_bandwidth_used);
}
#else /* CONFIG_JUMP_LABEL */
static bool cfs_bandwidth_used(void)
{
	return true;
}

void cfs_bandwidth_usage_inc(void) {}
void cfs_bandwidth_usage_dec(void) {}
#endif /* CONFIG_JUMP_LABEL */

/*
 * default period for cfs group bandwidth.
 * default: 0.1s, units: nanoseconds
 */
static inline u64 default_cfs_period(void)
{
	return 100000000ULL;
}

static inline u64 sched_cfs_bandwidth_slice(void)
{
	return (u64)sysctl_sched_cfs_bandwidth_slice * NSEC_PER_USEC;
}

/*
 * Replenish runtime according to assigned quota. We use sched_clock_cpu
 * directly instead of rq->clock to avoid adding additional synchronization
 * around rq->lock.
 *
 * requires cfs_b->lock
 */
void __refill_cfs_bandwidth_runtime(struct cfs_bandwidth *cfs_b)
{
	s64 runtime;

	if (unlikely(cfs_b->quota == RUNTIME_INF))
		return;

	cfs_b->runtime += cfs_b->quota;
	runtime = cfs_b->runtime_snap - cfs_b->runtime;
	if (runtime > 0) {
		cfs_b->burst_time += runtime;
		cfs_b->nr_burst++;
	}

	cfs_b->runtime = min(cfs_b->runtime, cfs_b->quota + cfs_b->burst);
	cfs_b->runtime_snap = cfs_b->runtime;
}

static inline struct cfs_bandwidth *tg_cfs_bandwidth(struct task_group *tg)
{
	return &tg->cfs_bandwidth;
}

/* returns 0 on failure to allocate runtime */
static int __assign_cfs_rq_runtime(struct cfs_bandwidth *cfs_b,
				   struct cfs_rq *cfs_rq, u64 target_runtime)
{
	u64 min_amount, amount = 0;

	lockdep_assert_held(&cfs_b->lock);

	/* note: this is a positive sum as runtime_remaining <= 0 */
	min_amount = target_runtime - cfs_rq->runtime_remaining;

	if (cfs_b->quota == RUNTIME_INF)
		amount = min_amount;
	else {
		start_cfs_bandwidth(cfs_b);

		if (cfs_b->runtime > 0) {
			amount = min(cfs_b->runtime, min_amount);
			cfs_b->runtime -= amount;
			cfs_b->idle = 0;
		}
	}

	cfs_rq->runtime_remaining += amount;

	return cfs_rq->runtime_remaining > 0;
}

/* returns 0 on failure to allocate runtime */
static int assign_cfs_rq_runtime(struct cfs_rq *cfs_rq)
{
	struct cfs_bandwidth *cfs_b = tg_cfs_bandwidth(cfs_rq->tg);
	int ret;

	raw_spin_lock(&cfs_b->lock);
	ret = __assign_cfs_rq_runtime(cfs_b, cfs_rq, sched_cfs_bandwidth_slice());
	raw_spin_unlock(&cfs_b->lock);

	return ret;
}

static void __account_cfs_rq_runtime(struct cfs_rq *cfs_rq, u64 delta_exec)
{
	/* dock delta_exec before expiring quota (as it could span periods) */
	cfs_rq->runtime_remaining -= delta_exec;

	if (likely(cfs_rq->runtime_remaining > 0))
		return;

	if (cfs_rq->throttled)
		return;
	/*
	 * if we're unable to extend our runtime we resched so that the active
	 * hierarchy can be throttled
	 */
	if (!assign_cfs_rq_runtime(cfs_rq) && likely(cfs_rq->curr))
		resched_curr(rq_of(cfs_rq));
}

static __always_inline
void account_cfs_rq_runtime(struct cfs_rq *cfs_rq, u64 delta_exec)
{
	if (!cfs_bandwidth_used() || !cfs_rq->runtime_enabled)
		return;

	__account_cfs_rq_runtime(cfs_rq, delta_exec);
}

static inline int cfs_rq_throttled(struct cfs_rq *cfs_rq)
{
	return cfs_bandwidth_used() && cfs_rq->throttled;
}

/* check whether cfs_rq, or any parent, is throttled */
static inline int throttled_hierarchy(struct cfs_rq *cfs_rq)
{
	return cfs_bandwidth_used() && cfs_rq->throttle_count;
}

/*
 * Ensure that neither of the group entities corresponding to src_cpu or
 * dest_cpu are members of a throttled hierarchy when performing group
 * load-balance operations.
 */
static inline int throttled_lb_pair(struct task_group *tg,
				    int src_cpu, int dest_cpu)
{
	struct cfs_rq *src_cfs_rq, *dest_cfs_rq;

	src_cfs_rq = tg->cfs_rq[src_cpu];
	dest_cfs_rq = tg->cfs_rq[dest_cpu];

	return throttled_hierarchy(src_cfs_rq) ||
	       throttled_hierarchy(dest_cfs_rq);
}

static int tg_unthrottle_up(struct task_group *tg, void *data)
{
	struct rq *rq = data;
	struct cfs_rq *cfs_rq = tg->cfs_rq[cpu_of(rq)];

	cfs_rq->throttle_count--;
	if (!cfs_rq->throttle_count) {
		cfs_rq->throttled_clock_pelt_time += rq_clock_pelt(rq) -
					     cfs_rq->throttled_clock_pelt;

		/* Add cfs_rq with load or one or more already running entities to the list */
		if (!cfs_rq_is_decayed(cfs_rq))
			list_add_leaf_cfs_rq(cfs_rq);

		if (cfs_rq->throttled_clock_self) {
			u64 delta = rq_clock(rq) - cfs_rq->throttled_clock_self;

			cfs_rq->throttled_clock_self = 0;

			if (SCHED_WARN_ON((s64)delta < 0))
				delta = 0;

			cfs_rq->throttled_clock_self_time += delta;
		}
	}

	return 0;
}

static int tg_throttle_down(struct task_group *tg, void *data)
{
	struct rq *rq = data;
	struct cfs_rq *cfs_rq = tg->cfs_rq[cpu_of(rq)];

	/* group is entering throttled state, stop time */
	if (!cfs_rq->throttle_count) {
		cfs_rq->throttled_clock_pelt = rq_clock_pelt(rq);
		list_del_leaf_cfs_rq(cfs_rq);

		SCHED_WARN_ON(cfs_rq->throttled_clock_self);
		if (cfs_rq->nr_running)
			cfs_rq->throttled_clock_self = rq_clock(rq);
	}
	cfs_rq->throttle_count++;

	return 0;
}

static bool throttle_cfs_rq(struct cfs_rq *cfs_rq)
{
	struct rq *rq = rq_of(cfs_rq);
	struct cfs_bandwidth *cfs_b = tg_cfs_bandwidth(cfs_rq->tg);
	struct sched_entity *se;
	long task_delta, idle_task_delta, dequeue = 1;

	raw_spin_lock(&cfs_b->lock);
	/* This will start the period timer if necessary */
	if (__assign_cfs_rq_runtime(cfs_b, cfs_rq, 1)) {
		/*
		 * We have raced with bandwidth becoming available, and if we
		 * actually throttled the timer might not unthrottle us for an
		 * entire period. We additionally needed to make sure that any
		 * subsequent check_cfs_rq_runtime calls agree not to throttle
		 * us, as we may commit to do cfs put_prev+pick_next, so we ask
		 * for 1ns of runtime rather than just check cfs_b.
		 */
		dequeue = 0;
	} else {
		list_add_tail_rcu(&cfs_rq->throttled_list,
				  &cfs_b->throttled_cfs_rq);
	}
	raw_spin_unlock(&cfs_b->lock);

	if (!dequeue)
		return false;  /* Throttle no longer required. */

	se = cfs_rq->tg->se[cpu_of(rq_of(cfs_rq))];

	/* freeze hierarchy runnable averages while throttled */
	rcu_read_lock();
	walk_tg_tree_from(cfs_rq->tg, tg_throttle_down, tg_nop, (void *)rq);
	rcu_read_unlock();

	task_delta = cfs_rq->h_nr_running;
	idle_task_delta = cfs_rq->idle_h_nr_running;
	for_each_sched_entity(se) {
		struct cfs_rq *qcfs_rq = cfs_rq_of(se);
		/* throttled entity or throttle-on-deactivate */
		if (!se->on_rq)
			goto done;

		dequeue_entity(qcfs_rq, se, DEQUEUE_SLEEP);

		if (cfs_rq_is_idle(group_cfs_rq(se)))
			idle_task_delta = cfs_rq->h_nr_running;

		qcfs_rq->h_nr_running -= task_delta;
		qcfs_rq->idle_h_nr_running -= idle_task_delta;

		if (qcfs_rq->load.weight) {
			/* Avoid re-evaluating load for this entity: */
			se = parent_entity(se);
			break;
		}
	}

	for_each_sched_entity(se) {
		struct cfs_rq *qcfs_rq = cfs_rq_of(se);
		/* throttled entity or throttle-on-deactivate */
		if (!se->on_rq)
			goto done;

		update_load_avg(qcfs_rq, se, 0);
		se_update_runnable(se);

		if (cfs_rq_is_idle(group_cfs_rq(se)))
			idle_task_delta = cfs_rq->h_nr_running;

		qcfs_rq->h_nr_running -= task_delta;
		qcfs_rq->idle_h_nr_running -= idle_task_delta;
	}

	/* At this point se is NULL and we are at root level*/
	sub_nr_running(rq, task_delta);

done:
	/*
	 * Note: distribution will already see us throttled via the
	 * throttled-list.  rq->lock protects completion.
	 */
	cfs_rq->throttled = 1;
	SCHED_WARN_ON(cfs_rq->throttled_clock);
	if (cfs_rq->nr_running)
		cfs_rq->throttled_clock = rq_clock(rq);
	return true;
}

void unthrottle_cfs_rq(struct cfs_rq *cfs_rq)
{
	struct rq *rq = rq_of(cfs_rq);
	struct cfs_bandwidth *cfs_b = tg_cfs_bandwidth(cfs_rq->tg);
	struct sched_entity *se;
	long task_delta, idle_task_delta;

	se = cfs_rq->tg->se[cpu_of(rq)];

	cfs_rq->throttled = 0;

	update_rq_clock(rq);

	raw_spin_lock(&cfs_b->lock);
	if (cfs_rq->throttled_clock) {
		cfs_b->throttled_time += rq_clock(rq) - cfs_rq->throttled_clock;
		cfs_rq->throttled_clock = 0;
	}
	list_del_rcu(&cfs_rq->throttled_list);
	raw_spin_unlock(&cfs_b->lock);

	/* update hierarchical throttle state */
	walk_tg_tree_from(cfs_rq->tg, tg_nop, tg_unthrottle_up, (void *)rq);

	if (!cfs_rq->load.weight) {
		if (!cfs_rq->on_list)
			return;
		/*
		 * Nothing to run but something to decay (on_list)?
		 * Complete the branch.
		 */
		for_each_sched_entity(se) {
			if (list_add_leaf_cfs_rq(cfs_rq_of(se)))
				break;
		}
		goto unthrottle_throttle;
	}

	task_delta = cfs_rq->h_nr_running;
	idle_task_delta = cfs_rq->idle_h_nr_running;
	for_each_sched_entity(se) {
		struct cfs_rq *qcfs_rq = cfs_rq_of(se);

		if (se->on_rq)
			break;
		enqueue_entity(qcfs_rq, se, ENQUEUE_WAKEUP);

		if (cfs_rq_is_idle(group_cfs_rq(se)))
			idle_task_delta = cfs_rq->h_nr_running;

		qcfs_rq->h_nr_running += task_delta;
		qcfs_rq->idle_h_nr_running += idle_task_delta;

		/* end evaluation on encountering a throttled cfs_rq */
		if (cfs_rq_throttled(qcfs_rq))
			goto unthrottle_throttle;
	}

	for_each_sched_entity(se) {
		struct cfs_rq *qcfs_rq = cfs_rq_of(se);

		update_load_avg(qcfs_rq, se, UPDATE_TG);
		se_update_runnable(se);

		if (cfs_rq_is_idle(group_cfs_rq(se)))
			idle_task_delta = cfs_rq->h_nr_running;

		qcfs_rq->h_nr_running += task_delta;
		qcfs_rq->idle_h_nr_running += idle_task_delta;

		/* end evaluation on encountering a throttled cfs_rq */
		if (cfs_rq_throttled(qcfs_rq))
			goto unthrottle_throttle;
	}

	/* At this point se is NULL and we are at root level*/
	add_nr_running(rq, task_delta);

unthrottle_throttle:
	assert_list_leaf_cfs_rq(rq);

	/* Determine whether we need to wake up potentially idle CPU: */
	if (rq->curr == rq->idle && rq->cfs.nr_running)
		resched_curr(rq);
}

#ifdef CONFIG_SMP
static void __cfsb_csd_unthrottle(void *arg)
{
	struct cfs_rq *cursor, *tmp;
	struct rq *rq = arg;
	struct rq_flags rf;

	rq_lock(rq, &rf);

	/*
	 * Iterating over the list can trigger several call to
	 * update_rq_clock() in unthrottle_cfs_rq().
	 * Do it once and skip the potential next ones.
	 */
	update_rq_clock(rq);
	rq_clock_start_loop_update(rq);

	/*
	 * Since we hold rq lock we're safe from concurrent manipulation of
	 * the CSD list. However, this RCU critical section annotates the
	 * fact that we pair with sched_free_group_rcu(), so that we cannot
	 * race with group being freed in the window between removing it
	 * from the list and advancing to the next entry in the list.
	 */
	rcu_read_lock();

	list_for_each_entry_safe(cursor, tmp, &rq->cfsb_csd_list,
				 throttled_csd_list) {
		list_del_init(&cursor->throttled_csd_list);

		if (cfs_rq_throttled(cursor))
			unthrottle_cfs_rq(cursor);
	}

	rcu_read_unlock();

	rq_clock_stop_loop_update(rq);
	rq_unlock(rq, &rf);
}

static inline void __unthrottle_cfs_rq_async(struct cfs_rq *cfs_rq)
{
	struct rq *rq = rq_of(cfs_rq);
	bool first;

	if (rq == this_rq()) {
		unthrottle_cfs_rq(cfs_rq);
		return;
	}

	/* Already enqueued */
	if (SCHED_WARN_ON(!list_empty(&cfs_rq->throttled_csd_list)))
		return;

	first = list_empty(&rq->cfsb_csd_list);
	list_add_tail(&cfs_rq->throttled_csd_list, &rq->cfsb_csd_list);
	if (first)
		smp_call_function_single_async(cpu_of(rq), &rq->cfsb_csd);
}
#else
static inline void __unthrottle_cfs_rq_async(struct cfs_rq *cfs_rq)
{
	unthrottle_cfs_rq(cfs_rq);
}
#endif

static void unthrottle_cfs_rq_async(struct cfs_rq *cfs_rq)
{
	lockdep_assert_rq_held(rq_of(cfs_rq));

	if (SCHED_WARN_ON(!cfs_rq_throttled(cfs_rq) ||
	    cfs_rq->runtime_remaining <= 0))
		return;

	__unthrottle_cfs_rq_async(cfs_rq);
}

static bool distribute_cfs_runtime(struct cfs_bandwidth *cfs_b)
{
	struct cfs_rq *local_unthrottle = NULL;
	int this_cpu = smp_processor_id();
	u64 runtime, remaining = 1;
	bool throttled = false;
	struct cfs_rq *cfs_rq;
	struct rq_flags rf;
	struct rq *rq;

	rcu_read_lock();
	list_for_each_entry_rcu(cfs_rq, &cfs_b->throttled_cfs_rq,
				throttled_list) {
		rq = rq_of(cfs_rq);

		if (!remaining) {
			throttled = true;
			break;
		}

		rq_lock_irqsave(rq, &rf);
		if (!cfs_rq_throttled(cfs_rq))
			goto next;

#ifdef CONFIG_SMP
		/* Already queued for async unthrottle */
		if (!list_empty(&cfs_rq->throttled_csd_list))
			goto next;
#endif

		/* By the above checks, this should never be true */
		SCHED_WARN_ON(cfs_rq->runtime_remaining > 0);

		raw_spin_lock(&cfs_b->lock);
		runtime = -cfs_rq->runtime_remaining + 1;
		if (runtime > cfs_b->runtime)
			runtime = cfs_b->runtime;
		cfs_b->runtime -= runtime;
		remaining = cfs_b->runtime;
		raw_spin_unlock(&cfs_b->lock);

		cfs_rq->runtime_remaining += runtime;

		/* we check whether we're throttled above */
		if (cfs_rq->runtime_remaining > 0) {
			if (cpu_of(rq) != this_cpu ||
			    SCHED_WARN_ON(local_unthrottle))
				unthrottle_cfs_rq_async(cfs_rq);
			else
				local_unthrottle = cfs_rq;
		} else {
			throttled = true;
		}

next:
		rq_unlock_irqrestore(rq, &rf);
	}
	rcu_read_unlock();

	if (local_unthrottle) {
		rq = cpu_rq(this_cpu);
		rq_lock_irqsave(rq, &rf);
		if (cfs_rq_throttled(local_unthrottle))
			unthrottle_cfs_rq(local_unthrottle);
		rq_unlock_irqrestore(rq, &rf);
	}

	return throttled;
}

/*
 * Responsible for refilling a task_group's bandwidth and unthrottling its
 * cfs_rqs as appropriate. If there has been no activity within the last
 * period the timer is deactivated until scheduling resumes; cfs_b->idle is
 * used to track this state.
 */
static int do_sched_cfs_period_timer(struct cfs_bandwidth *cfs_b, int overrun, unsigned long flags)
{
	int throttled;

	/* no need to continue the timer with no bandwidth constraint */
	if (cfs_b->quota == RUNTIME_INF)
		goto out_deactivate;

	throttled = !list_empty(&cfs_b->throttled_cfs_rq);
	cfs_b->nr_periods += overrun;

	/* Refill extra burst quota even if cfs_b->idle */
	__refill_cfs_bandwidth_runtime(cfs_b);

	/*
	 * idle depends on !throttled (for the case of a large deficit), and if
	 * we're going inactive then everything else can be deferred
	 */
	if (cfs_b->idle && !throttled)
		goto out_deactivate;

	if (!throttled) {
		/* mark as potentially idle for the upcoming period */
		cfs_b->idle = 1;
		return 0;
	}

	/* account preceding periods in which throttling occurred */
	cfs_b->nr_throttled += overrun;

	/*
	 * This check is repeated as we release cfs_b->lock while we unthrottle.
	 */
	while (throttled && cfs_b->runtime > 0) {
		raw_spin_unlock_irqrestore(&cfs_b->lock, flags);
		/* we can't nest cfs_b->lock while distributing bandwidth */
		throttled = distribute_cfs_runtime(cfs_b);
		raw_spin_lock_irqsave(&cfs_b->lock, flags);
	}

	/*
	 * While we are ensured activity in the period following an
	 * unthrottle, this also covers the case in which the new bandwidth is
	 * insufficient to cover the existing bandwidth deficit.  (Forcing the
	 * timer to remain active while there are any throttled entities.)
	 */
	cfs_b->idle = 0;

	return 0;

out_deactivate:
	return 1;
}

/* a cfs_rq won't donate quota below this amount */
static const u64 min_cfs_rq_runtime = 1 * NSEC_PER_MSEC;
/* minimum remaining period time to redistribute slack quota */
static const u64 min_bandwidth_expiration = 2 * NSEC_PER_MSEC;
/* how long we wait to gather additional slack before distributing */
static const u64 cfs_bandwidth_slack_period = 5 * NSEC_PER_MSEC;

/*
 * Are we near the end of the current quota period?
 *
 * Requires cfs_b->lock for hrtimer_expires_remaining to be safe against the
 * hrtimer base being cleared by hrtimer_start. In the case of
 * migrate_hrtimers, base is never cleared, so we are fine.
 */
static int runtime_refresh_within(struct cfs_bandwidth *cfs_b, u64 min_expire)
{
	struct hrtimer *refresh_timer = &cfs_b->period_timer;
	s64 remaining;

	/* if the call-back is running a quota refresh is already occurring */
	if (hrtimer_callback_running(refresh_timer))
		return 1;

	/* is a quota refresh about to occur? */
	remaining = ktime_to_ns(hrtimer_expires_remaining(refresh_timer));
	if (remaining < (s64)min_expire)
		return 1;

	return 0;
}

static void start_cfs_slack_bandwidth(struct cfs_bandwidth *cfs_b)
{
	u64 min_left = cfs_bandwidth_slack_period + min_bandwidth_expiration;

	/* if there's a quota refresh soon don't bother with slack */
	if (runtime_refresh_within(cfs_b, min_left))
		return;

	/* don't push forwards an existing deferred unthrottle */
	if (cfs_b->slack_started)
		return;
	cfs_b->slack_started = true;

	hrtimer_start(&cfs_b->slack_timer,
			ns_to_ktime(cfs_bandwidth_slack_period),
			HRTIMER_MODE_REL);
}

/* we know any runtime found here is valid as update_curr() precedes return */
static void __return_cfs_rq_runtime(struct cfs_rq *cfs_rq)
{
	struct cfs_bandwidth *cfs_b = tg_cfs_bandwidth(cfs_rq->tg);
	s64 slack_runtime = cfs_rq->runtime_remaining - min_cfs_rq_runtime;

	if (slack_runtime <= 0)
		return;

	raw_spin_lock(&cfs_b->lock);
	if (cfs_b->quota != RUNTIME_INF) {
		cfs_b->runtime += slack_runtime;

		/* we are under rq->lock, defer unthrottling using a timer */
		if (cfs_b->runtime > sched_cfs_bandwidth_slice() &&
		    !list_empty(&cfs_b->throttled_cfs_rq))
			start_cfs_slack_bandwidth(cfs_b);
	}
	raw_spin_unlock(&cfs_b->lock);

	/* even if it's not valid for return we don't want to try again */
	cfs_rq->runtime_remaining -= slack_runtime;
}

static __always_inline void return_cfs_rq_runtime(struct cfs_rq *cfs_rq)
{
	if (!cfs_bandwidth_used())
		return;

	if (!cfs_rq->runtime_enabled || cfs_rq->nr_running)
		return;

	__return_cfs_rq_runtime(cfs_rq);
}

/*
 * This is done with a timer (instead of inline with bandwidth return) since
 * it's necessary to juggle rq->locks to unthrottle their respective cfs_rqs.
 */
static void do_sched_cfs_slack_timer(struct cfs_bandwidth *cfs_b)
{
	u64 runtime = 0, slice = sched_cfs_bandwidth_slice();
	unsigned long flags;

	/* confirm we're still not at a refresh boundary */
	raw_spin_lock_irqsave(&cfs_b->lock, flags);
	cfs_b->slack_started = false;

	if (runtime_refresh_within(cfs_b, min_bandwidth_expiration)) {
		raw_spin_unlock_irqrestore(&cfs_b->lock, flags);
		return;
	}

	if (cfs_b->quota != RUNTIME_INF && cfs_b->runtime > slice)
		runtime = cfs_b->runtime;

	raw_spin_unlock_irqrestore(&cfs_b->lock, flags);

	if (!runtime)
		return;

	distribute_cfs_runtime(cfs_b);
}

/*
 * When a group wakes up we want to make sure that its quota is not already
 * expired/exceeded, otherwise it may be allowed to steal additional ticks of
 * runtime as update_curr() throttling can not trigger until it's on-rq.
 */
static void check_enqueue_throttle(struct cfs_rq *cfs_rq)
{
	if (!cfs_bandwidth_used())
		return;

	/* an active group must be handled by the update_curr()->put() path */
	if (!cfs_rq->runtime_enabled || cfs_rq->curr)
		return;

	/* ensure the group is not already throttled */
	if (cfs_rq_throttled(cfs_rq))
		return;

	/* update runtime allocation */
	account_cfs_rq_runtime(cfs_rq, 0);
	if (cfs_rq->runtime_remaining <= 0)
		throttle_cfs_rq(cfs_rq);
}

static void sync_throttle(struct task_group *tg, int cpu)
{
	struct cfs_rq *pcfs_rq, *cfs_rq;

	if (!cfs_bandwidth_used())
		return;

	if (!tg->parent)
		return;

	cfs_rq = tg->cfs_rq[cpu];
	pcfs_rq = tg->parent->cfs_rq[cpu];

	cfs_rq->throttle_count = pcfs_rq->throttle_count;
	cfs_rq->throttled_clock_pelt = rq_clock_pelt(cpu_rq(cpu));
}

/* conditionally throttle active cfs_rq's from put_prev_entity() */
static bool check_cfs_rq_runtime(struct cfs_rq *cfs_rq)
{
	if (!cfs_bandwidth_used())
		return false;

	if (likely(!cfs_rq->runtime_enabled || cfs_rq->runtime_remaining > 0))
		return false;

	/*
	 * it's possible for a throttled entity to be forced into a running
	 * state (e.g. set_curr_task), in this case we're finished.
	 */
	if (cfs_rq_throttled(cfs_rq))
		return true;

	return throttle_cfs_rq(cfs_rq);
}

static enum hrtimer_restart sched_cfs_slack_timer(struct hrtimer *timer)
{
	struct cfs_bandwidth *cfs_b =
		container_of(timer, struct cfs_bandwidth, slack_timer);

	do_sched_cfs_slack_timer(cfs_b);

	return HRTIMER_NORESTART;
}

extern const u64 max_cfs_quota_period;

static enum hrtimer_restart sched_cfs_period_timer(struct hrtimer *timer)
{
	struct cfs_bandwidth *cfs_b =
		container_of(timer, struct cfs_bandwidth, period_timer);
	unsigned long flags;
	int overrun;
	int idle = 0;
	int count = 0;

	raw_spin_lock_irqsave(&cfs_b->lock, flags);
	for (;;) {
		overrun = hrtimer_forward_now(timer, cfs_b->period);
		if (!overrun)
			break;

		idle = do_sched_cfs_period_timer(cfs_b, overrun, flags);

		if (++count > 3) {
			u64 new, old = ktime_to_ns(cfs_b->period);

			/*
			 * Grow period by a factor of 2 to avoid losing precision.
			 * Precision loss in the quota/period ratio can cause __cfs_schedulable
			 * to fail.
			 */
			new = old * 2;
			if (new < max_cfs_quota_period) {
				cfs_b->period = ns_to_ktime(new);
				cfs_b->quota *= 2;
				cfs_b->burst *= 2;

				pr_warn_ratelimited(
	"cfs_period_timer[cpu%d]: period too short, scaling up (new cfs_period_us = %lld, cfs_quota_us = %lld)\n",
					smp_processor_id(),
					div_u64(new, NSEC_PER_USEC),
					div_u64(cfs_b->quota, NSEC_PER_USEC));
			} else {
				pr_warn_ratelimited(
	"cfs_period_timer[cpu%d]: period too short, but cannot scale up without losing precision (cfs_period_us = %lld, cfs_quota_us = %lld)\n",
					smp_processor_id(),
					div_u64(old, NSEC_PER_USEC),
					div_u64(cfs_b->quota, NSEC_PER_USEC));
			}

			/* reset count so we don't come right back in here */
			count = 0;
		}
	}
	if (idle)
		cfs_b->period_active = 0;
	raw_spin_unlock_irqrestore(&cfs_b->lock, flags);

	return idle ? HRTIMER_NORESTART : HRTIMER_RESTART;
}

void init_cfs_bandwidth(struct cfs_bandwidth *cfs_b, struct cfs_bandwidth *parent)
{
	raw_spin_lock_init(&cfs_b->lock);
	cfs_b->runtime = 0;
	cfs_b->quota = RUNTIME_INF;
	cfs_b->period = ns_to_ktime(default_cfs_period());
	cfs_b->burst = 0;
	cfs_b->hierarchical_quota = parent ? parent->hierarchical_quota : RUNTIME_INF;

	INIT_LIST_HEAD(&cfs_b->throttled_cfs_rq);
	hrtimer_init(&cfs_b->period_timer, CLOCK_MONOTONIC, HRTIMER_MODE_ABS_PINNED);
	cfs_b->period_timer.function = sched_cfs_period_timer;

	/* Add a random offset so that timers interleave */
	hrtimer_set_expires(&cfs_b->period_timer,
			    get_random_u32_below(cfs_b->period));
	hrtimer_init(&cfs_b->slack_timer, CLOCK_MONOTONIC, HRTIMER_MODE_REL);
	cfs_b->slack_timer.function = sched_cfs_slack_timer;
	cfs_b->slack_started = false;
}

static void init_cfs_rq_runtime(struct cfs_rq *cfs_rq)
{
	cfs_rq->runtime_enabled = 0;
	INIT_LIST_HEAD(&cfs_rq->throttled_list);
#ifdef CONFIG_SMP
	INIT_LIST_HEAD(&cfs_rq->throttled_csd_list);
#endif
}

void start_cfs_bandwidth(struct cfs_bandwidth *cfs_b)
{
	lockdep_assert_held(&cfs_b->lock);

	if (cfs_b->period_active)
		return;

	cfs_b->period_active = 1;
	hrtimer_forward_now(&cfs_b->period_timer, cfs_b->period);
	hrtimer_start_expires(&cfs_b->period_timer, HRTIMER_MODE_ABS_PINNED);
}

static void destroy_cfs_bandwidth(struct cfs_bandwidth *cfs_b)
{
	int __maybe_unused i;

	/* init_cfs_bandwidth() was not called */
	if (!cfs_b->throttled_cfs_rq.next)
		return;

	hrtimer_cancel(&cfs_b->period_timer);
	hrtimer_cancel(&cfs_b->slack_timer);

	/*
	 * It is possible that we still have some cfs_rq's pending on a CSD
	 * list, though this race is very rare. In order for this to occur, we
	 * must have raced with the last task leaving the group while there
	 * exist throttled cfs_rq(s), and the period_timer must have queued the
	 * CSD item but the remote cpu has not yet processed it. To handle this,
	 * we can simply flush all pending CSD work inline here. We're
	 * guaranteed at this point that no additional cfs_rq of this group can
	 * join a CSD list.
	 */
#ifdef CONFIG_SMP
	for_each_possible_cpu(i) {
		struct rq *rq = cpu_rq(i);
		unsigned long flags;

		if (list_empty(&rq->cfsb_csd_list))
			continue;

		local_irq_save(flags);
		__cfsb_csd_unthrottle(rq);
		local_irq_restore(flags);
	}
#endif
}

/*
 * Both these CPU hotplug callbacks race against unregister_fair_sched_group()
 *
 * The race is harmless, since modifying bandwidth settings of unhooked group
 * bits doesn't do much.
 */

/* cpu online callback */
static void __maybe_unused update_runtime_enabled(struct rq *rq)
{
	struct task_group *tg;

	lockdep_assert_rq_held(rq);

	rcu_read_lock();
	list_for_each_entry_rcu(tg, &task_groups, list) {
		struct cfs_bandwidth *cfs_b = &tg->cfs_bandwidth;
		struct cfs_rq *cfs_rq = tg->cfs_rq[cpu_of(rq)];

		raw_spin_lock(&cfs_b->lock);
		cfs_rq->runtime_enabled = cfs_b->quota != RUNTIME_INF;
		raw_spin_unlock(&cfs_b->lock);
	}
	rcu_read_unlock();
}

/* cpu offline callback */
static void __maybe_unused unthrottle_offline_cfs_rqs(struct rq *rq)
{
	struct task_group *tg;

	lockdep_assert_rq_held(rq);

	/*
	 * The rq clock has already been updated in the
	 * set_rq_offline(), so we should skip updating
	 * the rq clock again in unthrottle_cfs_rq().
	 */
	rq_clock_start_loop_update(rq);

	rcu_read_lock();
	list_for_each_entry_rcu(tg, &task_groups, list) {
		struct cfs_rq *cfs_rq = tg->cfs_rq[cpu_of(rq)];

		if (!cfs_rq->runtime_enabled)
			continue;

		/*
		 * clock_task is not advancing so we just need to make sure
		 * there's some valid quota amount
		 */
		cfs_rq->runtime_remaining = 1;
		/*
		 * Offline rq is schedulable till CPU is completely disabled
		 * in take_cpu_down(), so we prevent new cfs throttling here.
		 */
		cfs_rq->runtime_enabled = 0;

		if (cfs_rq_throttled(cfs_rq))
			unthrottle_cfs_rq(cfs_rq);
	}
	rcu_read_unlock();

	rq_clock_stop_loop_update(rq);
}

bool cfs_task_bw_constrained(struct task_struct *p)
{
	struct cfs_rq *cfs_rq = task_cfs_rq(p);

	if (!cfs_bandwidth_used())
		return false;

	if (cfs_rq->runtime_enabled ||
	    tg_cfs_bandwidth(cfs_rq->tg)->hierarchical_quota != RUNTIME_INF)
		return true;

	return false;
}

#ifdef CONFIG_NO_HZ_FULL
/* called from pick_next_task_fair() */
static void sched_fair_update_stop_tick(struct rq *rq, struct task_struct *p)
{
	int cpu = cpu_of(rq);

	if (!sched_feat(HZ_BW) || !cfs_bandwidth_used())
		return;

	if (!tick_nohz_full_cpu(cpu))
		return;

	if (rq->nr_running != 1)
		return;

	/*
	 *  We know there is only one task runnable and we've just picked it. The
	 *  normal enqueue path will have cleared TICK_DEP_BIT_SCHED if we will
	 *  be otherwise able to stop the tick. Just need to check if we are using
	 *  bandwidth control.
	 */
	if (cfs_task_bw_constrained(p))
		tick_nohz_dep_set_cpu(cpu, TICK_DEP_BIT_SCHED);
}
#endif

#else /* CONFIG_CFS_BANDWIDTH */

static inline bool cfs_bandwidth_used(void)
{
	return false;
}

static void account_cfs_rq_runtime(struct cfs_rq *cfs_rq, u64 delta_exec) {}
static bool check_cfs_rq_runtime(struct cfs_rq *cfs_rq) { return false; }
static void check_enqueue_throttle(struct cfs_rq *cfs_rq) {}
static inline void sync_throttle(struct task_group *tg, int cpu) {}
static __always_inline void return_cfs_rq_runtime(struct cfs_rq *cfs_rq) {}

static inline int cfs_rq_throttled(struct cfs_rq *cfs_rq)
{
	return 0;
}

static inline int throttled_hierarchy(struct cfs_rq *cfs_rq)
{
	return 0;
}

static inline int throttled_lb_pair(struct task_group *tg,
				    int src_cpu, int dest_cpu)
{
	return 0;
}

#ifdef CONFIG_FAIR_GROUP_SCHED
void init_cfs_bandwidth(struct cfs_bandwidth *cfs_b, struct cfs_bandwidth *parent) {}
static void init_cfs_rq_runtime(struct cfs_rq *cfs_rq) {}
#endif

static inline struct cfs_bandwidth *tg_cfs_bandwidth(struct task_group *tg)
{
	return NULL;
}
static inline void destroy_cfs_bandwidth(struct cfs_bandwidth *cfs_b) {}
static inline void update_runtime_enabled(struct rq *rq) {}
static inline void unthrottle_offline_cfs_rqs(struct rq *rq) {}
#ifdef CONFIG_CGROUP_SCHED
bool cfs_task_bw_constrained(struct task_struct *p)
{
	return false;
}
#endif
#endif /* CONFIG_CFS_BANDWIDTH */

#if !defined(CONFIG_CFS_BANDWIDTH) || !defined(CONFIG_NO_HZ_FULL)
static inline void sched_fair_update_stop_tick(struct rq *rq, struct task_struct *p) {}
#endif

/**************************************************
 * CFS operations on tasks:
 */

#ifdef CONFIG_SCHED_HRTICK
static void hrtick_start_fair(struct rq *rq, struct task_struct *p)
{
	struct sched_entity *se = &p->se;

	SCHED_WARN_ON(task_rq(p) != rq);

	if (rq->cfs.h_nr_running > 1) {
		u64 ran = se->sum_exec_runtime - se->prev_sum_exec_runtime;
		u64 slice = se->slice;
		s64 delta = slice - ran;

		if (delta < 0) {
			if (task_current(rq, p))
				resched_curr(rq);
			return;
		}
		hrtick_start(rq, delta);
	}
}

/*
 * called from enqueue/dequeue and updates the hrtick when the
 * current task is from our class and nr_running is low enough
 * to matter.
 */
static void hrtick_update(struct rq *rq)
{
	struct task_struct *curr = rq->curr;

	if (!hrtick_enabled_fair(rq) || curr->sched_class != &fair_sched_class)
		return;

	hrtick_start_fair(rq, curr);
}
#else /* !CONFIG_SCHED_HRTICK */
static inline void
hrtick_start_fair(struct rq *rq, struct task_struct *p)
{
}

static inline void hrtick_update(struct rq *rq)
{
}
#endif

#ifdef CONFIG_SMP
static inline bool cpu_overutilized(int cpu)
{
	unsigned long  rq_util_min, rq_util_max;
	int overutilized = -1;

	trace_android_rvh_cpu_overutilized(cpu, &overutilized);
	if (overutilized != -1)
		return overutilized;

	if (!sched_energy_enabled())
		return false;

	rq_util_min = uclamp_rq_get(cpu_rq(cpu), UCLAMP_MIN);
	rq_util_max = uclamp_rq_get(cpu_rq(cpu), UCLAMP_MAX);

	/* Return true only if the utilization doesn't fit CPU's capacity */
	return !util_fits_cpu(cpu_util_cfs(cpu), rq_util_min, rq_util_max, cpu);
}

static inline void set_rd_overutilized_status(struct root_domain *rd,
					      unsigned int status)
{
	if (!sched_energy_enabled())
		return;

	WRITE_ONCE(rd->overutilized, status);
	trace_sched_overutilized_tp(rd, !!status);
}

static inline void check_update_overutilized_status(struct rq *rq)
{
	/*
	 * overutilized field is used for load balancing decisions only
	 * if energy aware scheduler is being used
	 */
	if (!sched_energy_enabled())
		return;

	if (!READ_ONCE(rq->rd->overutilized) && cpu_overutilized(rq->cpu))
		set_rd_overutilized_status(rq->rd, SG_OVERUTILIZED);
}
#else
static inline void check_update_overutilized_status(struct rq *rq) { }
#endif

/* Runqueue only has SCHED_IDLE tasks enqueued */
static int sched_idle_rq(struct rq *rq)
{
	return unlikely(rq->nr_running == rq->cfs.idle_h_nr_running &&
			rq->nr_running);
}

#ifdef CONFIG_SMP
static int sched_idle_cpu(int cpu)
{
	return sched_idle_rq(cpu_rq(cpu));
}
#endif

/*
 * The enqueue_task method is called before nr_running is
 * increased. Here we update the fair scheduling stats and
 * then put the task into the rbtree:
 */
static void
enqueue_task_fair(struct rq *rq, struct task_struct *p, int flags)
{
	struct cfs_rq *cfs_rq;
	struct sched_entity *se = &p->se;
	int idle_h_nr_running = task_has_idle_policy(p);
	int task_new = !(flags & ENQUEUE_WAKEUP);
	int should_iowait_boost;

	/*
	 * The code below (indirectly) updates schedutil which looks at
	 * the cfs_rq utilization to select a frequency.
	 * Let's add the task's estimated utilization to the cfs_rq's
	 * estimated utilization, before we update schedutil.
	 */
	util_est_enqueue(&rq->cfs, p);

#ifdef CONFIG_SMP
	/*
	 * The normal code path for host thread enqueue doesn't take into
	 * account guest task migrations when updating cpufreq util.
	 * So, always update the cpufreq when a vCPU thread has a
	 * non-zero util_guest value.
	 */
	if (READ_ONCE(p->se.avg.util_guest))
		cpufreq_update_util(rq, 0);
#endif

	/*
	 * If in_iowait is set, the code below may not trigger any cpufreq
	 * utilization updates, so do it here explicitly with the IOWAIT flag
	 * passed.
	 */
	should_iowait_boost = p->in_iowait;
	trace_android_rvh_set_iowait(p, rq, &should_iowait_boost);
	if (should_iowait_boost)
		cpufreq_update_util(rq, SCHED_CPUFREQ_IOWAIT);

	for_each_sched_entity(se) {
		if (se->on_rq)
			break;
		cfs_rq = cfs_rq_of(se);
		enqueue_entity(cfs_rq, se, flags);

		cfs_rq->h_nr_running++;
		cfs_rq->idle_h_nr_running += idle_h_nr_running;

		if (cfs_rq_is_idle(cfs_rq))
			idle_h_nr_running = 1;

		/* end evaluation on encountering a throttled cfs_rq */
		if (cfs_rq_throttled(cfs_rq))
			goto enqueue_throttle;

		flags = ENQUEUE_WAKEUP;
	}

	trace_android_rvh_enqueue_task_fair(rq, p, flags);
	for_each_sched_entity(se) {
		cfs_rq = cfs_rq_of(se);

		update_load_avg(cfs_rq, se, UPDATE_TG);
		se_update_runnable(se);
		update_cfs_group(se);

		cfs_rq->h_nr_running++;
		cfs_rq->idle_h_nr_running += idle_h_nr_running;

		if (cfs_rq_is_idle(cfs_rq))
			idle_h_nr_running = 1;

		/* end evaluation on encountering a throttled cfs_rq */
		if (cfs_rq_throttled(cfs_rq))
			goto enqueue_throttle;
	}

	/* At this point se is NULL and we are at root level*/
	add_nr_running(rq, 1);

	/*
	 * Since new tasks are assigned an initial util_avg equal to
	 * half of the spare capacity of their CPU, tiny tasks have the
	 * ability to cross the overutilized threshold, which will
	 * result in the load balancer ruining all the task placement
	 * done by EAS. As a way to mitigate that effect, do not account
	 * for the first enqueue operation of new tasks during the
	 * overutilized flag detection.
	 *
	 * A better way of solving this problem would be to wait for
	 * the PELT signals of tasks to converge before taking them
	 * into account, but that is not straightforward to implement,
	 * and the following generally works well enough in practice.
	 */
	if (!task_new)
		check_update_overutilized_status(rq);

enqueue_throttle:
	assert_list_leaf_cfs_rq(rq);

	hrtick_update(rq);
}

static void set_next_buddy(struct sched_entity *se);

/*
 * The dequeue_task method is called before nr_running is
 * decreased. We remove the task from the rbtree and
 * update the fair scheduling stats:
 */
static void dequeue_task_fair(struct rq *rq, struct task_struct *p, int flags)
{
	struct cfs_rq *cfs_rq;
	struct sched_entity *se = &p->se;
	int task_sleep = flags & DEQUEUE_SLEEP;
	int idle_h_nr_running = task_has_idle_policy(p);
	bool was_sched_idle = sched_idle_rq(rq);

	util_est_dequeue(&rq->cfs, p);

	for_each_sched_entity(se) {
		cfs_rq = cfs_rq_of(se);
		dequeue_entity(cfs_rq, se, flags);

		cfs_rq->h_nr_running--;
		cfs_rq->idle_h_nr_running -= idle_h_nr_running;

		if (cfs_rq_is_idle(cfs_rq))
			idle_h_nr_running = 1;

		/* end evaluation on encountering a throttled cfs_rq */
		if (cfs_rq_throttled(cfs_rq))
			goto dequeue_throttle;

		/* Don't dequeue parent if it has other entities besides us */
		if (cfs_rq->load.weight) {
			/* Avoid re-evaluating load for this entity: */
			se = parent_entity(se);
			/*
			 * Bias pick_next to pick a task from this cfs_rq, as
			 * p is sleeping when it is within its sched_slice.
			 */
			if (task_sleep && se && !throttled_hierarchy(cfs_rq))
				set_next_buddy(se);
			break;
		}
		flags |= DEQUEUE_SLEEP;
	}

	trace_android_rvh_dequeue_task_fair(rq, p, flags);
	for_each_sched_entity(se) {
		cfs_rq = cfs_rq_of(se);

		update_load_avg(cfs_rq, se, UPDATE_TG);
		se_update_runnable(se);
		update_cfs_group(se);

		cfs_rq->h_nr_running--;
		cfs_rq->idle_h_nr_running -= idle_h_nr_running;

		if (cfs_rq_is_idle(cfs_rq))
			idle_h_nr_running = 1;

		/* end evaluation on encountering a throttled cfs_rq */
		if (cfs_rq_throttled(cfs_rq))
			goto dequeue_throttle;

	}

	/* At this point se is NULL and we are at root level*/
	sub_nr_running(rq, 1);

	/* balance early to pull high priority tasks */
	if (unlikely(!was_sched_idle && sched_idle_rq(rq)))
		rq->next_balance = jiffies;

dequeue_throttle:
	util_est_update(&rq->cfs, p, task_sleep);
	hrtick_update(rq);
}

#ifdef CONFIG_SMP

/* Working cpumask for: load_balance, load_balance_newidle. */
static DEFINE_PER_CPU(cpumask_var_t, load_balance_mask);
static DEFINE_PER_CPU(cpumask_var_t, select_rq_mask);
static DEFINE_PER_CPU(cpumask_var_t, should_we_balance_tmpmask);

#ifdef CONFIG_NO_HZ_COMMON

static struct {
	cpumask_var_t idle_cpus_mask;
	atomic_t nr_cpus;
	int has_blocked;		/* Idle CPUS has blocked load */
	unsigned long next_balance;     /* in jiffy units */
	unsigned long next_blocked;	/* Next update of blocked load in jiffies */
} nohz ____cacheline_aligned;

#endif /* CONFIG_NO_HZ_COMMON */

static unsigned long cpu_load(struct rq *rq)
{
	return cfs_rq_load_avg(&rq->cfs);
}

/*
 * cpu_load_without - compute CPU load without any contributions from *p
 * @cpu: the CPU which load is requested
 * @p: the task which load should be discounted
 *
 * The load of a CPU is defined by the load of tasks currently enqueued on that
 * CPU as well as tasks which are currently sleeping after an execution on that
 * CPU.
 *
 * This method returns the load of the specified CPU by discounting the load of
 * the specified task, whenever the task is currently contributing to the CPU
 * load.
 */
static unsigned long cpu_load_without(struct rq *rq, struct task_struct *p)
{
	struct cfs_rq *cfs_rq;
	unsigned int load;

	/* Task has no contribution or is new */
	if (cpu_of(rq) != task_cpu(p) || !READ_ONCE(p->se.avg.last_update_time))
		return cpu_load(rq);

	cfs_rq = &rq->cfs;
	load = READ_ONCE(cfs_rq->avg.load_avg);

	/* Discount task's util from CPU's util */
	lsub_positive(&load, task_h_load(p));

	return load;
}

static unsigned long cpu_runnable(struct rq *rq)
{
	return cfs_rq_runnable_avg(&rq->cfs);
}

static unsigned long cpu_runnable_without(struct rq *rq, struct task_struct *p)
{
	struct cfs_rq *cfs_rq;
	unsigned int runnable;

	/* Task has no contribution or is new */
	if (cpu_of(rq) != task_cpu(p) || !READ_ONCE(p->se.avg.last_update_time))
		return cpu_runnable(rq);

	cfs_rq = &rq->cfs;
	runnable = READ_ONCE(cfs_rq->avg.runnable_avg);

	/* Discount task's runnable from CPU's runnable */
	lsub_positive(&runnable, p->se.avg.runnable_avg);

	return runnable;
}

static unsigned long capacity_of(int cpu)
{
	return cpu_rq(cpu)->cpu_capacity;
}

static void record_wakee(struct task_struct *p)
{
	/*
	 * Only decay a single time; tasks that have less then 1 wakeup per
	 * jiffy will not have built up many flips.
	 */
	if (time_after(jiffies, current->wakee_flip_decay_ts + HZ)) {
		current->wakee_flips >>= 1;
		current->wakee_flip_decay_ts = jiffies;
	}

	if (current->last_wakee != p) {
		current->last_wakee = p;
		current->wakee_flips++;
	}
}

/*
 * Detect M:N waker/wakee relationships via a switching-frequency heuristic.
 *
 * A waker of many should wake a different task than the one last awakened
 * at a frequency roughly N times higher than one of its wakees.
 *
 * In order to determine whether we should let the load spread vs consolidating
 * to shared cache, we look for a minimum 'flip' frequency of llc_size in one
 * partner, and a factor of lls_size higher frequency in the other.
 *
 * With both conditions met, we can be relatively sure that the relationship is
 * non-monogamous, with partner count exceeding socket size.
 *
 * Waker/wakee being client/server, worker/dispatcher, interrupt source or
 * whatever is irrelevant, spread criteria is apparent partner count exceeds
 * socket size.
 */
static int wake_wide(struct task_struct *p)
{
	unsigned int master = current->wakee_flips;
	unsigned int slave = p->wakee_flips;
	int factor = __this_cpu_read(sd_llc_size);

	if (master < slave)
		swap(master, slave);
	if (slave < factor || master < slave * factor)
		return 0;
	return 1;
}

/*
 * The purpose of wake_affine() is to quickly determine on which CPU we can run
 * soonest. For the purpose of speed we only consider the waking and previous
 * CPU.
 *
 * wake_affine_idle() - only considers 'now', it check if the waking CPU is
 *			cache-affine and is (or	will be) idle.
 *
 * wake_affine_weight() - considers the weight to reflect the average
 *			  scheduling latency of the CPUs. This seems to work
 *			  for the overloaded case.
 */
static int
wake_affine_idle(int this_cpu, int prev_cpu, int sync)
{
	/*
	 * If this_cpu is idle, it implies the wakeup is from interrupt
	 * context. Only allow the move if cache is shared. Otherwise an
	 * interrupt intensive workload could force all tasks onto one
	 * node depending on the IO topology or IRQ affinity settings.
	 *
	 * If the prev_cpu is idle and cache affine then avoid a migration.
	 * There is no guarantee that the cache hot data from an interrupt
	 * is more important than cache hot data on the prev_cpu and from
	 * a cpufreq perspective, it's better to have higher utilisation
	 * on one CPU.
	 */
	if (available_idle_cpu(this_cpu) && cpus_share_cache(this_cpu, prev_cpu))
		return available_idle_cpu(prev_cpu) ? prev_cpu : this_cpu;

	if (sync && cpu_rq(this_cpu)->nr_running == 1)
		return this_cpu;

	if (available_idle_cpu(prev_cpu))
		return prev_cpu;

	return nr_cpumask_bits;
}

static int
wake_affine_weight(struct sched_domain *sd, struct task_struct *p,
		   int this_cpu, int prev_cpu, int sync)
{
	s64 this_eff_load, prev_eff_load;
	unsigned long task_load;

	this_eff_load = cpu_load(cpu_rq(this_cpu));

	if (sync) {
		unsigned long current_load = task_h_load(current);

		if (current_load > this_eff_load)
			return this_cpu;

		this_eff_load -= current_load;
	}

	task_load = task_h_load(p);

	this_eff_load += task_load;
	if (sched_feat(WA_BIAS))
		this_eff_load *= 100;
	this_eff_load *= capacity_of(prev_cpu);

	prev_eff_load = cpu_load(cpu_rq(prev_cpu));
	prev_eff_load -= task_load;
	if (sched_feat(WA_BIAS))
		prev_eff_load *= 100 + (sd->imbalance_pct - 100) / 2;
	prev_eff_load *= capacity_of(this_cpu);

	/*
	 * If sync, adjust the weight of prev_eff_load such that if
	 * prev_eff == this_eff that select_idle_sibling() will consider
	 * stacking the wakee on top of the waker if no other CPU is
	 * idle.
	 */
	if (sync)
		prev_eff_load += 1;

	return this_eff_load < prev_eff_load ? this_cpu : nr_cpumask_bits;
}

static int wake_affine(struct sched_domain *sd, struct task_struct *p,
		       int this_cpu, int prev_cpu, int sync)
{
	int target = nr_cpumask_bits;

	if (sched_feat(WA_IDLE))
		target = wake_affine_idle(this_cpu, prev_cpu, sync);

	if (sched_feat(WA_WEIGHT) && target == nr_cpumask_bits)
		target = wake_affine_weight(sd, p, this_cpu, prev_cpu, sync);

	schedstat_inc(p->stats.nr_wakeups_affine_attempts);
	if (target != this_cpu)
		return prev_cpu;

	schedstat_inc(sd->ttwu_move_affine);
	schedstat_inc(p->stats.nr_wakeups_affine);
	return target;
}

static struct sched_group *
find_idlest_group(struct sched_domain *sd, struct task_struct *p, int this_cpu);

/*
 * find_idlest_group_cpu - find the idlest CPU among the CPUs in the group.
 */
static int
find_idlest_group_cpu(struct sched_group *group, struct task_struct *p, int this_cpu)
{
	unsigned long load, min_load = ULONG_MAX;
	unsigned int min_exit_latency = UINT_MAX;
	u64 latest_idle_timestamp = 0;
	int least_loaded_cpu = this_cpu;
	int shallowest_idle_cpu = -1;
	int i;

	/* Check if we have any choice: */
	if (group->group_weight == 1)
		return cpumask_first(sched_group_span(group));

	/* Traverse only the allowed CPUs */
	for_each_cpu_and(i, sched_group_span(group), p->cpus_ptr) {
		struct rq *rq = cpu_rq(i);

		if (!sched_core_cookie_match(rq, p))
			continue;

		if (sched_idle_cpu(i))
			return i;

		if (available_idle_cpu(i)) {
			struct cpuidle_state *idle = idle_get_state(rq);
			if (idle && idle->exit_latency < min_exit_latency) {
				/*
				 * We give priority to a CPU whose idle state
				 * has the smallest exit latency irrespective
				 * of any idle timestamp.
				 */
				min_exit_latency = idle->exit_latency;
				latest_idle_timestamp = rq->idle_stamp;
				shallowest_idle_cpu = i;
			} else if ((!idle || idle->exit_latency == min_exit_latency) &&
				   rq->idle_stamp > latest_idle_timestamp) {
				/*
				 * If equal or no active idle state, then
				 * the most recently idled CPU might have
				 * a warmer cache.
				 */
				latest_idle_timestamp = rq->idle_stamp;
				shallowest_idle_cpu = i;
			}
		} else if (shallowest_idle_cpu == -1) {
			load = cpu_load(cpu_rq(i));
			if (load < min_load) {
				min_load = load;
				least_loaded_cpu = i;
			}
		}
	}

	return shallowest_idle_cpu != -1 ? shallowest_idle_cpu : least_loaded_cpu;
}

static inline int find_idlest_cpu(struct sched_domain *sd, struct task_struct *p,
				  int cpu, int prev_cpu, int sd_flag)
{
	int new_cpu = cpu;

	if (!cpumask_intersects(sched_domain_span(sd), p->cpus_ptr))
		return prev_cpu;

	/*
	 * We need task's util for cpu_util_without, sync it up to
	 * prev_cpu's last_update_time.
	 */
	if (!(sd_flag & SD_BALANCE_FORK))
		sync_entity_load_avg(&p->se);

	while (sd) {
		struct sched_group *group;
		struct sched_domain *tmp;
		int weight;

		if (!(sd->flags & sd_flag)) {
			sd = sd->child;
			continue;
		}

		group = find_idlest_group(sd, p, cpu);
		if (!group) {
			sd = sd->child;
			continue;
		}

		new_cpu = find_idlest_group_cpu(group, p, cpu);
		if (new_cpu == cpu) {
			/* Now try balancing at a lower domain level of 'cpu': */
			sd = sd->child;
			continue;
		}

		/* Now try balancing at a lower domain level of 'new_cpu': */
		cpu = new_cpu;
		weight = sd->span_weight;
		sd = NULL;
		for_each_domain(cpu, tmp) {
			if (weight <= tmp->span_weight)
				break;
			if (tmp->flags & sd_flag)
				sd = tmp;
		}
	}

	return new_cpu;
}

static inline int __select_idle_cpu(int cpu, struct task_struct *p)
{
	if ((available_idle_cpu(cpu) || sched_idle_cpu(cpu)) &&
	    sched_cpu_cookie_match(cpu_rq(cpu), p))
		return cpu;

	return -1;
}

#ifdef CONFIG_SCHED_SMT
DEFINE_STATIC_KEY_FALSE(sched_smt_present);
EXPORT_SYMBOL_GPL(sched_smt_present);

static inline void set_idle_cores(int cpu, int val)
{
	struct sched_domain_shared *sds;

	sds = rcu_dereference(per_cpu(sd_llc_shared, cpu));
	if (sds)
		WRITE_ONCE(sds->has_idle_cores, val);
}

static inline bool test_idle_cores(int cpu)
{
	struct sched_domain_shared *sds;

	sds = rcu_dereference(per_cpu(sd_llc_shared, cpu));
	if (sds)
		return READ_ONCE(sds->has_idle_cores);

	return false;
}

/*
 * Scans the local SMT mask to see if the entire core is idle, and records this
 * information in sd_llc_shared->has_idle_cores.
 *
 * Since SMT siblings share all cache levels, inspecting this limited remote
 * state should be fairly cheap.
 */
void __update_idle_core(struct rq *rq)
{
	int core = cpu_of(rq);
	int cpu;

	rcu_read_lock();
	if (test_idle_cores(core))
		goto unlock;

	for_each_cpu(cpu, cpu_smt_mask(core)) {
		if (cpu == core)
			continue;

		if (!available_idle_cpu(cpu))
			goto unlock;
	}

	set_idle_cores(core, 1);
unlock:
	rcu_read_unlock();
}

/*
 * Scan the entire LLC domain for idle cores; this dynamically switches off if
 * there are no idle cores left in the system; tracked through
 * sd_llc->shared->has_idle_cores and enabled through update_idle_core() above.
 */
static int select_idle_core(struct task_struct *p, int core, struct cpumask *cpus, int *idle_cpu)
{
	bool idle = true;
	int cpu;

	for_each_cpu(cpu, cpu_smt_mask(core)) {
		if (!available_idle_cpu(cpu)) {
			idle = false;
			if (*idle_cpu == -1) {
				if (sched_idle_cpu(cpu) && cpumask_test_cpu(cpu, cpus)) {
					*idle_cpu = cpu;
					break;
				}
				continue;
			}
			break;
		}
		if (*idle_cpu == -1 && cpumask_test_cpu(cpu, cpus))
			*idle_cpu = cpu;
	}

	if (idle)
		return core;

	cpumask_andnot(cpus, cpus, cpu_smt_mask(core));
	return -1;
}

/*
 * Scan the local SMT mask for idle CPUs.
 */
static int select_idle_smt(struct task_struct *p, struct sched_domain *sd, int target)
{
	int cpu;

	for_each_cpu_and(cpu, cpu_smt_mask(target), p->cpus_ptr) {
		if (cpu == target)
			continue;
		/*
		 * Check if the CPU is in the LLC scheduling domain of @target.
		 * Due to isolcpus, there is no guarantee that all the siblings are in the domain.
		 */
		if (!cpumask_test_cpu(cpu, sched_domain_span(sd)))
			continue;
		if (available_idle_cpu(cpu) || sched_idle_cpu(cpu))
			return cpu;
	}

	return -1;
}

#else /* CONFIG_SCHED_SMT */

static inline void set_idle_cores(int cpu, int val)
{
}

static inline bool test_idle_cores(int cpu)
{
	return false;
}

static inline int select_idle_core(struct task_struct *p, int core, struct cpumask *cpus, int *idle_cpu)
{
	return __select_idle_cpu(core, p);
}

static inline int select_idle_smt(struct task_struct *p, struct sched_domain *sd, int target)
{
	return -1;
}

#endif /* CONFIG_SCHED_SMT */

/*
 * Scan the LLC domain for idle CPUs; this is dynamically regulated by
 * comparing the average scan cost (tracked in sd->avg_scan_cost) against the
 * average idle time for this rq (as found in rq->avg_idle).
 */
static int select_idle_cpu(struct task_struct *p, struct sched_domain *sd, bool has_idle_core, int target)
{
	struct cpumask *cpus = this_cpu_cpumask_var_ptr(select_rq_mask);
	int i, cpu, idle_cpu = -1, nr = INT_MAX;
	struct sched_domain_shared *sd_share;
	struct rq *this_rq = this_rq();
	int this = smp_processor_id();
	struct sched_domain *this_sd = NULL;
	u64 time = 0;

	cpumask_and(cpus, sched_domain_span(sd), p->cpus_ptr);

	if (sched_feat(SIS_PROP) && !has_idle_core) {
		u64 avg_cost, avg_idle, span_avg;
		unsigned long now = jiffies;

		this_sd = rcu_dereference(*this_cpu_ptr(&sd_llc));
		if (!this_sd)
			return -1;

		/*
		 * If we're busy, the assumption that the last idle period
		 * predicts the future is flawed; age away the remaining
		 * predicted idle time.
		 */
		if (unlikely(this_rq->wake_stamp < now)) {
			while (this_rq->wake_stamp < now && this_rq->wake_avg_idle) {
				this_rq->wake_stamp++;
				this_rq->wake_avg_idle >>= 1;
			}
		}

		avg_idle = this_rq->wake_avg_idle;
		avg_cost = this_sd->avg_scan_cost + 1;

		span_avg = sd->span_weight * avg_idle;
		if (span_avg > 4*avg_cost)
			nr = div_u64(span_avg, avg_cost);
		else
			nr = 4;

		time = cpu_clock(this);
	}

	if (sched_feat(SIS_UTIL)) {
		sd_share = rcu_dereference(per_cpu(sd_llc_shared, target));
		if (sd_share) {
			/* because !--nr is the condition to stop scan */
			nr = READ_ONCE(sd_share->nr_idle_scan) + 1;
			/* overloaded LLC is unlikely to have idle cpu/core */
			if (nr == 1)
				return -1;
		}
	}

	for_each_cpu_wrap(cpu, cpus, target + 1) {
		if (has_idle_core) {
			i = select_idle_core(p, cpu, cpus, &idle_cpu);
			if ((unsigned int)i < nr_cpumask_bits)
				return i;

		} else {
			if (!--nr)
				return -1;
			idle_cpu = __select_idle_cpu(cpu, p);
			if ((unsigned int)idle_cpu < nr_cpumask_bits)
				break;
		}
	}

	if (has_idle_core)
		set_idle_cores(target, false);

	if (sched_feat(SIS_PROP) && this_sd && !has_idle_core) {
		time = cpu_clock(this) - time;

		/*
		 * Account for the scan cost of wakeups against the average
		 * idle time.
		 */
		this_rq->wake_avg_idle -= min(this_rq->wake_avg_idle, time);

		update_avg(&this_sd->avg_scan_cost, time);
	}

	return idle_cpu;
}

/*
 * Scan the asym_capacity domain for idle CPUs; pick the first idle one on which
 * the task fits. If no CPU is big enough, but there are idle ones, try to
 * maximize capacity.
 */
static int
select_idle_capacity(struct task_struct *p, struct sched_domain *sd, int target)
{
	unsigned long task_util, util_min, util_max, best_cap = 0;
	int fits, best_fits = 0;
	int cpu, best_cpu = -1;
	struct cpumask *cpus;

	cpus = this_cpu_cpumask_var_ptr(select_rq_mask);
	cpumask_and(cpus, sched_domain_span(sd), p->cpus_ptr);

	task_util = task_util_est(p);
	util_min = uclamp_eff_value(p, UCLAMP_MIN);
	util_max = uclamp_eff_value(p, UCLAMP_MAX);

	for_each_cpu_wrap(cpu, cpus, target) {
		unsigned long cpu_cap = capacity_of(cpu);

		if (!available_idle_cpu(cpu) && !sched_idle_cpu(cpu))
			continue;

		fits = util_fits_cpu(task_util, util_min, util_max, cpu);

		/* This CPU fits with all requirements */
		if (fits > 0)
			return cpu;
		/*
		 * Only the min performance hint (i.e. uclamp_min) doesn't fit.
		 * Look for the CPU with best capacity.
		 */
		else if (fits < 0)
			cpu_cap = capacity_orig_of(cpu) - thermal_load_avg(cpu_rq(cpu));

		/*
		 * First, select CPU which fits better (-1 being better than 0).
		 * Then, select the one with best capacity at same level.
		 */
		if ((fits < best_fits) ||
		    ((fits == best_fits) && (cpu_cap > best_cap))) {
			best_cap = cpu_cap;
			best_cpu = cpu;
			best_fits = fits;
		}
	}

	return best_cpu;
}

static inline bool asym_fits_cpu(unsigned long util,
				 unsigned long util_min,
				 unsigned long util_max,
				 int cpu)
{
	if (sched_asym_cpucap_active())
		/*
		 * Return true only if the cpu fully fits the task requirements
		 * which include the utilization and the performance hints.
		 */
		return (util_fits_cpu(util, util_min, util_max, cpu) > 0);

	return true;
}

/*
 * Try and locate an idle core/thread in the LLC cache domain.
 */
static int select_idle_sibling(struct task_struct *p, int prev, int target)
{
	bool has_idle_core = false;
	struct sched_domain *sd;
	unsigned long task_util, util_min, util_max;
	int i, recent_used_cpu;

	/*
	 * On asymmetric system, update task utilization because we will check
	 * that the task fits with cpu's capacity.
	 */
	if (sched_asym_cpucap_active()) {
		sync_entity_load_avg(&p->se);
		task_util = task_util_est(p);
		util_min = uclamp_eff_value(p, UCLAMP_MIN);
		util_max = uclamp_eff_value(p, UCLAMP_MAX);
	}

	/*
	 * per-cpu select_rq_mask usage
	 */
	lockdep_assert_irqs_disabled();

	if ((available_idle_cpu(target) || sched_idle_cpu(target)) &&
	    asym_fits_cpu(task_util, util_min, util_max, target))
		return target;

	/*
	 * If the previous CPU is cache affine and idle, don't be stupid:
	 */
	if (prev != target && cpus_share_cache(prev, target) &&
	    (available_idle_cpu(prev) || sched_idle_cpu(prev)) &&
	    asym_fits_cpu(task_util, util_min, util_max, prev))
		return prev;

	/*
	 * Allow a per-cpu kthread to stack with the wakee if the
	 * kworker thread and the tasks previous CPUs are the same.
	 * The assumption is that the wakee queued work for the
	 * per-cpu kthread that is now complete and the wakeup is
	 * essentially a sync wakeup. An obvious example of this
	 * pattern is IO completions.
	 */
	if (is_per_cpu_kthread(current) &&
	    in_task() &&
	    prev == smp_processor_id() &&
	    this_rq()->nr_running <= 1 &&
	    asym_fits_cpu(task_util, util_min, util_max, prev)) {
		return prev;
	}

	/* Check a recently used CPU as a potential idle candidate: */
	recent_used_cpu = p->recent_used_cpu;
	p->recent_used_cpu = prev;
	if (recent_used_cpu != prev &&
	    recent_used_cpu != target &&
	    cpus_share_cache(recent_used_cpu, target) &&
	    (available_idle_cpu(recent_used_cpu) || sched_idle_cpu(recent_used_cpu)) &&
	    cpumask_test_cpu(recent_used_cpu, p->cpus_ptr) &&
	    asym_fits_cpu(task_util, util_min, util_max, recent_used_cpu)) {
		return recent_used_cpu;
	}

	/*
	 * For asymmetric CPU capacity systems, our domain of interest is
	 * sd_asym_cpucapacity rather than sd_llc.
	 */
	if (sched_asym_cpucap_active()) {
		sd = rcu_dereference(per_cpu(sd_asym_cpucapacity, target));
		/*
		 * On an asymmetric CPU capacity system where an exclusive
		 * cpuset defines a symmetric island (i.e. one unique
		 * capacity_orig value through the cpuset), the key will be set
		 * but the CPUs within that cpuset will not have a domain with
		 * SD_ASYM_CPUCAPACITY. These should follow the usual symmetric
		 * capacity path.
		 */
		if (sd) {
			i = select_idle_capacity(p, sd, target);
			return ((unsigned)i < nr_cpumask_bits) ? i : target;
		}
	}

	sd = rcu_dereference(per_cpu(sd_llc, target));
	if (!sd)
		return target;

	if (sched_smt_active()) {
		has_idle_core = test_idle_cores(target);

		if (!has_idle_core && cpus_share_cache(prev, target)) {
			i = select_idle_smt(p, sd, prev);
			if ((unsigned int)i < nr_cpumask_bits)
				return i;
		}
	}

	i = select_idle_cpu(p, sd, has_idle_core, target);
	if ((unsigned)i < nr_cpumask_bits)
		return i;

	return target;
}

/**
 * cpu_util() - Estimates the amount of CPU capacity used by CFS tasks.
 * @cpu: the CPU to get the utilization for
 * @p: task for which the CPU utilization should be predicted or NULL
 * @dst_cpu: CPU @p migrates to, -1 if @p moves from @cpu or @p == NULL
 * @boost: 1 to enable boosting, otherwise 0
 *
 * The unit of the return value must be the same as the one of CPU capacity
 * so that CPU utilization can be compared with CPU capacity.
 *
 * CPU utilization is the sum of running time of runnable tasks plus the
 * recent utilization of currently non-runnable tasks on that CPU.
 * It represents the amount of CPU capacity currently used by CFS tasks in
 * the range [0..max CPU capacity] with max CPU capacity being the CPU
 * capacity at f_max.
 *
 * The estimated CPU utilization is defined as the maximum between CPU
 * utilization and sum of the estimated utilization of the currently
 * runnable tasks on that CPU. It preserves a utilization "snapshot" of
 * previously-executed tasks, which helps better deduce how busy a CPU will
 * be when a long-sleeping task wakes up. The contribution to CPU utilization
 * of such a task would be significantly decayed at this point of time.
 *
 * Boosted CPU utilization is defined as max(CPU runnable, CPU utilization).
 * CPU contention for CFS tasks can be detected by CPU runnable > CPU
 * utilization. Boosting is implemented in cpu_util() so that internal
 * users (e.g. EAS) can use it next to external users (e.g. schedutil),
 * latter via cpu_util_cfs_boost().
 *
 * CPU utilization can be higher than the current CPU capacity
 * (f_curr/f_max * max CPU capacity) or even the max CPU capacity because
 * of rounding errors as well as task migrations or wakeups of new tasks.
 * CPU utilization has to be capped to fit into the [0..max CPU capacity]
 * range. Otherwise a group of CPUs (CPU0 util = 121% + CPU1 util = 80%)
 * could be seen as over-utilized even though CPU1 has 20% of spare CPU
 * capacity. CPU utilization is allowed to overshoot current CPU capacity
 * though since this is useful for predicting the CPU capacity required
 * after task migrations (scheduler-driven DVFS).
 *
 * Return: (Boosted) (estimated) utilization for the specified CPU.
 */
static unsigned long
cpu_util(int cpu, struct task_struct *p, int dst_cpu, int boost)
{
	struct cfs_rq *cfs_rq = &cpu_rq(cpu)->cfs;
	unsigned long util = READ_ONCE(cfs_rq->avg.util_avg);
	unsigned long runnable;

	if (boost) {
		runnable = READ_ONCE(cfs_rq->avg.runnable_avg);
		util = max(util, runnable);
	}

	/*
	 * If @dst_cpu is -1 or @p migrates from @cpu to @dst_cpu remove its
	 * contribution. If @p migrates from another CPU to @cpu add its
	 * contribution. In all the other cases @cpu is not impacted by the
	 * migration so its util_avg is already correct.
	 */
	if (p && task_cpu(p) == cpu && dst_cpu != cpu)
		lsub_positive(&util, task_util(p));
	else if (p && task_cpu(p) != cpu && dst_cpu == cpu)
		util += task_util(p);

	if (sched_feat(UTIL_EST)) {
		unsigned long util_est;

		util_est = READ_ONCE(cfs_rq->avg.util_est);

		/*
		 * During wake-up @p isn't enqueued yet and doesn't contribute
		 * to any cpu_rq(cpu)->cfs.avg.util_est.
		 * If @dst_cpu == @cpu add it to "simulate" cpu_util after @p
		 * has been enqueued.
		 *
		 * During exec (@dst_cpu = -1) @p is enqueued and does
		 * contribute to cpu_rq(cpu)->cfs.util_est.
		 * Remove it to "simulate" cpu_util without @p's contribution.
		 *
		 * Despite the task_on_rq_queued(@p) check there is still a
		 * small window for a possible race when an exec
		 * select_task_rq_fair() races with LB's detach_task().
		 *
		 *   detach_task()
		 *     deactivate_task()
		 *       p->on_rq = TASK_ON_RQ_MIGRATING;
		 *       -------------------------------- A
		 *       dequeue_task()                    \
		 *         dequeue_task_fair()              + Race Time
		 *           util_est_dequeue()            /
		 *       -------------------------------- B
		 *
		 * The additional check "current == p" is required to further
		 * reduce the race window.
		 */
		if (dst_cpu == cpu)
			util_est += _task_util_est(p);
		else if (p && unlikely(task_on_rq_queued(p) || current == p))
			lsub_positive(&util_est, _task_util_est(p));

		util = max(util, util_est);
	}

	return min(util, capacity_orig_of(cpu));
}

unsigned long cpu_util_cfs(int cpu)
{
	return cpu_util(cpu, NULL, -1, 0);
}

unsigned long cpu_util_cfs_boost(int cpu)
{
	unsigned long util = INT_MAX;

	trace_android_rvh_cpu_util_cfs_boost(cpu, &util);
	if (util != INT_MAX)
		return util;

	return cpu_util(cpu, NULL, -1, 1);
}

/*
 * cpu_util_without: compute cpu utilization without any contributions from *p
 * @cpu: the CPU which utilization is requested
 * @p: the task which utilization should be discounted
 *
 * The utilization of a CPU is defined by the utilization of tasks currently
 * enqueued on that CPU as well as tasks which are currently sleeping after an
 * execution on that CPU.
 *
 * This method returns the utilization of the specified CPU by discounting the
 * utilization of the specified task, whenever the task is currently
 * contributing to the CPU utilization.
 */
static unsigned long cpu_util_without(int cpu, struct task_struct *p)
{
	/* Task has no contribution or is new */
	if (cpu != task_cpu(p) || !READ_ONCE(p->se.avg.last_update_time))
		p = NULL;

	return cpu_util(cpu, p, -1, 0);
}

/*
 * energy_env - Utilization landscape for energy estimation.
 * @task_busy_time: Utilization contribution by the task for which we test the
 *                  placement. Given by eenv_task_busy_time().
 * @pd_busy_time:   Utilization of the whole perf domain without the task
 *                  contribution. Given by eenv_pd_busy_time().
 * @cpu_cap:        Maximum CPU capacity for the perf domain.
 * @pd_cap:         Entire perf domain capacity. (pd->nr_cpus * cpu_cap).
 */
struct energy_env {
	unsigned long task_busy_time;
	unsigned long pd_busy_time;
	unsigned long cpu_cap;
	unsigned long pd_cap;
};

/*
 * Compute the task busy time for compute_energy(). This time cannot be
 * injected directly into effective_cpu_util() because of the IRQ scaling.
 * The latter only makes sense with the most recent CPUs where the task has
 * run.
 */
static inline void eenv_task_busy_time(struct energy_env *eenv,
				       struct task_struct *p, int prev_cpu)
{
	unsigned long busy_time, max_cap = arch_scale_cpu_capacity(prev_cpu);
	unsigned long irq = cpu_util_irq(cpu_rq(prev_cpu));

	if (unlikely(irq >= max_cap))
		busy_time = max_cap;
	else
		busy_time = scale_irq_capacity(task_util_est(p), irq, max_cap);

	eenv->task_busy_time = busy_time;
}

/*
 * Compute the perf_domain (PD) busy time for compute_energy(). Based on the
 * utilization for each @pd_cpus, it however doesn't take into account
 * clamping since the ratio (utilization / cpu_capacity) is already enough to
 * scale the EM reported power consumption at the (eventually clamped)
 * cpu_capacity.
 *
 * The contribution of the task @p for which we want to estimate the
 * energy cost is removed (by cpu_util()) and must be calculated
 * separately (see eenv_task_busy_time). This ensures:
 *
 *   - A stable PD utilization, no matter which CPU of that PD we want to place
 *     the task on.
 *
 *   - A fair comparison between CPUs as the task contribution (task_util())
 *     will always be the same no matter which CPU utilization we rely on
 *     (util_avg or util_est).
 *
 * Set @eenv busy time for the PD that spans @pd_cpus. This busy time can't
 * exceed @eenv->pd_cap.
 */
static inline void eenv_pd_busy_time(struct energy_env *eenv,
				     struct cpumask *pd_cpus,
				     struct task_struct *p)
{
	unsigned long busy_time = 0;
	int cpu;

	for_each_cpu(cpu, pd_cpus) {
		unsigned long util = cpu_util(cpu, p, -1, 0);

		busy_time += effective_cpu_util(cpu, util, ENERGY_UTIL, NULL);
	}

	eenv->pd_busy_time = min(eenv->pd_cap, busy_time);
}

/*
 * Compute the maximum utilization for compute_energy() when the task @p
 * is placed on the cpu @dst_cpu.
 *
 * Returns the maximum utilization among @eenv->cpus. This utilization can't
 * exceed @eenv->cpu_cap.
 */
static inline unsigned long
eenv_pd_max_util(struct energy_env *eenv, struct cpumask *pd_cpus,
		 struct task_struct *p, int dst_cpu)
{
	unsigned long max_util = 0;
	int cpu;

	for_each_cpu(cpu, pd_cpus) {
		struct task_struct *tsk = (cpu == dst_cpu) ? p : NULL;
		unsigned long util = cpu_util(cpu, p, dst_cpu, 1);
		unsigned long eff_util;

		/*
		 * Performance domain frequency: utilization clamping
		 * must be considered since it affects the selection
		 * of the performance domain frequency.
		 * NOTE: in case RT tasks are running, by default the
		 * FREQUENCY_UTIL's utilization can be max OPP.
		 */
		eff_util = effective_cpu_util(cpu, util, FREQUENCY_UTIL, tsk);
		max_util = max(max_util, eff_util);
	}

	return min(max_util, eenv->cpu_cap);
}

/*
 * compute_energy(): Use the Energy Model to estimate the energy that @pd would
 * consume for a given utilization landscape @eenv. When @dst_cpu < 0, the task
 * contribution is ignored.
 */
static inline unsigned long
compute_energy(struct energy_env *eenv, struct perf_domain *pd,
	       struct cpumask *pd_cpus, struct task_struct *p, int dst_cpu)
{
	unsigned long max_util = eenv_pd_max_util(eenv, pd_cpus, p, dst_cpu);
	unsigned long busy_time = eenv->pd_busy_time;

	if (dst_cpu >= 0)
		busy_time = min(eenv->pd_cap, busy_time + eenv->task_busy_time);

	return em_cpu_energy(pd->em_pd, max_util, busy_time, eenv->cpu_cap);
}

/*
 * find_energy_efficient_cpu(): Find most energy-efficient target CPU for the
 * waking task. find_energy_efficient_cpu() looks for the CPU with maximum
 * spare capacity in each performance domain and uses it as a potential
 * candidate to execute the task. Then, it uses the Energy Model to figure
 * out which of the CPU candidates is the most energy-efficient.
 *
 * The rationale for this heuristic is as follows. In a performance domain,
 * all the most energy efficient CPU candidates (according to the Energy
 * Model) are those for which we'll request a low frequency. When there are
 * several CPUs for which the frequency request will be the same, we don't
 * have enough data to break the tie between them, because the Energy Model
 * only includes active power costs. With this model, if we assume that
 * frequency requests follow utilization (e.g. using schedutil), the CPU with
 * the maximum spare capacity in a performance domain is guaranteed to be among
 * the best candidates of the performance domain.
 *
 * In practice, it could be preferable from an energy standpoint to pack
 * small tasks on a CPU in order to let other CPUs go in deeper idle states,
 * but that could also hurt our chances to go cluster idle, and we have no
 * ways to tell with the current Energy Model if this is actually a good
 * idea or not. So, find_energy_efficient_cpu() basically favors
 * cluster-packing, and spreading inside a cluster. That should at least be
 * a good thing for latency, and this is consistent with the idea that most
 * of the energy savings of EAS come from the asymmetry of the system, and
 * not so much from breaking the tie between identical CPUs. That's also the
 * reason why EAS is enabled in the topology code only for systems where
 * SD_ASYM_CPUCAPACITY is set.
 *
 * NOTE: Forkees are not accepted in the energy-aware wake-up path because
 * they don't have any useful utilization data yet and it's not possible to
 * forecast their impact on energy consumption. Consequently, they will be
 * placed by find_idlest_cpu() on the least loaded CPU, which might turn out
 * to be energy-inefficient in some use-cases. The alternative would be to
 * bias new tasks towards specific types of CPUs first, or to try to infer
 * their util_avg from the parent task, but those heuristics could hurt
 * other use-cases too. So, until someone finds a better way to solve this,
 * let's keep things simple by re-using the existing slow path.
 */
static int find_energy_efficient_cpu(struct task_struct *p, int prev_cpu, int sync)
{
	struct cpumask *cpus = this_cpu_cpumask_var_ptr(select_rq_mask);
	unsigned long prev_delta = ULONG_MAX, best_delta = ULONG_MAX;
	unsigned long p_util_min = uclamp_is_used() ? uclamp_eff_value(p, UCLAMP_MIN) : 0;
	unsigned long p_util_max = uclamp_is_used() ? uclamp_eff_value(p, UCLAMP_MAX) : 1024;
	int max_spare_cap_cpu_ls = prev_cpu, best_idle_cpu = -1;
	unsigned long max_spare_cap_ls = 0, target_cap;
	struct root_domain *rd = this_rq()->rd;
	int cpu, best_energy_cpu, target = -1;
	int prev_fits = -1, best_fits = -1;
	unsigned long best_thermal_cap = 0;
	unsigned long prev_thermal_cap = 0;
	bool boosted, latency_sensitive = false;
	unsigned int min_exit_lat = UINT_MAX;
	struct cpuidle_state *idle;
	struct sched_domain *sd;
	struct perf_domain *pd;
	struct energy_env eenv;
	int new_cpu = INT_MAX;

	trace_android_rvh_find_energy_efficient_cpu(p, prev_cpu, sync, &new_cpu);
	if (new_cpu != INT_MAX)
		return new_cpu;

	sync_entity_load_avg(&p->se);

	rcu_read_lock();
	pd = rcu_dereference(rd->pd);
	if (!pd || READ_ONCE(rd->overutilized))
		goto unlock;

	cpu = smp_processor_id();
	if (sync && cpu_rq(cpu)->nr_running == 1 &&
	    cpumask_test_cpu(cpu, p->cpus_ptr) &&
	    task_fits_cpu(p, cpu)) {
		rcu_read_unlock();
		return cpu;
	}

	cpu = smp_processor_id();
	if (sync && cpumask_test_cpu(cpu, p->cpus_ptr)) {
		rcu_read_unlock();
		return cpu;
	}

	/*
	 * Energy-aware wake-up happens on the lowest sched_domain starting
	 * from sd_asym_cpucapacity spanning over this_cpu and prev_cpu.
	 */
	sd = rcu_dereference(*this_cpu_ptr(&sd_asym_cpucapacity));
	while (sd && !cpumask_test_cpu(prev_cpu, sched_domain_span(sd)))
		sd = sd->parent;
	if (!sd)
		goto unlock;

	target = prev_cpu;

	sync_entity_load_avg(&p->se);
	if (!task_util_est(p) && p_util_min == 0)
		goto unlock;

	eenv_task_busy_time(&eenv, p, prev_cpu);
	latency_sensitive = uclamp_latency_sensitive(p);
	boosted = uclamp_boosted(p);
	target_cap = boosted ? 0 : ULONG_MAX;

	for (; pd; pd = pd->next) {
		unsigned long util_min = p_util_min, util_max = p_util_max;
		unsigned long cpu_cap, cpu_thermal_cap, util;
		long prev_spare_cap = -1, max_spare_cap = -1;
		unsigned long rq_util_min, rq_util_max;
		unsigned long cur_delta, base_energy;
		int max_spare_cap_cpu = -1;
		int fits, max_fits = -1;

		cpumask_and(cpus, perf_domain_span(pd), cpu_online_mask);

		if (cpumask_empty(cpus))
			continue;

		/* Account thermal pressure for the energy estimation */
		cpu = cpumask_first(cpus);
		cpu_thermal_cap = arch_scale_cpu_capacity(cpu);
		cpu_thermal_cap -= arch_scale_thermal_pressure(cpu);

		eenv.cpu_cap = cpu_thermal_cap;
		eenv.pd_cap = 0;

		for_each_cpu(cpu, cpus) {
			struct rq *rq = cpu_rq(cpu);

			eenv.pd_cap += cpu_thermal_cap;

			if (!cpumask_test_cpu(cpu, sched_domain_span(sd)))
				continue;

			if (!cpumask_test_cpu(cpu, p->cpus_ptr))
				continue;

			util = cpu_util(cpu, p, cpu, 0);
			cpu_cap = capacity_of(cpu);

			/*
			 * Skip CPUs that cannot satisfy the capacity request.
			 * IOW, placing the task there would make the CPU
			 * overutilized. Take uclamp into account to see how
			 * much capacity we can get out of the CPU; this is
			 * aligned with sched_cpu_util().
			 */
			if (uclamp_is_used() && !uclamp_rq_is_idle(rq)) {
				/*
				 * Open code uclamp_rq_util_with() except for
				 * the clamp() part. Ie: apply max aggregation
				 * only. util_fits_cpu() logic requires to
				 * operate on non clamped util but must use the
				 * max-aggregated uclamp_{min, max}.
				 */
				rq_util_min = uclamp_rq_get(rq, UCLAMP_MIN);
				rq_util_max = uclamp_rq_get(rq, UCLAMP_MAX);

				util_min = max(rq_util_min, p_util_min);
				util_max = max(rq_util_max, p_util_max);
			}

			fits = util_fits_cpu(util, util_min, util_max, cpu);
			if (!fits)
				continue;

			lsub_positive(&cpu_cap, util);

			if (!latency_sensitive && cpu == prev_cpu) {
				/* Always use prev_cpu as a candidate. */
				prev_spare_cap = cpu_cap;
				prev_fits = fits;
			} else if ((fits > max_fits) ||
				   ((fits == max_fits) && ((long)cpu_cap > max_spare_cap))) {
				/*
				 * Find the CPU with the maximum spare capacity
				 * among the remaining CPUs in the performance
				 * domain.
				 */
				max_spare_cap = cpu_cap;
				max_spare_cap_cpu = cpu;
				max_fits = fits;
			}

			if (!latency_sensitive)
				continue;

			if (idle_cpu(cpu)) {
				cpu_cap = capacity_orig_of(cpu);
				if (boosted && cpu_cap < target_cap)
					continue;
				if (!boosted && cpu_cap > target_cap)
					continue;
				idle = idle_get_state(cpu_rq(cpu));
				if (idle && idle->exit_latency > min_exit_lat &&
						cpu_cap == target_cap)
					continue;

				if (idle)
					min_exit_lat = idle->exit_latency;
				target_cap = cpu_cap;
				best_idle_cpu = cpu;
			} else if (cpu_cap > max_spare_cap_ls) {
				max_spare_cap_ls = cpu_cap;
				max_spare_cap_cpu_ls = cpu;
			}
		}

		if (!latency_sensitive && max_spare_cap_cpu < 0 && prev_spare_cap < 0)
			continue;

		eenv_pd_busy_time(&eenv, cpus, p);
		/* Compute the 'base' energy of the pd, without @p */
		base_energy = compute_energy(&eenv, pd, cpus, p, -1);

		/* Evaluate the energy impact of using prev_cpu. */
		if (prev_spare_cap > -1) {
			prev_delta = compute_energy(&eenv, pd, cpus, p,
						    prev_cpu);
			/* CPU utilization has changed */
			if (prev_delta < base_energy)
				goto unlock;
			prev_delta -= base_energy;
			prev_thermal_cap = cpu_thermal_cap;
			best_delta = min(best_delta, prev_delta);
		}

		/* Evaluate the energy impact of using max_spare_cap_cpu. */
		if (max_spare_cap_cpu >= 0 && max_spare_cap > prev_spare_cap) {
			/* Current best energy cpu fits better */
			if (max_fits < best_fits)
				continue;

			/*
			 * Both don't fit performance hint (i.e. uclamp_min)
			 * but best energy cpu has better capacity.
			 */
			if ((max_fits < 0) &&
			    (cpu_thermal_cap <= best_thermal_cap))
				continue;

			cur_delta = compute_energy(&eenv, pd, cpus, p,
						   max_spare_cap_cpu);
			/* CPU utilization has changed */
			if (cur_delta < base_energy)
				goto unlock;
			cur_delta -= base_energy;

			/*
			 * Both fit for the task but best energy cpu has lower
			 * energy impact.
			 */
			if ((max_fits > 0) && (best_fits > 0) &&
			    (cur_delta >= best_delta))
				continue;

			best_delta = cur_delta;
			best_energy_cpu = max_spare_cap_cpu;
			best_fits = max_fits;
			best_thermal_cap = cpu_thermal_cap;
		}
	}
	rcu_read_unlock();

	if (latency_sensitive)
		return best_idle_cpu >= 0 ? best_idle_cpu : max_spare_cap_cpu_ls;

	if ((best_fits > prev_fits) ||
	    ((best_fits > 0) && (best_delta < prev_delta)) ||
	    ((best_fits < 0) && (best_thermal_cap > prev_thermal_cap)))
		target = best_energy_cpu;

	return target;

unlock:
	rcu_read_unlock();

	return target;
}

/*
 * select_task_rq_fair: Select target runqueue for the waking task in domains
 * that have the relevant SD flag set. In practice, this is SD_BALANCE_WAKE,
 * SD_BALANCE_FORK, or SD_BALANCE_EXEC.
 *
 * Balances load by selecting the idlest CPU in the idlest group, or under
 * certain conditions an idle sibling CPU if the domain has SD_WAKE_AFFINE set.
 *
 * Returns the target CPU number.
 */
static int
select_task_rq_fair(struct task_struct *p, int prev_cpu, int wake_flags)
{
	int sync = (wake_flags & WF_SYNC) && !(current->flags & PF_EXITING);
	struct sched_domain *tmp, *sd = NULL;
	int cpu = smp_processor_id();
	int new_cpu = prev_cpu;
	int want_affine = 0;
	int target_cpu = -1;
	/* SD_flags and WF_flags share the first nibble */
	int sd_flag = wake_flags & 0xF;

	if (trace_android_rvh_select_task_rq_fair_enabled() &&
	    !(sd_flag & SD_BALANCE_FORK))
		sync_entity_load_avg(&p->se);
	trace_android_rvh_select_task_rq_fair(p, prev_cpu, sd_flag,
			wake_flags, &target_cpu);
	if (target_cpu >= 0)
		return target_cpu;

	/*
	 * required for stable ->cpus_allowed
	 */
	lockdep_assert_held(&p->pi_lock);
	if (wake_flags & WF_TTWU) {
		record_wakee(p);

		if ((wake_flags & WF_CURRENT_CPU) &&
		    cpumask_test_cpu(cpu, p->cpus_ptr))
			return cpu;

		if (sched_energy_enabled()) {
			new_cpu = find_energy_efficient_cpu(p, prev_cpu, sync);
			if (new_cpu >= 0)
				return new_cpu;
			new_cpu = prev_cpu;
		}

		want_affine = !wake_wide(p) && cpumask_test_cpu(cpu, p->cpus_ptr);
	}

	rcu_read_lock();
	for_each_domain(cpu, tmp) {
		/*
		 * If both 'cpu' and 'prev_cpu' are part of this domain,
		 * cpu is a valid SD_WAKE_AFFINE target.
		 */
		if (want_affine && (tmp->flags & SD_WAKE_AFFINE) &&
		    cpumask_test_cpu(prev_cpu, sched_domain_span(tmp))) {
			if (cpu != prev_cpu)
				new_cpu = wake_affine(tmp, p, cpu, prev_cpu, sync);

			sd = NULL; /* Prefer wake_affine over balance flags */
			break;
		}

		/*
		 * Usually only true for WF_EXEC and WF_FORK, as sched_domains
		 * usually do not have SD_BALANCE_WAKE set. That means wakeup
		 * will usually go to the fast path.
		 */
		if (tmp->flags & sd_flag)
			sd = tmp;
		else if (!want_affine)
			break;
	}

	if (unlikely(sd)) {
		/* Slow path */
		new_cpu = find_idlest_cpu(sd, p, cpu, prev_cpu, sd_flag);
	} else if (wake_flags & WF_TTWU) { /* XXX always ? */
		/* Fast path */
		new_cpu = select_idle_sibling(p, prev_cpu, new_cpu);
	}
	rcu_read_unlock();

	return new_cpu;
}

/*
 * Called immediately before a task is migrated to a new CPU; task_cpu(p) and
 * cfs_rq_of(p) references at time of call are still valid and identify the
 * previous CPU. The caller guarantees p->pi_lock or task_rq(p)->lock is held.
 */
static void migrate_task_rq_fair(struct task_struct *p, int new_cpu)
{
	struct sched_entity *se = &p->se;

	if (!task_on_rq_migrating(p)) {
		remove_entity_load_avg(se);

		/*
		 * Here, the task's PELT values have been updated according to
		 * the current rq's clock. But if that clock hasn't been
		 * updated in a while, a substantial idle time will be missed,
		 * leading to an inflation after wake-up on the new rq.
		 *
		 * Estimate the missing time from the cfs_rq last_update_time
		 * and update sched_avg to improve the PELT continuity after
		 * migration.
		 */
		migrate_se_pelt_lag(se);
	}

	/* Tell new CPU we are migrated */
	se->avg.last_update_time = 0;

	update_scan_period(p, new_cpu);
}

static void task_dead_fair(struct task_struct *p)
{
	remove_entity_load_avg(&p->se);
}

static int
balance_fair(struct rq *rq, struct task_struct *prev, struct rq_flags *rf)
{
	if (rq->nr_running)
		return 1;

	return newidle_balance(rq, rf) != 0;
}
#endif /* CONFIG_SMP */

static void set_next_buddy(struct sched_entity *se)
{
	for_each_sched_entity(se) {
		if (SCHED_WARN_ON(!se->on_rq))
			return;
		if (se_is_idle(se))
			return;
		cfs_rq_of(se)->next = se;
	}
}

/*
 * Preempt the current task with a newly woken task if needed:
 */
static void check_preempt_wakeup(struct rq *rq, struct task_struct *p, int wake_flags)
{
	struct task_struct *curr = rq->curr;
	struct sched_entity *se = &curr->se, *pse = &p->se;
	struct cfs_rq *cfs_rq = task_cfs_rq(curr);
	int next_buddy_marked = 0;
	int cse_is_idle, pse_is_idle;
	bool ignore = false;
	bool preempt = false;

	if (unlikely(se == pse))
		return;
	trace_android_rvh_check_preempt_wakeup_ignore(curr, &ignore);
	if (ignore)
		return;

	/*
	 * This is possible from callers such as attach_tasks(), in which we
	 * unconditionally check_preempt_curr() after an enqueue (which may have
	 * lead to a throttle).  This both saves work and prevents false
	 * next-buddy nomination below.
	 */
	if (unlikely(throttled_hierarchy(cfs_rq_of(pse))))
		return;

	if (sched_feat(NEXT_BUDDY) && !(wake_flags & WF_FORK)) {
		set_next_buddy(pse);
		next_buddy_marked = 1;
	}

	/*
	 * We can come here with TIF_NEED_RESCHED already set from new task
	 * wake up path.
	 *
	 * Note: this also catches the edge-case of curr being in a throttled
	 * group (e.g. via set_curr_task), since update_curr() (in the
	 * enqueue of curr) will have resulted in resched being set.  This
	 * prevents us from potentially nominating it as a false LAST_BUDDY
	 * below.
	 */
	if (test_tsk_need_resched(curr))
		return;

	/* Idle tasks are by definition preempted by non-idle tasks. */
	if (unlikely(task_has_idle_policy(curr)) &&
	    likely(!task_has_idle_policy(p)))
		goto preempt;

	/*
	 * Batch and idle tasks do not preempt non-idle tasks (their preemption
	 * is driven by the tick):
	 */
	if (unlikely(p->policy != SCHED_NORMAL) || !sched_feat(WAKEUP_PREEMPTION))
		return;

	find_matching_se(&se, &pse);
	WARN_ON_ONCE(!pse);

	cse_is_idle = se_is_idle(se);
	pse_is_idle = se_is_idle(pse);

	/*
	 * Preempt an idle group in favor of a non-idle group (and don't preempt
	 * in the inverse case).
	 */
	if (cse_is_idle && !pse_is_idle)
		goto preempt;
	if (cse_is_idle != pse_is_idle)
		return;

	cfs_rq = cfs_rq_of(se);
	update_curr(cfs_rq);

	trace_android_rvh_check_preempt_wakeup(rq, p, &preempt, &ignore,
				wake_flags, se, pse, next_buddy_marked);
	if (preempt)
		goto preempt;
	if (ignore)
		return;
	/*
	 * XXX pick_eevdf(cfs_rq) != se ?
	 */
	if (pick_eevdf(cfs_rq) == pse)
		goto preempt;

	return;

preempt:
	resched_curr(rq);
}

#ifdef CONFIG_SMP
static struct task_struct *pick_task_fair(struct rq *rq)
{
	struct sched_entity *se;
	struct cfs_rq *cfs_rq;

again:
	cfs_rq = &rq->cfs;
	if (!cfs_rq->nr_running)
		return NULL;

	do {
		struct sched_entity *curr = cfs_rq->curr;

		/* When we pick for a remote RQ, we'll not have done put_prev_entity() */
		if (curr) {
			if (curr->on_rq)
				update_curr(cfs_rq);
			else
				curr = NULL;

			if (unlikely(check_cfs_rq_runtime(cfs_rq)))
				goto again;
		}

		se = pick_next_entity(cfs_rq, curr);
		cfs_rq = group_cfs_rq(se);
	} while (cfs_rq);

	return task_of(se);
}
#endif

struct task_struct *
pick_next_task_fair(struct rq *rq, struct task_struct *prev, struct rq_flags *rf)
{
	struct cfs_rq *cfs_rq = &rq->cfs;
	struct sched_entity *se = NULL;
	struct task_struct *p = NULL;
	int new_tasks;
	bool repick = false;

again:
	if (!sched_fair_runnable(rq))
		goto idle;

#ifdef CONFIG_FAIR_GROUP_SCHED
	if (!prev || prev->sched_class != &fair_sched_class)
		goto simple;

	/*
	 * Because of the set_next_buddy() in dequeue_task_fair() it is rather
	 * likely that a next task is from the same cgroup as the current.
	 *
	 * Therefore attempt to avoid putting and setting the entire cgroup
	 * hierarchy, only change the part that actually changes.
	 */

	do {
		struct sched_entity *curr = cfs_rq->curr;

		/*
		 * Since we got here without doing put_prev_entity() we also
		 * have to consider cfs_rq->curr. If it is still a runnable
		 * entity, update_curr() will update its vruntime, otherwise
		 * forget we've ever seen it.
		 */
		if (curr) {
			if (curr->on_rq)
				update_curr(cfs_rq);
			else
				curr = NULL;

			/*
			 * This call to check_cfs_rq_runtime() will do the
			 * throttle and dequeue its entity in the parent(s).
			 * Therefore the nr_running test will indeed
			 * be correct.
			 */
			if (unlikely(check_cfs_rq_runtime(cfs_rq))) {
				cfs_rq = &rq->cfs;

				if (!cfs_rq->nr_running)
					goto idle;

				goto simple;
			}
		}

		se = pick_next_entity(cfs_rq, curr);
		cfs_rq = group_cfs_rq(se);
	} while (cfs_rq);

	p = task_of(se);
	trace_android_rvh_replace_next_task_fair(rq, &p, &se, &repick, false, prev);
	/*
	 * Since we haven't yet done put_prev_entity and if the selected task
	 * is a different task than we started out with, try and touch the
	 * least amount of cfs_rqs.
	 */
	if (prev != p) {
		struct sched_entity *pse = &prev->se;

		while (!(cfs_rq = is_same_group(se, pse))) {
			int se_depth = se->depth;
			int pse_depth = pse->depth;

			if (se_depth <= pse_depth) {
				put_prev_entity(cfs_rq_of(pse), pse);
				pse = parent_entity(pse);
			}
			if (se_depth >= pse_depth) {
				set_next_entity(cfs_rq_of(se), se);
				se = parent_entity(se);
			}
		}

		put_prev_entity(cfs_rq, pse);
		set_next_entity(cfs_rq, se);
	}

	goto done;
simple:
#endif
	if (prev)
		put_prev_task(rq, prev);

	trace_android_rvh_replace_next_task_fair(rq, &p, &se, &repick, true, prev);
	if (repick)
		goto done;

	do {
		se = pick_next_entity(cfs_rq, NULL);
		set_next_entity(cfs_rq, se);
		cfs_rq = group_cfs_rq(se);
	} while (cfs_rq);

	p = task_of(se);

done: __maybe_unused;
#ifdef CONFIG_SMP
	/*
	 * Move the next running task to the front of
	 * the list, so our cfs_tasks list becomes MRU
	 * one.
	 */
	list_move(&p->se.group_node, &rq->cfs_tasks);
#endif

	if (hrtick_enabled_fair(rq))
		hrtick_start_fair(rq, p);

	update_misfit_status(p, rq);
	sched_fair_update_stop_tick(rq, p);

	return p;

idle:
	if (!rf)
		return NULL;

	new_tasks = newidle_balance(rq, rf);

	/*
	 * Because newidle_balance() releases (and re-acquires) rq->lock, it is
	 * possible for any higher priority task to appear. In that case we
	 * must re-start the pick_next_entity() loop.
	 */
	if (new_tasks < 0)
		return RETRY_TASK;

	if (new_tasks > 0)
		goto again;

	/*
	 * rq is about to be idle, check if we need to update the
	 * lost_idle_time of clock_pelt
	 */
	update_idle_rq_clock_pelt(rq);

	return NULL;
}

static struct task_struct *__pick_next_task_fair(struct rq *rq)
{
	return pick_next_task_fair(rq, NULL, NULL);
}

/*
 * Account for a descheduled task:
 */
static void put_prev_task_fair(struct rq *rq, struct task_struct *prev)
{
	struct sched_entity *se = &prev->se;
	struct cfs_rq *cfs_rq;

	for_each_sched_entity(se) {
		cfs_rq = cfs_rq_of(se);
		put_prev_entity(cfs_rq, se);
	}
}

/*
 * sched_yield() is very simple
 */
static void yield_task_fair(struct rq *rq)
{
	struct task_struct *curr = rq->curr;
	struct cfs_rq *cfs_rq = task_cfs_rq(curr);
	struct sched_entity *se = &curr->se;

	/*
	 * Are we the only task in the tree?
	 */
	if (unlikely(rq->nr_running == 1))
		return;

	clear_buddies(cfs_rq, se);

	update_rq_clock(rq);
	/*
	 * Update run-time statistics of the 'current'.
	 */
	update_curr(cfs_rq);
	/*
	 * Tell update_rq_clock() that we've just updated,
	 * so we don't do microscopic update in schedule()
	 * and double the fastpath cost.
	 */
	rq_clock_skip_update(rq);

	se->deadline += calc_delta_fair(se->slice, se);
}

static bool yield_to_task_fair(struct rq *rq, struct task_struct *p)
{
	struct sched_entity *se = &p->se;

	/* throttled hierarchies are not runnable */
	if (!se->on_rq || throttled_hierarchy(cfs_rq_of(se)))
		return false;

	/* Tell the scheduler that we'd really like pse to run next. */
	set_next_buddy(se);

	yield_task_fair(rq);

	return true;
}

#ifdef CONFIG_SMP
/**************************************************
 * Fair scheduling class load-balancing methods.
 *
 * BASICS
 *
 * The purpose of load-balancing is to achieve the same basic fairness the
 * per-CPU scheduler provides, namely provide a proportional amount of compute
 * time to each task. This is expressed in the following equation:
 *
 *   W_i,n/P_i == W_j,n/P_j for all i,j                               (1)
 *
 * Where W_i,n is the n-th weight average for CPU i. The instantaneous weight
 * W_i,0 is defined as:
 *
 *   W_i,0 = \Sum_j w_i,j                                             (2)
 *
 * Where w_i,j is the weight of the j-th runnable task on CPU i. This weight
 * is derived from the nice value as per sched_prio_to_weight[].
 *
 * The weight average is an exponential decay average of the instantaneous
 * weight:
 *
 *   W'_i,n = (2^n - 1) / 2^n * W_i,n + 1 / 2^n * W_i,0               (3)
 *
 * C_i is the compute capacity of CPU i, typically it is the
 * fraction of 'recent' time available for SCHED_OTHER task execution. But it
 * can also include other factors [XXX].
 *
 * To achieve this balance we define a measure of imbalance which follows
 * directly from (1):
 *
 *   imb_i,j = max{ avg(W/C), W_i/C_i } - min{ avg(W/C), W_j/C_j }    (4)
 *
 * We them move tasks around to minimize the imbalance. In the continuous
 * function space it is obvious this converges, in the discrete case we get
 * a few fun cases generally called infeasible weight scenarios.
 *
 * [XXX expand on:
 *     - infeasible weights;
 *     - local vs global optima in the discrete case. ]
 *
 *
 * SCHED DOMAINS
 *
 * In order to solve the imbalance equation (4), and avoid the obvious O(n^2)
 * for all i,j solution, we create a tree of CPUs that follows the hardware
 * topology where each level pairs two lower groups (or better). This results
 * in O(log n) layers. Furthermore we reduce the number of CPUs going up the
 * tree to only the first of the previous level and we decrease the frequency
 * of load-balance at each level inv. proportional to the number of CPUs in
 * the groups.
 *
 * This yields:
 *
 *     log_2 n     1     n
 *   \Sum       { --- * --- * 2^i } = O(n)                            (5)
 *     i = 0      2^i   2^i
 *                               `- size of each group
 *         |         |     `- number of CPUs doing load-balance
 *         |         `- freq
 *         `- sum over all levels
 *
 * Coupled with a limit on how many tasks we can migrate every balance pass,
 * this makes (5) the runtime complexity of the balancer.
 *
 * An important property here is that each CPU is still (indirectly) connected
 * to every other CPU in at most O(log n) steps:
 *
 * The adjacency matrix of the resulting graph is given by:
 *
 *             log_2 n
 *   A_i,j = \Union     (i % 2^k == 0) && i / 2^(k+1) == j / 2^(k+1)  (6)
 *             k = 0
 *
 * And you'll find that:
 *
 *   A^(log_2 n)_i,j != 0  for all i,j                                (7)
 *
 * Showing there's indeed a path between every CPU in at most O(log n) steps.
 * The task movement gives a factor of O(m), giving a convergence complexity
 * of:
 *
 *   O(nm log n),  n := nr_cpus, m := nr_tasks                        (8)
 *
 *
 * WORK CONSERVING
 *
 * In order to avoid CPUs going idle while there's still work to do, new idle
 * balancing is more aggressive and has the newly idle CPU iterate up the domain
 * tree itself instead of relying on other CPUs to bring it work.
 *
 * This adds some complexity to both (5) and (8) but it reduces the total idle
 * time.
 *
 * [XXX more?]
 *
 *
 * CGROUPS
 *
 * Cgroups make a horror show out of (2), instead of a simple sum we get:
 *
 *                                s_k,i
 *   W_i,0 = \Sum_j \Prod_k w_k * -----                               (9)
 *                                 S_k
 *
 * Where
 *
 *   s_k,i = \Sum_j w_i,j,k  and  S_k = \Sum_i s_k,i                 (10)
 *
 * w_i,j,k is the weight of the j-th runnable task in the k-th cgroup on CPU i.
 *
 * The big problem is S_k, its a global sum needed to compute a local (W_i)
 * property.
 *
 * [XXX write more on how we solve this.. _after_ merging pjt's patches that
 *      rewrite all of this once again.]
 */

unsigned long __read_mostly max_load_balance_interval = HZ/10;
EXPORT_SYMBOL_GPL(max_load_balance_interval);

enum fbq_type { regular, remote, all };

/*
 * 'group_type' describes the group of CPUs at the moment of load balancing.
 *
 * The enum is ordered by pulling priority, with the group with lowest priority
 * first so the group_type can simply be compared when selecting the busiest
 * group. See update_sd_pick_busiest().
 */
enum group_type {
	/* The group has spare capacity that can be used to run more tasks.  */
	group_has_spare = 0,
	/*
	 * The group is fully used and the tasks don't compete for more CPU
	 * cycles. Nevertheless, some tasks might wait before running.
	 */
	group_fully_busy,
	/*
	 * One task doesn't fit with CPU's capacity and must be migrated to a
	 * more powerful CPU.
	 */
	group_misfit_task,
	/*
	 * Balance SMT group that's fully busy. Can benefit from migration
	 * a task on SMT with busy sibling to another CPU on idle core.
	 */
	group_smt_balance,
	/*
	 * SD_ASYM_PACKING only: One local CPU with higher capacity is available,
	 * and the task should be migrated to it instead of running on the
	 * current CPU.
	 */
	group_asym_packing,
	/*
	 * The tasks' affinity constraints previously prevented the scheduler
	 * from balancing the load across the system.
	 */
	group_imbalanced,
	/*
	 * The CPU is overloaded and can't provide expected CPU cycles to all
	 * tasks.
	 */
	group_overloaded
};

enum migration_type {
	migrate_load = 0,
	migrate_util,
	migrate_task,
	migrate_misfit
};

#define LBF_ALL_PINNED	0x01
#define LBF_NEED_BREAK	0x02
#define LBF_DST_PINNED  0x04
#define LBF_SOME_PINNED	0x08
#define LBF_ACTIVE_LB	0x10

struct lb_env {
	struct sched_domain	*sd;

	struct rq		*src_rq;
	int			src_cpu;

	int			dst_cpu;
	struct rq		*dst_rq;

	struct cpumask		*dst_grpmask;
	int			new_dst_cpu;
	enum cpu_idle_type	idle;
	long			imbalance;
	/* The set of CPUs under consideration for load-balancing */
	struct cpumask		*cpus;

	unsigned int		flags;

	unsigned int		loop;
	unsigned int		loop_break;
	unsigned int		loop_max;

	enum fbq_type		fbq_type;
	enum migration_type	migration_type;
	struct list_head	tasks;
	struct rq_flags		*src_rq_rf;
};

/*
 * Is this task likely cache-hot:
 */
static int task_hot(struct task_struct *p, struct lb_env *env)
{
	s64 delta;

	lockdep_assert_rq_held(env->src_rq);

	if (p->sched_class != &fair_sched_class)
		return 0;

	if (unlikely(task_has_idle_policy(p)))
		return 0;

	/* SMT siblings share cache */
	if (env->sd->flags & SD_SHARE_CPUCAPACITY)
		return 0;

	/*
	 * Buddy candidates are cache hot:
	 */
	if (sched_feat(CACHE_HOT_BUDDY) && env->dst_rq->nr_running &&
	    (&p->se == cfs_rq_of(&p->se)->next))
		return 1;

	if (sysctl_sched_migration_cost == -1)
		return 1;

	/*
	 * Don't migrate task if the task's cookie does not match
	 * with the destination CPU's core cookie.
	 */
	if (!sched_core_cookie_match(cpu_rq(env->dst_cpu), p))
		return 1;

	if (sysctl_sched_migration_cost == 0)
		return 0;

	delta = rq_clock_task(env->src_rq) - p->se.exec_start;

	return delta < (s64)sysctl_sched_migration_cost;
}

#ifdef CONFIG_NUMA_BALANCING
/*
 * Returns 1, if task migration degrades locality
 * Returns 0, if task migration improves locality i.e migration preferred.
 * Returns -1, if task migration is not affected by locality.
 */
static int migrate_degrades_locality(struct task_struct *p, struct lb_env *env)
{
	struct numa_group *numa_group = rcu_dereference(p->numa_group);
	unsigned long src_weight, dst_weight;
	int src_nid, dst_nid, dist;

	if (!static_branch_likely(&sched_numa_balancing))
		return -1;

	if (!p->numa_faults || !(env->sd->flags & SD_NUMA))
		return -1;

	src_nid = cpu_to_node(env->src_cpu);
	dst_nid = cpu_to_node(env->dst_cpu);

	if (src_nid == dst_nid)
		return -1;

	/* Migrating away from the preferred node is always bad. */
	if (src_nid == p->numa_preferred_nid) {
		if (env->src_rq->nr_running > env->src_rq->nr_preferred_running)
			return 1;
		else
			return -1;
	}

	/* Encourage migration to the preferred node. */
	if (dst_nid == p->numa_preferred_nid)
		return 0;

	/* Leaving a core idle is often worse than degrading locality. */
	if (env->idle == CPU_IDLE)
		return -1;

	dist = node_distance(src_nid, dst_nid);
	if (numa_group) {
		src_weight = group_weight(p, src_nid, dist);
		dst_weight = group_weight(p, dst_nid, dist);
	} else {
		src_weight = task_weight(p, src_nid, dist);
		dst_weight = task_weight(p, dst_nid, dist);
	}

	return dst_weight < src_weight;
}

#else
static inline int migrate_degrades_locality(struct task_struct *p,
					     struct lb_env *env)
{
	return -1;
}
#endif

/*
 * can_migrate_task - may task p from runqueue rq be migrated to this_cpu?
 */
static
int can_migrate_task(struct task_struct *p, struct lb_env *env)
{
	int tsk_cache_hot;
	int can_migrate = 1;

	lockdep_assert_rq_held(env->src_rq);

	trace_android_rvh_can_migrate_task(p, env->dst_cpu, &can_migrate);
	if (!can_migrate)
		return 0;

	/*
	 * We do not migrate tasks that are:
	 * 1) throttled_lb_pair, or
	 * 2) cannot be migrated to this CPU due to cpus_ptr, or
	 * 3) running (obviously), or
	 * 4) are cache-hot on their current CPU.
	 */
	if (throttled_lb_pair(task_group(p), env->src_cpu, env->dst_cpu))
		return 0;

	/* Disregard pcpu kthreads; they are where they need to be. */
	if (kthread_is_per_cpu(p))
		return 0;

	if (!cpumask_test_cpu(env->dst_cpu, p->cpus_ptr)) {
		int cpu;

		schedstat_inc(p->stats.nr_failed_migrations_affine);

		env->flags |= LBF_SOME_PINNED;

		/*
		 * Remember if this task can be migrated to any other CPU in
		 * our sched_group. We may want to revisit it if we couldn't
		 * meet load balance goals by pulling other tasks on src_cpu.
		 *
		 * Avoid computing new_dst_cpu
		 * - for NEWLY_IDLE
		 * - if we have already computed one in current iteration
		 * - if it's an active balance
		 */
		if (env->idle == CPU_NEWLY_IDLE ||
		    env->flags & (LBF_DST_PINNED | LBF_ACTIVE_LB))
			return 0;

		/* Prevent to re-select dst_cpu via env's CPUs: */
		for_each_cpu_and(cpu, env->dst_grpmask, env->cpus) {
			if (cpumask_test_cpu(cpu, p->cpus_ptr)) {
				env->flags |= LBF_DST_PINNED;
				env->new_dst_cpu = cpu;
				break;
			}
		}

		return 0;
	}

	/* Record that we found at least one task that could run on dst_cpu */
	env->flags &= ~LBF_ALL_PINNED;

	if (task_on_cpu(env->src_rq, p)) {
		schedstat_inc(p->stats.nr_failed_migrations_running);
		return 0;
	}

	/*
	 * Aggressive migration if:
	 * 1) active balance
	 * 2) destination numa is preferred
	 * 3) task is cache cold, or
	 * 4) too many balance attempts have failed.
	 */
	if (env->flags & LBF_ACTIVE_LB)
		return 1;

	tsk_cache_hot = migrate_degrades_locality(p, env);
	if (tsk_cache_hot == -1)
		tsk_cache_hot = task_hot(p, env);

	if (tsk_cache_hot <= 0 ||
	    env->sd->nr_balance_failed > env->sd->cache_nice_tries) {
		if (tsk_cache_hot == 1) {
			schedstat_inc(env->sd->lb_hot_gained[env->idle]);
			schedstat_inc(p->stats.nr_forced_migrations);
		}
		return 1;
	}

	schedstat_inc(p->stats.nr_failed_migrations_hot);
	return 0;
}

/*
 * detach_task() -- detach the task for the migration specified in env
 */
static void detach_task(struct task_struct *p, struct lb_env *env)
{
	int detached = 0;

	lockdep_assert_rq_held(env->src_rq);

	/*
	 * The vendor hook may drop the lock temporarily, so
	 * pass the rq flags to unpin lock. We expect the
	 * rq lock to be held after return.
	 */
	trace_android_rvh_migrate_queued_task(env->src_rq, env->src_rq_rf, p,
					      env->dst_cpu, &detached);
	if (detached)
		return;

	deactivate_task(env->src_rq, p, DEQUEUE_NOCLOCK);
	set_task_cpu(p, env->dst_cpu);
}

/*
 * detach_one_task() -- tries to dequeue exactly one task from env->src_rq, as
 * part of active balancing operations within "domain".
 *
 * Returns a task if successful and NULL otherwise.
 */
static struct task_struct *detach_one_task(struct lb_env *env)
{
	struct task_struct *p;

	lockdep_assert_rq_held(env->src_rq);

	list_for_each_entry_reverse(p,
			&env->src_rq->cfs_tasks, se.group_node) {
		if (!can_migrate_task(p, env))
			continue;

		detach_task(p, env);

		/*
		 * Right now, this is only the second place where
		 * lb_gained[env->idle] is updated (other is detach_tasks)
		 * so we can safely collect stats here rather than
		 * inside detach_tasks().
		 */
		schedstat_inc(env->sd->lb_gained[env->idle]);
		return p;
	}
	return NULL;
}

/*
 * detach_tasks() -- tries to detach up to imbalance load/util/tasks from
 * busiest_rq, as part of a balancing operation within domain "sd".
 *
 * Returns number of detached tasks if successful and 0 otherwise.
 */
static int detach_tasks(struct lb_env *env)
{
	struct list_head *tasks = &env->src_rq->cfs_tasks;
	unsigned long util, load;
	struct task_struct *p;
	int detached = 0;

	lockdep_assert_rq_held(env->src_rq);

	/*
	 * Source run queue has been emptied by another CPU, clear
	 * LBF_ALL_PINNED flag as we will not test any task.
	 */
	if (env->src_rq->nr_running <= 1) {
		env->flags &= ~LBF_ALL_PINNED;
		return 0;
	}

	if (env->imbalance <= 0)
		return 0;

	while (!list_empty(tasks)) {
		/*
		 * We don't want to steal all, otherwise we may be treated likewise,
		 * which could at worst lead to a livelock crash.
		 */
		if (env->idle != CPU_NOT_IDLE && env->src_rq->nr_running <= 1)
			break;

		env->loop++;
		/* We've more or less seen every task there is, call it quits */
		if (env->loop > env->loop_max)
			break;

		/* take a breather every nr_migrate tasks */
		if (env->loop > env->loop_break) {
			env->loop_break += SCHED_NR_MIGRATE_BREAK;
			env->flags |= LBF_NEED_BREAK;
			break;
		}

		p = list_last_entry(tasks, struct task_struct, se.group_node);

		if (!can_migrate_task(p, env))
			goto next;

		switch (env->migration_type) {
		case migrate_load:
			/*
			 * Depending of the number of CPUs and tasks and the
			 * cgroup hierarchy, task_h_load() can return a null
			 * value. Make sure that env->imbalance decreases
			 * otherwise detach_tasks() will stop only after
			 * detaching up to loop_max tasks.
			 */
			load = max_t(unsigned long, task_h_load(p), 1);

			if (sched_feat(LB_MIN) &&
			    load < 16 && !env->sd->nr_balance_failed)
				goto next;

			/*
			 * Make sure that we don't migrate too much load.
			 * Nevertheless, let relax the constraint if
			 * scheduler fails to find a good waiting task to
			 * migrate.
			 */
			if (shr_bound(load, env->sd->nr_balance_failed) > env->imbalance)
				goto next;

			env->imbalance -= load;
			break;

		case migrate_util:
			util = task_util_est(p);

			if (shr_bound(util, env->sd->nr_balance_failed) > env->imbalance)
				goto next;

			env->imbalance -= util;
			break;

		case migrate_task:
			env->imbalance--;
			break;

		case migrate_misfit:
			/* This is not a misfit task */
			if (!is_misfit_task(p, cpu_rq(env->src_cpu), NULL))
				goto next;

			env->imbalance = 0;
			break;
		}

		detach_task(p, env);
		list_add(&p->se.group_node, &env->tasks);

		detached++;

#ifdef CONFIG_PREEMPTION
		/*
		 * NEWIDLE balancing is a source of latency, so preemptible
		 * kernels will stop after the first task is detached to minimize
		 * the critical section.
		 */
		if (env->idle == CPU_NEWLY_IDLE)
			break;
#endif

		/*
		 * We only want to steal up to the prescribed amount of
		 * load/util/tasks.
		 */
		if (env->imbalance <= 0)
			break;

		continue;
next:
		list_move(&p->se.group_node, tasks);
	}

	/*
	 * Right now, this is one of only two places we collect this stat
	 * so we can safely collect detach_one_task() stats here rather
	 * than inside detach_one_task().
	 */
	schedstat_add(env->sd->lb_gained[env->idle], detached);

	return detached;
}

/*
 * attach_task() -- attach the task detached by detach_task() to its new rq.
 */
static void attach_task(struct rq *rq, struct task_struct *p)
{
	lockdep_assert_rq_held(rq);

	WARN_ON_ONCE(task_rq(p) != rq);
	activate_task(rq, p, ENQUEUE_NOCLOCK);
	check_preempt_curr(rq, p, 0);
}

/*
 * attach_one_task() -- attaches the task returned from detach_one_task() to
 * its new rq.
 */
static void attach_one_task(struct rq *rq, struct task_struct *p)
{
	struct rq_flags rf;

	rq_lock(rq, &rf);
	update_rq_clock(rq);
	attach_task(rq, p);
	rq_unlock(rq, &rf);
}

/*
 * attach_tasks() -- attaches all tasks detached by detach_tasks() to their
 * new rq.
 */
static void attach_tasks(struct lb_env *env)
{
	struct list_head *tasks = &env->tasks;
	struct task_struct *p;
	struct rq_flags rf;

	rq_lock(env->dst_rq, &rf);
	update_rq_clock(env->dst_rq);

	while (!list_empty(tasks)) {
		p = list_first_entry(tasks, struct task_struct, se.group_node);
		list_del_init(&p->se.group_node);

		attach_task(env->dst_rq, p);
	}

	rq_unlock(env->dst_rq, &rf);
}

#ifdef CONFIG_NO_HZ_COMMON
static inline bool cfs_rq_has_blocked(struct cfs_rq *cfs_rq)
{
	if (cfs_rq->avg.load_avg)
		return true;

	if (cfs_rq->avg.util_avg)
		return true;

	return false;
}

static inline bool others_have_blocked(struct rq *rq)
{
	if (READ_ONCE(rq->avg_rt.util_avg))
		return true;

	if (READ_ONCE(rq->avg_dl.util_avg))
		return true;

	if (thermal_load_avg(rq))
		return true;

#ifdef CONFIG_HAVE_SCHED_AVG_IRQ
	if (READ_ONCE(rq->avg_irq.util_avg))
		return true;
#endif

	return false;
}

static inline void update_blocked_load_tick(struct rq *rq)
{
	WRITE_ONCE(rq->last_blocked_load_update_tick, jiffies);
}

static inline void update_blocked_load_status(struct rq *rq, bool has_blocked)
{
	if (!has_blocked)
		rq->has_blocked_load = 0;
}
#else
static inline bool cfs_rq_has_blocked(struct cfs_rq *cfs_rq) { return false; }
static inline bool others_have_blocked(struct rq *rq) { return false; }
static inline void update_blocked_load_tick(struct rq *rq) {}
static inline void update_blocked_load_status(struct rq *rq, bool has_blocked) {}
#endif

static bool __update_blocked_others(struct rq *rq, bool *done)
{
	const struct sched_class *curr_class;
	u64 now = rq_clock_pelt(rq);
	unsigned long thermal_pressure;
	bool decayed;

	/*
	 * update_load_avg() can call cpufreq_update_util(). Make sure that RT,
	 * DL and IRQ signals have been updated before updating CFS.
	 */
	curr_class = rq->curr->sched_class;

	thermal_pressure = arch_scale_thermal_pressure(cpu_of(rq));

	decayed = update_rt_rq_load_avg(now, rq, curr_class == &rt_sched_class) |
		  update_dl_rq_load_avg(now, rq, curr_class == &dl_sched_class) |
		  update_thermal_load_avg(rq_clock_thermal(rq), rq, thermal_pressure) |
		  update_irq_load_avg(rq, 0);

	if (others_have_blocked(rq))
		*done = false;

	return decayed;
}

#ifdef CONFIG_FAIR_GROUP_SCHED

static bool __update_blocked_fair(struct rq *rq, bool *done)
{
	struct cfs_rq *cfs_rq, *pos;
	bool decayed = false;
	int cpu = cpu_of(rq);

	trace_android_rvh_update_blocked_fair(rq);

	/*
	 * Iterates the task_group tree in a bottom up fashion, see
	 * list_add_leaf_cfs_rq() for details.
	 */
	for_each_leaf_cfs_rq_safe(rq, cfs_rq, pos) {
		struct sched_entity *se;

		if (update_cfs_rq_load_avg(cfs_rq_clock_pelt(cfs_rq), cfs_rq)) {
			update_tg_load_avg(cfs_rq);

			if (cfs_rq->nr_running == 0)
				update_idle_cfs_rq_clock_pelt(cfs_rq);

			if (cfs_rq == &rq->cfs)
				decayed = true;
		}

		/* Propagate pending load changes to the parent, if any: */
		se = cfs_rq->tg->se[cpu];
		if (se && !skip_blocked_update(se))
			update_load_avg(cfs_rq_of(se), se, UPDATE_TG);

		/*
		 * There can be a lot of idle CPU cgroups.  Don't let fully
		 * decayed cfs_rqs linger on the list.
		 */
		if (cfs_rq_is_decayed(cfs_rq))
			list_del_leaf_cfs_rq(cfs_rq);

		/* Don't need periodic decay once load/util_avg are null */
		if (cfs_rq_has_blocked(cfs_rq))
			*done = false;
	}

	return decayed;
}

/*
 * Compute the hierarchical load factor for cfs_rq and all its ascendants.
 * This needs to be done in a top-down fashion because the load of a child
 * group is a fraction of its parents load.
 */
static void update_cfs_rq_h_load(struct cfs_rq *cfs_rq)
{
	struct rq *rq = rq_of(cfs_rq);
	struct sched_entity *se = cfs_rq->tg->se[cpu_of(rq)];
	unsigned long now = jiffies;
	unsigned long load;

	if (cfs_rq->last_h_load_update == now)
		return;

	WRITE_ONCE(cfs_rq->h_load_next, NULL);
	for_each_sched_entity(se) {
		cfs_rq = cfs_rq_of(se);
		WRITE_ONCE(cfs_rq->h_load_next, se);
		if (cfs_rq->last_h_load_update == now)
			break;
	}

	if (!se) {
		cfs_rq->h_load = cfs_rq_load_avg(cfs_rq);
		cfs_rq->last_h_load_update = now;
	}

	while ((se = READ_ONCE(cfs_rq->h_load_next)) != NULL) {
		load = cfs_rq->h_load;
		load = div64_ul(load * se->avg.load_avg,
			cfs_rq_load_avg(cfs_rq) + 1);
		cfs_rq = group_cfs_rq(se);
		cfs_rq->h_load = load;
		cfs_rq->last_h_load_update = now;
	}
}

static unsigned long task_h_load(struct task_struct *p)
{
	struct cfs_rq *cfs_rq = task_cfs_rq(p);

	update_cfs_rq_h_load(cfs_rq);
	return div64_ul(p->se.avg.load_avg * cfs_rq->h_load,
			cfs_rq_load_avg(cfs_rq) + 1);
}
#else
static bool __update_blocked_fair(struct rq *rq, bool *done)
{
	struct cfs_rq *cfs_rq = &rq->cfs;
	bool decayed;

	decayed = update_cfs_rq_load_avg(cfs_rq_clock_pelt(cfs_rq), cfs_rq);
	if (cfs_rq_has_blocked(cfs_rq))
		*done = false;

	return decayed;
}

static unsigned long task_h_load(struct task_struct *p)
{
	return p->se.avg.load_avg;
}
#endif

static void update_blocked_averages(int cpu)
{
	bool decayed = false, done = true;
	struct rq *rq = cpu_rq(cpu);
	struct rq_flags rf;

	rq_lock_irqsave(rq, &rf);
	update_blocked_load_tick(rq);
	update_rq_clock(rq);

	decayed |= __update_blocked_others(rq, &done);
	decayed |= __update_blocked_fair(rq, &done);

	update_blocked_load_status(rq, !done);
	if (decayed)
		cpufreq_update_util(rq, 0);
	rq_unlock_irqrestore(rq, &rf);
}

/********** Helpers for find_busiest_group ************************/

/*
 * sg_lb_stats - stats of a sched_group required for load_balancing
 */
struct sg_lb_stats {
	unsigned long avg_load; /*Avg load across the CPUs of the group */
	unsigned long group_load; /* Total load over the CPUs of the group */
	unsigned long group_capacity;
	unsigned long group_util; /* Total utilization over the CPUs of the group */
	unsigned long group_runnable; /* Total runnable time over the CPUs of the group */
	unsigned int sum_nr_running; /* Nr of tasks running in the group */
	unsigned int sum_h_nr_running; /* Nr of CFS tasks running in the group */
	unsigned int idle_cpus;
	unsigned int group_weight;
	enum group_type group_type;
	unsigned int group_asym_packing; /* Tasks should be moved to preferred CPU */
	unsigned int group_smt_balance;  /* Task on busy SMT be moved */
	unsigned long group_misfit_task_load; /* A CPU has a task too big for its capacity */
	misfit_reason_t group_misfit_reason;
#ifdef CONFIG_NUMA_BALANCING
	unsigned int nr_numa_running;
	unsigned int nr_preferred_running;
#endif
};

/*
 * sd_lb_stats - Structure to store the statistics of a sched_domain
 *		 during load balancing.
 */
struct sd_lb_stats {
	struct sched_group *busiest;	/* Busiest group in this sd */
	struct sched_group *local;	/* Local group in this sd */
	unsigned long total_load;	/* Total load of all groups in sd */
	unsigned long total_capacity;	/* Total capacity of all groups in sd */
	unsigned long avg_load;	/* Average load across all groups in sd */
	unsigned int prefer_sibling; /* tasks should go to sibling first */

	struct sg_lb_stats busiest_stat;/* Statistics of the busiest group */
	struct sg_lb_stats local_stat;	/* Statistics of the local group */
};

static inline void init_sd_lb_stats(struct sd_lb_stats *sds)
{
	/*
	 * Skimp on the clearing to avoid duplicate work. We can avoid clearing
	 * local_stat because update_sg_lb_stats() does a full clear/assignment.
	 * We must however set busiest_stat::group_type and
	 * busiest_stat::idle_cpus to the worst busiest group because
	 * update_sd_pick_busiest() reads these before assignment.
	 */
	*sds = (struct sd_lb_stats){
		.busiest = NULL,
		.local = NULL,
		.total_load = 0UL,
		.total_capacity = 0UL,
		.busiest_stat = {
			.idle_cpus = UINT_MAX,
			.group_type = group_has_spare,
		},
	};
}

static unsigned long scale_rt_capacity(int cpu)
{
	struct rq *rq = cpu_rq(cpu);
	unsigned long max = arch_scale_cpu_capacity(cpu);
	unsigned long used, free;
	unsigned long irq;

	irq = cpu_util_irq(rq);

	if (unlikely(irq >= max))
		return 1;

	/*
	 * avg_rt.util_avg and avg_dl.util_avg track binary signals
	 * (running and not running) with weights 0 and 1024 respectively.
	 * avg_thermal.load_avg tracks thermal pressure and the weighted
	 * average uses the actual delta max capacity(load).
	 */
	used = READ_ONCE(rq->avg_rt.util_avg);
	used += READ_ONCE(rq->avg_dl.util_avg);
	used += thermal_load_avg(rq);

	if (unlikely(used >= max))
		return 1;

	free = max - used;

	return scale_irq_capacity(free, irq, max);
}

static void update_cpu_capacity(struct sched_domain *sd, int cpu)
{
	unsigned long capacity = scale_rt_capacity(cpu);
	struct sched_group *sdg = sd->groups;

	cpu_rq(cpu)->cpu_capacity_orig = arch_scale_cpu_capacity(cpu);

	if (!capacity)
		capacity = 1;

	trace_android_rvh_update_cpu_capacity(cpu, &capacity);
	cpu_rq(cpu)->cpu_capacity = capacity;
	trace_sched_cpu_capacity_tp(cpu_rq(cpu));

	sdg->sgc->capacity = capacity;
	sdg->sgc->min_capacity = capacity;
	sdg->sgc->max_capacity = capacity;
}

void update_group_capacity(struct sched_domain *sd, int cpu)
{
	struct sched_domain *child = sd->child;
	struct sched_group *group, *sdg = sd->groups;
	unsigned long capacity, min_capacity, max_capacity;
	unsigned long interval;

	interval = msecs_to_jiffies(sd->balance_interval);
	interval = clamp(interval, sysctl_sched_min_load_balance_interval,
			 max_load_balance_interval);
	sdg->sgc->next_update = jiffies + interval;

	if (!child) {
		update_cpu_capacity(sd, cpu);
		return;
	}

	capacity = 0;
	min_capacity = ULONG_MAX;
	max_capacity = 0;

	if (child->flags & SD_OVERLAP) {
		/*
		 * SD_OVERLAP domains cannot assume that child groups
		 * span the current group.
		 */

		for_each_cpu(cpu, sched_group_span(sdg)) {
			unsigned long cpu_cap = capacity_of(cpu);

			capacity += cpu_cap;
			min_capacity = min(cpu_cap, min_capacity);
			max_capacity = max(cpu_cap, max_capacity);
		}
	} else  {
		/*
		 * !SD_OVERLAP domains can assume that child groups
		 * span the current group.
		 */

		group = child->groups;
		do {
			struct sched_group_capacity *sgc = group->sgc;

			capacity += sgc->capacity;
			min_capacity = min(sgc->min_capacity, min_capacity);
			max_capacity = max(sgc->max_capacity, max_capacity);
			group = group->next;
		} while (group != child->groups);
	}

	sdg->sgc->capacity = capacity;
	sdg->sgc->min_capacity = min_capacity;
	sdg->sgc->max_capacity = max_capacity;
}

/*
 * Check whether the capacity of the rq has been noticeably reduced by side
 * activity. The imbalance_pct is used for the threshold.
 * Return true is the capacity is reduced
 */
static inline int
check_cpu_capacity(struct rq *rq, struct sched_domain *sd)
{
	return ((rq->cpu_capacity * sd->imbalance_pct) <
				(rq->cpu_capacity_orig * 100));
}

/*
 * Check whether a rq has a misfit task and if it looks like we can actually
 * help that task: we can migrate the task to a CPU of higher capacity, or
 * the task's current CPU is heavily pressured.
 */
static inline int check_misfit_status(struct rq *rq, struct sched_domain *sd)
{
	return rq->misfit_task_load &&
		(rq->cpu_capacity_orig < rq->rd->max_cpu_capacity ||
		 check_cpu_capacity(rq, sd));
}

/*
 * Group imbalance indicates (and tries to solve) the problem where balancing
 * groups is inadequate due to ->cpus_ptr constraints.
 *
 * Imagine a situation of two groups of 4 CPUs each and 4 tasks each with a
 * cpumask covering 1 CPU of the first group and 3 CPUs of the second group.
 * Something like:
 *
 *	{ 0 1 2 3 } { 4 5 6 7 }
 *	        *     * * *
 *
 * If we were to balance group-wise we'd place two tasks in the first group and
 * two tasks in the second group. Clearly this is undesired as it will overload
 * cpu 3 and leave one of the CPUs in the second group unused.
 *
 * The current solution to this issue is detecting the skew in the first group
 * by noticing the lower domain failed to reach balance and had difficulty
 * moving tasks due to affinity constraints.
 *
 * When this is so detected; this group becomes a candidate for busiest; see
 * update_sd_pick_busiest(). And calculate_imbalance() and
 * find_busiest_group() avoid some of the usual balance conditions to allow it
 * to create an effective group imbalance.
 *
 * This is a somewhat tricky proposition since the next run might not find the
 * group imbalance and decide the groups need to be balanced again. A most
 * subtle and fragile situation.
 */

static inline int sg_imbalanced(struct sched_group *group)
{
	return group->sgc->imbalance;
}

/*
 * group_has_capacity returns true if the group has spare capacity that could
 * be used by some tasks.
 * We consider that a group has spare capacity if the number of task is
 * smaller than the number of CPUs or if the utilization is lower than the
 * available capacity for CFS tasks.
 * For the latter, we use a threshold to stabilize the state, to take into
 * account the variance of the tasks' load and to return true if the available
 * capacity in meaningful for the load balancer.
 * As an example, an available capacity of 1% can appear but it doesn't make
 * any benefit for the load balance.
 */
static inline bool
group_has_capacity(unsigned int imbalance_pct, struct sg_lb_stats *sgs)
{
	if (sgs->sum_nr_running < sgs->group_weight)
		return true;

	if ((sgs->group_capacity * imbalance_pct) <
			(sgs->group_runnable * 100))
		return false;

	if ((sgs->group_capacity * 100) >
			(sgs->group_util * imbalance_pct))
		return true;

	return false;
}

/*
 *  group_is_overloaded returns true if the group has more tasks than it can
 *  handle.
 *  group_is_overloaded is not equals to !group_has_capacity because a group
 *  with the exact right number of tasks, has no more spare capacity but is not
 *  overloaded so both group_has_capacity and group_is_overloaded return
 *  false.
 */
static inline bool
group_is_overloaded(unsigned int imbalance_pct, struct sg_lb_stats *sgs)
{
	if (sgs->sum_nr_running <= sgs->group_weight)
		return false;

	if ((sgs->group_capacity * 100) <
			(sgs->group_util * imbalance_pct))
		return true;

	if ((sgs->group_capacity * imbalance_pct) <
			(sgs->group_runnable * 100))
		return true;

	return false;
}

static inline enum
group_type group_classify(unsigned int imbalance_pct,
			  struct sched_group *group,
			  struct sg_lb_stats *sgs)
{
	if (group_is_overloaded(imbalance_pct, sgs))
		return group_overloaded;

	if (sg_imbalanced(group))
		return group_imbalanced;

	if (sgs->group_asym_packing)
		return group_asym_packing;

	if (sgs->group_smt_balance)
		return group_smt_balance;

	if (sgs->group_misfit_task_load)
		return group_misfit_task;

	if (!group_has_capacity(imbalance_pct, sgs))
		return group_fully_busy;

	return group_has_spare;
}

/**
 * sched_use_asym_prio - Check whether asym_packing priority must be used
 * @sd:		The scheduling domain of the load balancing
 * @cpu:	A CPU
 *
 * Always use CPU priority when balancing load between SMT siblings. When
 * balancing load between cores, it is not sufficient that @cpu is idle. Only
 * use CPU priority if the whole core is idle.
 *
 * Returns: True if the priority of @cpu must be followed. False otherwise.
 */
static bool sched_use_asym_prio(struct sched_domain *sd, int cpu)
{
	if (!sched_smt_active())
		return true;

	return sd->flags & SD_SHARE_CPUCAPACITY || is_core_idle(cpu);
}

/**
 * sched_asym - Check if the destination CPU can do asym_packing load balance
 * @env:	The load balancing environment
 * @sds:	Load-balancing data with statistics of the local group
 * @sgs:	Load-balancing statistics of the candidate busiest group
 * @group:	The candidate busiest group
 *
 * @env::dst_cpu can do asym_packing if it has higher priority than the
 * preferred CPU of @group.
 *
 * SMT is a special case. If we are balancing load between cores, @env::dst_cpu
 * can do asym_packing balance only if all its SMT siblings are idle. Also, it
 * can only do it if @group is an SMT group and has exactly on busy CPU. Larger
 * imbalances in the number of CPUS are dealt with in find_busiest_group().
 *
 * If we are balancing load within an SMT core, or at DIE domain level, always
 * proceed.
 *
 * Return: true if @env::dst_cpu can do with asym_packing load balance. False
 * otherwise.
 */
static inline bool
sched_asym(struct lb_env *env, struct sd_lb_stats *sds,  struct sg_lb_stats *sgs,
	   struct sched_group *group)
{
	/* Ensure that the whole local core is idle, if applicable. */
	if (!sched_use_asym_prio(env->sd, env->dst_cpu))
		return false;

	/*
	 * CPU priorities does not make sense for SMT cores with more than one
	 * busy sibling.
	 */
	if (group->flags & SD_SHARE_CPUCAPACITY) {
		if (sgs->group_weight - sgs->idle_cpus != 1)
			return false;
	}

	return sched_asym_prefer(env->dst_cpu, group->asym_prefer_cpu);
}

/* One group has more than one SMT CPU while the other group does not */
static inline bool smt_vs_nonsmt_groups(struct sched_group *sg1,
				    struct sched_group *sg2)
{
	if (!sg1 || !sg2)
		return false;

	return (sg1->flags & SD_SHARE_CPUCAPACITY) !=
		(sg2->flags & SD_SHARE_CPUCAPACITY);
}

static inline bool smt_balance(struct lb_env *env, struct sg_lb_stats *sgs,
			       struct sched_group *group)
{
	if (env->idle == CPU_NOT_IDLE)
		return false;

	/*
	 * For SMT source group, it is better to move a task
	 * to a CPU that doesn't have multiple tasks sharing its CPU capacity.
	 * Note that if a group has a single SMT, SD_SHARE_CPUCAPACITY
	 * will not be on.
	 */
	if (group->flags & SD_SHARE_CPUCAPACITY &&
	    sgs->sum_h_nr_running > 1)
		return true;

	return false;
}

static inline long sibling_imbalance(struct lb_env *env,
				    struct sd_lb_stats *sds,
				    struct sg_lb_stats *busiest,
				    struct sg_lb_stats *local)
{
	int ncores_busiest, ncores_local;
	long imbalance;

	if (env->idle == CPU_NOT_IDLE || !busiest->sum_nr_running)
		return 0;

	ncores_busiest = sds->busiest->cores;
	ncores_local = sds->local->cores;

	if (ncores_busiest == ncores_local) {
		imbalance = busiest->sum_nr_running;
		lsub_positive(&imbalance, local->sum_nr_running);
		return imbalance;
	}

	/* Balance such that nr_running/ncores ratio are same on both groups */
	imbalance = ncores_local * busiest->sum_nr_running;
	lsub_positive(&imbalance, ncores_busiest * local->sum_nr_running);
	/* Normalize imbalance and do rounding on normalization */
	imbalance = 2 * imbalance + ncores_local + ncores_busiest;
	imbalance /= ncores_local + ncores_busiest;

	/* Take advantage of resource in an empty sched group */
	if (imbalance <= 1 && local->sum_nr_running == 0 &&
	    busiest->sum_nr_running > 1)
		imbalance = 2;

	return imbalance;
}

static inline bool
sched_reduced_capacity(struct rq *rq, struct sched_domain *sd)
{
	/*
	 * When there is more than 1 task, the group_overloaded case already
	 * takes care of cpu with reduced capacity
	 */
	if (rq->cfs.h_nr_running != 1)
		return false;

	return check_cpu_capacity(rq, sd);
}

/**
 * update_sg_lb_stats - Update sched_group's statistics for load balancing.
 * @env: The load balancing environment.
 * @sds: Load-balancing data with statistics of the local group.
 * @group: sched_group whose statistics are to be updated.
 * @sgs: variable to hold the statistics for this group.
 * @sg_status: Holds flag indicating the status of the sched_group
 */
static inline void update_sg_lb_stats(struct lb_env *env,
				      struct sd_lb_stats *sds,
				      struct sched_group *group,
				      struct sg_lb_stats *sgs,
				      int *sg_status)
{
	int i, nr_running, local_group;

	memset(sgs, 0, sizeof(*sgs));

	local_group = group == sds->local;

	for_each_cpu_and(i, sched_group_span(group), env->cpus) {
		struct rq *rq = cpu_rq(i);
		unsigned long load = cpu_load(rq);

		sgs->group_load += load;
		sgs->group_util += cpu_util_cfs(i);
		sgs->group_runnable += cpu_runnable(rq);
		sgs->sum_h_nr_running += rq->cfs.h_nr_running;

		nr_running = rq->nr_running;
		sgs->sum_nr_running += nr_running;

		if (nr_running > 1)
			*sg_status |= SG_OVERLOAD;

		if (cpu_overutilized(i))
			*sg_status |= SG_OVERUTILIZED;

#ifdef CONFIG_NUMA_BALANCING
		sgs->nr_numa_running += rq->nr_numa_running;
		sgs->nr_preferred_running += rq->nr_preferred_running;
#endif
		/*
		 * No need to call idle_cpu() if nr_running is not 0
		 */
		if (!nr_running && idle_cpu(i)) {
			sgs->idle_cpus++;
			/* Idle cpu can't have misfit task */
			continue;
		}

		if (local_group)
			continue;

		if (env->sd->flags & SD_ASYM_CPUCAPACITY) {
			/* Check for a misfit task on the cpu */
			if (sgs->group_misfit_task_load < rq->misfit_task_load) {
				sgs->group_misfit_task_load = rq->misfit_task_load;
				sgs->group_misfit_reason = rq->misfit_reason;
				*sg_status |= SG_OVERLOAD;
			}
		} else if ((env->idle != CPU_NOT_IDLE) &&
			   sched_reduced_capacity(rq, env->sd)) {
			/* Check for a task running on a CPU with reduced capacity */
			if (sgs->group_misfit_task_load < load)
				sgs->group_misfit_task_load = load;
		}
	}

	sgs->group_capacity = group->sgc->capacity;

	sgs->group_weight = group->group_weight;

	/* Check if dst CPU is idle and preferred to this group */
	if (!local_group && env->sd->flags & SD_ASYM_PACKING &&
	    env->idle != CPU_NOT_IDLE && sgs->sum_h_nr_running &&
	    sched_asym(env, sds, sgs, group)) {
		sgs->group_asym_packing = 1;
	}

	/* Check for loaded SMT group to be balanced to dst CPU */
	if (!local_group && smt_balance(env, sgs, group))
		sgs->group_smt_balance = 1;

	sgs->group_type = group_classify(env->sd->imbalance_pct, group, sgs);

	/* Computing avg_load makes sense only when group is overloaded */
	if (sgs->group_type == group_overloaded)
		sgs->avg_load = (sgs->group_load * SCHED_CAPACITY_SCALE) /
				sgs->group_capacity;
}

/**
 * update_sd_pick_busiest - return 1 on busiest group
 * @env: The load balancing environment.
 * @sds: sched_domain statistics
 * @sg: sched_group candidate to be checked for being the busiest
 * @sgs: sched_group statistics
 *
 * Determine if @sg is a busier group than the previously selected
 * busiest group.
 *
 * Return: %true if @sg is a busier group than the previously selected
 * busiest group. %false otherwise.
 */
static bool update_sd_pick_busiest(struct lb_env *env,
				   struct sd_lb_stats *sds,
				   struct sched_group *sg,
				   struct sg_lb_stats *sgs)
{
	struct sg_lb_stats *busiest = &sds->busiest_stat;

	/* Make sure that there is at least one task to pull */
	if (!sgs->sum_h_nr_running)
		return false;

	/*
	 * Don't try to pull misfit tasks we can't help.
	 * We can use max_capacity here as reduction in capacity on some
	 * CPUs in the group should either be possible to resolve
	 * internally or be covered by avg_load imbalance (eventually).
	 */
	if ((env->sd->flags & SD_ASYM_CPUCAPACITY) &&
	    (sgs->group_type == group_misfit_task) &&
	    (sgs->group_misfit_reason == MISFIT_PERF) &&
	    (!capacity_greater(capacity_of(env->dst_cpu), sg->sgc->max_capacity) ||
	     sds->local_stat.group_type != group_has_spare))
		return false;

	if (sgs->group_type > busiest->group_type)
		return true;

	if (sgs->group_type < busiest->group_type)
		return false;

	/*
	 * The candidate and the current busiest group are the same type of
	 * group. Let check which one is the busiest according to the type.
	 */

	switch (sgs->group_type) {
	case group_overloaded:
		/* Select the overloaded group with highest avg_load. */
		if (sgs->avg_load <= busiest->avg_load)
			return false;
		break;

	case group_imbalanced:
		/*
		 * Select the 1st imbalanced group as we don't have any way to
		 * choose one more than another.
		 */
		return false;

	case group_asym_packing:
		/* Prefer to move from lowest priority CPU's work */
		if (sched_asym_prefer(sg->asym_prefer_cpu, sds->busiest->asym_prefer_cpu))
			return false;
		break;

	case group_misfit_task:
		/*
		 * If we have more than one misfit sg go with the biggest
		 * misfit.
		 */
		if (sgs->group_misfit_task_load < busiest->group_misfit_task_load)
			return false;
		break;

	case group_smt_balance:
		/*
		 * Check if we have spare CPUs on either SMT group to
		 * choose has spare or fully busy handling.
		 */
		if (sgs->idle_cpus != 0 || busiest->idle_cpus != 0)
			goto has_spare;

		fallthrough;

	case group_fully_busy:
		/*
		 * Select the fully busy group with highest avg_load. In
		 * theory, there is no need to pull task from such kind of
		 * group because tasks have all compute capacity that they need
		 * but we can still improve the overall throughput by reducing
		 * contention when accessing shared HW resources.
		 *
		 * XXX for now avg_load is not computed and always 0 so we
		 * select the 1st one, except if @sg is composed of SMT
		 * siblings.
		 */

		if (sgs->avg_load < busiest->avg_load)
			return false;

		if (sgs->avg_load == busiest->avg_load) {
			/*
			 * SMT sched groups need more help than non-SMT groups.
			 * If @sg happens to also be SMT, either choice is good.
			 */
			if (sds->busiest->flags & SD_SHARE_CPUCAPACITY)
				return false;
		}

		break;

	case group_has_spare:
		/*
		 * Do not pick sg with SMT CPUs over sg with pure CPUs,
		 * as we do not want to pull task off SMT core with one task
		 * and make the core idle.
		 */
		if (smt_vs_nonsmt_groups(sds->busiest, sg)) {
			if (sg->flags & SD_SHARE_CPUCAPACITY && sgs->sum_h_nr_running <= 1)
				return false;
			else
				return true;
		}
has_spare:

		/*
		 * Select not overloaded group with lowest number of idle cpus
		 * and highest number of running tasks. We could also compare
		 * the spare capacity which is more stable but it can end up
		 * that the group has less spare capacity but finally more idle
		 * CPUs which means less opportunity to pull tasks.
		 */
		if (sgs->idle_cpus > busiest->idle_cpus)
			return false;
		else if ((sgs->idle_cpus == busiest->idle_cpus) &&
			 (sgs->sum_nr_running <= busiest->sum_nr_running))
			return false;

		break;
	}

	/*
	 * Candidate sg has no more than one task per CPU and has higher
	 * per-CPU capacity. Migrating tasks to less capable CPUs may harm
	 * throughput. Maximize throughput, power/energy consequences are not
	 * considered.
	 */
	if ((env->sd->flags & SD_ASYM_CPUCAPACITY) &&
	    (sgs->group_type <= group_fully_busy) &&
	    (capacity_greater(sg->sgc->min_capacity, capacity_of(env->dst_cpu))))
		return false;

	return true;
}

#ifdef CONFIG_NUMA_BALANCING
static inline enum fbq_type fbq_classify_group(struct sg_lb_stats *sgs)
{
	if (sgs->sum_h_nr_running > sgs->nr_numa_running)
		return regular;
	if (sgs->sum_h_nr_running > sgs->nr_preferred_running)
		return remote;
	return all;
}

static inline enum fbq_type fbq_classify_rq(struct rq *rq)
{
	if (rq->nr_running > rq->nr_numa_running)
		return regular;
	if (rq->nr_running > rq->nr_preferred_running)
		return remote;
	return all;
}
#else
static inline enum fbq_type fbq_classify_group(struct sg_lb_stats *sgs)
{
	return all;
}

static inline enum fbq_type fbq_classify_rq(struct rq *rq)
{
	return regular;
}
#endif /* CONFIG_NUMA_BALANCING */


struct sg_lb_stats;

/*
 * task_running_on_cpu - return 1 if @p is running on @cpu.
 */

static unsigned int task_running_on_cpu(int cpu, struct task_struct *p)
{
	/* Task has no contribution or is new */
	if (cpu != task_cpu(p) || !READ_ONCE(p->se.avg.last_update_time))
		return 0;

	if (task_on_rq_queued(p))
		return 1;

	return 0;
}

/**
 * idle_cpu_without - would a given CPU be idle without p ?
 * @cpu: the processor on which idleness is tested.
 * @p: task which should be ignored.
 *
 * Return: 1 if the CPU would be idle. 0 otherwise.
 */
static int idle_cpu_without(int cpu, struct task_struct *p)
{
	struct rq *rq = cpu_rq(cpu);

	if (rq->curr != rq->idle && rq->curr != p)
		return 0;

	/*
	 * rq->nr_running can't be used but an updated version without the
	 * impact of p on cpu must be used instead. The updated nr_running
	 * be computed and tested before calling idle_cpu_without().
	 */

#ifdef CONFIG_SMP
	if (rq->ttwu_pending)
		return 0;
#endif

	return 1;
}

/*
 * update_sg_wakeup_stats - Update sched_group's statistics for wakeup.
 * @sd: The sched_domain level to look for idlest group.
 * @group: sched_group whose statistics are to be updated.
 * @sgs: variable to hold the statistics for this group.
 * @p: The task for which we look for the idlest group/CPU.
 */
static inline void update_sg_wakeup_stats(struct sched_domain *sd,
					  struct sched_group *group,
					  struct sg_lb_stats *sgs,
					  struct task_struct *p)
{
	int i, nr_running;

	memset(sgs, 0, sizeof(*sgs));

	/* Assume that task can't fit any CPU of the group */
	if (sd->flags & SD_ASYM_CPUCAPACITY)
		sgs->group_misfit_task_load = 1;

	for_each_cpu(i, sched_group_span(group)) {
		struct rq *rq = cpu_rq(i);
		misfit_reason_t reason;
		unsigned int local;

		sgs->group_load += cpu_load_without(rq, p);
		sgs->group_util += cpu_util_without(i, p);
		sgs->group_runnable += cpu_runnable_without(rq, p);
		local = task_running_on_cpu(i, p);
		sgs->sum_h_nr_running += rq->cfs.h_nr_running - local;

		nr_running = rq->nr_running - local;
		sgs->sum_nr_running += nr_running;

		/*
		 * No need to call idle_cpu_without() if nr_running is not 0
		 */
		if (!nr_running && idle_cpu_without(i, p))
			sgs->idle_cpus++;

		/* Check if task fits in the CPU */
		if (sd->flags & SD_ASYM_CPUCAPACITY &&
		    sgs->group_misfit_task_load) {
			if (!is_misfit_task(p, rq, &reason)) {
				sgs->group_misfit_task_load = 0;
				sgs->group_misfit_reason = -1;
			} else {
				sgs->group_misfit_task_load =
					max_t(unsigned long, task_h_load(p), 1);
				sgs->group_misfit_reason = reason;
			}
		}

	}

	sgs->group_capacity = group->sgc->capacity;

	sgs->group_weight = group->group_weight;

	sgs->group_type = group_classify(sd->imbalance_pct, group, sgs);

	/*
	 * Computing avg_load makes sense only when group is fully busy or
	 * overloaded
	 */
	if (sgs->group_type == group_fully_busy ||
		sgs->group_type == group_overloaded)
		sgs->avg_load = (sgs->group_load * SCHED_CAPACITY_SCALE) /
				sgs->group_capacity;
}

static bool update_pick_idlest(struct sched_group *idlest,
			       struct sg_lb_stats *idlest_sgs,
			       struct sched_group *group,
			       struct sg_lb_stats *sgs)
{
	if (sgs->group_type < idlest_sgs->group_type)
		return true;

	if (sgs->group_type > idlest_sgs->group_type)
		return false;

	/*
	 * The candidate and the current idlest group are the same type of
	 * group. Let check which one is the idlest according to the type.
	 */

	switch (sgs->group_type) {
	case group_overloaded:
	case group_fully_busy:
		/* Select the group with lowest avg_load. */
		if (idlest_sgs->avg_load <= sgs->avg_load)
			return false;
		break;

	case group_imbalanced:
	case group_asym_packing:
	case group_smt_balance:
		/* Those types are not used in the slow wakeup path */
		return false;

	case group_misfit_task:
		/* Select group with the highest max capacity */
		if (idlest->sgc->max_capacity >= group->sgc->max_capacity)
			return false;
		break;

	case group_has_spare:
		/* Select group with most idle CPUs */
		if (idlest_sgs->idle_cpus > sgs->idle_cpus)
			return false;

		/* Select group with lowest group_util */
		if (idlest_sgs->idle_cpus == sgs->idle_cpus &&
			idlest_sgs->group_util <= sgs->group_util)
			return false;

		break;
	}

	return true;
}

/*
 * find_idlest_group() finds and returns the least busy CPU group within the
 * domain.
 *
 * Assumes p is allowed on at least one CPU in sd.
 */
static struct sched_group *
find_idlest_group(struct sched_domain *sd, struct task_struct *p, int this_cpu)
{
	struct sched_group *idlest = NULL, *local = NULL, *group = sd->groups;
	struct sg_lb_stats local_sgs, tmp_sgs;
	struct sg_lb_stats *sgs;
	unsigned long imbalance;
	struct sg_lb_stats idlest_sgs = {
			.avg_load = UINT_MAX,
			.group_type = group_overloaded,
	};

	do {
		int local_group;

		/* Skip over this group if it has no CPUs allowed */
		if (!cpumask_intersects(sched_group_span(group),
					p->cpus_ptr))
			continue;

		/* Skip over this group if no cookie matched */
		if (!sched_group_cookie_match(cpu_rq(this_cpu), p, group))
			continue;

		local_group = cpumask_test_cpu(this_cpu,
					       sched_group_span(group));

		if (local_group) {
			sgs = &local_sgs;
			local = group;
		} else {
			sgs = &tmp_sgs;
		}

		update_sg_wakeup_stats(sd, group, sgs, p);

		if (!local_group && update_pick_idlest(idlest, &idlest_sgs, group, sgs)) {
			idlest = group;
			idlest_sgs = *sgs;
		}

	} while (group = group->next, group != sd->groups);


	/* There is no idlest group to push tasks to */
	if (!idlest)
		return NULL;

	/* The local group has been skipped because of CPU affinity */
	if (!local)
		return idlest;

	/*
	 * If the local group is idler than the selected idlest group
	 * don't try and push the task.
	 */
	if (local_sgs.group_type < idlest_sgs.group_type)
		return NULL;

	/*
	 * If the local group is busier than the selected idlest group
	 * try and push the task.
	 */
	if (local_sgs.group_type > idlest_sgs.group_type)
		return idlest;

	switch (local_sgs.group_type) {
	case group_overloaded:
	case group_fully_busy:

		/* Calculate allowed imbalance based on load */
		imbalance = scale_load_down(NICE_0_LOAD) *
				(sd->imbalance_pct-100) / 100;

		/*
		 * When comparing groups across NUMA domains, it's possible for
		 * the local domain to be very lightly loaded relative to the
		 * remote domains but "imbalance" skews the comparison making
		 * remote CPUs look much more favourable. When considering
		 * cross-domain, add imbalance to the load on the remote node
		 * and consider staying local.
		 */

		if ((sd->flags & SD_NUMA) &&
		    ((idlest_sgs.avg_load + imbalance) >= local_sgs.avg_load))
			return NULL;

		/*
		 * If the local group is less loaded than the selected
		 * idlest group don't try and push any tasks.
		 */
		if (idlest_sgs.avg_load >= (local_sgs.avg_load + imbalance))
			return NULL;

		if (100 * local_sgs.avg_load <= sd->imbalance_pct * idlest_sgs.avg_load)
			return NULL;
		break;

	case group_imbalanced:
	case group_asym_packing:
	case group_smt_balance:
		/* Those type are not used in the slow wakeup path */
		return NULL;

	case group_misfit_task:
		/* Select group with the highest max capacity */
		if (local->sgc->max_capacity >= idlest->sgc->max_capacity)
			return NULL;
		break;

	case group_has_spare:
#ifdef CONFIG_NUMA
		if (sd->flags & SD_NUMA) {
			int imb_numa_nr = sd->imb_numa_nr;
#ifdef CONFIG_NUMA_BALANCING
			int idlest_cpu;
			/*
			 * If there is spare capacity at NUMA, try to select
			 * the preferred node
			 */
			if (cpu_to_node(this_cpu) == p->numa_preferred_nid)
				return NULL;

			idlest_cpu = cpumask_first(sched_group_span(idlest));
			if (cpu_to_node(idlest_cpu) == p->numa_preferred_nid)
				return idlest;
#endif /* CONFIG_NUMA_BALANCING */
			/*
			 * Otherwise, keep the task close to the wakeup source
			 * and improve locality if the number of running tasks
			 * would remain below threshold where an imbalance is
			 * allowed while accounting for the possibility the
			 * task is pinned to a subset of CPUs. If there is a
			 * real need of migration, periodic load balance will
			 * take care of it.
			 */
			if (p->nr_cpus_allowed != NR_CPUS) {
				struct cpumask *cpus = this_cpu_cpumask_var_ptr(select_rq_mask);

				cpumask_and(cpus, sched_group_span(local), p->cpus_ptr);
				imb_numa_nr = min(cpumask_weight(cpus), sd->imb_numa_nr);
			}

			imbalance = abs(local_sgs.idle_cpus - idlest_sgs.idle_cpus);
			if (!adjust_numa_imbalance(imbalance,
						   local_sgs.sum_nr_running + 1,
						   imb_numa_nr)) {
				return NULL;
			}
		}
#endif /* CONFIG_NUMA */

		/*
		 * Select group with highest number of idle CPUs. We could also
		 * compare the utilization which is more stable but it can end
		 * up that the group has less spare capacity but finally more
		 * idle CPUs which means more opportunity to run task.
		 */
		if (local_sgs.idle_cpus >= idlest_sgs.idle_cpus)
			return NULL;
		break;
	}

	return idlest;
}

static void update_idle_cpu_scan(struct lb_env *env,
				 unsigned long sum_util)
{
	struct sched_domain_shared *sd_share;
	int llc_weight, pct;
	u64 x, y, tmp;
	/*
	 * Update the number of CPUs to scan in LLC domain, which could
	 * be used as a hint in select_idle_cpu(). The update of sd_share
	 * could be expensive because it is within a shared cache line.
	 * So the write of this hint only occurs during periodic load
	 * balancing, rather than CPU_NEWLY_IDLE, because the latter
	 * can fire way more frequently than the former.
	 */
	if (!sched_feat(SIS_UTIL) || env->idle == CPU_NEWLY_IDLE)
		return;

	llc_weight = per_cpu(sd_llc_size, env->dst_cpu);
	if (env->sd->span_weight != llc_weight)
		return;

	sd_share = rcu_dereference(per_cpu(sd_llc_shared, env->dst_cpu));
	if (!sd_share)
		return;

	/*
	 * The number of CPUs to search drops as sum_util increases, when
	 * sum_util hits 85% or above, the scan stops.
	 * The reason to choose 85% as the threshold is because this is the
	 * imbalance_pct(117) when a LLC sched group is overloaded.
	 *
	 * let y = SCHED_CAPACITY_SCALE - p * x^2                       [1]
	 * and y'= y / SCHED_CAPACITY_SCALE
	 *
	 * x is the ratio of sum_util compared to the CPU capacity:
	 * x = sum_util / (llc_weight * SCHED_CAPACITY_SCALE)
	 * y' is the ratio of CPUs to be scanned in the LLC domain,
	 * and the number of CPUs to scan is calculated by:
	 *
	 * nr_scan = llc_weight * y'                                    [2]
	 *
	 * When x hits the threshold of overloaded, AKA, when
	 * x = 100 / pct, y drops to 0. According to [1],
	 * p should be SCHED_CAPACITY_SCALE * pct^2 / 10000
	 *
	 * Scale x by SCHED_CAPACITY_SCALE:
	 * x' = sum_util / llc_weight;                                  [3]
	 *
	 * and finally [1] becomes:
	 * y = SCHED_CAPACITY_SCALE -
	 *     x'^2 * pct^2 / (10000 * SCHED_CAPACITY_SCALE)            [4]
	 *
	 */
	/* equation [3] */
	x = sum_util;
	do_div(x, llc_weight);

	/* equation [4] */
	pct = env->sd->imbalance_pct;
	tmp = x * x * pct * pct;
	do_div(tmp, 10000 * SCHED_CAPACITY_SCALE);
	tmp = min_t(long, tmp, SCHED_CAPACITY_SCALE);
	y = SCHED_CAPACITY_SCALE - tmp;

	/* equation [2] */
	y *= llc_weight;
	do_div(y, SCHED_CAPACITY_SCALE);
	if ((int)y != sd_share->nr_idle_scan)
		WRITE_ONCE(sd_share->nr_idle_scan, (int)y);
}

/**
 * update_sd_lb_stats - Update sched_domain's statistics for load balancing.
 * @env: The load balancing environment.
 * @sds: variable to hold the statistics for this sched_domain.
 */

static inline void update_sd_lb_stats(struct lb_env *env, struct sd_lb_stats *sds)
{
	struct sched_group *sg = env->sd->groups;
	struct sg_lb_stats *local = &sds->local_stat;
	struct sg_lb_stats tmp_sgs;
	unsigned long sum_util = 0;
	int sg_status = 0;

	do {
		struct sg_lb_stats *sgs = &tmp_sgs;
		int local_group;

		local_group = cpumask_test_cpu(env->dst_cpu, sched_group_span(sg));
		if (local_group) {
			sds->local = sg;
			sgs = local;

			if (env->idle != CPU_NEWLY_IDLE ||
			    time_after_eq(jiffies, sg->sgc->next_update))
				update_group_capacity(env->sd, env->dst_cpu);
		}

		update_sg_lb_stats(env, sds, sg, sgs, &sg_status);

		if (local_group)
			goto next_group;


		if (update_sd_pick_busiest(env, sds, sg, sgs)) {
			sds->busiest = sg;
			sds->busiest_stat = *sgs;
		}

next_group:
		/* Now, start updating sd_lb_stats */
		sds->total_load += sgs->group_load;
		sds->total_capacity += sgs->group_capacity;

		sum_util += sgs->group_util;
		sg = sg->next;
	} while (sg != env->sd->groups);

	/*
	 * Indicate that the child domain of the busiest group prefers tasks
	 * go to a child's sibling domains first. NB the flags of a sched group
	 * are those of the child domain.
	 */
	if (sds->busiest)
		sds->prefer_sibling = !!(sds->busiest->flags & SD_PREFER_SIBLING);


	if (env->sd->flags & SD_NUMA)
		env->fbq_type = fbq_classify_group(&sds->busiest_stat);

	if (!env->sd->parent) {
		/* update overload indicator if we are at root domain */
		WRITE_ONCE(env->dst_rq->rd->overload, sg_status & SG_OVERLOAD);

		/* Update over-utilization (tipping point, U >= 0) indicator */
		set_rd_overutilized_status(env->dst_rq->rd,
					   sg_status & SG_OVERUTILIZED);
	} else if (sg_status & SG_OVERUTILIZED) {
		set_rd_overutilized_status(env->dst_rq->rd, SG_OVERUTILIZED);
	}

	update_idle_cpu_scan(env, sum_util);
}

/**
 * calculate_imbalance - Calculate the amount of imbalance present within the
 *			 groups of a given sched_domain during load balance.
 * @env: load balance environment
 * @sds: statistics of the sched_domain whose imbalance is to be calculated.
 */
static inline void calculate_imbalance(struct lb_env *env, struct sd_lb_stats *sds)
{
	struct sg_lb_stats *local, *busiest;

	local = &sds->local_stat;
	busiest = &sds->busiest_stat;

	if (busiest->group_type == group_misfit_task) {
		if (env->sd->flags & SD_ASYM_CPUCAPACITY) {
			/* Set imbalance to allow misfit tasks to be balanced. */
			env->migration_type = migrate_misfit;
			env->imbalance = 1;
		} else {
			/*
			 * Set load imbalance to allow moving task from cpu
			 * with reduced capacity.
			 */
			env->migration_type = migrate_load;
			env->imbalance = busiest->group_misfit_task_load;
		}
		return;
	}

	if (busiest->group_type == group_asym_packing) {
		/*
		 * In case of asym capacity, we will try to migrate all load to
		 * the preferred CPU.
		 */
		env->migration_type = migrate_task;
		env->imbalance = busiest->sum_h_nr_running;
		return;
	}

	if (busiest->group_type == group_smt_balance) {
		/* Reduce number of tasks sharing CPU capacity */
		env->migration_type = migrate_task;
		env->imbalance = 1;
		return;
	}

	if (busiest->group_type == group_imbalanced) {
		/*
		 * In the group_imb case we cannot rely on group-wide averages
		 * to ensure CPU-load equilibrium, try to move any task to fix
		 * the imbalance. The next load balance will take care of
		 * balancing back the system.
		 */
		env->migration_type = migrate_task;
		env->imbalance = 1;
		return;
	}

	/*
	 * Try to use spare capacity of local group without overloading it or
	 * emptying busiest.
	 */
	if (local->group_type == group_has_spare) {
		if ((busiest->group_type > group_fully_busy) &&
		    !(env->sd->flags & SD_SHARE_PKG_RESOURCES)) {
			/*
			 * If busiest is overloaded, try to fill spare
			 * capacity. This might end up creating spare capacity
			 * in busiest or busiest still being overloaded but
			 * there is no simple way to directly compute the
			 * amount of load to migrate in order to balance the
			 * system.
			 */
			env->migration_type = migrate_util;
			env->imbalance = max(local->group_capacity, local->group_util) -
					 local->group_util;

			/*
			 * In some cases, the group's utilization is max or even
			 * higher than capacity because of migrations but the
			 * local CPU is (newly) idle. There is at least one
			 * waiting task in this overloaded busiest group. Let's
			 * try to pull it.
			 */
			if (env->idle != CPU_NOT_IDLE && env->imbalance == 0) {
				env->migration_type = migrate_task;
				env->imbalance = 1;
			}

			return;
		}

		if (busiest->group_weight == 1 || sds->prefer_sibling) {
			/*
			 * When prefer sibling, evenly spread running tasks on
			 * groups.
			 */
			env->migration_type = migrate_task;
			env->imbalance = sibling_imbalance(env, sds, busiest, local);
		} else {

			/*
			 * If there is no overload, we just want to even the number of
			 * idle cpus.
			 */
			env->migration_type = migrate_task;
			env->imbalance = max_t(long, 0,
					       (local->idle_cpus - busiest->idle_cpus));
		}

#ifdef CONFIG_NUMA
		/* Consider allowing a small imbalance between NUMA groups */
		if (env->sd->flags & SD_NUMA) {
			env->imbalance = adjust_numa_imbalance(env->imbalance,
							       local->sum_nr_running + 1,
							       env->sd->imb_numa_nr);
		}
#endif

		/* Number of tasks to move to restore balance */
		env->imbalance >>= 1;

		return;
	}

	/*
	 * Local is fully busy but has to take more load to relieve the
	 * busiest group
	 */
	if (local->group_type < group_overloaded) {
		/*
		 * Local will become overloaded so the avg_load metrics are
		 * finally needed.
		 */

		local->avg_load = (local->group_load * SCHED_CAPACITY_SCALE) /
				  local->group_capacity;

		/*
		 * If the local group is more loaded than the selected
		 * busiest group don't try to pull any tasks.
		 */
		if (local->avg_load >= busiest->avg_load) {
			env->imbalance = 0;
			return;
		}

		sds->avg_load = (sds->total_load * SCHED_CAPACITY_SCALE) /
				sds->total_capacity;

		/*
		 * If the local group is more loaded than the average system
		 * load, don't try to pull any tasks.
		 */
		if (local->avg_load >= sds->avg_load) {
			env->imbalance = 0;
			return;
		}

	}

	/*
	 * Both group are or will become overloaded and we're trying to get all
	 * the CPUs to the average_load, so we don't want to push ourselves
	 * above the average load, nor do we wish to reduce the max loaded CPU
	 * below the average load. At the same time, we also don't want to
	 * reduce the group load below the group capacity. Thus we look for
	 * the minimum possible imbalance.
	 */
	env->migration_type = migrate_load;
	env->imbalance = min(
		(busiest->avg_load - sds->avg_load) * busiest->group_capacity,
		(sds->avg_load - local->avg_load) * local->group_capacity
	) / SCHED_CAPACITY_SCALE;
}

/******* find_busiest_group() helpers end here *********************/

/*
 * Decision matrix according to the local and busiest group type:
 *
 * busiest \ local has_spare fully_busy misfit asym imbalanced overloaded
 * has_spare        nr_idle   balanced   N/A    N/A  balanced   balanced
 * fully_busy       nr_idle   nr_idle    N/A    N/A  balanced   balanced
 * misfit_task      force     N/A        N/A    N/A  N/A        N/A
 * asym_packing     force     force      N/A    N/A  force      force
 * imbalanced       force     force      N/A    N/A  force      force
 * overloaded       force     force      N/A    N/A  force      avg_load
 *
 * N/A :      Not Applicable because already filtered while updating
 *            statistics.
 * balanced : The system is balanced for these 2 groups.
 * force :    Calculate the imbalance as load migration is probably needed.
 * avg_load : Only if imbalance is significant enough.
 * nr_idle :  dst_cpu is not busy and the number of idle CPUs is quite
 *            different in groups.
 */

/**
 * find_busiest_group - Returns the busiest group within the sched_domain
 * if there is an imbalance.
 * @env: The load balancing environment.
 *
 * Also calculates the amount of runnable load which should be moved
 * to restore balance.
 *
 * Return:	- The busiest group if imbalance exists.
 */
static struct sched_group *find_busiest_group(struct lb_env *env)
{
	struct sg_lb_stats *local, *busiest;
	struct sd_lb_stats sds;

	init_sd_lb_stats(&sds);

	/*
	 * Compute the various statistics relevant for load balancing at
	 * this level.
	 */
	update_sd_lb_stats(env, &sds);

	/* There is no busy sibling group to pull tasks from */
	if (!sds.busiest)
		goto out_balanced;

	busiest = &sds.busiest_stat;

	/* Misfit tasks should be dealt with regardless of the avg load */
	if (busiest->group_type == group_misfit_task)
		goto force_balance;

	if (sched_energy_enabled()) {
		struct root_domain *rd = env->dst_rq->rd;
		int out_balance = 1;

		trace_android_rvh_find_busiest_group(sds.busiest, env->dst_rq,
					&out_balance);
		if (rcu_dereference(rd->pd) && !READ_ONCE(rd->overutilized)
					&& out_balance)
			goto out_balanced;
	}

	/* ASYM feature bypasses nice load balance check */
	if (busiest->group_type == group_asym_packing)
		goto force_balance;

	/*
	 * If the busiest group is imbalanced the below checks don't
	 * work because they assume all things are equal, which typically
	 * isn't true due to cpus_ptr constraints and the like.
	 */
	if (busiest->group_type == group_imbalanced)
		goto force_balance;

	local = &sds.local_stat;
	/*
	 * If the local group is busier than the selected busiest group
	 * don't try and pull any tasks.
	 */
	if (local->group_type > busiest->group_type)
		goto out_balanced;

	/*
	 * When groups are overloaded, use the avg_load to ensure fairness
	 * between tasks.
	 */
	if (local->group_type == group_overloaded) {
		/*
		 * If the local group is more loaded than the selected
		 * busiest group don't try to pull any tasks.
		 */
		if (local->avg_load >= busiest->avg_load)
			goto out_balanced;

		/* XXX broken for overlapping NUMA groups */
		sds.avg_load = (sds.total_load * SCHED_CAPACITY_SCALE) /
				sds.total_capacity;

		/*
		 * Don't pull any tasks if this group is already above the
		 * domain average load.
		 */
		if (local->avg_load >= sds.avg_load)
			goto out_balanced;

		/*
		 * If the busiest group is more loaded, use imbalance_pct to be
		 * conservative.
		 */
		if (100 * busiest->avg_load <=
				env->sd->imbalance_pct * local->avg_load)
			goto out_balanced;
	}

	/*
	 * Try to move all excess tasks to a sibling domain of the busiest
	 * group's child domain.
	 */
	if (sds.prefer_sibling && local->group_type == group_has_spare &&
	    sibling_imbalance(env, &sds, busiest, local) > 1)
		goto force_balance;

	if (busiest->group_type != group_overloaded) {
		if (env->idle == CPU_NOT_IDLE) {
			/*
			 * If the busiest group is not overloaded (and as a
			 * result the local one too) but this CPU is already
			 * busy, let another idle CPU try to pull task.
			 */
			goto out_balanced;
		}

		if (busiest->group_type == group_smt_balance &&
		    smt_vs_nonsmt_groups(sds.local, sds.busiest)) {
			/* Let non SMT CPU pull from SMT CPU sharing with sibling */
			goto force_balance;
		}

		if (busiest->group_weight > 1 &&
		    local->idle_cpus <= (busiest->idle_cpus + 1)) {
			/*
			 * If the busiest group is not overloaded
			 * and there is no imbalance between this and busiest
			 * group wrt idle CPUs, it is balanced. The imbalance
			 * becomes significant if the diff is greater than 1
			 * otherwise we might end up to just move the imbalance
			 * on another group. Of course this applies only if
			 * there is more than 1 CPU per group.
			 */
			goto out_balanced;
		}

		if (busiest->sum_h_nr_running == 1) {
			/*
			 * busiest doesn't have any tasks waiting to run
			 */
			goto out_balanced;
		}
	}

force_balance:
	/* Looks like there is an imbalance. Compute it */
	calculate_imbalance(env, &sds);
	return env->imbalance ? sds.busiest : NULL;

out_balanced:
	env->imbalance = 0;
	return NULL;
}

/*
 * find_busiest_queue - find the busiest runqueue among the CPUs in the group.
 */
static struct rq *find_busiest_queue(struct lb_env *env,
				     struct sched_group *group)
{
	struct rq *busiest = NULL, *rq;
	unsigned long busiest_util = 0, busiest_load = 0, busiest_capacity = 1;
	unsigned int busiest_nr = 0;
	int i, done = 0;

	trace_android_rvh_find_busiest_queue(env->dst_cpu, group, env->cpus,
					     &busiest, &done);
	if (done)
		return busiest;

	for_each_cpu_and(i, sched_group_span(group), env->cpus) {
		unsigned long capacity, load, util;
		unsigned int nr_running;
		enum fbq_type rt;

		rq = cpu_rq(i);
		rt = fbq_classify_rq(rq);

		/*
		 * We classify groups/runqueues into three groups:
		 *  - regular: there are !numa tasks
		 *  - remote:  there are numa tasks that run on the 'wrong' node
		 *  - all:     there is no distinction
		 *
		 * In order to avoid migrating ideally placed numa tasks,
		 * ignore those when there's better options.
		 *
		 * If we ignore the actual busiest queue to migrate another
		 * task, the next balance pass can still reduce the busiest
		 * queue by moving tasks around inside the node.
		 *
		 * If we cannot move enough load due to this classification
		 * the next pass will adjust the group classification and
		 * allow migration of more tasks.
		 *
		 * Both cases only affect the total convergence complexity.
		 */
		if (rt > env->fbq_type)
			continue;

		nr_running = rq->cfs.h_nr_running;
		if (!nr_running)
			continue;

		capacity = capacity_of(i);

		/*
		 * For ASYM_CPUCAPACITY domains, don't pick a CPU that could
		 * eventually lead to active_balancing high->low capacity.
		 * Higher per-CPU capacity is considered better than balancing
		 * average load.
		 */
		if (env->sd->flags & SD_ASYM_CPUCAPACITY &&
		    rq->misfit_reason == MISFIT_PERF &&
		    !capacity_greater(capacity_of(env->dst_cpu), capacity) &&
		    nr_running == 1)
			continue;

		/*
		 * Make sure we only pull tasks from a CPU of lower priority
		 * when balancing between SMT siblings.
		 *
		 * If balancing between cores, let lower priority CPUs help
		 * SMT cores with more than one busy sibling.
		 */
		if ((env->sd->flags & SD_ASYM_PACKING) &&
		    sched_use_asym_prio(env->sd, i) &&
		    sched_asym_prefer(i, env->dst_cpu) &&
		    nr_running == 1)
			continue;

		switch (env->migration_type) {
		case migrate_load:
			/*
			 * When comparing with load imbalance, use cpu_load()
			 * which is not scaled with the CPU capacity.
			 */
			load = cpu_load(rq);

			if (nr_running == 1 && load > env->imbalance &&
			    !check_cpu_capacity(rq, env->sd))
				break;

			/*
			 * For the load comparisons with the other CPUs,
			 * consider the cpu_load() scaled with the CPU
			 * capacity, so that the load can be moved away
			 * from the CPU that is potentially running at a
			 * lower capacity.
			 *
			 * Thus we're looking for max(load_i / capacity_i),
			 * crosswise multiplication to rid ourselves of the
			 * division works out to:
			 * load_i * capacity_j > load_j * capacity_i;
			 * where j is our previous maximum.
			 */
			if (load * busiest_capacity > busiest_load * capacity) {
				busiest_load = load;
				busiest_capacity = capacity;
				busiest = rq;
			}
			break;

		case migrate_util:
			util = cpu_util_cfs_boost(i);

			/*
			 * Don't try to pull utilization from a CPU with one
			 * running task. Whatever its utilization, we will fail
			 * detach the task.
			 */
			if (nr_running <= 1)
				continue;

			if (busiest_util < util) {
				busiest_util = util;
				busiest = rq;
			}
			break;

		case migrate_task:
			if (busiest_nr < nr_running) {
				busiest_nr = nr_running;
				busiest = rq;
			}
			break;

		case migrate_misfit:
			/*
			 * For ASYM_CPUCAPACITY domains with misfit tasks we
			 * simply seek the "biggest" misfit task.
			 */
			if (rq->misfit_task_load > busiest_load) {
				busiest_load = rq->misfit_task_load;
				busiest = rq;
			}

			break;

		}
	}

	return busiest;
}

/*
 * Max backoff if we encounter pinned tasks. Pretty arbitrary value, but
 * so long as it is large enough.
 */
#define MAX_PINNED_INTERVAL	512

static inline bool
asym_active_balance(struct lb_env *env)
{
	/*
	 * ASYM_PACKING needs to force migrate tasks from busy but lower
	 * priority CPUs in order to pack all tasks in the highest priority
	 * CPUs. When done between cores, do it only if the whole core if the
	 * whole core is idle.
	 *
	 * If @env::src_cpu is an SMT core with busy siblings, let
	 * the lower priority @env::dst_cpu help it. Do not follow
	 * CPU priority.
	 */
	return env->idle != CPU_NOT_IDLE && (env->sd->flags & SD_ASYM_PACKING) &&
	       sched_use_asym_prio(env->sd, env->dst_cpu) &&
	       (sched_asym_prefer(env->dst_cpu, env->src_cpu) ||
		!sched_use_asym_prio(env->sd, env->src_cpu));
}

static inline bool
imbalanced_active_balance(struct lb_env *env)
{
	struct sched_domain *sd = env->sd;

	/*
	 * The imbalanced case includes the case of pinned tasks preventing a fair
	 * distribution of the load on the system but also the even distribution of the
	 * threads on a system with spare capacity
	 */
	if ((env->migration_type == migrate_task) &&
	    (sd->nr_balance_failed > sd->cache_nice_tries+2))
		return 1;

	return 0;
}

static int need_active_balance(struct lb_env *env)
{
	struct sched_domain *sd = env->sd;

	if (asym_active_balance(env))
		return 1;

	if (imbalanced_active_balance(env))
		return 1;

	/*
	 * The dst_cpu is idle and the src_cpu CPU has only 1 CFS task.
	 * It's worth migrating the task if the src_cpu's capacity is reduced
	 * because of other sched_class or IRQs if more capacity stays
	 * available on dst_cpu.
	 */
	if ((env->idle != CPU_NOT_IDLE) &&
	    (env->src_rq->cfs.h_nr_running == 1)) {
		if ((check_cpu_capacity(env->src_rq, sd)) &&
		    (capacity_of(env->src_cpu)*sd->imbalance_pct < capacity_of(env->dst_cpu)*100))
			return 1;
	}

	if (env->migration_type == migrate_misfit)
		return 1;

	return 0;
}

static int active_load_balance_cpu_stop(void *data);

static int should_we_balance(struct lb_env *env)
{
	struct cpumask *swb_cpus = this_cpu_cpumask_var_ptr(should_we_balance_tmpmask);
	struct sched_group *sg = env->sd->groups;
	int cpu, idle_smt = -1;

	/*
	 * Ensure the balancing environment is consistent; can happen
	 * when the softirq triggers 'during' hotplug.
	 */
	if (!cpumask_test_cpu(env->dst_cpu, env->cpus))
		return 0;

	/*
	 * In the newly idle case, we will allow all the CPUs
	 * to do the newly idle load balance.
	 *
	 * However, we bail out if we already have tasks or a wakeup pending,
	 * to optimize wakeup latency.
	 */
	if (env->idle == CPU_NEWLY_IDLE) {
		if (env->dst_rq->nr_running > 0 || env->dst_rq->ttwu_pending)
			return 0;
		return 1;
	}

	cpumask_copy(swb_cpus, group_balance_mask(sg));
	/* Try to find first idle CPU */
	for_each_cpu_and(cpu, swb_cpus, env->cpus) {
		if (!idle_cpu(cpu))
			continue;

		/*
		 * Don't balance to idle SMT in busy core right away when
		 * balancing cores, but remember the first idle SMT CPU for
		 * later consideration.  Find CPU on an idle core first.
		 */
		if (!(env->sd->flags & SD_SHARE_CPUCAPACITY) && !is_core_idle(cpu)) {
			if (idle_smt == -1)
				idle_smt = cpu;
			/*
			 * If the core is not idle, and first SMT sibling which is
			 * idle has been found, then its not needed to check other
			 * SMT siblings for idleness:
			 */
#ifdef CONFIG_SCHED_SMT
			cpumask_andnot(swb_cpus, swb_cpus, cpu_smt_mask(cpu));
#endif
			continue;
		}

		/*
		 * Are we the first idle core in a non-SMT domain or higher,
		 * or the first idle CPU in a SMT domain?
		 */
		return cpu == env->dst_cpu;
	}

	/* Are we the first idle CPU with busy siblings? */
	if (idle_smt != -1)
		return idle_smt == env->dst_cpu;

	/* Are we the first CPU of this group ? */
	return group_balance_cpu(sg) == env->dst_cpu;
}

/*
 * Check this_cpu to ensure it is balanced within domain. Attempt to move
 * tasks if there is an imbalance.
 */
static int load_balance(int this_cpu, struct rq *this_rq,
			struct sched_domain *sd, enum cpu_idle_type idle,
			int *continue_balancing)
{
	int ld_moved, cur_ld_moved, active_balance = 0;
	struct sched_domain *sd_parent = sd->parent;
	struct sched_group *group;
	struct rq *busiest;
	struct rq_flags rf;
	struct cpumask *cpus = this_cpu_cpumask_var_ptr(load_balance_mask);
	struct lb_env env = {
		.sd		= sd,
		.dst_cpu	= this_cpu,
		.dst_rq		= this_rq,
		.dst_grpmask    = group_balance_mask(sd->groups),
		.idle		= idle,
		.loop_break	= SCHED_NR_MIGRATE_BREAK,
		.cpus		= cpus,
		.fbq_type	= all,
		.tasks		= LIST_HEAD_INIT(env.tasks),
	};

	cpumask_and(cpus, sched_domain_span(sd), cpu_active_mask);

	schedstat_inc(sd->lb_count[idle]);

redo:
	if (!should_we_balance(&env)) {
		*continue_balancing = 0;
		goto out_balanced;
	}

	group = find_busiest_group(&env);
	if (!group) {
		schedstat_inc(sd->lb_nobusyg[idle]);
		goto out_balanced;
	}

	busiest = find_busiest_queue(&env, group);
	if (!busiest) {
		schedstat_inc(sd->lb_nobusyq[idle]);
		goto out_balanced;
	}

	WARN_ON_ONCE(busiest == env.dst_rq);

	schedstat_add(sd->lb_imbalance[idle], env.imbalance);

	env.src_cpu = busiest->cpu;
	env.src_rq = busiest;

	ld_moved = 0;
	/* Clear this flag as soon as we find a pullable task */
	env.flags |= LBF_ALL_PINNED;
	if (busiest->nr_running > 1) {
		/*
		 * Attempt to move tasks. If find_busiest_group has found
		 * an imbalance but busiest->nr_running <= 1, the group is
		 * still unbalanced. ld_moved simply stays zero, so it is
		 * correctly treated as an imbalance.
		 */
		env.loop_max  = min(sysctl_sched_nr_migrate, busiest->nr_running);

more_balance:
		rq_lock_irqsave(busiest, &rf);
		env.src_rq_rf = &rf;
		update_rq_clock(busiest);

		/*
		 * cur_ld_moved - load moved in current iteration
		 * ld_moved     - cumulative load moved across iterations
		 */
		cur_ld_moved = detach_tasks(&env);

		/*
		 * We've detached some tasks from busiest_rq. Every
		 * task is masked "TASK_ON_RQ_MIGRATING", so we can safely
		 * unlock busiest->lock, and we are able to be sure
		 * that nobody can manipulate the tasks in parallel.
		 * See task_rq_lock() family for the details.
		 */

		rq_unlock(busiest, &rf);

		if (cur_ld_moved) {
			attach_tasks(&env);
			ld_moved += cur_ld_moved;
		}

		local_irq_restore(rf.flags);

		if (env.flags & LBF_NEED_BREAK) {
			env.flags &= ~LBF_NEED_BREAK;
			goto more_balance;
		}

		/*
		 * Revisit (affine) tasks on src_cpu that couldn't be moved to
		 * us and move them to an alternate dst_cpu in our sched_group
		 * where they can run. The upper limit on how many times we
		 * iterate on same src_cpu is dependent on number of CPUs in our
		 * sched_group.
		 *
		 * This changes load balance semantics a bit on who can move
		 * load to a given_cpu. In addition to the given_cpu itself
		 * (or a ilb_cpu acting on its behalf where given_cpu is
		 * nohz-idle), we now have balance_cpu in a position to move
		 * load to given_cpu. In rare situations, this may cause
		 * conflicts (balance_cpu and given_cpu/ilb_cpu deciding
		 * _independently_ and at _same_ time to move some load to
		 * given_cpu) causing excess load to be moved to given_cpu.
		 * This however should not happen so much in practice and
		 * moreover subsequent load balance cycles should correct the
		 * excess load moved.
		 */
		if ((env.flags & LBF_DST_PINNED) && env.imbalance > 0) {

			/* Prevent to re-select dst_cpu via env's CPUs */
			__cpumask_clear_cpu(env.dst_cpu, env.cpus);

			env.dst_rq	 = cpu_rq(env.new_dst_cpu);
			env.dst_cpu	 = env.new_dst_cpu;
			env.flags	&= ~LBF_DST_PINNED;
			env.loop	 = 0;
			env.loop_break	 = SCHED_NR_MIGRATE_BREAK;

			/*
			 * Go back to "more_balance" rather than "redo" since we
			 * need to continue with same src_cpu.
			 */
			goto more_balance;
		}

		/*
		 * We failed to reach balance because of affinity.
		 */
		if (sd_parent) {
			int *group_imbalance = &sd_parent->groups->sgc->imbalance;

			if ((env.flags & LBF_SOME_PINNED) && env.imbalance > 0)
				*group_imbalance = 1;
		}

		/* All tasks on this runqueue were pinned by CPU affinity */
		if (unlikely(env.flags & LBF_ALL_PINNED)) {
			__cpumask_clear_cpu(cpu_of(busiest), cpus);
			/*
			 * Attempting to continue load balancing at the current
			 * sched_domain level only makes sense if there are
			 * active CPUs remaining as possible busiest CPUs to
			 * pull load from which are not contained within the
			 * destination group that is receiving any migrated
			 * load.
			 */
			if (!cpumask_subset(cpus, env.dst_grpmask)) {
				env.loop = 0;
				env.loop_break = SCHED_NR_MIGRATE_BREAK;
				goto redo;
			}
			goto out_all_pinned;
		}
	}

	if (!ld_moved) {
		schedstat_inc(sd->lb_failed[idle]);
		/*
		 * Increment the failure counter only on periodic balance.
		 * We do not want newidle balance, which can be very
		 * frequent, pollute the failure counter causing
		 * excessive cache_hot migrations and active balances.
		 */
		if (idle != CPU_NEWLY_IDLE)
			sd->nr_balance_failed++;

		if (need_active_balance(&env)) {
			unsigned long flags;

			raw_spin_rq_lock_irqsave(busiest, flags);

			/*
			 * Don't kick the active_load_balance_cpu_stop,
			 * if the curr task on busiest CPU can't be
			 * moved to this_cpu:
			 */
			if (!cpumask_test_cpu(this_cpu, busiest->curr->cpus_ptr)) {
				raw_spin_rq_unlock_irqrestore(busiest, flags);
				goto out_one_pinned;
			}

			/* Record that we found at least one task that could run on this_cpu */
			env.flags &= ~LBF_ALL_PINNED;

			/*
			 * ->active_balance synchronizes accesses to
			 * ->active_balance_work.  Once set, it's cleared
			 * only after active load balance is finished.
			 */
			if (!busiest->active_balance) {
				busiest->active_balance = 1;
				busiest->push_cpu = this_cpu;
				active_balance = 1;
			}

			preempt_disable();
			raw_spin_rq_unlock_irqrestore(busiest, flags);
			if (active_balance) {
				stop_one_cpu_nowait(cpu_of(busiest),
					active_load_balance_cpu_stop, busiest,
					&busiest->active_balance_work);
			}
			preempt_enable();
		}
	} else {
		sd->nr_balance_failed = 0;
	}

	if (likely(!active_balance) || need_active_balance(&env)) {
		/* We were unbalanced, so reset the balancing interval */
		sd->balance_interval = sd->min_interval;
	}

	goto out;

out_balanced:
	/*
	 * We reach balance although we may have faced some affinity
	 * constraints. Clear the imbalance flag only if other tasks got
	 * a chance to move and fix the imbalance.
	 */
	if (sd_parent && !(env.flags & LBF_ALL_PINNED)) {
		int *group_imbalance = &sd_parent->groups->sgc->imbalance;

		if (*group_imbalance)
			*group_imbalance = 0;
	}

out_all_pinned:
	/*
	 * We reach balance because all tasks are pinned at this level so
	 * we can't migrate them. Let the imbalance flag set so parent level
	 * can try to migrate them.
	 */
	schedstat_inc(sd->lb_balanced[idle]);

	sd->nr_balance_failed = 0;

out_one_pinned:
	ld_moved = 0;

	/*
	 * newidle_balance() disregards balance intervals, so we could
	 * repeatedly reach this code, which would lead to balance_interval
	 * skyrocketing in a short amount of time. Skip the balance_interval
	 * increase logic to avoid that.
	 */
	if (env.idle == CPU_NEWLY_IDLE)
		goto out;

	/* tune up the balancing interval */
	if ((env.flags & LBF_ALL_PINNED &&
	     sd->balance_interval < MAX_PINNED_INTERVAL) ||
	    sd->balance_interval < sd->max_interval)
		sd->balance_interval *= 2;
out:
	return ld_moved;
}

static inline unsigned long
get_sd_balance_interval(struct sched_domain *sd, int cpu_busy)
{
	unsigned long interval = sd->balance_interval;

	if (cpu_busy)
		interval *= sd->busy_factor;

	/* scale ms to jiffies */
	interval = msecs_to_jiffies(interval);

	/*
	 * Reduce likelihood of busy balancing at higher domains racing with
	 * balancing at lower domains by preventing their balancing periods
	 * from being multiples of each other.
	 */
	if (cpu_busy)
		interval -= 1;

	interval = clamp(interval, 1UL, max_load_balance_interval);

	return interval;
}

static inline void
update_next_balance(struct sched_domain *sd, unsigned long *next_balance)
{
	unsigned long interval, next;

	/* used by idle balance, so cpu_busy = 0 */
	interval = get_sd_balance_interval(sd, 0);
	next = sd->last_balance + interval;

	if (time_after(*next_balance, next))
		*next_balance = next;
}

/*
 * active_load_balance_cpu_stop is run by the CPU stopper. It pushes
 * running tasks off the busiest CPU onto idle CPUs. It requires at
 * least 1 task to be running on each physical CPU where possible, and
 * avoids physical / logical imbalances.
 */
static int active_load_balance_cpu_stop(void *data)
{
	struct rq *busiest_rq = data;
	int busiest_cpu = cpu_of(busiest_rq);
	int target_cpu = busiest_rq->push_cpu;
	struct rq *target_rq = cpu_rq(target_cpu);
	struct sched_domain *sd;
	struct task_struct *p = NULL;
	struct rq_flags rf;

	rq_lock_irq(busiest_rq, &rf);
	/*
	 * Between queueing the stop-work and running it is a hole in which
	 * CPUs can become inactive. We should not move tasks from or to
	 * inactive CPUs.
	 */
	if (!cpu_active(busiest_cpu) || !cpu_active(target_cpu))
		goto out_unlock;

	/* Make sure the requested CPU hasn't gone down in the meantime: */
	if (unlikely(busiest_cpu != smp_processor_id() ||
		     !busiest_rq->active_balance))
		goto out_unlock;

	/* Is there any task to move? */
	if (busiest_rq->nr_running <= 1)
		goto out_unlock;

	/*
	 * This condition is "impossible", if it occurs
	 * we need to fix it. Originally reported by
	 * Bjorn Helgaas on a 128-CPU setup.
	 */
	WARN_ON_ONCE(busiest_rq == target_rq);

	/* Search for an sd spanning us and the target CPU. */
	rcu_read_lock();
	for_each_domain(target_cpu, sd) {
		if (cpumask_test_cpu(busiest_cpu, sched_domain_span(sd)))
			break;
	}

	if (likely(sd)) {
		struct lb_env env = {
			.sd		= sd,
			.dst_cpu	= target_cpu,
			.dst_rq		= target_rq,
			.src_cpu	= busiest_rq->cpu,
			.src_rq		= busiest_rq,
			.idle		= CPU_IDLE,
			.flags		= LBF_ACTIVE_LB,
			.src_rq_rf	= &rf,
		};

		schedstat_inc(sd->alb_count);
		update_rq_clock(busiest_rq);

		p = detach_one_task(&env);
		if (p) {
			schedstat_inc(sd->alb_pushed);
			/* Active balancing done, reset the failure counter. */
			sd->nr_balance_failed = 0;
		} else {
			schedstat_inc(sd->alb_failed);
		}
	}
	rcu_read_unlock();
out_unlock:
	busiest_rq->active_balance = 0;
	rq_unlock(busiest_rq, &rf);

	if (p)
		attach_one_task(target_rq, p);

	local_irq_enable();

	return 0;
}

static DEFINE_SPINLOCK(balancing);

/*
 * Scale the max load_balance interval with the number of CPUs in the system.
 * This trades load-balance latency on larger machines for less cross talk.
 */
void update_max_interval(void)
{
	max_load_balance_interval = HZ*num_online_cpus()/10;
}

static inline bool update_newidle_cost(struct sched_domain *sd, u64 cost)
{
	if (cost > sd->max_newidle_lb_cost) {
		/*
		 * Track max cost of a domain to make sure to not delay the
		 * next wakeup on the CPU.
		 */
		sd->max_newidle_lb_cost = cost;
		sd->last_decay_max_lb_cost = jiffies;
	} else if (time_after(jiffies, sd->last_decay_max_lb_cost + HZ)) {
		/*
		 * Decay the newidle max times by ~1% per second to ensure that
		 * it is not outdated and the current max cost is actually
		 * shorter.
		 */
		sd->max_newidle_lb_cost = (sd->max_newidle_lb_cost * 253) / 256;
		sd->last_decay_max_lb_cost = jiffies;

		return true;
	}

	return false;
}

/*
 * It checks each scheduling domain to see if it is due to be balanced,
 * and initiates a balancing operation if so.
 *
 * Balancing parameters are set up in init_sched_domains.
 */
static void rebalance_domains(struct rq *rq, enum cpu_idle_type idle)
{
	int continue_balancing = 1;
	int cpu = rq->cpu;
	int busy = idle != CPU_IDLE && !sched_idle_cpu(cpu);
	unsigned long interval;
	struct sched_domain *sd;
	/* Earliest time when we have to do rebalance again */
	unsigned long next_balance = jiffies + 60*HZ;
	int update_next_balance = 0;
	int need_serialize, need_decay = 0;
	u64 max_cost = 0;

	trace_android_rvh_sched_rebalance_domains(rq, &continue_balancing);
	if (!continue_balancing)
		return;

	rcu_read_lock();
	for_each_domain(cpu, sd) {
		/*
		 * Decay the newidle max times here because this is a regular
		 * visit to all the domains.
		 */
		need_decay = update_newidle_cost(sd, 0);
		max_cost += sd->max_newidle_lb_cost;

		/*
		 * Stop the load balance at this level. There is another
		 * CPU in our sched group which is doing load balancing more
		 * actively.
		 */
		if (!continue_balancing) {
			if (need_decay)
				continue;
			break;
		}

		interval = get_sd_balance_interval(sd, busy);

		need_serialize = sd->flags & SD_SERIALIZE;
		if (need_serialize) {
			if (!spin_trylock(&balancing))
				goto out;
		}

		if (time_after_eq(jiffies, sd->last_balance + interval)) {
			if (load_balance(cpu, rq, sd, idle, &continue_balancing)) {
				/*
				 * The LBF_DST_PINNED logic could have changed
				 * env->dst_cpu, so we can't know our idle
				 * state even if we migrated tasks. Update it.
				 */
				idle = idle_cpu(cpu) ? CPU_IDLE : CPU_NOT_IDLE;
				busy = idle != CPU_IDLE && !sched_idle_cpu(cpu);
			}
			sd->last_balance = jiffies;
			interval = get_sd_balance_interval(sd, busy);
		}
		if (need_serialize)
			spin_unlock(&balancing);
out:
		if (time_after(next_balance, sd->last_balance + interval)) {
			next_balance = sd->last_balance + interval;
			update_next_balance = 1;
		}
	}
	if (need_decay) {
		/*
		 * Ensure the rq-wide value also decays but keep it at a
		 * reasonable floor to avoid funnies with rq->avg_idle.
		 */
		rq->max_idle_balance_cost =
			max((u64)sysctl_sched_migration_cost, max_cost);
	}
	rcu_read_unlock();

	/*
	 * next_balance will be updated only when there is a need.
	 * When the cpu is attached to null domain for ex, it will not be
	 * updated.
	 */
	if (likely(update_next_balance))
		rq->next_balance = next_balance;

}

static inline int on_null_domain(struct rq *rq)
{
	return unlikely(!rcu_dereference_sched(rq->sd));
}

#ifdef CONFIG_NO_HZ_COMMON
/*
 * idle load balancing details
 * - When one of the busy CPUs notice that there may be an idle rebalancing
 *   needed, they will kick the idle load balancer, which then does idle
 *   load balancing for all the idle CPUs.
 * - HK_TYPE_MISC CPUs are used for this task, because HK_TYPE_SCHED not set
 *   anywhere yet.
 */

static inline int find_new_ilb(void)
{
	int ilb = -1;
	const struct cpumask *hk_mask;

	trace_android_rvh_find_new_ilb(nohz.idle_cpus_mask, &ilb);
	if (ilb >= 0)
		return ilb;

	hk_mask = housekeeping_cpumask(HK_TYPE_MISC);

	for_each_cpu_and(ilb, nohz.idle_cpus_mask, hk_mask) {

		if (ilb == smp_processor_id())
			continue;

		if (idle_cpu(ilb))
			return ilb;
	}

	return nr_cpu_ids;
}

/*
 * Kick a CPU to do the nohz balancing, if it is time for it. We pick any
 * idle CPU in the HK_TYPE_MISC housekeeping set (if there is one).
 */
static void kick_ilb(unsigned int flags)
{
	int ilb_cpu;

	/*
	 * Increase nohz.next_balance only when if full ilb is triggered but
	 * not if we only update stats.
	 */
	if (flags & NOHZ_BALANCE_KICK)
		nohz.next_balance = jiffies+1;

	ilb_cpu = find_new_ilb();

	if (ilb_cpu >= nr_cpu_ids)
		return;

	/*
	 * Access to rq::nohz_csd is serialized by NOHZ_KICK_MASK; he who sets
	 * the first flag owns it; cleared by nohz_csd_func().
	 */
	flags = atomic_fetch_or(flags, nohz_flags(ilb_cpu));
	if (flags & NOHZ_KICK_MASK)
		return;

	/*
	 * This way we generate an IPI on the target CPU which
	 * is idle. And the softirq performing nohz idle load balance
	 * will be run before returning from the IPI.
	 */
	smp_call_function_single_async(ilb_cpu, &cpu_rq(ilb_cpu)->nohz_csd);
}

/*
 * Current decision point for kicking the idle load balancer in the presence
 * of idle CPUs in the system.
 */
static void nohz_balancer_kick(struct rq *rq)
{
	unsigned long now = jiffies;
	struct sched_domain_shared *sds;
	struct sched_domain *sd;
	int nr_busy, i, cpu = rq->cpu;
	unsigned int flags = 0;
	int done = 0;

	if (unlikely(rq->idle_balance))
		return;

	/*
	 * We may be recently in ticked or tickless idle mode. At the first
	 * busy tick after returning from idle, we will update the busy stats.
	 */
	nohz_balance_exit_idle(rq);

	/*
	 * None are in tickless mode and hence no need for NOHZ idle load
	 * balancing.
	 */
	if (likely(!atomic_read(&nohz.nr_cpus)))
		return;

	if (READ_ONCE(nohz.has_blocked) &&
	    time_after(now, READ_ONCE(nohz.next_blocked)))
		flags = NOHZ_STATS_KICK;

	if (time_before(now, nohz.next_balance))
		goto out;

	trace_android_rvh_sched_nohz_balancer_kick(rq, &flags, &done);
	if (done)
		goto out;

	if (rq->nr_running >= 2) {
		flags = NOHZ_STATS_KICK | NOHZ_BALANCE_KICK;
		goto out;
	}

	rcu_read_lock();

	sd = rcu_dereference(rq->sd);
	if (sd) {
		/*
		 * If there's a CFS task and the current CPU has reduced
		 * capacity; kick the ILB to see if there's a better CPU to run
		 * on.
		 */
		if (rq->cfs.h_nr_running >= 1 && check_cpu_capacity(rq, sd)) {
			flags = NOHZ_STATS_KICK | NOHZ_BALANCE_KICK;
			goto unlock;
		}
	}

	sd = rcu_dereference(per_cpu(sd_asym_packing, cpu));
	if (sd) {
		/*
		 * When ASYM_PACKING; see if there's a more preferred CPU
		 * currently idle; in which case, kick the ILB to move tasks
		 * around.
		 *
		 * When balancing betwen cores, all the SMT siblings of the
		 * preferred CPU must be idle.
		 */
		for_each_cpu_and(i, sched_domain_span(sd), nohz.idle_cpus_mask) {
			if (sched_use_asym_prio(sd, i) &&
			    sched_asym_prefer(i, cpu)) {
				flags = NOHZ_STATS_KICK | NOHZ_BALANCE_KICK;
				goto unlock;
			}
		}
	}

	sd = rcu_dereference(per_cpu(sd_asym_cpucapacity, cpu));
	if (sd) {
		/*
		 * When ASYM_CPUCAPACITY; see if there's a higher capacity CPU
		 * to run the misfit task on.
		 */
		if (check_misfit_status(rq, sd)) {
			flags = NOHZ_STATS_KICK | NOHZ_BALANCE_KICK;
			goto unlock;
		}

		/*
		 * For asymmetric systems, we do not want to nicely balance
		 * cache use, instead we want to embrace asymmetry and only
		 * ensure tasks have enough CPU capacity.
		 *
		 * Skip the LLC logic because it's not relevant in that case.
		 */
		goto unlock;
	}

	sds = rcu_dereference(per_cpu(sd_llc_shared, cpu));
	if (sds) {
		/*
		 * If there is an imbalance between LLC domains (IOW we could
		 * increase the overall cache use), we need some less-loaded LLC
		 * domain to pull some load. Likewise, we may need to spread
		 * load within the current LLC domain (e.g. packed SMT cores but
		 * other CPUs are idle). We can't really know from here how busy
		 * the others are - so just get a nohz balance going if it looks
		 * like this LLC domain has tasks we could move.
		 */
		nr_busy = atomic_read(&sds->nr_busy_cpus);
		if (nr_busy > 1) {
			flags = NOHZ_STATS_KICK | NOHZ_BALANCE_KICK;
			goto unlock;
		}
	}
unlock:
	rcu_read_unlock();
out:
	if (flags)
		kick_ilb(flags);
}

static void set_cpu_sd_state_busy(int cpu)
{
	struct sched_domain *sd;

	rcu_read_lock();
	sd = rcu_dereference(per_cpu(sd_llc, cpu));

	if (!sd || !sd->nohz_idle)
		goto unlock;
	sd->nohz_idle = 0;

	atomic_inc(&sd->shared->nr_busy_cpus);
unlock:
	rcu_read_unlock();
}

void nohz_balance_exit_idle(struct rq *rq)
{
	SCHED_WARN_ON(rq != this_rq());

	if (likely(!rq->nohz_tick_stopped))
		return;

	rq->nohz_tick_stopped = 0;
	cpumask_clear_cpu(rq->cpu, nohz.idle_cpus_mask);
	atomic_dec(&nohz.nr_cpus);

	set_cpu_sd_state_busy(rq->cpu);
}

static void set_cpu_sd_state_idle(int cpu)
{
	struct sched_domain *sd;

	rcu_read_lock();
	sd = rcu_dereference(per_cpu(sd_llc, cpu));

	if (!sd || sd->nohz_idle)
		goto unlock;
	sd->nohz_idle = 1;

	atomic_dec(&sd->shared->nr_busy_cpus);
unlock:
	rcu_read_unlock();
}

/*
 * This routine will record that the CPU is going idle with tick stopped.
 * This info will be used in performing idle load balancing in the future.
 */
void nohz_balance_enter_idle(int cpu)
{
	struct rq *rq = cpu_rq(cpu);

	SCHED_WARN_ON(cpu != smp_processor_id());

	/* If this CPU is going down, then nothing needs to be done: */
	if (!cpu_active(cpu))
		return;

	/* Spare idle load balancing on CPUs that don't want to be disturbed: */
	if (!housekeeping_cpu(cpu, HK_TYPE_SCHED))
		return;

	/*
	 * Can be set safely without rq->lock held
	 * If a clear happens, it will have evaluated last additions because
	 * rq->lock is held during the check and the clear
	 */
	rq->has_blocked_load = 1;

	/*
	 * The tick is still stopped but load could have been added in the
	 * meantime. We set the nohz.has_blocked flag to trig a check of the
	 * *_avg. The CPU is already part of nohz.idle_cpus_mask so the clear
	 * of nohz.has_blocked can only happen after checking the new load
	 */
	if (rq->nohz_tick_stopped)
		goto out;

	/* If we're a completely isolated CPU, we don't play: */
	if (on_null_domain(rq))
		return;

	rq->nohz_tick_stopped = 1;

	cpumask_set_cpu(cpu, nohz.idle_cpus_mask);
	atomic_inc(&nohz.nr_cpus);

	/*
	 * Ensures that if nohz_idle_balance() fails to observe our
	 * @idle_cpus_mask store, it must observe the @has_blocked
	 * store.
	 */
	smp_mb__after_atomic();

	set_cpu_sd_state_idle(cpu);

out:
	/*
	 * Each time a cpu enter idle, we assume that it has blocked load and
	 * enable the periodic update of the load of idle cpus
	 */
	WRITE_ONCE(nohz.has_blocked, 1);
}

static bool update_nohz_stats(struct rq *rq)
{
	unsigned int cpu = rq->cpu;

	if (!rq->has_blocked_load)
		return false;

	if (!cpumask_test_cpu(cpu, nohz.idle_cpus_mask))
		return false;

	if (!time_after(jiffies, READ_ONCE(rq->last_blocked_load_update_tick)))
		return true;

	update_blocked_averages(cpu);

	return rq->has_blocked_load;
}

/*
 * Internal function that runs load balance for all idle cpus. The load balance
 * can be a simple update of blocked load or a complete load balance with
 * tasks movement depending of flags.
 */
static void _nohz_idle_balance(struct rq *this_rq, unsigned int flags)
{
	/* Earliest time when we have to do rebalance again */
	unsigned long now = jiffies;
	unsigned long next_balance = now + 60*HZ;
	bool has_blocked_load = false;
	int update_next_balance = 0;
	int this_cpu = this_rq->cpu;
	int balance_cpu;
	struct rq *rq;

	SCHED_WARN_ON((flags & NOHZ_KICK_MASK) == NOHZ_BALANCE_KICK);

	/*
	 * We assume there will be no idle load after this update and clear
	 * the has_blocked flag. If a cpu enters idle in the mean time, it will
	 * set the has_blocked flag and trig another update of idle load.
	 * Because a cpu that becomes idle, is added to idle_cpus_mask before
	 * setting the flag, we are sure to not clear the state and not
	 * check the load of an idle cpu.
	 */
	if (flags & NOHZ_STATS_KICK)
		WRITE_ONCE(nohz.has_blocked, 0);

	/*
	 * Ensures that if we miss the CPU, we must see the has_blocked
	 * store from nohz_balance_enter_idle().
	 */
	smp_mb();

	/*
	 * Start with the next CPU after this_cpu so we will end with this_cpu and let a
	 * chance for other idle cpu to pull load.
	 */
	for_each_cpu_wrap(balance_cpu,  nohz.idle_cpus_mask, this_cpu+1) {
		if (!idle_cpu(balance_cpu))
			continue;

		/*
		 * If this CPU gets work to do, stop the load balancing
		 * work being done for other CPUs. Next load
		 * balancing owner will pick it up.
		 */
		if (need_resched()) {
			if (flags & NOHZ_STATS_KICK)
				has_blocked_load = true;
			goto abort;
		}

		rq = cpu_rq(balance_cpu);

		if (flags & NOHZ_STATS_KICK)
			has_blocked_load |= update_nohz_stats(rq);

		/*
		 * If time for next balance is due,
		 * do the balance.
		 */
		if (time_after_eq(jiffies, rq->next_balance)) {
			struct rq_flags rf;

			rq_lock_irqsave(rq, &rf);
			update_rq_clock(rq);
			rq_unlock_irqrestore(rq, &rf);

			if (flags & NOHZ_BALANCE_KICK)
				rebalance_domains(rq, CPU_IDLE);
		}

		if (time_after(next_balance, rq->next_balance)) {
			next_balance = rq->next_balance;
			update_next_balance = 1;
		}
	}

	/*
	 * next_balance will be updated only when there is a need.
	 * When the CPU is attached to null domain for ex, it will not be
	 * updated.
	 */
	if (likely(update_next_balance))
		nohz.next_balance = next_balance;

	if (flags & NOHZ_STATS_KICK)
		WRITE_ONCE(nohz.next_blocked,
			   now + msecs_to_jiffies(LOAD_AVG_PERIOD));

abort:
	/* There is still blocked load, enable periodic update */
	if (has_blocked_load)
		WRITE_ONCE(nohz.has_blocked, 1);
}

/*
 * In CONFIG_NO_HZ_COMMON case, the idle balance kickee will do the
 * rebalancing for all the cpus for whom scheduler ticks are stopped.
 */
static bool nohz_idle_balance(struct rq *this_rq, enum cpu_idle_type idle)
{
	unsigned int flags = this_rq->nohz_idle_balance;

	if (!flags)
		return false;

	this_rq->nohz_idle_balance = 0;

	if (idle != CPU_IDLE)
		return false;

	_nohz_idle_balance(this_rq, flags);

	return true;
}

/*
 * Check if we need to run the ILB for updating blocked load before entering
 * idle state.
 */
void nohz_run_idle_balance(int cpu)
{
	unsigned int flags;

	flags = atomic_fetch_andnot(NOHZ_NEWILB_KICK, nohz_flags(cpu));

	/*
	 * Update the blocked load only if no SCHED_SOFTIRQ is about to happen
	 * (ie NOHZ_STATS_KICK set) and will do the same.
	 */
	if ((flags == NOHZ_NEWILB_KICK) && !need_resched())
		_nohz_idle_balance(cpu_rq(cpu), NOHZ_STATS_KICK);
}

static void nohz_newidle_balance(struct rq *this_rq)
{
	int this_cpu = this_rq->cpu;

	/*
	 * This CPU doesn't want to be disturbed by scheduler
	 * housekeeping
	 */
	if (!housekeeping_cpu(this_cpu, HK_TYPE_SCHED))
		return;

	/* Will wake up very soon. No time for doing anything else*/
	if (this_rq->avg_idle < sysctl_sched_migration_cost)
		return;

	/* Don't need to update blocked load of idle CPUs*/
	if (!READ_ONCE(nohz.has_blocked) ||
	    time_before(jiffies, READ_ONCE(nohz.next_blocked)))
		return;

	/*
	 * Set the need to trigger ILB in order to update blocked load
	 * before entering idle state.
	 */
	atomic_or(NOHZ_NEWILB_KICK, nohz_flags(this_cpu));
}

#else /* !CONFIG_NO_HZ_COMMON */
static inline void nohz_balancer_kick(struct rq *rq) { }

static inline bool nohz_idle_balance(struct rq *this_rq, enum cpu_idle_type idle)
{
	return false;
}

static inline void nohz_newidle_balance(struct rq *this_rq) { }
#endif /* CONFIG_NO_HZ_COMMON */

/*
 * newidle_balance is called by schedule() if this_cpu is about to become
 * idle. Attempts to pull tasks from other CPUs.
 *
 * Returns:
 *   < 0 - we released the lock and there are !fair tasks present
 *     0 - failed, no new tasks
 *   > 0 - success, new (fair) tasks present
 */
static int newidle_balance(struct rq *this_rq, struct rq_flags *rf)
{
	unsigned long next_balance = jiffies + HZ;
	int this_cpu = this_rq->cpu;
	u64 t0, t1, curr_cost = 0;
	struct sched_domain *sd;
	int pulled_task = 0;
	int done = 0;

	trace_android_rvh_sched_newidle_balance(this_rq, rf, &pulled_task, &done);
	if (done)
		return pulled_task;

	update_misfit_status(NULL, this_rq);

	/*
	 * There is a task waiting to run. No need to search for one.
	 * Return 0; the task will be enqueued when switching to idle.
	 */
	if (this_rq->ttwu_pending)
		return 0;

	/*
	 * We must set idle_stamp _before_ calling idle_balance(), such that we
	 * measure the duration of idle_balance() as idle time.
	 */
	this_rq->idle_stamp = rq_clock(this_rq);

	/*
	 * Do not pull tasks towards !active CPUs...
	 */
	if (!cpu_active(this_cpu))
		return 0;

	/*
	 * This is OK, because current is on_cpu, which avoids it being picked
	 * for load-balance and preemption/IRQs are still disabled avoiding
	 * further scheduler activity on it and we're being very careful to
	 * re-start the picking loop.
	 */
	rq_unpin_lock(this_rq, rf);

	rcu_read_lock();
	sd = rcu_dereference_check_sched_domain(this_rq->sd);

	if (!READ_ONCE(this_rq->rd->overload) ||
	    (sd && this_rq->avg_idle < sd->max_newidle_lb_cost)) {

		if (static_branch_likely(&sched_aggressive_next_balance) && sd)
			update_next_balance(sd, &next_balance);
		rcu_read_unlock();

		goto out;
	}
	rcu_read_unlock();

	raw_spin_rq_unlock(this_rq);

	t0 = sched_clock_cpu(this_cpu);
	update_blocked_averages(this_cpu);

	rcu_read_lock();
	for_each_domain(this_cpu, sd) {
		int continue_balancing = 1;
		u64 domain_cost;

		if (static_branch_likely(&sched_aggressive_next_balance))
			update_next_balance(sd, &next_balance);

		if (this_rq->avg_idle < curr_cost + sd->max_newidle_lb_cost)
			break;

		if (sd->flags & SD_BALANCE_NEWIDLE) {

			pulled_task = load_balance(this_cpu, this_rq,
						   sd, CPU_NEWLY_IDLE,
						   &continue_balancing);

			t1 = sched_clock_cpu(this_cpu);
			domain_cost = t1 - t0;
			update_newidle_cost(sd, domain_cost);
			if (!static_branch_likely(&sched_aggressive_next_balance)) {
				sd->last_balance = jiffies;
				update_next_balance(sd, &next_balance);
			}

			curr_cost += domain_cost;
			t0 = t1;
		}

		/*
		 * Stop searching for tasks to pull if there are
		 * now runnable tasks on this rq.
		 */
		if (pulled_task || this_rq->nr_running > 0 ||
		    this_rq->ttwu_pending)
			break;
	}
	rcu_read_unlock();

	raw_spin_rq_lock(this_rq);

	if (curr_cost > this_rq->max_idle_balance_cost)
		this_rq->max_idle_balance_cost = curr_cost;

	/*
	 * While browsing the domains, we released the rq lock, a task could
	 * have been enqueued in the meantime. Since we're not going idle,
	 * pretend we pulled a task.
	 */
	if (this_rq->cfs.h_nr_running && !pulled_task)
		pulled_task = 1;

	/* Is there a task of a high priority class? */
	if (this_rq->nr_running != this_rq->cfs.h_nr_running)
		pulled_task = -1;

out:
	/* Move the next balance forward */
	if (time_after(this_rq->next_balance, next_balance))
		this_rq->next_balance = next_balance;

	if (pulled_task)
		this_rq->idle_stamp = 0;
	else
		nohz_newidle_balance(this_rq);

	rq_repin_lock(this_rq, rf);

	return pulled_task;
}

/*
 * run_rebalance_domains is triggered when needed from the scheduler tick.
 * Also triggered for nohz idle balancing (with nohz_balancing_kick set).
 */
static __latent_entropy void run_rebalance_domains(struct softirq_action *h)
{
	struct rq *this_rq = this_rq();
	enum cpu_idle_type idle = this_rq->idle_balance ?
						CPU_IDLE : CPU_NOT_IDLE;

	/*
	 * If this CPU has a pending nohz_balance_kick, then do the
	 * balancing on behalf of the other idle CPUs whose ticks are
	 * stopped. Do nohz_idle_balance *before* rebalance_domains to
	 * give the idle CPUs a chance to load balance. Else we may
	 * load balance only within the local sched_domain hierarchy
	 * and abort nohz_idle_balance altogether if we pull some load.
	 */
	if (nohz_idle_balance(this_rq, idle))
		return;

	/* normal load balance */
	update_blocked_averages(this_rq->cpu);
	rebalance_domains(this_rq, idle);
}

/*
 * Trigger the SCHED_SOFTIRQ if it is time to do periodic load balancing.
 */
void trigger_load_balance(struct rq *rq)
{
	/*
	 * Don't need to rebalance while attached to NULL domain or
	 * runqueue CPU is not active
	 */
	if (unlikely(on_null_domain(rq) || !cpu_active(cpu_of(rq))))
		return;

	if (time_after_eq(jiffies, rq->next_balance))
		raise_softirq(SCHED_SOFTIRQ);

	nohz_balancer_kick(rq);
}

static void rq_online_fair(struct rq *rq)
{
	update_sysctl();

	update_runtime_enabled(rq);
}

static void rq_offline_fair(struct rq *rq)
{
	update_sysctl();

	/* Ensure any throttled groups are reachable by pick_next_task */
	unthrottle_offline_cfs_rqs(rq);
}

#endif /* CONFIG_SMP */

#ifdef CONFIG_SCHED_CORE
static inline bool
__entity_slice_used(struct sched_entity *se, int min_nr_tasks)
{
	u64 rtime = se->sum_exec_runtime - se->prev_sum_exec_runtime;
	u64 slice = se->slice;

	return (rtime * min_nr_tasks > slice);
}

#define MIN_NR_TASKS_DURING_FORCEIDLE	2
static inline void task_tick_core(struct rq *rq, struct task_struct *curr)
{
	if (!sched_core_enabled(rq))
		return;

	/*
	 * If runqueue has only one task which used up its slice and
	 * if the sibling is forced idle, then trigger schedule to
	 * give forced idle task a chance.
	 *
	 * sched_slice() considers only this active rq and it gets the
	 * whole slice. But during force idle, we have siblings acting
	 * like a single runqueue and hence we need to consider runnable
	 * tasks on this CPU and the forced idle CPU. Ideally, we should
	 * go through the forced idle rq, but that would be a perf hit.
	 * We can assume that the forced idle CPU has at least
	 * MIN_NR_TASKS_DURING_FORCEIDLE - 1 tasks and use that to check
	 * if we need to give up the CPU.
	 */
	if (rq->core->core_forceidle_count && rq->cfs.nr_running == 1 &&
	    __entity_slice_used(&curr->se, MIN_NR_TASKS_DURING_FORCEIDLE))
		resched_curr(rq);
}

/*
 * se_fi_update - Update the cfs_rq->min_vruntime_fi in a CFS hierarchy if needed.
 */
static void se_fi_update(const struct sched_entity *se, unsigned int fi_seq,
			 bool forceidle)
{
	for_each_sched_entity(se) {
		struct cfs_rq *cfs_rq = cfs_rq_of(se);

		if (forceidle) {
			if (cfs_rq->forceidle_seq == fi_seq)
				break;
			cfs_rq->forceidle_seq = fi_seq;
		}

		cfs_rq->min_vruntime_fi = cfs_rq->min_vruntime;
	}
}

void task_vruntime_update(struct rq *rq, struct task_struct *p, bool in_fi)
{
	struct sched_entity *se = &p->se;

	if (p->sched_class != &fair_sched_class)
		return;

	se_fi_update(se, rq->core->core_forceidle_seq, in_fi);
}

bool cfs_prio_less(const struct task_struct *a, const struct task_struct *b,
			bool in_fi)
{
	struct rq *rq = task_rq(a);
	const struct sched_entity *sea = &a->se;
	const struct sched_entity *seb = &b->se;
	struct cfs_rq *cfs_rqa;
	struct cfs_rq *cfs_rqb;
	s64 delta;

	SCHED_WARN_ON(task_rq(b)->core != rq->core);

#ifdef CONFIG_FAIR_GROUP_SCHED
	/*
	 * Find an se in the hierarchy for tasks a and b, such that the se's
	 * are immediate siblings.
	 */
	while (sea->cfs_rq->tg != seb->cfs_rq->tg) {
		int sea_depth = sea->depth;
		int seb_depth = seb->depth;

		if (sea_depth >= seb_depth)
			sea = parent_entity(sea);
		if (sea_depth <= seb_depth)
			seb = parent_entity(seb);
	}

	se_fi_update(sea, rq->core->core_forceidle_seq, in_fi);
	se_fi_update(seb, rq->core->core_forceidle_seq, in_fi);

	cfs_rqa = sea->cfs_rq;
	cfs_rqb = seb->cfs_rq;
#else
	cfs_rqa = &task_rq(a)->cfs;
	cfs_rqb = &task_rq(b)->cfs;
#endif

	/*
	 * Find delta after normalizing se's vruntime with its cfs_rq's
	 * min_vruntime_fi, which would have been updated in prior calls
	 * to se_fi_update().
	 */
	delta = (s64)(sea->vruntime - seb->vruntime) +
		(s64)(cfs_rqb->min_vruntime_fi - cfs_rqa->min_vruntime_fi);

	return delta > 0;
}

static int task_is_throttled_fair(struct task_struct *p, int cpu)
{
	struct cfs_rq *cfs_rq;

#ifdef CONFIG_FAIR_GROUP_SCHED
	cfs_rq = task_group(p)->cfs_rq[cpu];
#else
	cfs_rq = &cpu_rq(cpu)->cfs;
#endif
	return throttled_hierarchy(cfs_rq);
}
#else
static inline void task_tick_core(struct rq *rq, struct task_struct *curr) {}
#endif

/*
 * scheduler tick hitting a task of our scheduling class.
 *
 * NOTE: This function can be called remotely by the tick offload that
 * goes along full dynticks. Therefore no local assumption can be made
 * and everything must be accessed through the @rq and @curr passed in
 * parameters.
 */
static void task_tick_fair(struct rq *rq, struct task_struct *curr, int queued)
{
	struct cfs_rq *cfs_rq;
	struct sched_entity *se = &curr->se;

	for_each_sched_entity(se) {
		cfs_rq = cfs_rq_of(se);
		entity_tick(cfs_rq, se, queued);
	}

	if (static_branch_unlikely(&sched_numa_balancing))
		task_tick_numa(rq, curr);

	update_misfit_status(curr, rq);
	check_update_overutilized_status(task_rq(curr));

	task_tick_core(rq, curr);
}

/*
 * called on fork with the child task as argument from the parent's context
 *  - child not yet on the tasklist
 *  - preemption disabled
 */
static void task_fork_fair(struct task_struct *p)
{
	struct sched_entity *se = &p->se, *curr;
	struct cfs_rq *cfs_rq;
	struct rq *rq = this_rq();
	struct rq_flags rf;

	rq_lock(rq, &rf);
	update_rq_clock(rq);

	cfs_rq = task_cfs_rq(current);
	curr = cfs_rq->curr;
	if (curr)
		update_curr(cfs_rq);
	place_entity(cfs_rq, se, ENQUEUE_INITIAL);
	rq_unlock(rq, &rf);
}

/*
 * Priority of the task has changed. Check to see if we preempt
 * the current task.
 */
static void
prio_changed_fair(struct rq *rq, struct task_struct *p, int oldprio)
{
	if (!task_on_rq_queued(p))
		return;

	if (rq->cfs.nr_running == 1)
		return;

	/*
	 * Reschedule if we are currently running on this runqueue and
	 * our priority decreased, or if we are not currently running on
	 * this runqueue and our priority is higher than the current's
	 */
	if (task_current(rq, p)) {
		if (p->prio > oldprio)
			resched_curr(rq);
	} else
		check_preempt_curr(rq, p, 0);
}

#ifdef CONFIG_FAIR_GROUP_SCHED
/*
 * Propagate the changes of the sched_entity across the tg tree to make it
 * visible to the root
 */
static void propagate_entity_cfs_rq(struct sched_entity *se)
{
	struct cfs_rq *cfs_rq = cfs_rq_of(se);

	if (cfs_rq_throttled(cfs_rq))
		return;

	if (!throttled_hierarchy(cfs_rq))
		list_add_leaf_cfs_rq(cfs_rq);

	/* Start to propagate at parent */
	se = se->parent;

	for_each_sched_entity(se) {
		cfs_rq = cfs_rq_of(se);

		update_load_avg(cfs_rq, se, UPDATE_TG);

		if (cfs_rq_throttled(cfs_rq))
			break;

		if (!throttled_hierarchy(cfs_rq))
			list_add_leaf_cfs_rq(cfs_rq);
	}
}
#else
static void propagate_entity_cfs_rq(struct sched_entity *se) { }
#endif

static void detach_entity_cfs_rq(struct sched_entity *se)
{
	struct cfs_rq *cfs_rq = cfs_rq_of(se);

#ifdef CONFIG_SMP
	/*
	 * In case the task sched_avg hasn't been attached:
	 * - A forked task which hasn't been woken up by wake_up_new_task().
	 * - A task which has been woken up by try_to_wake_up() but is
	 *   waiting for actually being woken up by sched_ttwu_pending().
	 */
	if (!se->avg.last_update_time)
		return;
#endif

	/* Catch up with the cfs_rq and remove our load when we leave */
	update_load_avg(cfs_rq, se, 0);
	detach_entity_load_avg(cfs_rq, se);
	update_tg_load_avg(cfs_rq);
	propagate_entity_cfs_rq(se);
}

static void attach_entity_cfs_rq(struct sched_entity *se)
{
	struct cfs_rq *cfs_rq = cfs_rq_of(se);

	/* Synchronize entity with its cfs_rq */
	update_load_avg(cfs_rq, se, sched_feat(ATTACH_AGE_LOAD) ? 0 : SKIP_AGE_LOAD);
	attach_entity_load_avg(cfs_rq, se);
	update_tg_load_avg(cfs_rq);
	propagate_entity_cfs_rq(se);
}

static void detach_task_cfs_rq(struct task_struct *p)
{
	struct sched_entity *se = &p->se;

	detach_entity_cfs_rq(se);
}

static void attach_task_cfs_rq(struct task_struct *p)
{
	struct sched_entity *se = &p->se;

	attach_entity_cfs_rq(se);
}

static void switched_from_fair(struct rq *rq, struct task_struct *p)
{
	detach_task_cfs_rq(p);
}

static void switched_to_fair(struct rq *rq, struct task_struct *p)
{
	attach_task_cfs_rq(p);

	if (task_on_rq_queued(p)) {
		/*
		 * We were most likely switched from sched_rt, so
		 * kick off the schedule if running, otherwise just see
		 * if we can still preempt the current task.
		 */
		if (task_current(rq, p))
			resched_curr(rq);
		else
			check_preempt_curr(rq, p, 0);
	}
}

/* Account for a task changing its policy or group.
 *
 * This routine is mostly called to set cfs_rq->curr field when a task
 * migrates between groups/classes.
 */
static void set_next_task_fair(struct rq *rq, struct task_struct *p, bool first)
{
	struct sched_entity *se = &p->se;

#ifdef CONFIG_SMP
	if (task_on_rq_queued(p)) {
		/*
		 * Move the next running task to the front of the list, so our
		 * cfs_tasks list becomes MRU one.
		 */
		list_move(&se->group_node, &rq->cfs_tasks);
	}
#endif

	for_each_sched_entity(se) {
		struct cfs_rq *cfs_rq = cfs_rq_of(se);

		set_next_entity(cfs_rq, se);
		/* ensure bandwidth has been allocated on our new cfs_rq */
		account_cfs_rq_runtime(cfs_rq, 0);
	}
}

void init_cfs_rq(struct cfs_rq *cfs_rq)
{
	cfs_rq->tasks_timeline = RB_ROOT_CACHED;
	u64_u32_store(cfs_rq->min_vruntime, (u64)(-(1LL << 20)));
#ifdef CONFIG_SMP
	raw_spin_lock_init(&cfs_rq->removed.lock);
#endif
}

#ifdef CONFIG_FAIR_GROUP_SCHED
static void task_change_group_fair(struct task_struct *p)
{
	/*
	 * We couldn't detach or attach a forked task which
	 * hasn't been woken up by wake_up_new_task().
	 */
	if (READ_ONCE(p->__state) == TASK_NEW)
		return;

	detach_task_cfs_rq(p);

#ifdef CONFIG_SMP
	/* Tell se's cfs_rq has been changed -- migrated */
	p->se.avg.last_update_time = 0;
#endif
	set_task_rq(p, task_cpu(p));
	attach_task_cfs_rq(p);
}

void free_fair_sched_group(struct task_group *tg)
{
	int i;

	for_each_possible_cpu(i) {
		if (tg->cfs_rq)
			kfree(tg->cfs_rq[i]);
		if (tg->se)
			kfree(tg->se[i]);
	}

	kfree(tg->cfs_rq);
	kfree(tg->se);
}

int alloc_fair_sched_group(struct task_group *tg, struct task_group *parent)
{
	struct sched_entity *se;
	struct cfs_rq *cfs_rq;
	int i;

	tg->cfs_rq = kcalloc(nr_cpu_ids, sizeof(cfs_rq), GFP_KERNEL);
	if (!tg->cfs_rq)
		goto err;
	tg->se = kcalloc(nr_cpu_ids, sizeof(se), GFP_KERNEL);
	if (!tg->se)
		goto err;

	tg->shares = NICE_0_LOAD;

	init_cfs_bandwidth(tg_cfs_bandwidth(tg), tg_cfs_bandwidth(parent));

	for_each_possible_cpu(i) {
		cfs_rq = kzalloc_node(sizeof(struct cfs_rq),
				      GFP_KERNEL, cpu_to_node(i));
		if (!cfs_rq)
			goto err;

		se = kzalloc_node(sizeof(struct sched_entity_stats),
				  GFP_KERNEL, cpu_to_node(i));
		if (!se)
			goto err_free_rq;

		init_cfs_rq(cfs_rq);
		init_tg_cfs_entry(tg, cfs_rq, se, i, parent->se[i]);
		init_entity_runnable_average(se);
	}

	return 1;

err_free_rq:
	kfree(cfs_rq);
err:
	return 0;
}

void online_fair_sched_group(struct task_group *tg)
{
	struct sched_entity *se;
	struct rq_flags rf;
	struct rq *rq;
	int i;

	for_each_possible_cpu(i) {
		rq = cpu_rq(i);
		se = tg->se[i];
		rq_lock_irq(rq, &rf);
		update_rq_clock(rq);
		attach_entity_cfs_rq(se);
		sync_throttle(tg, i);
		rq_unlock_irq(rq, &rf);
	}
}

void unregister_fair_sched_group(struct task_group *tg)
{
	unsigned long flags;
	struct rq *rq;
	int cpu;

	destroy_cfs_bandwidth(tg_cfs_bandwidth(tg));

	for_each_possible_cpu(cpu) {
		if (tg->se[cpu])
			remove_entity_load_avg(tg->se[cpu]);

		/*
		 * Only empty task groups can be destroyed; so we can speculatively
		 * check on_list without danger of it being re-added.
		 */
		if (!tg->cfs_rq[cpu]->on_list)
			continue;

		rq = cpu_rq(cpu);

		raw_spin_rq_lock_irqsave(rq, flags);
		list_del_leaf_cfs_rq(tg->cfs_rq[cpu]);
		raw_spin_rq_unlock_irqrestore(rq, flags);
	}
}

void init_tg_cfs_entry(struct task_group *tg, struct cfs_rq *cfs_rq,
			struct sched_entity *se, int cpu,
			struct sched_entity *parent)
{
	struct rq *rq = cpu_rq(cpu);

	cfs_rq->tg = tg;
	cfs_rq->rq = rq;
	init_cfs_rq_runtime(cfs_rq);

	tg->cfs_rq[cpu] = cfs_rq;
	tg->se[cpu] = se;

	/* se could be NULL for root_task_group */
	if (!se)
		return;

	if (!parent) {
		se->cfs_rq = &rq->cfs;
		se->depth = 0;
	} else {
		se->cfs_rq = parent->my_q;
		se->depth = parent->depth + 1;
	}

	se->my_q = cfs_rq;
	/* guarantee group entities always have weight */
	update_load_set(&se->load, NICE_0_LOAD);
	se->parent = parent;
}

static DEFINE_MUTEX(shares_mutex);

static int __sched_group_set_shares(struct task_group *tg, unsigned long shares)
{
	int i;

	lockdep_assert_held(&shares_mutex);

	/*
	 * We can't change the weight of the root cgroup.
	 */
	if (!tg->se[0])
		return -EINVAL;

	shares = clamp(shares, scale_load(MIN_SHARES), scale_load(MAX_SHARES));

	if (tg->shares == shares)
		return 0;

	tg->shares = shares;
	for_each_possible_cpu(i) {
		struct rq *rq = cpu_rq(i);
		struct sched_entity *se = tg->se[i];
		struct rq_flags rf;

		/* Propagate contribution to hierarchy */
		rq_lock_irqsave(rq, &rf);
		update_rq_clock(rq);
		for_each_sched_entity(se) {
			update_load_avg(cfs_rq_of(se), se, UPDATE_TG);
			update_cfs_group(se);
		}
		rq_unlock_irqrestore(rq, &rf);
	}

	return 0;
}

int sched_group_set_shares(struct task_group *tg, unsigned long shares)
{
	int ret;

	mutex_lock(&shares_mutex);
	if (tg_is_idle(tg))
		ret = -EINVAL;
	else
		ret = __sched_group_set_shares(tg, shares);
	mutex_unlock(&shares_mutex);

	return ret;
}

int sched_group_set_idle(struct task_group *tg, long idle)
{
	int i;

	if (tg == &root_task_group)
		return -EINVAL;

	if (idle < 0 || idle > 1)
		return -EINVAL;

	mutex_lock(&shares_mutex);

	if (tg->idle == idle) {
		mutex_unlock(&shares_mutex);
		return 0;
	}

	tg->idle = idle;

	for_each_possible_cpu(i) {
		struct rq *rq = cpu_rq(i);
		struct sched_entity *se = tg->se[i];
		struct cfs_rq *parent_cfs_rq, *grp_cfs_rq = tg->cfs_rq[i];
		bool was_idle = cfs_rq_is_idle(grp_cfs_rq);
		long idle_task_delta;
		struct rq_flags rf;

		rq_lock_irqsave(rq, &rf);

		grp_cfs_rq->idle = idle;
		if (WARN_ON_ONCE(was_idle == cfs_rq_is_idle(grp_cfs_rq)))
			goto next_cpu;

		if (se->on_rq) {
			parent_cfs_rq = cfs_rq_of(se);
			if (cfs_rq_is_idle(grp_cfs_rq))
				parent_cfs_rq->idle_nr_running++;
			else
				parent_cfs_rq->idle_nr_running--;
		}

		idle_task_delta = grp_cfs_rq->h_nr_running -
				  grp_cfs_rq->idle_h_nr_running;
		if (!cfs_rq_is_idle(grp_cfs_rq))
			idle_task_delta *= -1;

		for_each_sched_entity(se) {
			struct cfs_rq *cfs_rq = cfs_rq_of(se);

			if (!se->on_rq)
				break;

			cfs_rq->idle_h_nr_running += idle_task_delta;

			/* Already accounted at parent level and above. */
			if (cfs_rq_is_idle(cfs_rq))
				break;
		}

next_cpu:
		rq_unlock_irqrestore(rq, &rf);
	}

	/* Idle groups have minimum weight. */
	if (tg_is_idle(tg))
		__sched_group_set_shares(tg, scale_load(WEIGHT_IDLEPRIO));
	else
		__sched_group_set_shares(tg, NICE_0_LOAD);

	mutex_unlock(&shares_mutex);
	return 0;
}

#else /* CONFIG_FAIR_GROUP_SCHED */

void free_fair_sched_group(struct task_group *tg) { }

int alloc_fair_sched_group(struct task_group *tg, struct task_group *parent)
{
	return 1;
}

void online_fair_sched_group(struct task_group *tg) { }

void unregister_fair_sched_group(struct task_group *tg) { }

#endif /* CONFIG_FAIR_GROUP_SCHED */


static unsigned int get_rr_interval_fair(struct rq *rq, struct task_struct *task)
{
	struct sched_entity *se = &task->se;
	unsigned int rr_interval = 0;

	/*
	 * Time slice is 0 for SCHED_OTHER tasks that are on an otherwise
	 * idle runqueue:
	 */
	if (rq->cfs.load.weight)
		rr_interval = NS_TO_JIFFIES(se->slice);

	return rr_interval;
}

/*
 * All the scheduling class methods:
 */
DEFINE_SCHED_CLASS(fair) = {

	.enqueue_task		= enqueue_task_fair,
	.dequeue_task		= dequeue_task_fair,
	.yield_task		= yield_task_fair,
	.yield_to_task		= yield_to_task_fair,

	.check_preempt_curr	= check_preempt_wakeup,

	.pick_next_task		= __pick_next_task_fair,
	.put_prev_task		= put_prev_task_fair,
	.set_next_task          = set_next_task_fair,

#ifdef CONFIG_SMP
	.balance		= balance_fair,
	.pick_task		= pick_task_fair,
	.select_task_rq		= select_task_rq_fair,
	.migrate_task_rq	= migrate_task_rq_fair,

	.rq_online		= rq_online_fair,
	.rq_offline		= rq_offline_fair,

	.task_dead		= task_dead_fair,
	.set_cpus_allowed	= set_cpus_allowed_common,
#endif

	.task_tick		= task_tick_fair,
	.task_fork		= task_fork_fair,

	.prio_changed		= prio_changed_fair,
	.switched_from		= switched_from_fair,
	.switched_to		= switched_to_fair,

	.get_rr_interval	= get_rr_interval_fair,

	.update_curr		= update_curr_fair,

#ifdef CONFIG_FAIR_GROUP_SCHED
	.task_change_group	= task_change_group_fair,
#endif

#ifdef CONFIG_SCHED_CORE
	.task_is_throttled	= task_is_throttled_fair,
#endif

#ifdef CONFIG_UCLAMP_TASK
	.uclamp_enabled		= 1,
#endif
};

#ifdef CONFIG_SCHED_DEBUG
void print_cfs_stats(struct seq_file *m, int cpu)
{
	struct cfs_rq *cfs_rq, *pos;

	rcu_read_lock();
	for_each_leaf_cfs_rq_safe(cpu_rq(cpu), cfs_rq, pos)
		print_cfs_rq(m, cpu, cfs_rq);
	rcu_read_unlock();
}

#ifdef CONFIG_NUMA_BALANCING
void show_numa_stats(struct task_struct *p, struct seq_file *m)
{
	int node;
	unsigned long tsf = 0, tpf = 0, gsf = 0, gpf = 0;
	struct numa_group *ng;

	rcu_read_lock();
	ng = rcu_dereference(p->numa_group);
	for_each_online_node(node) {
		if (p->numa_faults) {
			tsf = p->numa_faults[task_faults_idx(NUMA_MEM, node, 0)];
			tpf = p->numa_faults[task_faults_idx(NUMA_MEM, node, 1)];
		}
		if (ng) {
			gsf = ng->faults[task_faults_idx(NUMA_MEM, node, 0)],
			gpf = ng->faults[task_faults_idx(NUMA_MEM, node, 1)];
		}
		print_numa_stats(m, node, tsf, tpf, gsf, gpf);
	}
	rcu_read_unlock();
}
#endif /* CONFIG_NUMA_BALANCING */
#endif /* CONFIG_SCHED_DEBUG */

__init void init_sched_fair_class(void)
{
#ifdef CONFIG_SMP
	int i;

	for_each_possible_cpu(i) {
		zalloc_cpumask_var_node(&per_cpu(load_balance_mask, i), GFP_KERNEL, cpu_to_node(i));
		zalloc_cpumask_var_node(&per_cpu(select_rq_mask,    i), GFP_KERNEL, cpu_to_node(i));
		zalloc_cpumask_var_node(&per_cpu(should_we_balance_tmpmask, i),
					GFP_KERNEL, cpu_to_node(i));

#ifdef CONFIG_CFS_BANDWIDTH
		INIT_CSD(&cpu_rq(i)->cfsb_csd, __cfsb_csd_unthrottle, cpu_rq(i));
		INIT_LIST_HEAD(&cpu_rq(i)->cfsb_csd_list);
#endif
	}

	open_softirq(SCHED_SOFTIRQ, run_rebalance_domains);

#ifdef CONFIG_NO_HZ_COMMON
	nohz.next_balance = jiffies;
	nohz.next_blocked = jiffies;
	zalloc_cpumask_var(&nohz.idle_cpus_mask, GFP_NOWAIT);
#endif
#endif /* SMP */

}<|MERGE_RESOLUTION|>--- conflicted
+++ resolved
@@ -4773,14 +4773,10 @@
 	return READ_ONCE(p->se.avg.runnable_avg);
 }
 
-<<<<<<< HEAD
+static inline unsigned long _task_util_est(struct task_struct *p)
+{
 	return max_t(unsigned long, READ_ONCE(p->se.avg.util_guest),
-			max(ue.ewma, (ue.enqueued & ~UTIL_AVG_UNCHANGED)));
-=======
-static inline unsigned long _task_util_est(struct task_struct *p)
-{
-	return READ_ONCE(p->se.avg.util_est) & ~UTIL_AVG_UNCHANGED;
->>>>>>> 071d0e62
+		     READ_ONCE(p->se.avg.util_est) & ~UTIL_AVG_UNCHANGED);
 }
 
 static inline unsigned long task_util_est(struct task_struct *p)
