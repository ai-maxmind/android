--- conflicted
+++ resolved
@@ -1068,16 +1068,13 @@
 	tsk->reported_split_lock = 0;
 #endif
 
-<<<<<<< HEAD
-	android_init_vendor_data(tsk, 1);
-	android_init_oem_data(tsk, 1);
-
-=======
 #ifdef CONFIG_SCHED_MM_CID
 	tsk->mm_cid = -1;
 	tsk->mm_cid_active = 0;
 #endif
->>>>>>> 1f2d9ffc
+	android_init_vendor_data(tsk, 1);
+	android_init_oem_data(tsk, 1);
+
 	return tsk;
 
 free_stack:
