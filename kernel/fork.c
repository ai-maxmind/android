--- conflicted
+++ resolved
@@ -623,15 +623,6 @@
 	if (retval)
 		goto out;
 
-<<<<<<< HEAD
-	prev = NULL;
-
-	retval = mas_expected_entries(&mas, oldmm->map_count);
-	if (retval)
-		goto out;
-
-=======
->>>>>>> 27bc50fc
 	mas_for_each(&old_mas, mpnt, ULONG_MAX) {
 		struct file *file;
 
@@ -704,13 +695,6 @@
 		if (mas_is_err(&mas))
 			goto fail_nomem_mas_store;
 
-		/* Link the vma into the MT */
-		mas.index = tmp->vm_start;
-		mas.last = tmp->vm_end - 1;
-		mas_store(&mas, tmp);
-		if (mas_is_err(&mas))
-			goto fail_nomem_mas_store;
-
 		mm->map_count++;
 		if (!(tmp->vm_flags & VM_WIPEONFORK))
 			retval = copy_page_range(tmp, mpnt);
@@ -1135,16 +1119,8 @@
 static struct mm_struct *mm_init(struct mm_struct *mm, struct task_struct *p,
 	struct user_namespace *user_ns)
 {
-<<<<<<< HEAD
-	mm->mmap = NULL;
-	mm->mm_rb = RB_ROOT;
 	mt_init_flags(&mm->mm_mt, MM_MT_FLAGS);
 	mt_set_external_lock(&mm->mm_mt, &mm->mmap_lock);
-	mm->vmacache_seqnum = 0;
-=======
-	mt_init_flags(&mm->mm_mt, MM_MT_FLAGS);
-	mt_set_external_lock(&mm->mm_mt, &mm->mmap_lock);
->>>>>>> 27bc50fc
 	atomic_set(&mm->mm_users, 1);
 	atomic_set(&mm->mm_count, 1);
 	seqcount_init(&mm->write_protect_seq);
