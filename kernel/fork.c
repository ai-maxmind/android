// SPDX-License-Identifier: GPL-2.0-only
/*
 *  linux/kernel/fork.c
 *
 *  Copyright (C) 1991, 1992  Linus Torvalds
 */

/*
 *  'fork.c' contains the help-routines for the 'fork' system call
 * (see also entry.S and others).
 * Fork is rather simple, once you get the hang of it, but the memory
 * management can be a bitch. See 'mm/memory.c': 'copy_page_range()'
 */

#include <linux/anon_inodes.h>
#include <linux/slab.h>
#include <linux/sched/autogroup.h>
#include <linux/sched/mm.h>
#include <linux/sched/coredump.h>
#include <linux/sched/user.h>
#include <linux/sched/numa_balancing.h>
#include <linux/sched/stat.h>
#include <linux/sched/task.h>
#include <linux/sched/task_stack.h>
#include <linux/sched/cputime.h>
#include <linux/seq_file.h>
#include <linux/rtmutex.h>
#include <linux/init.h>
#include <linux/unistd.h>
#include <linux/module.h>
#include <linux/vmalloc.h>
#include <linux/completion.h>
#include <linux/personality.h>
#include <linux/mempolicy.h>
#include <linux/sem.h>
#include <linux/file.h>
#include <linux/fdtable.h>
#include <linux/iocontext.h>
#include <linux/key.h>
#include <linux/binfmts.h>
#include <linux/mman.h>
#include <linux/mmu_notifier.h>
#include <linux/fs.h>
#include <linux/mm.h>
#include <linux/mm_inline.h>
#include <linux/vmacache.h>
#include <linux/nsproxy.h>
#include <linux/capability.h>
#include <linux/cpu.h>
#include <linux/cgroup.h>
#include <linux/security.h>
#include <linux/hugetlb.h>
#include <linux/seccomp.h>
#include <linux/swap.h>
#include <linux/syscalls.h>
#include <linux/jiffies.h>
#include <linux/futex.h>
#include <linux/compat.h>
#include <linux/kthread.h>
#include <linux/task_io_accounting_ops.h>
#include <linux/rcupdate.h>
#include <linux/ptrace.h>
#include <linux/mount.h>
#include <linux/audit.h>
#include <linux/memcontrol.h>
#include <linux/ftrace.h>
#include <linux/proc_fs.h>
#include <linux/profile.h>
#include <linux/rmap.h>
#include <linux/ksm.h>
#include <linux/acct.h>
#include <linux/userfaultfd_k.h>
#include <linux/tsacct_kern.h>
#include <linux/cn_proc.h>
#include <linux/freezer.h>
#include <linux/delayacct.h>
#include <linux/taskstats_kern.h>
#include <linux/random.h>
#include <linux/tty.h>
#include <linux/fs_struct.h>
#include <linux/magic.h>
#include <linux/perf_event.h>
#include <linux/posix-timers.h>
#include <linux/user-return-notifier.h>
#include <linux/oom.h>
#include <linux/khugepaged.h>
#include <linux/signalfd.h>
#include <linux/uprobes.h>
#include <linux/aio.h>
#include <linux/compiler.h>
#include <linux/sysctl.h>
#include <linux/kcov.h>
#include <linux/livepatch.h>
#include <linux/thread_info.h>
#include <linux/stackleak.h>
#include <linux/kasan.h>
#include <linux/scs.h>
#include <linux/io_uring.h>
#include <linux/bpf.h>
#include <linux/cpufreq_times.h>

#include <asm/pgalloc.h>
#include <linux/uaccess.h>
#include <asm/mmu_context.h>
#include <asm/cacheflush.h>
#include <asm/tlbflush.h>

#include <trace/events/sched.h>

#define CREATE_TRACE_POINTS
#include <trace/events/task.h>

#undef CREATE_TRACE_POINTS
#include <trace/hooks/sched.h>
/*
 * Minimum number of threads to boot the kernel
 */
#define MIN_THREADS 20

/*
 * Maximum number of threads
 */
#define MAX_THREADS FUTEX_TID_MASK

EXPORT_TRACEPOINT_SYMBOL_GPL(task_newtask);

/*
 * Protected counters by write_lock_irq(&tasklist_lock)
 */
unsigned long total_forks;	/* Handle normal Linux uptimes. */
int nr_threads;			/* The idle threads do not count.. */

static int max_threads;		/* tunable limit on nr_threads */

#define NAMED_ARRAY_INDEX(x)	[x] = __stringify(x)

static const char * const resident_page_types[] = {
	NAMED_ARRAY_INDEX(MM_FILEPAGES),
	NAMED_ARRAY_INDEX(MM_ANONPAGES),
	NAMED_ARRAY_INDEX(MM_SWAPENTS),
	NAMED_ARRAY_INDEX(MM_SHMEMPAGES),
};

DEFINE_PER_CPU(unsigned long, process_counts) = 0;

__cacheline_aligned DEFINE_RWLOCK(tasklist_lock);  /* outer */
EXPORT_SYMBOL_GPL(tasklist_lock);

#ifdef CONFIG_PROVE_RCU
int lockdep_tasklist_lock_is_held(void)
{
	return lockdep_is_held(&tasklist_lock);
}
EXPORT_SYMBOL_GPL(lockdep_tasklist_lock_is_held);
#endif /* #ifdef CONFIG_PROVE_RCU */

int nr_processes(void)
{
	int cpu;
	int total = 0;

	for_each_possible_cpu(cpu)
		total += per_cpu(process_counts, cpu);

	return total;
}

void __weak arch_release_task_struct(struct task_struct *tsk)
{
}

#ifndef CONFIG_ARCH_TASK_STRUCT_ALLOCATOR
static struct kmem_cache *task_struct_cachep;

static inline struct task_struct *alloc_task_struct_node(int node)
{
	return kmem_cache_alloc_node(task_struct_cachep, GFP_KERNEL, node);
}

static inline void free_task_struct(struct task_struct *tsk)
{
	kmem_cache_free(task_struct_cachep, tsk);
}
#endif

#ifndef CONFIG_ARCH_THREAD_STACK_ALLOCATOR

/*
 * Allocate pages if THREAD_SIZE is >= PAGE_SIZE, otherwise use a
 * kmemcache based allocator.
 */
# if THREAD_SIZE >= PAGE_SIZE || defined(CONFIG_VMAP_STACK)

#ifdef CONFIG_VMAP_STACK
/*
 * vmalloc() is a bit slow, and calling vfree() enough times will force a TLB
 * flush.  Try to minimize the number of calls by caching stacks.
 */
#define NR_CACHED_STACKS 2
static DEFINE_PER_CPU(struct vm_struct *, cached_stacks[NR_CACHED_STACKS]);

static int free_vm_stack_cache(unsigned int cpu)
{
	struct vm_struct **cached_vm_stacks = per_cpu_ptr(cached_stacks, cpu);
	int i;

	for (i = 0; i < NR_CACHED_STACKS; i++) {
		struct vm_struct *vm_stack = cached_vm_stacks[i];

		if (!vm_stack)
			continue;

		vfree(vm_stack->addr);
		cached_vm_stacks[i] = NULL;
	}

	return 0;
}
#endif

static unsigned long *alloc_thread_stack_node(struct task_struct *tsk, int node)
{
#ifdef CONFIG_VMAP_STACK
	void *stack;
	int i;

	for (i = 0; i < NR_CACHED_STACKS; i++) {
		struct vm_struct *s;

		s = this_cpu_xchg(cached_stacks[i], NULL);

		if (!s)
			continue;

		/* Mark stack accessible for KASAN. */
		kasan_unpoison_range(s->addr, THREAD_SIZE);

		/* Clear stale pointers from reused stack. */
		memset(s->addr, 0, THREAD_SIZE);

		tsk->stack_vm_area = s;
		tsk->stack = s->addr;
		return s->addr;
	}

	/*
	 * Allocated stacks are cached and later reused by new threads,
	 * so memcg accounting is performed manually on assigning/releasing
	 * stacks to tasks. Drop __GFP_ACCOUNT.
	 */
	stack = __vmalloc_node_range(THREAD_SIZE, THREAD_ALIGN,
				     VMALLOC_START, VMALLOC_END,
				     THREADINFO_GFP & ~__GFP_ACCOUNT,
				     PAGE_KERNEL,
				     0, node, __builtin_return_address(0));

	/*
	 * We can't call find_vm_area() in interrupt context, and
	 * free_thread_stack() can be called in interrupt context,
	 * so cache the vm_struct.
	 */
	if (stack) {
		tsk->stack_vm_area = find_vm_area(stack);
		tsk->stack = stack;
	}
	return stack;
#else
	struct page *page = alloc_pages_node(node, THREADINFO_GFP,
					     THREAD_SIZE_ORDER);

	if (likely(page)) {
		tsk->stack = kasan_reset_tag(page_address(page));
		return tsk->stack;
	}
	return NULL;
#endif
}

static inline void free_thread_stack(struct task_struct *tsk)
{
#ifdef CONFIG_VMAP_STACK
	struct vm_struct *vm = task_stack_vm_area(tsk);

	if (vm) {
		int i;

		for (i = 0; i < THREAD_SIZE / PAGE_SIZE; i++)
			memcg_kmem_uncharge_page(vm->pages[i], 0);

		for (i = 0; i < NR_CACHED_STACKS; i++) {
			if (this_cpu_cmpxchg(cached_stacks[i],
					NULL, tsk->stack_vm_area) != NULL)
				continue;

			return;
		}

		vfree_atomic(tsk->stack);
		return;
	}
#endif

	__free_pages(virt_to_page(tsk->stack), THREAD_SIZE_ORDER);
}
# else
static struct kmem_cache *thread_stack_cache;

static unsigned long *alloc_thread_stack_node(struct task_struct *tsk,
						  int node)
{
	unsigned long *stack;
	stack = kmem_cache_alloc_node(thread_stack_cache, THREADINFO_GFP, node);
	stack = kasan_reset_tag(stack);
	tsk->stack = stack;
	return stack;
}

static void free_thread_stack(struct task_struct *tsk)
{
	kmem_cache_free(thread_stack_cache, tsk->stack);
}

void thread_stack_cache_init(void)
{
	thread_stack_cache = kmem_cache_create_usercopy("thread_stack",
					THREAD_SIZE, THREAD_SIZE, 0, 0,
					THREAD_SIZE, NULL);
	BUG_ON(thread_stack_cache == NULL);
}
# endif
#endif

/* SLAB cache for signal_struct structures (tsk->signal) */
static struct kmem_cache *signal_cachep;

/* SLAB cache for sighand_struct structures (tsk->sighand) */
struct kmem_cache *sighand_cachep;

/* SLAB cache for files_struct structures (tsk->files) */
struct kmem_cache *files_cachep;

/* SLAB cache for fs_struct structures (tsk->fs) */
struct kmem_cache *fs_cachep;

/* SLAB cache for vm_area_struct structures */
static struct kmem_cache *vm_area_cachep;

/* SLAB cache for mm_struct structures (tsk->mm) */
static struct kmem_cache *mm_cachep;

struct vm_area_struct *vm_area_alloc(struct mm_struct *mm)
{
	struct vm_area_struct *vma;

	vma = kmem_cache_alloc(vm_area_cachep, GFP_KERNEL);
	if (vma)
		vma_init(vma, mm);
	return vma;
}

struct vm_area_struct *vm_area_dup(struct vm_area_struct *orig)
{
	struct vm_area_struct *new = kmem_cache_alloc(vm_area_cachep, GFP_KERNEL);

	if (new) {
		ASSERT_EXCLUSIVE_WRITER(orig->vm_flags);
		ASSERT_EXCLUSIVE_WRITER(orig->vm_file);
		/*
		 * orig->shared.rb may be modified concurrently, but the clone
		 * will be reinitialized.
		 */
		*new = data_race(*orig);
		INIT_LIST_HEAD(&new->anon_vma_chain);
		new->vm_next = new->vm_prev = NULL;
		dup_vma_anon_name(orig, new);
	}
	return new;
}

void vm_area_free(struct vm_area_struct *vma)
{
	free_vma_anon_name(vma);
	kmem_cache_free(vm_area_cachep, vma);
}

static void account_kernel_stack(struct task_struct *tsk, int account)
{
	void *stack = task_stack_page(tsk);
	struct vm_struct *vm = task_stack_vm_area(tsk);

	if (vm) {
		int i;

		for (i = 0; i < THREAD_SIZE / PAGE_SIZE; i++)
			mod_lruvec_page_state(vm->pages[i], NR_KERNEL_STACK_KB,
					      account * (PAGE_SIZE / 1024));
	} else {
		/* All stack pages are in the same node. */
		mod_lruvec_kmem_state(stack, NR_KERNEL_STACK_KB,
				      account * (THREAD_SIZE / 1024));
	}
}

static int memcg_charge_kernel_stack(struct task_struct *tsk)
{
#ifdef CONFIG_VMAP_STACK
	struct vm_struct *vm = task_stack_vm_area(tsk);
	int ret;

	BUILD_BUG_ON(IS_ENABLED(CONFIG_VMAP_STACK) && PAGE_SIZE % 1024 != 0);

	if (vm) {
		int i;

		BUG_ON(vm->nr_pages != THREAD_SIZE / PAGE_SIZE);

		for (i = 0; i < THREAD_SIZE / PAGE_SIZE; i++) {
			/*
			 * If memcg_kmem_charge_page() fails, page's
			 * memory cgroup pointer is NULL, and
			 * memcg_kmem_uncharge_page() in free_thread_stack()
			 * will ignore this page.
			 */
			ret = memcg_kmem_charge_page(vm->pages[i], GFP_KERNEL,
						     0);
			if (ret)
				return ret;
		}
	}
#endif
	return 0;
}

static void release_task_stack(struct task_struct *tsk)
{
	if (WARN_ON(READ_ONCE(tsk->__state) != TASK_DEAD))
		return;  /* Better to leak the stack than to free prematurely */

	account_kernel_stack(tsk, -1);
	free_thread_stack(tsk);
	tsk->stack = NULL;
#ifdef CONFIG_VMAP_STACK
	tsk->stack_vm_area = NULL;
#endif
}

#ifdef CONFIG_THREAD_INFO_IN_TASK
void put_task_stack(struct task_struct *tsk)
{
	if (refcount_dec_and_test(&tsk->stack_refcount))
		release_task_stack(tsk);
}
#endif

void free_task(struct task_struct *tsk)
{
	cpufreq_task_times_exit(tsk);
	release_user_cpus_ptr(tsk);
	scs_release(tsk);

	trace_android_vh_free_task(tsk);
#ifndef CONFIG_THREAD_INFO_IN_TASK
	/*
	 * The task is finally done with both the stack and thread_info,
	 * so free both.
	 */
	release_task_stack(tsk);
#else
	/*
	 * If the task had a separate stack allocation, it should be gone
	 * by now.
	 */
	WARN_ON_ONCE(refcount_read(&tsk->stack_refcount) != 0);
#endif
	rt_mutex_debug_task_free(tsk);
	ftrace_graph_exit_task(tsk);
	arch_release_task_struct(tsk);
	if (tsk->flags & PF_KTHREAD)
		free_kthread_struct(tsk);
	free_task_struct(tsk);
}
EXPORT_SYMBOL(free_task);

static void dup_mm_exe_file(struct mm_struct *mm, struct mm_struct *oldmm)
{
	struct file *exe_file;

	exe_file = get_mm_exe_file(oldmm);
	RCU_INIT_POINTER(mm->exe_file, exe_file);
	/*
	 * We depend on the oldmm having properly denied write access to the
	 * exe_file already.
	 */
	if (exe_file && deny_write_access(exe_file))
		pr_warn_once("deny_write_access() failed in %s\n", __func__);
}

#ifdef CONFIG_MMU
static __latent_entropy int dup_mmap(struct mm_struct *mm,
					struct mm_struct *oldmm)
{
	struct vm_area_struct *mpnt, *tmp, *prev, **pprev;
	struct rb_node **rb_link, *rb_parent;
	int retval;
	unsigned long charge;
	LIST_HEAD(uf);

	uprobe_start_dup_mmap();
	if (mmap_write_lock_killable(oldmm)) {
		retval = -EINTR;
		goto fail_uprobe_end;
	}
	flush_cache_dup_mm(oldmm);
	uprobe_dup_mmap(oldmm, mm);
	/*
	 * Not linked in yet - no deadlock potential:
	 */
	mmap_write_lock_nested(mm, SINGLE_DEPTH_NESTING);

	/* No ordering required: file already has been exposed. */
	dup_mm_exe_file(mm, oldmm);

	mm->total_vm = oldmm->total_vm;
	mm->data_vm = oldmm->data_vm;
	mm->exec_vm = oldmm->exec_vm;
	mm->stack_vm = oldmm->stack_vm;

	rb_link = &mm->mm_rb.rb_node;
	rb_parent = NULL;
	pprev = &mm->mmap;
	retval = ksm_fork(mm, oldmm);
	if (retval)
		goto out;
	retval = khugepaged_fork(mm, oldmm);
	if (retval)
		goto out;

	prev = NULL;
	for (mpnt = oldmm->mmap; mpnt; mpnt = mpnt->vm_next) {
		struct file *file;

		if (mpnt->vm_flags & VM_DONTCOPY) {
			vm_stat_account(mm, mpnt->vm_flags, -vma_pages(mpnt));
			continue;
		}
		charge = 0;
		/*
		 * Don't duplicate many vmas if we've been oom-killed (for
		 * example)
		 */
		if (fatal_signal_pending(current)) {
			retval = -EINTR;
			goto out;
		}
		if (mpnt->vm_flags & VM_ACCOUNT) {
			unsigned long len = vma_pages(mpnt);

			if (security_vm_enough_memory_mm(oldmm, len)) /* sic */
				goto fail_nomem;
			charge = len;
		}
		tmp = vm_area_dup(mpnt);
		if (!tmp)
			goto fail_nomem;
		retval = vma_dup_policy(mpnt, tmp);
		if (retval)
			goto fail_nomem_policy;
		tmp->vm_mm = mm;
		retval = dup_userfaultfd(tmp, &uf);
		if (retval)
			goto fail_nomem_anon_vma_fork;
		if (tmp->vm_flags & VM_WIPEONFORK) {
			/*
			 * VM_WIPEONFORK gets a clean slate in the child.
			 * Don't prepare anon_vma until fault since we don't
			 * copy page for current vma.
			 */
			tmp->anon_vma = NULL;
		} else if (anon_vma_fork(tmp, mpnt))
			goto fail_nomem_anon_vma_fork;
		tmp->vm_flags &= ~(VM_LOCKED | VM_LOCKONFAULT);
		file = tmp->vm_file;
		if (file) {
			struct address_space *mapping = file->f_mapping;

			get_file(file);
			i_mmap_lock_write(mapping);
			if (tmp->vm_flags & VM_SHARED)
				mapping_allow_writable(mapping);
			flush_dcache_mmap_lock(mapping);
			/* insert tmp into the share list, just after mpnt */
			vma_interval_tree_insert_after(tmp, mpnt,
					&mapping->i_mmap);
			flush_dcache_mmap_unlock(mapping);
			i_mmap_unlock_write(mapping);
		}

		/*
		 * Clear hugetlb-related page reserves for children. This only
		 * affects MAP_PRIVATE mappings. Faults generated by the child
		 * are not guaranteed to succeed, even if read-only
		 */
		if (is_vm_hugetlb_page(tmp))
			reset_vma_resv_huge_pages(tmp);

		/*
		 * Link in the new vma and copy the page table entries.
		 */
		*pprev = tmp;
		pprev = &tmp->vm_next;
		tmp->vm_prev = prev;
		prev = tmp;

		__vma_link_rb(mm, tmp, rb_link, rb_parent);
		rb_link = &tmp->vm_rb.rb_right;
		rb_parent = &tmp->vm_rb;

		mm->map_count++;
		if (!(tmp->vm_flags & VM_WIPEONFORK))
			retval = copy_page_range(tmp, mpnt);

		if (tmp->vm_ops && tmp->vm_ops->open)
			tmp->vm_ops->open(tmp);

		if (retval)
			goto out;
	}
	/* a new mm has just been created */
	retval = arch_dup_mmap(oldmm, mm);
out:
	mmap_write_unlock(mm);
	flush_tlb_mm(oldmm);
	mmap_write_unlock(oldmm);
	dup_userfaultfd_complete(&uf);
fail_uprobe_end:
	uprobe_end_dup_mmap();
	return retval;
fail_nomem_anon_vma_fork:
	mpol_put(vma_policy(tmp));
fail_nomem_policy:
	vm_area_free(tmp);
fail_nomem:
	retval = -ENOMEM;
	vm_unacct_memory(charge);
	goto out;
}

static inline int mm_alloc_pgd(struct mm_struct *mm)
{
	mm->pgd = pgd_alloc(mm);
	if (unlikely(!mm->pgd))
		return -ENOMEM;
	return 0;
}

static inline void mm_free_pgd(struct mm_struct *mm)
{
	pgd_free(mm, mm->pgd);
}
#else
static int dup_mmap(struct mm_struct *mm, struct mm_struct *oldmm)
{
	mmap_write_lock(oldmm);
	dup_mm_exe_file(mm, oldmm);
	mmap_write_unlock(oldmm);
	return 0;
}
#define mm_alloc_pgd(mm)	(0)
#define mm_free_pgd(mm)
#endif /* CONFIG_MMU */

static void check_mm(struct mm_struct *mm)
{
	int i;

	BUILD_BUG_ON_MSG(ARRAY_SIZE(resident_page_types) != NR_MM_COUNTERS,
			 "Please make sure 'struct resident_page_types[]' is updated as well");

	for (i = 0; i < NR_MM_COUNTERS; i++) {
		long x = atomic_long_read(&mm->rss_stat.count[i]);

		if (unlikely(x))
			pr_alert("BUG: Bad rss-counter state mm:%p type:%s val:%ld\n",
				 mm, resident_page_types[i], x);
	}

	if (mm_pgtables_bytes(mm))
		pr_alert("BUG: non-zero pgtables_bytes on freeing mm: %ld\n",
				mm_pgtables_bytes(mm));

#if defined(CONFIG_TRANSPARENT_HUGEPAGE) && !USE_SPLIT_PMD_PTLOCKS
	VM_BUG_ON_MM(mm->pmd_huge_pte, mm);
#endif
}

#define allocate_mm()	(kmem_cache_alloc(mm_cachep, GFP_KERNEL))
#define free_mm(mm)	(kmem_cache_free(mm_cachep, (mm)))

/*
 * Called when the last reference to the mm
 * is dropped: either by a lazy thread or by
 * mmput. Free the page directory and the mm.
 */
void __mmdrop(struct mm_struct *mm)
{
	BUG_ON(mm == &init_mm);
	WARN_ON_ONCE(mm == current->mm);
	WARN_ON_ONCE(mm == current->active_mm);
	mm_free_pgd(mm);
	destroy_context(mm);
	mmu_notifier_subscriptions_destroy(mm);
	check_mm(mm);
	put_user_ns(mm->user_ns);
	free_mm(mm);
}
EXPORT_SYMBOL_GPL(__mmdrop);

static void mmdrop_async_fn(struct work_struct *work)
{
	struct mm_struct *mm;

	mm = container_of(work, struct mm_struct, async_put_work);
	__mmdrop(mm);
}

static void mmdrop_async(struct mm_struct *mm)
{
	if (unlikely(atomic_dec_and_test(&mm->mm_count))) {
		INIT_WORK(&mm->async_put_work, mmdrop_async_fn);
		schedule_work(&mm->async_put_work);
	}
}

static inline void free_signal_struct(struct signal_struct *sig)
{
	taskstats_tgid_free(sig);
	sched_autogroup_exit(sig);
	/*
	 * __mmdrop is not safe to call from softirq context on x86 due to
	 * pgd_dtor so postpone it to the async context
	 */
	if (sig->oom_mm)
		mmdrop_async(sig->oom_mm);
	kmem_cache_free(signal_cachep, sig);
}

static inline void put_signal_struct(struct signal_struct *sig)
{
	if (refcount_dec_and_test(&sig->sigcnt))
		free_signal_struct(sig);
}

void __put_task_struct(struct task_struct *tsk)
{
	WARN_ON(!tsk->exit_state);
	WARN_ON(refcount_read(&tsk->usage));
	WARN_ON(tsk == current);

	io_uring_free(tsk);
	cgroup_free(tsk);
	task_numa_free(tsk, true);
	security_task_free(tsk);
	bpf_task_storage_free(tsk);
	exit_creds(tsk);
	delayacct_tsk_free(tsk);
	put_signal_struct(tsk->signal);
	sched_core_free(tsk);
	free_task(tsk);
}
EXPORT_SYMBOL_GPL(__put_task_struct);

void __init __weak arch_task_cache_init(void) { }

/*
 * set_max_threads
 */
static void set_max_threads(unsigned int max_threads_suggested)
{
	u64 threads;
	unsigned long nr_pages = totalram_pages();

	/*
	 * The number of threads shall be limited such that the thread
	 * structures may only consume a small part of the available memory.
	 */
	if (fls64(nr_pages) + fls64(PAGE_SIZE) > 64)
		threads = MAX_THREADS;
	else
		threads = div64_u64((u64) nr_pages * (u64) PAGE_SIZE,
				    (u64) THREAD_SIZE * 8UL);

	if (threads > max_threads_suggested)
		threads = max_threads_suggested;

	max_threads = clamp_t(u64, threads, MIN_THREADS, MAX_THREADS);
}

#ifdef CONFIG_ARCH_WANTS_DYNAMIC_TASK_STRUCT
/* Initialized by the architecture: */
int arch_task_struct_size __read_mostly;
#endif

#ifndef CONFIG_ARCH_TASK_STRUCT_ALLOCATOR
static void task_struct_whitelist(unsigned long *offset, unsigned long *size)
{
	/* Fetch thread_struct whitelist for the architecture. */
	arch_thread_struct_whitelist(offset, size);

	/*
	 * Handle zero-sized whitelist or empty thread_struct, otherwise
	 * adjust offset to position of thread_struct in task_struct.
	 */
	if (unlikely(*size == 0))
		*offset = 0;
	else
		*offset += offsetof(struct task_struct, thread);
}
#endif /* CONFIG_ARCH_TASK_STRUCT_ALLOCATOR */

void __init fork_init(void)
{
	int i;
#ifndef CONFIG_ARCH_TASK_STRUCT_ALLOCATOR
#ifndef ARCH_MIN_TASKALIGN
#define ARCH_MIN_TASKALIGN	0
#endif
	int align = max_t(int, L1_CACHE_BYTES, ARCH_MIN_TASKALIGN);
	unsigned long useroffset, usersize;

	/* create a slab on which task_structs can be allocated */
	task_struct_whitelist(&useroffset, &usersize);
	task_struct_cachep = kmem_cache_create_usercopy("task_struct",
			arch_task_struct_size, align,
			SLAB_PANIC|SLAB_ACCOUNT,
			useroffset, usersize, NULL);
#endif

	/* do the arch specific task caches init */
	arch_task_cache_init();

	set_max_threads(MAX_THREADS);

	init_task.signal->rlim[RLIMIT_NPROC].rlim_cur = max_threads/2;
	init_task.signal->rlim[RLIMIT_NPROC].rlim_max = max_threads/2;
	init_task.signal->rlim[RLIMIT_SIGPENDING] =
		init_task.signal->rlim[RLIMIT_NPROC];

	for (i = 0; i < MAX_PER_NAMESPACE_UCOUNTS; i++)
		init_user_ns.ucount_max[i] = max_threads/2;

	set_rlimit_ucount_max(&init_user_ns, UCOUNT_RLIMIT_NPROC,      RLIM_INFINITY);
	set_rlimit_ucount_max(&init_user_ns, UCOUNT_RLIMIT_MSGQUEUE,   RLIM_INFINITY);
	set_rlimit_ucount_max(&init_user_ns, UCOUNT_RLIMIT_SIGPENDING, RLIM_INFINITY);
	set_rlimit_ucount_max(&init_user_ns, UCOUNT_RLIMIT_MEMLOCK,    RLIM_INFINITY);

#ifdef CONFIG_VMAP_STACK
	cpuhp_setup_state(CPUHP_BP_PREPARE_DYN, "fork:vm_stack_cache",
			  NULL, free_vm_stack_cache);
#endif

	scs_init();

	lockdep_init_task(&init_task);
	uprobes_init();
}

int __weak arch_dup_task_struct(struct task_struct *dst,
					       struct task_struct *src)
{
	*dst = *src;
	return 0;
}

void set_task_stack_end_magic(struct task_struct *tsk)
{
	unsigned long *stackend;

	stackend = end_of_stack(tsk);
	*stackend = STACK_END_MAGIC;	/* for overflow detection */
}

static struct task_struct *dup_task_struct(struct task_struct *orig, int node)
{
	struct task_struct *tsk;
	unsigned long *stack;
	struct vm_struct *stack_vm_area __maybe_unused;
	int err;

	if (node == NUMA_NO_NODE)
		node = tsk_fork_get_node(orig);
	tsk = alloc_task_struct_node(node);
	if (!tsk)
		return NULL;

	stack = alloc_thread_stack_node(tsk, node);
	if (!stack)
		goto free_tsk;

	if (memcg_charge_kernel_stack(tsk))
		goto free_stack;

	stack_vm_area = task_stack_vm_area(tsk);

	err = arch_dup_task_struct(tsk, orig);

	/*
	 * arch_dup_task_struct() clobbers the stack-related fields.  Make
	 * sure they're properly initialized before using any stack-related
	 * functions again.
	 */
	tsk->stack = stack;
#ifdef CONFIG_VMAP_STACK
	tsk->stack_vm_area = stack_vm_area;
#endif
#ifdef CONFIG_THREAD_INFO_IN_TASK
	refcount_set(&tsk->stack_refcount, 1);
#endif

	if (err)
		goto free_stack;

	err = scs_prepare(tsk, node);
	if (err)
		goto free_stack;

#ifdef CONFIG_SECCOMP
	/*
	 * We must handle setting up seccomp filters once we're under
	 * the sighand lock in case orig has changed between now and
	 * then. Until then, filter must be NULL to avoid messing up
	 * the usage counts on the error path calling free_task.
	 */
	tsk->seccomp.filter = NULL;
#endif

	setup_thread_stack(tsk, orig);
	clear_user_return_notifier(tsk);
	clear_tsk_need_resched(tsk);
	set_task_stack_end_magic(tsk);
	clear_syscall_work_syscall_user_dispatch(tsk);

#ifdef CONFIG_STACKPROTECTOR
	tsk->stack_canary = get_random_canary();
#endif
	if (orig->cpus_ptr == &orig->cpus_mask)
		tsk->cpus_ptr = &tsk->cpus_mask;
	dup_user_cpus_ptr(tsk, orig, node);

	/*
	 * One for the user space visible state that goes away when reaped.
	 * One for the scheduler.
	 */
	refcount_set(&tsk->rcu_users, 2);
	/* One for the rcu users */
	refcount_set(&tsk->usage, 1);
#ifdef CONFIG_BLK_DEV_IO_TRACE
	tsk->btrace_seq = 0;
#endif
	tsk->splice_pipe = NULL;
	tsk->task_frag.page = NULL;
	tsk->wake_q.next = NULL;
	tsk->worker_private = NULL;

	account_kernel_stack(tsk, 1);

	kcov_task_init(tsk);
	kmap_local_fork(tsk);

#ifdef CONFIG_FAULT_INJECTION
	tsk->fail_nth = 0;
#endif

#ifdef CONFIG_BLK_CGROUP
	tsk->throttle_queue = NULL;
	tsk->use_memdelay = 0;
#endif

#ifdef CONFIG_MEMCG
	tsk->active_memcg = NULL;
#endif
	return tsk;

free_stack:
	free_thread_stack(tsk);
free_tsk:
	free_task_struct(tsk);
	return NULL;
}

__cacheline_aligned_in_smp DEFINE_SPINLOCK(mmlist_lock);

static unsigned long default_dump_filter = MMF_DUMP_FILTER_DEFAULT;

static int __init coredump_filter_setup(char *s)
{
	default_dump_filter =
		(simple_strtoul(s, NULL, 0) << MMF_DUMP_FILTER_SHIFT) &
		MMF_DUMP_FILTER_MASK;
	return 1;
}

__setup("coredump_filter=", coredump_filter_setup);

#include <linux/init_task.h>

static void mm_init_aio(struct mm_struct *mm)
{
#ifdef CONFIG_AIO
	spin_lock_init(&mm->ioctx_lock);
	mm->ioctx_table = NULL;
#endif
}

static __always_inline void mm_clear_owner(struct mm_struct *mm,
					   struct task_struct *p)
{
#ifdef CONFIG_MEMCG
	if (mm->owner == p)
		WRITE_ONCE(mm->owner, NULL);
#endif
}

static void mm_init_owner(struct mm_struct *mm, struct task_struct *p)
{
#ifdef CONFIG_MEMCG
	mm->owner = p;
#endif
}

static void mm_init_pasid(struct mm_struct *mm)
{
#ifdef CONFIG_IOMMU_SUPPORT
	mm->pasid = INIT_PASID;
#endif
}

static void mm_init_uprobes_state(struct mm_struct *mm)
{
#ifdef CONFIG_UPROBES
	mm->uprobes_state.xol_area = NULL;
#endif
}

static struct mm_struct *mm_init(struct mm_struct *mm, struct task_struct *p,
	struct user_namespace *user_ns)
{
	mm->mmap = NULL;
	mm->mm_rb = RB_ROOT;
	mm->vmacache_seqnum = 0;
	atomic_set(&mm->mm_users, 1);
	atomic_set(&mm->mm_count, 1);
	seqcount_init(&mm->write_protect_seq);
	mmap_init_lock(mm);
	INIT_LIST_HEAD(&mm->mmlist);
	mm_pgtables_bytes_init(mm);
	mm->map_count = 0;
	mm->locked_vm = 0;
	atomic64_set(&mm->pinned_vm, 0);
	memset(&mm->rss_stat, 0, sizeof(mm->rss_stat));
	spin_lock_init(&mm->page_table_lock);
	spin_lock_init(&mm->arg_lock);
	mm_init_cpumask(mm);
	mm_init_aio(mm);
	mm_init_owner(mm, p);
	mm_init_pasid(mm);
	RCU_INIT_POINTER(mm->exe_file, NULL);
	mmu_notifier_subscriptions_init(mm);
	init_tlb_flush_pending(mm);
#if defined(CONFIG_TRANSPARENT_HUGEPAGE) && !USE_SPLIT_PMD_PTLOCKS
	mm->pmd_huge_pte = NULL;
#endif
	mm_init_uprobes_state(mm);
	hugetlb_count_init(mm);

	if (current->mm) {
		mm->flags = current->mm->flags & MMF_INIT_MASK;
		mm->def_flags = current->mm->def_flags & VM_INIT_DEF_MASK;
	} else {
		mm->flags = default_dump_filter;
		mm->def_flags = 0;
	}

	if (mm_alloc_pgd(mm))
		goto fail_nopgd;

	if (init_new_context(p, mm))
		goto fail_nocontext;

	mm->user_ns = get_user_ns(user_ns);
	return mm;

fail_nocontext:
	mm_free_pgd(mm);
fail_nopgd:
	free_mm(mm);
	return NULL;
}

/*
 * Allocate and initialize an mm_struct.
 */
struct mm_struct *mm_alloc(void)
{
	struct mm_struct *mm;

	mm = allocate_mm();
	if (!mm)
		return NULL;

	memset(mm, 0, sizeof(*mm));
	return mm_init(mm, current, current_user_ns());
}

static inline void __mmput(struct mm_struct *mm)
{
	VM_BUG_ON(atomic_read(&mm->mm_users));

	uprobe_clear_state(mm);
	exit_aio(mm);
	ksm_exit(mm);
	khugepaged_exit(mm); /* must run before exit_mmap */
	exit_mmap(mm);
	mm_put_huge_zero_page(mm);
	set_mm_exe_file(mm, NULL);
	if (!list_empty(&mm->mmlist)) {
		spin_lock(&mmlist_lock);
		list_del(&mm->mmlist);
		spin_unlock(&mmlist_lock);
	}
	if (mm->binfmt)
		module_put(mm->binfmt->module);
	mmdrop(mm);
}

/*
 * Decrement the use count and release all resources for an mm.
 */
void mmput(struct mm_struct *mm)
{
	might_sleep();

	if (atomic_dec_and_test(&mm->mm_users))
		__mmput(mm);
}
EXPORT_SYMBOL_GPL(mmput);

#ifdef CONFIG_MMU
static void mmput_async_fn(struct work_struct *work)
{
	struct mm_struct *mm = container_of(work, struct mm_struct,
					    async_put_work);

	__mmput(mm);
}

void mmput_async(struct mm_struct *mm)
{
	if (atomic_dec_and_test(&mm->mm_users)) {
		INIT_WORK(&mm->async_put_work, mmput_async_fn);
		schedule_work(&mm->async_put_work);
	}
}
#endif

/**
 * set_mm_exe_file - change a reference to the mm's executable file
 *
 * This changes mm's executable file (shown as symlink /proc/[pid]/exe).
 *
 * Main users are mmput() and sys_execve(). Callers prevent concurrent
 * invocations: in mmput() nobody alive left, in execve task is single
 * threaded.
 *
 * Can only fail if new_exe_file != NULL.
 */
int set_mm_exe_file(struct mm_struct *mm, struct file *new_exe_file)
{
	struct file *old_exe_file;

	/*
	 * It is safe to dereference the exe_file without RCU as
	 * this function is only called if nobody else can access
	 * this mm -- see comment above for justification.
	 */
	old_exe_file = rcu_dereference_raw(mm->exe_file);

	if (new_exe_file) {
		/*
		 * We expect the caller (i.e., sys_execve) to already denied
		 * write access, so this is unlikely to fail.
		 */
		if (unlikely(deny_write_access(new_exe_file)))
			return -EACCES;
		get_file(new_exe_file);
	}
	rcu_assign_pointer(mm->exe_file, new_exe_file);
	if (old_exe_file) {
		allow_write_access(old_exe_file);
		fput(old_exe_file);
	}
	return 0;
}

/**
 * replace_mm_exe_file - replace a reference to the mm's executable file
 *
 * This changes mm's executable file (shown as symlink /proc/[pid]/exe),
 * dealing with concurrent invocation and without grabbing the mmap lock in
 * write mode.
 *
 * Main user is sys_prctl(PR_SET_MM_MAP/EXE_FILE).
 */
int replace_mm_exe_file(struct mm_struct *mm, struct file *new_exe_file)
{
	struct vm_area_struct *vma;
	struct file *old_exe_file;
	int ret = 0;

	/* Forbid mm->exe_file change if old file still mapped. */
	old_exe_file = get_mm_exe_file(mm);
	if (old_exe_file) {
		mmap_read_lock(mm);
		for (vma = mm->mmap; vma && !ret; vma = vma->vm_next) {
			if (!vma->vm_file)
				continue;
			if (path_equal(&vma->vm_file->f_path,
				       &old_exe_file->f_path))
				ret = -EBUSY;
		}
		mmap_read_unlock(mm);
		fput(old_exe_file);
		if (ret)
			return ret;
	}

	/* set the new file, lockless */
	ret = deny_write_access(new_exe_file);
	if (ret)
		return -EACCES;
	get_file(new_exe_file);

	old_exe_file = xchg(&mm->exe_file, new_exe_file);
	if (old_exe_file) {
		/*
		 * Don't race with dup_mmap() getting the file and disallowing
		 * write access while someone might open the file writable.
		 */
		mmap_read_lock(mm);
		allow_write_access(old_exe_file);
		fput(old_exe_file);
		mmap_read_unlock(mm);
	}
	return 0;
}

/**
 * get_mm_exe_file - acquire a reference to the mm's executable file
 *
 * Returns %NULL if mm has no associated executable file.
 * User must release file via fput().
 */
struct file *get_mm_exe_file(struct mm_struct *mm)
{
	struct file *exe_file;

	rcu_read_lock();
	exe_file = rcu_dereference(mm->exe_file);
	if (exe_file && !get_file_rcu(exe_file))
		exe_file = NULL;
	rcu_read_unlock();
	return exe_file;
}

/**
 * get_task_exe_file - acquire a reference to the task's executable file
 *
 * Returns %NULL if task's mm (if any) has no associated executable file or
 * this is a kernel thread with borrowed mm (see the comment above get_task_mm).
 * User must release file via fput().
 */
struct file *get_task_exe_file(struct task_struct *task)
{
	struct file *exe_file = NULL;
	struct mm_struct *mm;

	task_lock(task);
	mm = task->mm;
	if (mm) {
		if (!(task->flags & PF_KTHREAD))
			exe_file = get_mm_exe_file(mm);
	}
	task_unlock(task);
	return exe_file;
}

/**
 * get_task_mm - acquire a reference to the task's mm
 *
 * Returns %NULL if the task has no mm.  Checks PF_KTHREAD (meaning
 * this kernel workthread has transiently adopted a user mm with use_mm,
 * to do its AIO) is not set and if so returns a reference to it, after
 * bumping up the use count.  User must release the mm via mmput()
 * after use.  Typically used by /proc and ptrace.
 */
struct mm_struct *get_task_mm(struct task_struct *task)
{
	struct mm_struct *mm;

	task_lock(task);
	mm = task->mm;
	if (mm) {
		if (task->flags & PF_KTHREAD)
			mm = NULL;
		else
			mmget(mm);
	}
	task_unlock(task);
	return mm;
}
EXPORT_SYMBOL_GPL(get_task_mm);

struct mm_struct *mm_access(struct task_struct *task, unsigned int mode)
{
	struct mm_struct *mm;
	int err;

	err =  down_read_killable(&task->signal->exec_update_lock);
	if (err)
		return ERR_PTR(err);

	mm = get_task_mm(task);
	if (mm && mm != current->mm &&
			!ptrace_may_access(task, mode)) {
		mmput(mm);
		mm = ERR_PTR(-EACCES);
	}
	up_read(&task->signal->exec_update_lock);

	return mm;
}

static void complete_vfork_done(struct task_struct *tsk)
{
	struct completion *vfork;

	task_lock(tsk);
	vfork = tsk->vfork_done;
	if (likely(vfork)) {
		tsk->vfork_done = NULL;
		complete(vfork);
	}
	task_unlock(tsk);
}

static int wait_for_vfork_done(struct task_struct *child,
				struct completion *vfork)
{
	int killed;

	freezer_do_not_count();
	cgroup_enter_frozen();
	killed = wait_for_completion_killable(vfork);
	cgroup_leave_frozen(false);
	freezer_count();

	if (killed) {
		task_lock(child);
		child->vfork_done = NULL;
		task_unlock(child);
	}

	put_task_struct(child);
	return killed;
}

/* Please note the differences between mmput and mm_release.
 * mmput is called whenever we stop holding onto a mm_struct,
 * error success whatever.
 *
 * mm_release is called after a mm_struct has been removed
 * from the current process.
 *
 * This difference is important for error handling, when we
 * only half set up a mm_struct for a new process and need to restore
 * the old one.  Because we mmput the new mm_struct before
 * restoring the old one. . .
 * Eric Biederman 10 January 1998
 */
static void mm_release(struct task_struct *tsk, struct mm_struct *mm)
{
	uprobe_free_utask(tsk);

	/* Get rid of any cached register state */
	deactivate_mm(tsk, mm);

	/*
	 * Signal userspace if we're not exiting with a core dump
	 * because we want to leave the value intact for debugging
	 * purposes.
	 */
	if (tsk->clear_child_tid) {
		if (atomic_read(&mm->mm_users) > 1) {
			/*
			 * We don't check the error code - if userspace has
			 * not set up a proper pointer then tough luck.
			 */
			put_user(0, tsk->clear_child_tid);
			do_futex(tsk->clear_child_tid, FUTEX_WAKE,
					1, NULL, NULL, 0, 0);
		}
		tsk->clear_child_tid = NULL;
	}

	/*
	 * All done, finally we can wake up parent and return this mm to him.
	 * Also kthread_stop() uses this completion for synchronization.
	 */
	if (tsk->vfork_done)
		complete_vfork_done(tsk);
}

void exit_mm_release(struct task_struct *tsk, struct mm_struct *mm)
{
	futex_exit_release(tsk);
	mm_release(tsk, mm);
}

void exec_mm_release(struct task_struct *tsk, struct mm_struct *mm)
{
	futex_exec_release(tsk);
	mm_release(tsk, mm);
}

/**
 * dup_mm() - duplicates an existing mm structure
 * @tsk: the task_struct with which the new mm will be associated.
 * @oldmm: the mm to duplicate.
 *
 * Allocates a new mm structure and duplicates the provided @oldmm structure
 * content into it.
 *
 * Return: the duplicated mm or NULL on failure.
 */
static struct mm_struct *dup_mm(struct task_struct *tsk,
				struct mm_struct *oldmm)
{
	struct mm_struct *mm;
	int err;

	mm = allocate_mm();
	if (!mm)
		goto fail_nomem;

	memcpy(mm, oldmm, sizeof(*mm));

	if (!mm_init(mm, tsk, mm->user_ns))
		goto fail_nomem;

	err = dup_mmap(mm, oldmm);
	if (err)
		goto free_pt;

	mm->hiwater_rss = get_mm_rss(mm);
	mm->hiwater_vm = mm->total_vm;

	if (mm->binfmt && !try_module_get(mm->binfmt->module))
		goto free_pt;

	return mm;

free_pt:
	/* don't put binfmt in mmput, we haven't got module yet */
	mm->binfmt = NULL;
	mm_init_owner(mm, NULL);
	mmput(mm);

fail_nomem:
	return NULL;
}

static int copy_mm(unsigned long clone_flags, struct task_struct *tsk)
{
	struct mm_struct *mm, *oldmm;

	tsk->min_flt = tsk->maj_flt = 0;
	tsk->nvcsw = tsk->nivcsw = 0;
#ifdef CONFIG_DETECT_HUNG_TASK
	tsk->last_switch_count = tsk->nvcsw + tsk->nivcsw;
	tsk->last_switch_time = 0;
#endif

	tsk->mm = NULL;
	tsk->active_mm = NULL;

	/*
	 * Are we cloning a kernel thread?
	 *
	 * We need to steal a active VM for that..
	 */
	oldmm = current->mm;
	if (!oldmm)
		return 0;

	/* initialize the new vmacache entries */
	vmacache_flush(tsk);

	if (clone_flags & CLONE_VM) {
		mmget(oldmm);
		mm = oldmm;
	} else {
		mm = dup_mm(tsk, current->mm);
		if (!mm)
			return -ENOMEM;
	}

	tsk->mm = mm;
	tsk->active_mm = mm;
	return 0;
}

static int copy_fs(unsigned long clone_flags, struct task_struct *tsk)
{
	struct fs_struct *fs = current->fs;
	if (clone_flags & CLONE_FS) {
		/* tsk->fs is already what we want */
		spin_lock(&fs->lock);
		if (fs->in_exec) {
			spin_unlock(&fs->lock);
			return -EAGAIN;
		}
		fs->users++;
		spin_unlock(&fs->lock);
		return 0;
	}
	tsk->fs = copy_fs_struct(fs);
	if (!tsk->fs)
		return -ENOMEM;
	return 0;
}

static int copy_files(unsigned long clone_flags, struct task_struct *tsk)
{
	struct files_struct *oldf, *newf;
	int error = 0;

	/*
	 * A background process may not have any files ...
	 */
	oldf = current->files;
	if (!oldf)
		goto out;

	if (clone_flags & CLONE_FILES) {
		atomic_inc(&oldf->count);
		goto out;
	}

	newf = dup_fd(oldf, NR_OPEN_MAX, &error);
	if (!newf)
		goto out;

	tsk->files = newf;
	error = 0;
out:
	return error;
}

static int copy_sighand(unsigned long clone_flags, struct task_struct *tsk)
{
	struct sighand_struct *sig;

	if (clone_flags & CLONE_SIGHAND) {
		refcount_inc(&current->sighand->count);
		return 0;
	}
	sig = kmem_cache_alloc(sighand_cachep, GFP_KERNEL);
	RCU_INIT_POINTER(tsk->sighand, sig);
	if (!sig)
		return -ENOMEM;

	refcount_set(&sig->count, 1);
	spin_lock_irq(&current->sighand->siglock);
	memcpy(sig->action, current->sighand->action, sizeof(sig->action));
	spin_unlock_irq(&current->sighand->siglock);

	/* Reset all signal handler not set to SIG_IGN to SIG_DFL. */
	if (clone_flags & CLONE_CLEAR_SIGHAND)
		flush_signal_handlers(tsk, 0);

	return 0;
}

void __cleanup_sighand(struct sighand_struct *sighand)
{
	if (refcount_dec_and_test(&sighand->count)) {
		signalfd_cleanup(sighand);
		/*
		 * sighand_cachep is SLAB_TYPESAFE_BY_RCU so we can free it
		 * without an RCU grace period, see __lock_task_sighand().
		 */
		kmem_cache_free(sighand_cachep, sighand);
	}
}

/*
 * Initialize POSIX timer handling for a thread group.
 */
static void posix_cpu_timers_init_group(struct signal_struct *sig)
{
	struct posix_cputimers *pct = &sig->posix_cputimers;
	unsigned long cpu_limit;

	cpu_limit = READ_ONCE(sig->rlim[RLIMIT_CPU].rlim_cur);
	posix_cputimers_group_init(pct, cpu_limit);
}

static int copy_signal(unsigned long clone_flags, struct task_struct *tsk)
{
	struct signal_struct *sig;

	if (clone_flags & CLONE_THREAD)
		return 0;

	sig = kmem_cache_zalloc(signal_cachep, GFP_KERNEL);
	tsk->signal = sig;
	if (!sig)
		return -ENOMEM;

	sig->nr_threads = 1;
	atomic_set(&sig->live, 1);
	refcount_set(&sig->sigcnt, 1);

	/* list_add(thread_node, thread_head) without INIT_LIST_HEAD() */
	sig->thread_head = (struct list_head)LIST_HEAD_INIT(tsk->thread_node);
	tsk->thread_node = (struct list_head)LIST_HEAD_INIT(sig->thread_head);

	init_waitqueue_head(&sig->wait_chldexit);
	sig->curr_target = tsk;
	init_sigpending(&sig->shared_pending);
	INIT_HLIST_HEAD(&sig->multiprocess);
	seqlock_init(&sig->stats_lock);
	prev_cputime_init(&sig->prev_cputime);

#ifdef CONFIG_POSIX_TIMERS
	INIT_LIST_HEAD(&sig->posix_timers);
	hrtimer_init(&sig->real_timer, CLOCK_MONOTONIC, HRTIMER_MODE_REL);
	sig->real_timer.function = it_real_fn;
#endif

	task_lock(current->group_leader);
	memcpy(sig->rlim, current->signal->rlim, sizeof sig->rlim);
	task_unlock(current->group_leader);

	posix_cpu_timers_init_group(sig);

	tty_audit_fork(sig);
	sched_autogroup_fork(sig);

	sig->oom_score_adj = current->signal->oom_score_adj;
	sig->oom_score_adj_min = current->signal->oom_score_adj_min;

	mutex_init(&sig->cred_guard_mutex);
	init_rwsem(&sig->exec_update_lock);

	return 0;
}

static void copy_seccomp(struct task_struct *p)
{
#ifdef CONFIG_SECCOMP
	/*
	 * Must be called with sighand->lock held, which is common to
	 * all threads in the group. Holding cred_guard_mutex is not
	 * needed because this new task is not yet running and cannot
	 * be racing exec.
	 */
	assert_spin_locked(&current->sighand->siglock);

	/* Ref-count the new filter user, and assign it. */
	get_seccomp_filter(current);
	p->seccomp = current->seccomp;

	/*
	 * Explicitly enable no_new_privs here in case it got set
	 * between the task_struct being duplicated and holding the
	 * sighand lock. The seccomp state and nnp must be in sync.
	 */
	if (task_no_new_privs(current))
		task_set_no_new_privs(p);

	/*
	 * If the parent gained a seccomp mode after copying thread
	 * flags and between before we held the sighand lock, we have
	 * to manually enable the seccomp thread flag here.
	 */
	if (p->seccomp.mode != SECCOMP_MODE_DISABLED)
		set_task_syscall_work(p, SECCOMP);
#endif
}

SYSCALL_DEFINE1(set_tid_address, int __user *, tidptr)
{
	current->clear_child_tid = tidptr;

	return task_pid_vnr(current);
}

static void rt_mutex_init_task(struct task_struct *p)
{
	raw_spin_lock_init(&p->pi_lock);
#ifdef CONFIG_RT_MUTEXES
	p->pi_waiters = RB_ROOT_CACHED;
	p->pi_top_task = NULL;
	p->pi_blocked_on = NULL;
#endif
}

static inline void init_task_pid_links(struct task_struct *task)
{
	enum pid_type type;

	for (type = PIDTYPE_PID; type < PIDTYPE_MAX; ++type)
		INIT_HLIST_NODE(&task->pid_links[type]);
}

static inline void
init_task_pid(struct task_struct *task, enum pid_type type, struct pid *pid)
{
	if (type == PIDTYPE_PID)
		task->thread_pid = pid;
	else
		task->signal->pids[type] = pid;
}

static inline void rcu_copy_process(struct task_struct *p)
{
#ifdef CONFIG_PREEMPT_RCU
	p->rcu_read_lock_nesting = 0;
	p->rcu_read_unlock_special.s = 0;
	p->rcu_blocked_node = NULL;
	INIT_LIST_HEAD(&p->rcu_node_entry);
#endif /* #ifdef CONFIG_PREEMPT_RCU */
#ifdef CONFIG_TASKS_RCU
	p->rcu_tasks_holdout = false;
	INIT_LIST_HEAD(&p->rcu_tasks_holdout_list);
	p->rcu_tasks_idle_cpu = -1;
#endif /* #ifdef CONFIG_TASKS_RCU */
#ifdef CONFIG_TASKS_TRACE_RCU
	p->trc_reader_nesting = 0;
	p->trc_reader_special.s = 0;
	INIT_LIST_HEAD(&p->trc_holdout_list);
#endif /* #ifdef CONFIG_TASKS_TRACE_RCU */
}

struct pid *pidfd_pid(const struct file *file)
{
	if (file->f_op == &pidfd_fops)
		return file->private_data;

	return ERR_PTR(-EBADF);
}

static int pidfd_release(struct inode *inode, struct file *file)
{
	struct pid *pid = file->private_data;

	file->private_data = NULL;
	put_pid(pid);
	return 0;
}

#ifdef CONFIG_PROC_FS
/**
 * pidfd_show_fdinfo - print information about a pidfd
 * @m: proc fdinfo file
 * @f: file referencing a pidfd
 *
 * Pid:
 * This function will print the pid that a given pidfd refers to in the
 * pid namespace of the procfs instance.
 * If the pid namespace of the process is not a descendant of the pid
 * namespace of the procfs instance 0 will be shown as its pid. This is
 * similar to calling getppid() on a process whose parent is outside of
 * its pid namespace.
 *
 * NSpid:
 * If pid namespaces are supported then this function will also print
 * the pid of a given pidfd refers to for all descendant pid namespaces
 * starting from the current pid namespace of the instance, i.e. the
 * Pid field and the first entry in the NSpid field will be identical.
 * If the pid namespace of the process is not a descendant of the pid
 * namespace of the procfs instance 0 will be shown as its first NSpid
 * entry and no others will be shown.
 * Note that this differs from the Pid and NSpid fields in
 * /proc/<pid>/status where Pid and NSpid are always shown relative to
 * the  pid namespace of the procfs instance. The difference becomes
 * obvious when sending around a pidfd between pid namespaces from a
 * different branch of the tree, i.e. where no ancestral relation is
 * present between the pid namespaces:
 * - create two new pid namespaces ns1 and ns2 in the initial pid
 *   namespace (also take care to create new mount namespaces in the
 *   new pid namespace and mount procfs)
 * - create a process with a pidfd in ns1
 * - send pidfd from ns1 to ns2
 * - read /proc/self/fdinfo/<pidfd> and observe that both Pid and NSpid
 *   have exactly one entry, which is 0
 */
static void pidfd_show_fdinfo(struct seq_file *m, struct file *f)
{
	struct pid *pid = f->private_data;
	struct pid_namespace *ns;
	pid_t nr = -1;

	if (likely(pid_has_task(pid, PIDTYPE_PID))) {
		ns = proc_pid_ns(file_inode(m->file)->i_sb);
		nr = pid_nr_ns(pid, ns);
	}

	seq_put_decimal_ll(m, "Pid:\t", nr);

#ifdef CONFIG_PID_NS
	seq_put_decimal_ll(m, "\nNSpid:\t", nr);
	if (nr > 0) {
		int i;

		/* If nr is non-zero it means that 'pid' is valid and that
		 * ns, i.e. the pid namespace associated with the procfs
		 * instance, is in the pid namespace hierarchy of pid.
		 * Start at one below the already printed level.
		 */
		for (i = ns->level + 1; i <= pid->level; i++)
			seq_put_decimal_ll(m, "\t", pid->numbers[i].nr);
	}
#endif
	seq_putc(m, '\n');
}
#endif

/*
 * Poll support for process exit notification.
 */
static __poll_t pidfd_poll(struct file *file, struct poll_table_struct *pts)
{
	struct pid *pid = file->private_data;
	__poll_t poll_flags = 0;

	poll_wait(file, &pid->wait_pidfd, pts);

	/*
	 * Inform pollers only when the whole thread group exits.
	 * If the thread group leader exits before all other threads in the
	 * group, then poll(2) should block, similar to the wait(2) family.
	 */
	if (thread_group_exited(pid))
		poll_flags = EPOLLIN | EPOLLRDNORM;

	return poll_flags;
}

const struct file_operations pidfd_fops = {
	.release = pidfd_release,
	.poll = pidfd_poll,
#ifdef CONFIG_PROC_FS
	.show_fdinfo = pidfd_show_fdinfo,
#endif
};

static void __delayed_free_task(struct rcu_head *rhp)
{
	struct task_struct *tsk = container_of(rhp, struct task_struct, rcu);

	free_task(tsk);
}

static __always_inline void delayed_free_task(struct task_struct *tsk)
{
	if (IS_ENABLED(CONFIG_MEMCG))
		call_rcu(&tsk->rcu, __delayed_free_task);
	else
		free_task(tsk);
}

static void copy_oom_score_adj(u64 clone_flags, struct task_struct *tsk)
{
	/* Skip if kernel thread */
	if (!tsk->mm)
		return;

	/* Skip if spawning a thread or using vfork */
	if ((clone_flags & (CLONE_VM | CLONE_THREAD | CLONE_VFORK)) != CLONE_VM)
		return;

	/* We need to synchronize with __set_oom_adj */
	mutex_lock(&oom_adj_mutex);
	set_bit(MMF_MULTIPROCESS, &tsk->mm->flags);
	/* Update the values in case they were changed after copy_signal */
	tsk->signal->oom_score_adj = current->signal->oom_score_adj;
	tsk->signal->oom_score_adj_min = current->signal->oom_score_adj_min;
	mutex_unlock(&oom_adj_mutex);
}

/*
 * This creates a new process as a copy of the old one,
 * but does not actually start it yet.
 *
 * It copies the registers, and all the appropriate
 * parts of the process environment (as per the clone
 * flags). The actual kick-off is left to the caller.
 */
static __latent_entropy struct task_struct *copy_process(
					struct pid *pid,
					int trace,
					int node,
					struct kernel_clone_args *args)
{
	int pidfd = -1, retval;
	struct task_struct *p;
	struct multiprocess_signals delayed;
	struct file *pidfile = NULL;
	u64 clone_flags = args->flags;
	struct nsproxy *nsp = current->nsproxy;

	/*
	 * Don't allow sharing the root directory with processes in a different
	 * namespace
	 */
	if ((clone_flags & (CLONE_NEWNS|CLONE_FS)) == (CLONE_NEWNS|CLONE_FS))
		return ERR_PTR(-EINVAL);

	if ((clone_flags & (CLONE_NEWUSER|CLONE_FS)) == (CLONE_NEWUSER|CLONE_FS))
		return ERR_PTR(-EINVAL);

	/*
	 * Thread groups must share signals as well, and detached threads
	 * can only be started up within the thread group.
	 */
	if ((clone_flags & CLONE_THREAD) && !(clone_flags & CLONE_SIGHAND))
		return ERR_PTR(-EINVAL);

	/*
	 * Shared signal handlers imply shared VM. By way of the above,
	 * thread groups also imply shared VM. Blocking this case allows
	 * for various simplifications in other code.
	 */
	if ((clone_flags & CLONE_SIGHAND) && !(clone_flags & CLONE_VM))
		return ERR_PTR(-EINVAL);

	/*
	 * Siblings of global init remain as zombies on exit since they are
	 * not reaped by their parent (swapper). To solve this and to avoid
	 * multi-rooted process trees, prevent global and container-inits
	 * from creating siblings.
	 */
	if ((clone_flags & CLONE_PARENT) &&
				current->signal->flags & SIGNAL_UNKILLABLE)
		return ERR_PTR(-EINVAL);

	/*
	 * If the new process will be in a different pid or user namespace
	 * do not allow it to share a thread group with the forking task.
	 */
	if (clone_flags & CLONE_THREAD) {
		if ((clone_flags & (CLONE_NEWUSER | CLONE_NEWPID)) ||
		    (task_active_pid_ns(current) != nsp->pid_ns_for_children))
			return ERR_PTR(-EINVAL);
	}

	/*
	 * If the new process will be in a different time namespace
	 * do not allow it to share VM or a thread group with the forking task.
	 */
	if (clone_flags & (CLONE_THREAD | CLONE_VM)) {
		if (nsp->time_ns != nsp->time_ns_for_children)
			return ERR_PTR(-EINVAL);
	}

	if (clone_flags & CLONE_PIDFD) {
		/*
		 * - CLONE_DETACHED is blocked so that we can potentially
		 *   reuse it later for CLONE_PIDFD.
		 * - CLONE_THREAD is blocked until someone really needs it.
		 */
		if (clone_flags & (CLONE_DETACHED | CLONE_THREAD))
			return ERR_PTR(-EINVAL);
	}

	/*
	 * Force any signals received before this point to be delivered
	 * before the fork happens.  Collect up signals sent to multiple
	 * processes that happen during the fork and delay them so that
	 * they appear to happen after the fork.
	 */
	sigemptyset(&delayed.signal);
	INIT_HLIST_NODE(&delayed.node);

	spin_lock_irq(&current->sighand->siglock);
	if (!(clone_flags & CLONE_THREAD))
		hlist_add_head(&delayed.node, &current->signal->multiprocess);
	recalc_sigpending();
	spin_unlock_irq(&current->sighand->siglock);
	retval = -ERESTARTNOINTR;
	if (task_sigpending(current))
		goto fork_out;

	retval = -ENOMEM;
	p = dup_task_struct(current, node);
	if (!p)
		goto fork_out;
	if (args->io_thread) {
		/*
		 * Mark us an IO worker, and block any signal that isn't
		 * fatal or STOP
		 */
		p->flags |= PF_IO_WORKER;
		siginitsetinv(&p->blocked, sigmask(SIGKILL)|sigmask(SIGSTOP));
	}

<<<<<<< HEAD
	cpufreq_task_times_init(p);

	/*
	 * This _must_ happen before we call free_task(), i.e. before we jump
	 * to any of the bad_fork_* labels. This is to avoid freeing
	 * p->set_child_tid which is (ab)used as a kthread's data pointer for
	 * kernel threads (PF_KTHREAD).
	 */
=======
>>>>>>> 35ce8ae9
	p->set_child_tid = (clone_flags & CLONE_CHILD_SETTID) ? args->child_tid : NULL;
	/*
	 * Clear TID on mm_release()?
	 */
	p->clear_child_tid = (clone_flags & CLONE_CHILD_CLEARTID) ? args->child_tid : NULL;

	ftrace_graph_init_task(p);

	rt_mutex_init_task(p);

	lockdep_assert_irqs_enabled();
#ifdef CONFIG_PROVE_LOCKING
	DEBUG_LOCKS_WARN_ON(!p->softirqs_enabled);
#endif
	retval = -EAGAIN;
	if (is_ucounts_overlimit(task_ucounts(p), UCOUNT_RLIMIT_NPROC, rlimit(RLIMIT_NPROC))) {
		if (p->real_cred->user != INIT_USER &&
		    !capable(CAP_SYS_RESOURCE) && !capable(CAP_SYS_ADMIN))
			goto bad_fork_free;
	}
	current->flags &= ~PF_NPROC_EXCEEDED;

	retval = copy_creds(p, clone_flags);
	if (retval < 0)
		goto bad_fork_free;

	/*
	 * If multiple threads are within copy_process(), then this check
	 * triggers too late. This doesn't hurt, the check is only there
	 * to stop root fork bombs.
	 */
	retval = -EAGAIN;
	if (data_race(nr_threads >= max_threads))
		goto bad_fork_cleanup_count;

	delayacct_tsk_init(p);	/* Must remain after dup_task_struct() */
	p->flags &= ~(PF_SUPERPRIV | PF_WQ_WORKER | PF_IDLE | PF_NO_SETAFFINITY);
	p->flags |= PF_FORKNOEXEC;
	INIT_LIST_HEAD(&p->children);
	INIT_LIST_HEAD(&p->sibling);
	rcu_copy_process(p);
	p->vfork_done = NULL;
	spin_lock_init(&p->alloc_lock);

	init_sigpending(&p->pending);

	p->utime = p->stime = p->gtime = 0;
#ifdef CONFIG_ARCH_HAS_SCALED_CPUTIME
	p->utimescaled = p->stimescaled = 0;
#endif
	prev_cputime_init(&p->prev_cputime);

#ifdef CONFIG_VIRT_CPU_ACCOUNTING_GEN
	seqcount_init(&p->vtime.seqcount);
	p->vtime.starttime = 0;
	p->vtime.state = VTIME_INACTIVE;
#endif

#ifdef CONFIG_IO_URING
	p->io_uring = NULL;
#endif

#if defined(SPLIT_RSS_COUNTING)
	memset(&p->rss_stat, 0, sizeof(p->rss_stat));
#endif

	p->default_timer_slack_ns = current->timer_slack_ns;

#ifdef CONFIG_PSI
	p->psi_flags = 0;
#endif

	task_io_accounting_init(&p->ioac);
	acct_clear_integrals(p);

	posix_cputimers_init(&p->posix_cputimers);

	p->io_context = NULL;
	audit_set_context(p, NULL);
	cgroup_fork(p);
	if (p->flags & PF_KTHREAD) {
		if (!set_kthread_struct(p))
			goto bad_fork_cleanup_delayacct;
	}
#ifdef CONFIG_NUMA
	p->mempolicy = mpol_dup(p->mempolicy);
	if (IS_ERR(p->mempolicy)) {
		retval = PTR_ERR(p->mempolicy);
		p->mempolicy = NULL;
		goto bad_fork_cleanup_delayacct;
	}
#endif
#ifdef CONFIG_CPUSETS
	p->cpuset_mem_spread_rotor = NUMA_NO_NODE;
	p->cpuset_slab_spread_rotor = NUMA_NO_NODE;
	seqcount_spinlock_init(&p->mems_allowed_seq, &p->alloc_lock);
#endif
#ifdef CONFIG_TRACE_IRQFLAGS
	memset(&p->irqtrace, 0, sizeof(p->irqtrace));
	p->irqtrace.hardirq_disable_ip	= _THIS_IP_;
	p->irqtrace.softirq_enable_ip	= _THIS_IP_;
	p->softirqs_enabled		= 1;
	p->softirq_context		= 0;
#endif

	p->pagefault_disabled = 0;

#ifdef CONFIG_LOCKDEP
	lockdep_init_task(p);
#endif

#ifdef CONFIG_DEBUG_MUTEXES
	p->blocked_on = NULL; /* not blocked yet */
#endif
#ifdef CONFIG_BCACHE
	p->sequential_io	= 0;
	p->sequential_io_avg	= 0;
#endif
#ifdef CONFIG_BPF_SYSCALL
	RCU_INIT_POINTER(p->bpf_storage, NULL);
	p->bpf_ctx = NULL;
#endif

	/* Perform scheduler related setup. Assign this task to a CPU. */
	retval = sched_fork(clone_flags, p);
	if (retval)
		goto bad_fork_cleanup_policy;

	retval = perf_event_init_task(p, clone_flags);
	if (retval)
		goto bad_fork_cleanup_policy;
	retval = audit_alloc(p);
	if (retval)
		goto bad_fork_cleanup_perf;
	/* copy all the process information */
	shm_init_task(p);
	retval = security_task_alloc(p, clone_flags);
	if (retval)
		goto bad_fork_cleanup_audit;
	retval = copy_semundo(clone_flags, p);
	if (retval)
		goto bad_fork_cleanup_security;
	retval = copy_files(clone_flags, p);
	if (retval)
		goto bad_fork_cleanup_semundo;
	retval = copy_fs(clone_flags, p);
	if (retval)
		goto bad_fork_cleanup_files;
	retval = copy_sighand(clone_flags, p);
	if (retval)
		goto bad_fork_cleanup_fs;
	retval = copy_signal(clone_flags, p);
	if (retval)
		goto bad_fork_cleanup_sighand;
	retval = copy_mm(clone_flags, p);
	if (retval)
		goto bad_fork_cleanup_signal;
	retval = copy_namespaces(clone_flags, p);
	if (retval)
		goto bad_fork_cleanup_mm;
	retval = copy_io(clone_flags, p);
	if (retval)
		goto bad_fork_cleanup_namespaces;
	retval = copy_thread(clone_flags, args->stack, args->stack_size, p, args->tls);
	if (retval)
		goto bad_fork_cleanup_io;

	stackleak_task_init(p);

	if (pid != &init_struct_pid) {
		pid = alloc_pid(p->nsproxy->pid_ns_for_children, args->set_tid,
				args->set_tid_size);
		if (IS_ERR(pid)) {
			retval = PTR_ERR(pid);
			goto bad_fork_cleanup_thread;
		}
	}

	/*
	 * This has to happen after we've potentially unshared the file
	 * descriptor table (so that the pidfd doesn't leak into the child
	 * if the fd table isn't shared).
	 */
	if (clone_flags & CLONE_PIDFD) {
		retval = get_unused_fd_flags(O_RDWR | O_CLOEXEC);
		if (retval < 0)
			goto bad_fork_free_pid;

		pidfd = retval;

		pidfile = anon_inode_getfile("[pidfd]", &pidfd_fops, pid,
					      O_RDWR | O_CLOEXEC);
		if (IS_ERR(pidfile)) {
			put_unused_fd(pidfd);
			retval = PTR_ERR(pidfile);
			goto bad_fork_free_pid;
		}
		get_pid(pid);	/* held by pidfile now */

		retval = put_user(pidfd, args->pidfd);
		if (retval)
			goto bad_fork_put_pidfd;
	}

#ifdef CONFIG_BLOCK
	p->plug = NULL;
#endif
	futex_init_task(p);

	/*
	 * sigaltstack should be cleared when sharing the same VM
	 */
	if ((clone_flags & (CLONE_VM|CLONE_VFORK)) == CLONE_VM)
		sas_ss_reset(p);

	/*
	 * Syscall tracing and stepping should be turned off in the
	 * child regardless of CLONE_PTRACE.
	 */
	user_disable_single_step(p);
	clear_task_syscall_work(p, SYSCALL_TRACE);
#if defined(CONFIG_GENERIC_ENTRY) || defined(TIF_SYSCALL_EMU)
	clear_task_syscall_work(p, SYSCALL_EMU);
#endif
	clear_tsk_latency_tracing(p);

	/* ok, now we should be set up.. */
	p->pid = pid_nr(pid);
	if (clone_flags & CLONE_THREAD) {
		p->group_leader = current->group_leader;
		p->tgid = current->tgid;
	} else {
		p->group_leader = p;
		p->tgid = p->pid;
	}

	p->nr_dirtied = 0;
	p->nr_dirtied_pause = 128 >> (PAGE_SHIFT - 10);
	p->dirty_paused_when = 0;

	p->pdeath_signal = 0;
	INIT_LIST_HEAD(&p->thread_group);
	p->task_works = NULL;
	clear_posix_cputimers_work(p);

#ifdef CONFIG_KRETPROBES
	p->kretprobe_instances.first = NULL;
#endif

	/*
	 * Ensure that the cgroup subsystem policies allow the new process to be
	 * forked. It should be noted that the new process's css_set can be changed
	 * between here and cgroup_post_fork() if an organisation operation is in
	 * progress.
	 */
	retval = cgroup_can_fork(p, args);
	if (retval)
		goto bad_fork_put_pidfd;

	/*
	 * From this point on we must avoid any synchronous user-space
	 * communication until we take the tasklist-lock. In particular, we do
	 * not want user-space to be able to predict the process start-time by
	 * stalling fork(2) after we recorded the start_time but before it is
	 * visible to the system.
	 */

	p->start_time = ktime_get_ns();
	p->start_boottime = ktime_get_boottime_ns();

	/*
	 * Make it visible to the rest of the system, but dont wake it up yet.
	 * Need tasklist lock for parent etc handling!
	 */
	write_lock_irq(&tasklist_lock);

	/* CLONE_PARENT re-uses the old parent */
	if (clone_flags & (CLONE_PARENT|CLONE_THREAD)) {
		p->real_parent = current->real_parent;
		p->parent_exec_id = current->parent_exec_id;
		if (clone_flags & CLONE_THREAD)
			p->exit_signal = -1;
		else
			p->exit_signal = current->group_leader->exit_signal;
	} else {
		p->real_parent = current;
		p->parent_exec_id = current->self_exec_id;
		p->exit_signal = args->exit_signal;
	}

	klp_copy_process(p);

	sched_core_fork(p);

	spin_lock(&current->sighand->siglock);

	/*
	 * Copy seccomp details explicitly here, in case they were changed
	 * before holding sighand lock.
	 */
	copy_seccomp(p);

	rseq_fork(p, clone_flags);

	/* Don't start children in a dying pid namespace */
	if (unlikely(!(ns_of_pid(pid)->pid_allocated & PIDNS_ADDING))) {
		retval = -ENOMEM;
		goto bad_fork_cancel_cgroup;
	}

	/* Let kill terminate clone/fork in the middle */
	if (fatal_signal_pending(current)) {
		retval = -EINTR;
		goto bad_fork_cancel_cgroup;
	}

	/* past the last point of failure */
	if (pidfile)
		fd_install(pidfd, pidfile);

	init_task_pid_links(p);
	if (likely(p->pid)) {
		ptrace_init_task(p, (clone_flags & CLONE_PTRACE) || trace);

		init_task_pid(p, PIDTYPE_PID, pid);
		if (thread_group_leader(p)) {
			init_task_pid(p, PIDTYPE_TGID, pid);
			init_task_pid(p, PIDTYPE_PGID, task_pgrp(current));
			init_task_pid(p, PIDTYPE_SID, task_session(current));

			if (is_child_reaper(pid)) {
				ns_of_pid(pid)->child_reaper = p;
				p->signal->flags |= SIGNAL_UNKILLABLE;
			}
			p->signal->shared_pending.signal = delayed.signal;
			p->signal->tty = tty_kref_get(current->signal->tty);
			/*
			 * Inherit has_child_subreaper flag under the same
			 * tasklist_lock with adding child to the process tree
			 * for propagate_has_child_subreaper optimization.
			 */
			p->signal->has_child_subreaper = p->real_parent->signal->has_child_subreaper ||
							 p->real_parent->signal->is_child_subreaper;
			list_add_tail(&p->sibling, &p->real_parent->children);
			list_add_tail_rcu(&p->tasks, &init_task.tasks);
			attach_pid(p, PIDTYPE_TGID);
			attach_pid(p, PIDTYPE_PGID);
			attach_pid(p, PIDTYPE_SID);
			__this_cpu_inc(process_counts);
		} else {
			current->signal->nr_threads++;
			atomic_inc(&current->signal->live);
			refcount_inc(&current->signal->sigcnt);
			task_join_group_stop(p);
			list_add_tail_rcu(&p->thread_group,
					  &p->group_leader->thread_group);
			list_add_tail_rcu(&p->thread_node,
					  &p->signal->thread_head);
		}
		attach_pid(p, PIDTYPE_PID);
		nr_threads++;
	}
	total_forks++;
	hlist_del_init(&delayed.node);
	spin_unlock(&current->sighand->siglock);
	syscall_tracepoint_update(p);
	write_unlock_irq(&tasklist_lock);

	proc_fork_connector(p);
	sched_post_fork(p, args);
	cgroup_post_fork(p, args);
	perf_event_fork(p);

	trace_task_newtask(p, clone_flags);
	uprobe_copy_process(p, clone_flags);

	copy_oom_score_adj(clone_flags, p);

	return p;

bad_fork_cancel_cgroup:
	sched_core_free(p);
	spin_unlock(&current->sighand->siglock);
	write_unlock_irq(&tasklist_lock);
	cgroup_cancel_fork(p, args);
bad_fork_put_pidfd:
	if (clone_flags & CLONE_PIDFD) {
		fput(pidfile);
		put_unused_fd(pidfd);
	}
bad_fork_free_pid:
	if (pid != &init_struct_pid)
		free_pid(pid);
bad_fork_cleanup_thread:
	exit_thread(p);
bad_fork_cleanup_io:
	if (p->io_context)
		exit_io_context(p);
bad_fork_cleanup_namespaces:
	exit_task_namespaces(p);
bad_fork_cleanup_mm:
	if (p->mm) {
		mm_clear_owner(p->mm, p);
		mmput(p->mm);
	}
bad_fork_cleanup_signal:
	if (!(clone_flags & CLONE_THREAD))
		free_signal_struct(p->signal);
bad_fork_cleanup_sighand:
	__cleanup_sighand(p->sighand);
bad_fork_cleanup_fs:
	exit_fs(p); /* blocking */
bad_fork_cleanup_files:
	exit_files(p); /* blocking */
bad_fork_cleanup_semundo:
	exit_sem(p);
bad_fork_cleanup_security:
	security_task_free(p);
bad_fork_cleanup_audit:
	audit_free(p);
bad_fork_cleanup_perf:
	perf_event_free_task(p);
bad_fork_cleanup_policy:
	lockdep_free_task(p);
#ifdef CONFIG_NUMA
	mpol_put(p->mempolicy);
#endif
bad_fork_cleanup_delayacct:
	delayacct_tsk_free(p);
bad_fork_cleanup_count:
	dec_rlimit_ucounts(task_ucounts(p), UCOUNT_RLIMIT_NPROC, 1);
	exit_creds(p);
bad_fork_free:
	WRITE_ONCE(p->__state, TASK_DEAD);
	put_task_stack(p);
	delayed_free_task(p);
fork_out:
	spin_lock_irq(&current->sighand->siglock);
	hlist_del_init(&delayed.node);
	spin_unlock_irq(&current->sighand->siglock);
	return ERR_PTR(retval);
}

static inline void init_idle_pids(struct task_struct *idle)
{
	enum pid_type type;

	for (type = PIDTYPE_PID; type < PIDTYPE_MAX; ++type) {
		INIT_HLIST_NODE(&idle->pid_links[type]); /* not really needed */
		init_task_pid(idle, type, &init_struct_pid);
	}
}

struct task_struct * __init fork_idle(int cpu)
{
	struct task_struct *task;
	struct kernel_clone_args args = {
		.flags = CLONE_VM,
	};

	task = copy_process(&init_struct_pid, 0, cpu_to_node(cpu), &args);
	if (!IS_ERR(task)) {
		init_idle_pids(task);
		init_idle(task, cpu);
	}

	return task;
}

struct mm_struct *copy_init_mm(void)
{
	return dup_mm(NULL, &init_mm);
}

/*
 * This is like kernel_clone(), but shaved down and tailored to just
 * creating io_uring workers. It returns a created task, or an error pointer.
 * The returned task is inactive, and the caller must fire it up through
 * wake_up_new_task(p). All signals are blocked in the created task.
 */
struct task_struct *create_io_thread(int (*fn)(void *), void *arg, int node)
{
	unsigned long flags = CLONE_FS|CLONE_FILES|CLONE_SIGHAND|CLONE_THREAD|
				CLONE_IO;
	struct kernel_clone_args args = {
		.flags		= ((lower_32_bits(flags) | CLONE_VM |
				    CLONE_UNTRACED) & ~CSIGNAL),
		.exit_signal	= (lower_32_bits(flags) & CSIGNAL),
		.stack		= (unsigned long)fn,
		.stack_size	= (unsigned long)arg,
		.io_thread	= 1,
	};

	return copy_process(NULL, 0, node, &args);
}

/*
 *  Ok, this is the main fork-routine.
 *
 * It copies the process, and if successful kick-starts
 * it and waits for it to finish using the VM if required.
 *
 * args->exit_signal is expected to be checked for sanity by the caller.
 */
pid_t kernel_clone(struct kernel_clone_args *args)
{
	u64 clone_flags = args->flags;
	struct completion vfork;
	struct pid *pid;
	struct task_struct *p;
	int trace = 0;
	pid_t nr;

	/*
	 * For legacy clone() calls, CLONE_PIDFD uses the parent_tid argument
	 * to return the pidfd. Hence, CLONE_PIDFD and CLONE_PARENT_SETTID are
	 * mutually exclusive. With clone3() CLONE_PIDFD has grown a separate
	 * field in struct clone_args and it still doesn't make sense to have
	 * them both point at the same memory location. Performing this check
	 * here has the advantage that we don't need to have a separate helper
	 * to check for legacy clone().
	 */
	if ((args->flags & CLONE_PIDFD) &&
	    (args->flags & CLONE_PARENT_SETTID) &&
	    (args->pidfd == args->parent_tid))
		return -EINVAL;

	/*
	 * Determine whether and which event to report to ptracer.  When
	 * called from kernel_thread or CLONE_UNTRACED is explicitly
	 * requested, no event is reported; otherwise, report if the event
	 * for the type of forking is enabled.
	 */
	if (!(clone_flags & CLONE_UNTRACED)) {
		if (clone_flags & CLONE_VFORK)
			trace = PTRACE_EVENT_VFORK;
		else if (args->exit_signal != SIGCHLD)
			trace = PTRACE_EVENT_CLONE;
		else
			trace = PTRACE_EVENT_FORK;

		if (likely(!ptrace_event_enabled(current, trace)))
			trace = 0;
	}

	p = copy_process(NULL, trace, NUMA_NO_NODE, args);
	add_latent_entropy();

	if (IS_ERR(p))
		return PTR_ERR(p);

	cpufreq_task_times_alloc(p);

	/*
	 * Do this prior waking up the new thread - the thread pointer
	 * might get invalid after that point, if the thread exits quickly.
	 */
	trace_sched_process_fork(current, p);

	pid = get_task_pid(p, PIDTYPE_PID);
	nr = pid_vnr(pid);

	if (clone_flags & CLONE_PARENT_SETTID)
		put_user(nr, args->parent_tid);

	if (clone_flags & CLONE_VFORK) {
		p->vfork_done = &vfork;
		init_completion(&vfork);
		get_task_struct(p);
	}

	wake_up_new_task(p);

	/* forking complete and child started to run, tell ptracer */
	if (unlikely(trace))
		ptrace_event_pid(trace, pid);

	if (clone_flags & CLONE_VFORK) {
		if (!wait_for_vfork_done(p, &vfork))
			ptrace_event_pid(PTRACE_EVENT_VFORK_DONE, pid);
	}

	put_pid(pid);
	return nr;
}

/*
 * Create a kernel thread.
 */
pid_t kernel_thread(int (*fn)(void *), void *arg, unsigned long flags)
{
	struct kernel_clone_args args = {
		.flags		= ((lower_32_bits(flags) | CLONE_VM |
				    CLONE_UNTRACED) & ~CSIGNAL),
		.exit_signal	= (lower_32_bits(flags) & CSIGNAL),
		.stack		= (unsigned long)fn,
		.stack_size	= (unsigned long)arg,
	};

	return kernel_clone(&args);
}

#ifdef __ARCH_WANT_SYS_FORK
SYSCALL_DEFINE0(fork)
{
#ifdef CONFIG_MMU
	struct kernel_clone_args args = {
		.exit_signal = SIGCHLD,
	};

	return kernel_clone(&args);
#else
	/* can not support in nommu mode */
	return -EINVAL;
#endif
}
#endif

#ifdef __ARCH_WANT_SYS_VFORK
SYSCALL_DEFINE0(vfork)
{
	struct kernel_clone_args args = {
		.flags		= CLONE_VFORK | CLONE_VM,
		.exit_signal	= SIGCHLD,
	};

	return kernel_clone(&args);
}
#endif

#ifdef __ARCH_WANT_SYS_CLONE
#ifdef CONFIG_CLONE_BACKWARDS
SYSCALL_DEFINE5(clone, unsigned long, clone_flags, unsigned long, newsp,
		 int __user *, parent_tidptr,
		 unsigned long, tls,
		 int __user *, child_tidptr)
#elif defined(CONFIG_CLONE_BACKWARDS2)
SYSCALL_DEFINE5(clone, unsigned long, newsp, unsigned long, clone_flags,
		 int __user *, parent_tidptr,
		 int __user *, child_tidptr,
		 unsigned long, tls)
#elif defined(CONFIG_CLONE_BACKWARDS3)
SYSCALL_DEFINE6(clone, unsigned long, clone_flags, unsigned long, newsp,
		int, stack_size,
		int __user *, parent_tidptr,
		int __user *, child_tidptr,
		unsigned long, tls)
#else
SYSCALL_DEFINE5(clone, unsigned long, clone_flags, unsigned long, newsp,
		 int __user *, parent_tidptr,
		 int __user *, child_tidptr,
		 unsigned long, tls)
#endif
{
	struct kernel_clone_args args = {
		.flags		= (lower_32_bits(clone_flags) & ~CSIGNAL),
		.pidfd		= parent_tidptr,
		.child_tid	= child_tidptr,
		.parent_tid	= parent_tidptr,
		.exit_signal	= (lower_32_bits(clone_flags) & CSIGNAL),
		.stack		= newsp,
		.tls		= tls,
	};

	return kernel_clone(&args);
}
#endif

#ifdef __ARCH_WANT_SYS_CLONE3

noinline static int copy_clone_args_from_user(struct kernel_clone_args *kargs,
					      struct clone_args __user *uargs,
					      size_t usize)
{
	int err;
	struct clone_args args;
	pid_t *kset_tid = kargs->set_tid;

	BUILD_BUG_ON(offsetofend(struct clone_args, tls) !=
		     CLONE_ARGS_SIZE_VER0);
	BUILD_BUG_ON(offsetofend(struct clone_args, set_tid_size) !=
		     CLONE_ARGS_SIZE_VER1);
	BUILD_BUG_ON(offsetofend(struct clone_args, cgroup) !=
		     CLONE_ARGS_SIZE_VER2);
	BUILD_BUG_ON(sizeof(struct clone_args) != CLONE_ARGS_SIZE_VER2);

	if (unlikely(usize > PAGE_SIZE))
		return -E2BIG;
	if (unlikely(usize < CLONE_ARGS_SIZE_VER0))
		return -EINVAL;

	err = copy_struct_from_user(&args, sizeof(args), uargs, usize);
	if (err)
		return err;

	if (unlikely(args.set_tid_size > MAX_PID_NS_LEVEL))
		return -EINVAL;

	if (unlikely(!args.set_tid && args.set_tid_size > 0))
		return -EINVAL;

	if (unlikely(args.set_tid && args.set_tid_size == 0))
		return -EINVAL;

	/*
	 * Verify that higher 32bits of exit_signal are unset and that
	 * it is a valid signal
	 */
	if (unlikely((args.exit_signal & ~((u64)CSIGNAL)) ||
		     !valid_signal(args.exit_signal)))
		return -EINVAL;

	if ((args.flags & CLONE_INTO_CGROUP) &&
	    (args.cgroup > INT_MAX || usize < CLONE_ARGS_SIZE_VER2))
		return -EINVAL;

	*kargs = (struct kernel_clone_args){
		.flags		= args.flags,
		.pidfd		= u64_to_user_ptr(args.pidfd),
		.child_tid	= u64_to_user_ptr(args.child_tid),
		.parent_tid	= u64_to_user_ptr(args.parent_tid),
		.exit_signal	= args.exit_signal,
		.stack		= args.stack,
		.stack_size	= args.stack_size,
		.tls		= args.tls,
		.set_tid_size	= args.set_tid_size,
		.cgroup		= args.cgroup,
	};

	if (args.set_tid &&
		copy_from_user(kset_tid, u64_to_user_ptr(args.set_tid),
			(kargs->set_tid_size * sizeof(pid_t))))
		return -EFAULT;

	kargs->set_tid = kset_tid;

	return 0;
}

/**
 * clone3_stack_valid - check and prepare stack
 * @kargs: kernel clone args
 *
 * Verify that the stack arguments userspace gave us are sane.
 * In addition, set the stack direction for userspace since it's easy for us to
 * determine.
 */
static inline bool clone3_stack_valid(struct kernel_clone_args *kargs)
{
	if (kargs->stack == 0) {
		if (kargs->stack_size > 0)
			return false;
	} else {
		if (kargs->stack_size == 0)
			return false;

		if (!access_ok((void __user *)kargs->stack, kargs->stack_size))
			return false;

#if !defined(CONFIG_STACK_GROWSUP) && !defined(CONFIG_IA64)
		kargs->stack += kargs->stack_size;
#endif
	}

	return true;
}

static bool clone3_args_valid(struct kernel_clone_args *kargs)
{
	/* Verify that no unknown flags are passed along. */
	if (kargs->flags &
	    ~(CLONE_LEGACY_FLAGS | CLONE_CLEAR_SIGHAND | CLONE_INTO_CGROUP))
		return false;

	/*
	 * - make the CLONE_DETACHED bit reusable for clone3
	 * - make the CSIGNAL bits reusable for clone3
	 */
	if (kargs->flags & (CLONE_DETACHED | CSIGNAL))
		return false;

	if ((kargs->flags & (CLONE_SIGHAND | CLONE_CLEAR_SIGHAND)) ==
	    (CLONE_SIGHAND | CLONE_CLEAR_SIGHAND))
		return false;

	if ((kargs->flags & (CLONE_THREAD | CLONE_PARENT)) &&
	    kargs->exit_signal)
		return false;

	if (!clone3_stack_valid(kargs))
		return false;

	return true;
}

/**
 * clone3 - create a new process with specific properties
 * @uargs: argument structure
 * @size:  size of @uargs
 *
 * clone3() is the extensible successor to clone()/clone2().
 * It takes a struct as argument that is versioned by its size.
 *
 * Return: On success, a positive PID for the child process.
 *         On error, a negative errno number.
 */
SYSCALL_DEFINE2(clone3, struct clone_args __user *, uargs, size_t, size)
{
	int err;

	struct kernel_clone_args kargs;
	pid_t set_tid[MAX_PID_NS_LEVEL];

	kargs.set_tid = set_tid;

	err = copy_clone_args_from_user(&kargs, uargs, size);
	if (err)
		return err;

	if (!clone3_args_valid(&kargs))
		return -EINVAL;

	return kernel_clone(&kargs);
}
#endif

void walk_process_tree(struct task_struct *top, proc_visitor visitor, void *data)
{
	struct task_struct *leader, *parent, *child;
	int res;

	read_lock(&tasklist_lock);
	leader = top = top->group_leader;
down:
	for_each_thread(leader, parent) {
		list_for_each_entry(child, &parent->children, sibling) {
			res = visitor(child, data);
			if (res) {
				if (res < 0)
					goto out;
				leader = child;
				goto down;
			}
up:
			;
		}
	}

	if (leader != top) {
		child = leader;
		parent = child->real_parent;
		leader = parent->group_leader;
		goto up;
	}
out:
	read_unlock(&tasklist_lock);
}

#ifndef ARCH_MIN_MMSTRUCT_ALIGN
#define ARCH_MIN_MMSTRUCT_ALIGN 0
#endif

static void sighand_ctor(void *data)
{
	struct sighand_struct *sighand = data;

	spin_lock_init(&sighand->siglock);
	init_waitqueue_head(&sighand->signalfd_wqh);
}

void __init proc_caches_init(void)
{
	unsigned int mm_size;

	sighand_cachep = kmem_cache_create("sighand_cache",
			sizeof(struct sighand_struct), 0,
			SLAB_HWCACHE_ALIGN|SLAB_PANIC|SLAB_TYPESAFE_BY_RCU|
			SLAB_ACCOUNT, sighand_ctor);
	signal_cachep = kmem_cache_create("signal_cache",
			sizeof(struct signal_struct), 0,
			SLAB_HWCACHE_ALIGN|SLAB_PANIC|SLAB_ACCOUNT,
			NULL);
	files_cachep = kmem_cache_create("files_cache",
			sizeof(struct files_struct), 0,
			SLAB_HWCACHE_ALIGN|SLAB_PANIC|SLAB_ACCOUNT,
			NULL);
	fs_cachep = kmem_cache_create("fs_cache",
			sizeof(struct fs_struct), 0,
			SLAB_HWCACHE_ALIGN|SLAB_PANIC|SLAB_ACCOUNT,
			NULL);

	/*
	 * The mm_cpumask is located at the end of mm_struct, and is
	 * dynamically sized based on the maximum CPU number this system
	 * can have, taking hotplug into account (nr_cpu_ids).
	 */
	mm_size = sizeof(struct mm_struct) + cpumask_size();

	mm_cachep = kmem_cache_create_usercopy("mm_struct",
			mm_size, ARCH_MIN_MMSTRUCT_ALIGN,
			SLAB_HWCACHE_ALIGN|SLAB_PANIC|SLAB_ACCOUNT,
			offsetof(struct mm_struct, saved_auxv),
			sizeof_field(struct mm_struct, saved_auxv),
			NULL);
	vm_area_cachep = KMEM_CACHE(vm_area_struct, SLAB_PANIC|SLAB_ACCOUNT);
	mmap_init();
	nsproxy_cache_init();
}

/*
 * Check constraints on flags passed to the unshare system call.
 */
static int check_unshare_flags(unsigned long unshare_flags)
{
	if (unshare_flags & ~(CLONE_THREAD|CLONE_FS|CLONE_NEWNS|CLONE_SIGHAND|
				CLONE_VM|CLONE_FILES|CLONE_SYSVSEM|
				CLONE_NEWUTS|CLONE_NEWIPC|CLONE_NEWNET|
				CLONE_NEWUSER|CLONE_NEWPID|CLONE_NEWCGROUP|
				CLONE_NEWTIME))
		return -EINVAL;
	/*
	 * Not implemented, but pretend it works if there is nothing
	 * to unshare.  Note that unsharing the address space or the
	 * signal handlers also need to unshare the signal queues (aka
	 * CLONE_THREAD).
	 */
	if (unshare_flags & (CLONE_THREAD | CLONE_SIGHAND | CLONE_VM)) {
		if (!thread_group_empty(current))
			return -EINVAL;
	}
	if (unshare_flags & (CLONE_SIGHAND | CLONE_VM)) {
		if (refcount_read(&current->sighand->count) > 1)
			return -EINVAL;
	}
	if (unshare_flags & CLONE_VM) {
		if (!current_is_single_threaded())
			return -EINVAL;
	}

	return 0;
}

/*
 * Unshare the filesystem structure if it is being shared
 */
static int unshare_fs(unsigned long unshare_flags, struct fs_struct **new_fsp)
{
	struct fs_struct *fs = current->fs;

	if (!(unshare_flags & CLONE_FS) || !fs)
		return 0;

	/* don't need lock here; in the worst case we'll do useless copy */
	if (fs->users == 1)
		return 0;

	*new_fsp = copy_fs_struct(fs);
	if (!*new_fsp)
		return -ENOMEM;

	return 0;
}

/*
 * Unshare file descriptor table if it is being shared
 */
int unshare_fd(unsigned long unshare_flags, unsigned int max_fds,
	       struct files_struct **new_fdp)
{
	struct files_struct *fd = current->files;
	int error = 0;

	if ((unshare_flags & CLONE_FILES) &&
	    (fd && atomic_read(&fd->count) > 1)) {
		*new_fdp = dup_fd(fd, max_fds, &error);
		if (!*new_fdp)
			return error;
	}

	return 0;
}

/*
 * unshare allows a process to 'unshare' part of the process
 * context which was originally shared using clone.  copy_*
 * functions used by kernel_clone() cannot be used here directly
 * because they modify an inactive task_struct that is being
 * constructed. Here we are modifying the current, active,
 * task_struct.
 */
int ksys_unshare(unsigned long unshare_flags)
{
	struct fs_struct *fs, *new_fs = NULL;
	struct files_struct *new_fd = NULL;
	struct cred *new_cred = NULL;
	struct nsproxy *new_nsproxy = NULL;
	int do_sysvsem = 0;
	int err;

	/*
	 * If unsharing a user namespace must also unshare the thread group
	 * and unshare the filesystem root and working directories.
	 */
	if (unshare_flags & CLONE_NEWUSER)
		unshare_flags |= CLONE_THREAD | CLONE_FS;
	/*
	 * If unsharing vm, must also unshare signal handlers.
	 */
	if (unshare_flags & CLONE_VM)
		unshare_flags |= CLONE_SIGHAND;
	/*
	 * If unsharing a signal handlers, must also unshare the signal queues.
	 */
	if (unshare_flags & CLONE_SIGHAND)
		unshare_flags |= CLONE_THREAD;
	/*
	 * If unsharing namespace, must also unshare filesystem information.
	 */
	if (unshare_flags & CLONE_NEWNS)
		unshare_flags |= CLONE_FS;

	err = check_unshare_flags(unshare_flags);
	if (err)
		goto bad_unshare_out;
	/*
	 * CLONE_NEWIPC must also detach from the undolist: after switching
	 * to a new ipc namespace, the semaphore arrays from the old
	 * namespace are unreachable.
	 */
	if (unshare_flags & (CLONE_NEWIPC|CLONE_SYSVSEM))
		do_sysvsem = 1;
	err = unshare_fs(unshare_flags, &new_fs);
	if (err)
		goto bad_unshare_out;
	err = unshare_fd(unshare_flags, NR_OPEN_MAX, &new_fd);
	if (err)
		goto bad_unshare_cleanup_fs;
	err = unshare_userns(unshare_flags, &new_cred);
	if (err)
		goto bad_unshare_cleanup_fd;
	err = unshare_nsproxy_namespaces(unshare_flags, &new_nsproxy,
					 new_cred, new_fs);
	if (err)
		goto bad_unshare_cleanup_cred;

	if (new_cred) {
		err = set_cred_ucounts(new_cred);
		if (err)
			goto bad_unshare_cleanup_cred;
	}

	if (new_fs || new_fd || do_sysvsem || new_cred || new_nsproxy) {
		if (do_sysvsem) {
			/*
			 * CLONE_SYSVSEM is equivalent to sys_exit().
			 */
			exit_sem(current);
		}
		if (unshare_flags & CLONE_NEWIPC) {
			/* Orphan segments in old ns (see sem above). */
			exit_shm(current);
			shm_init_task(current);
		}

		if (new_nsproxy)
			switch_task_namespaces(current, new_nsproxy);

		task_lock(current);

		if (new_fs) {
			fs = current->fs;
			spin_lock(&fs->lock);
			current->fs = new_fs;
			if (--fs->users)
				new_fs = NULL;
			else
				new_fs = fs;
			spin_unlock(&fs->lock);
		}

		if (new_fd)
			swap(current->files, new_fd);

		task_unlock(current);

		if (new_cred) {
			/* Install the new user namespace */
			commit_creds(new_cred);
			new_cred = NULL;
		}
	}

	perf_event_namespaces(current);

bad_unshare_cleanup_cred:
	if (new_cred)
		put_cred(new_cred);
bad_unshare_cleanup_fd:
	if (new_fd)
		put_files_struct(new_fd);

bad_unshare_cleanup_fs:
	if (new_fs)
		free_fs_struct(new_fs);

bad_unshare_out:
	return err;
}

SYSCALL_DEFINE1(unshare, unsigned long, unshare_flags)
{
	return ksys_unshare(unshare_flags);
}

/*
 *	Helper to unshare the files of the current task.
 *	We don't want to expose copy_files internals to
 *	the exec layer of the kernel.
 */

int unshare_files(void)
{
	struct task_struct *task = current;
	struct files_struct *old, *copy = NULL;
	int error;

	error = unshare_fd(CLONE_FILES, NR_OPEN_MAX, &copy);
	if (error || !copy)
		return error;

	old = task->files;
	task_lock(task);
	task->files = copy;
	task_unlock(task);
	put_files_struct(old);
	return 0;
}

int sysctl_max_threads(struct ctl_table *table, int write,
		       void *buffer, size_t *lenp, loff_t *ppos)
{
	struct ctl_table t;
	int ret;
	int threads = max_threads;
	int min = 1;
	int max = MAX_THREADS;

	t = *table;
	t.data = &threads;
	t.extra1 = &min;
	t.extra2 = &max;

	ret = proc_dointvec_minmax(&t, write, buffer, lenp, ppos);
	if (ret || !write)
		return ret;

	max_threads = threads;

	return 0;
}<|MERGE_RESOLUTION|>--- conflicted
+++ resolved
@@ -2015,17 +2015,8 @@
 		siginitsetinv(&p->blocked, sigmask(SIGKILL)|sigmask(SIGSTOP));
 	}
 
-<<<<<<< HEAD
 	cpufreq_task_times_init(p);
 
-	/*
-	 * This _must_ happen before we call free_task(), i.e. before we jump
-	 * to any of the bad_fork_* labels. This is to avoid freeing
-	 * p->set_child_tid which is (ab)used as a kthread's data pointer for
-	 * kernel threads (PF_KTHREAD).
-	 */
-=======
->>>>>>> 35ce8ae9
 	p->set_child_tid = (clone_flags & CLONE_CHILD_SETTID) ? args->child_tid : NULL;
 	/*
 	 * Clear TID on mm_release()?
