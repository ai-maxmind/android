// SPDX-License-Identifier: GPL-2.0-only
/*
 * kernel/power/suspend.c - Suspend to RAM and standby functionality.
 *
 * Copyright (c) 2003 Patrick Mochel
 * Copyright (c) 2003 Open Source Development Lab
 * Copyright (c) 2009 Rafael J. Wysocki <rjw@sisk.pl>, Novell Inc.
 */

#define pr_fmt(fmt) "PM: " fmt

#include <linux/string.h>
#include <linux/delay.h>
#include <linux/errno.h>
#include <linux/init.h>
#include <linux/console.h>
#include <linux/cpu.h>
#include <linux/cpuidle.h>
#include <linux/gfp.h>
#include <linux/io.h>
#include <linux/kernel.h>
#include <linux/list.h>
#include <linux/mm.h>
#include <linux/slab.h>
#include <linux/export.h>
#include <linux/suspend.h>
#include <linux/syscore_ops.h>
#include <linux/swait.h>
#include <linux/ftrace.h>
#include <trace/events/power.h>
#include <linux/compiler.h>
#include <linux/moduleparam.h>
#include <linux/wakeup_reason.h>

#include "power.h"

const char * const pm_labels[] = {
	[PM_SUSPEND_TO_IDLE] = "freeze",
	[PM_SUSPEND_STANDBY] = "standby",
	[PM_SUSPEND_MEM] = "mem",
};
const char *pm_states[PM_SUSPEND_MAX];
static const char * const mem_sleep_labels[] = {
	[PM_SUSPEND_TO_IDLE] = "s2idle",
	[PM_SUSPEND_STANDBY] = "shallow",
	[PM_SUSPEND_MEM] = "deep",
};
const char *mem_sleep_states[PM_SUSPEND_MAX];

suspend_state_t mem_sleep_current = PM_SUSPEND_TO_IDLE;
suspend_state_t mem_sleep_default = PM_SUSPEND_MAX;
suspend_state_t pm_suspend_target_state;
EXPORT_SYMBOL_GPL(pm_suspend_target_state);

unsigned int pm_suspend_global_flags;
EXPORT_SYMBOL_GPL(pm_suspend_global_flags);

static const struct platform_suspend_ops *suspend_ops;
static const struct platform_s2idle_ops *s2idle_ops;
static DECLARE_SWAIT_QUEUE_HEAD(s2idle_wait_head);

enum s2idle_states __read_mostly s2idle_state;
static DEFINE_RAW_SPINLOCK(s2idle_lock);

/**
 * pm_suspend_default_s2idle - Check if suspend-to-idle is the default suspend.
 *
 * Return 'true' if suspend-to-idle has been selected as the default system
 * suspend method.
 */
bool pm_suspend_default_s2idle(void)
{
	return mem_sleep_current == PM_SUSPEND_TO_IDLE;
}
EXPORT_SYMBOL_GPL(pm_suspend_default_s2idle);

void s2idle_set_ops(const struct platform_s2idle_ops *ops)
{
	lock_system_sleep();
	s2idle_ops = ops;
	unlock_system_sleep();
}

static void s2idle_begin(void)
{
	s2idle_state = S2IDLE_STATE_NONE;
}

static void s2idle_enter(void)
{
	trace_suspend_resume(TPS("machine_suspend"), PM_SUSPEND_TO_IDLE, true);

	raw_spin_lock_irq(&s2idle_lock);
	if (pm_wakeup_pending())
		goto out;

	s2idle_state = S2IDLE_STATE_ENTER;
	raw_spin_unlock_irq(&s2idle_lock);

	cpus_read_lock();

	/* Push all the CPUs into the idle loop. */
	wake_up_all_idle_cpus();
	/* Make the current CPU wait so it can enter the idle loop too. */
	swait_event_exclusive(s2idle_wait_head,
		    s2idle_state == S2IDLE_STATE_WAKE);

	cpus_read_unlock();

	raw_spin_lock_irq(&s2idle_lock);

 out:
	s2idle_state = S2IDLE_STATE_NONE;
	raw_spin_unlock_irq(&s2idle_lock);

	trace_suspend_resume(TPS("machine_suspend"), PM_SUSPEND_TO_IDLE, false);
}

static void s2idle_loop(void)
{
	pm_pr_dbg("suspend-to-idle\n");

	/*
	 * Suspend-to-idle equals:
	 * frozen processes + suspended devices + idle processors.
	 * Thus s2idle_enter() should be called right after all devices have
	 * been suspended.
	 *
	 * Wakeups during the noirq suspend of devices may be spurious, so try
	 * to avoid them upfront.
	 */
	for (;;) {
		if (s2idle_ops && s2idle_ops->wake) {
			if (s2idle_ops->wake())
				break;
		} else if (pm_wakeup_pending()) {
			break;
		}

<<<<<<< HEAD
		pm_wakeup_clear(false);
		clear_wakeup_reasons();

=======
>>>>>>> 883fd0ab
		s2idle_enter();
	}

	pm_pr_dbg("resume from suspend-to-idle\n");
}

void s2idle_wake(void)
{
	unsigned long flags;

	raw_spin_lock_irqsave(&s2idle_lock, flags);
	if (s2idle_state > S2IDLE_STATE_NONE) {
		s2idle_state = S2IDLE_STATE_WAKE;
		swake_up_one(&s2idle_wait_head);
	}
	raw_spin_unlock_irqrestore(&s2idle_lock, flags);
}
EXPORT_SYMBOL_GPL(s2idle_wake);

static bool valid_state(suspend_state_t state)
{
	/*
	 * The PM_SUSPEND_STANDBY and PM_SUSPEND_MEM states require low-level
	 * support and need to be valid to the low-level implementation.
	 *
	 * No ->valid() or ->enter() callback implies that none are valid.
	 */
	return suspend_ops && suspend_ops->valid && suspend_ops->valid(state) &&
		suspend_ops->enter;
}

void __init pm_states_init(void)
{
	/* "mem" and "freeze" are always present in /sys/power/state. */
	pm_states[PM_SUSPEND_MEM] = pm_labels[PM_SUSPEND_MEM];
	pm_states[PM_SUSPEND_TO_IDLE] = pm_labels[PM_SUSPEND_TO_IDLE];
	/*
	 * Suspend-to-idle should be supported even without any suspend_ops,
	 * initialize mem_sleep_states[] accordingly here.
	 */
	mem_sleep_states[PM_SUSPEND_TO_IDLE] = mem_sleep_labels[PM_SUSPEND_TO_IDLE];
}

static int __init mem_sleep_default_setup(char *str)
{
	suspend_state_t state;

	for (state = PM_SUSPEND_TO_IDLE; state <= PM_SUSPEND_MEM; state++)
		if (mem_sleep_labels[state] &&
		    !strcmp(str, mem_sleep_labels[state])) {
			mem_sleep_default = state;
			break;
		}

	return 1;
}
__setup("mem_sleep_default=", mem_sleep_default_setup);

/**
 * suspend_set_ops - Set the global suspend method table.
 * @ops: Suspend operations to use.
 */
void suspend_set_ops(const struct platform_suspend_ops *ops)
{
	lock_system_sleep();

	suspend_ops = ops;

	if (valid_state(PM_SUSPEND_STANDBY)) {
		mem_sleep_states[PM_SUSPEND_STANDBY] = mem_sleep_labels[PM_SUSPEND_STANDBY];
		pm_states[PM_SUSPEND_STANDBY] = pm_labels[PM_SUSPEND_STANDBY];
		if (mem_sleep_default == PM_SUSPEND_STANDBY)
			mem_sleep_current = PM_SUSPEND_STANDBY;
	}
	if (valid_state(PM_SUSPEND_MEM)) {
		mem_sleep_states[PM_SUSPEND_MEM] = mem_sleep_labels[PM_SUSPEND_MEM];
		if (mem_sleep_default >= PM_SUSPEND_MEM)
			mem_sleep_current = PM_SUSPEND_MEM;
	}

	unlock_system_sleep();
}
EXPORT_SYMBOL_GPL(suspend_set_ops);

/**
 * suspend_valid_only_mem - Generic memory-only valid callback.
 * @state: Target system sleep state.
 *
 * Platform drivers that implement mem suspend only and only need to check for
 * that in their .valid() callback can use this instead of rolling their own
 * .valid() callback.
 */
int suspend_valid_only_mem(suspend_state_t state)
{
	return state == PM_SUSPEND_MEM;
}
EXPORT_SYMBOL_GPL(suspend_valid_only_mem);

static bool sleep_state_supported(suspend_state_t state)
{
	return state == PM_SUSPEND_TO_IDLE || valid_state(state);
}

static int platform_suspend_prepare(suspend_state_t state)
{
	return state != PM_SUSPEND_TO_IDLE && suspend_ops->prepare ?
		suspend_ops->prepare() : 0;
}

static int platform_suspend_prepare_late(suspend_state_t state)
{
	return state == PM_SUSPEND_TO_IDLE && s2idle_ops && s2idle_ops->prepare ?
		s2idle_ops->prepare() : 0;
}

static int platform_suspend_prepare_noirq(suspend_state_t state)
{
	if (state == PM_SUSPEND_TO_IDLE)
		return s2idle_ops && s2idle_ops->prepare_late ?
			s2idle_ops->prepare_late() : 0;

	return suspend_ops->prepare_late ? suspend_ops->prepare_late() : 0;
}

static void platform_resume_noirq(suspend_state_t state)
{
	if (state == PM_SUSPEND_TO_IDLE) {
		if (s2idle_ops && s2idle_ops->restore_early)
			s2idle_ops->restore_early();
	} else if (suspend_ops->wake) {
		suspend_ops->wake();
	}
}

static void platform_resume_early(suspend_state_t state)
{
	if (state == PM_SUSPEND_TO_IDLE && s2idle_ops && s2idle_ops->restore)
		s2idle_ops->restore();
}

static void platform_resume_finish(suspend_state_t state)
{
	if (state != PM_SUSPEND_TO_IDLE && suspend_ops->finish)
		suspend_ops->finish();
}

static int platform_suspend_begin(suspend_state_t state)
{
	if (state == PM_SUSPEND_TO_IDLE && s2idle_ops && s2idle_ops->begin)
		return s2idle_ops->begin();
	else if (suspend_ops && suspend_ops->begin)
		return suspend_ops->begin(state);
	else
		return 0;
}

static void platform_resume_end(suspend_state_t state)
{
	if (state == PM_SUSPEND_TO_IDLE && s2idle_ops && s2idle_ops->end)
		s2idle_ops->end();
	else if (suspend_ops && suspend_ops->end)
		suspend_ops->end();
}

static void platform_recover(suspend_state_t state)
{
	if (state != PM_SUSPEND_TO_IDLE && suspend_ops->recover)
		suspend_ops->recover();
}

static bool platform_suspend_again(suspend_state_t state)
{
	return state != PM_SUSPEND_TO_IDLE && suspend_ops->suspend_again ?
		suspend_ops->suspend_again() : false;
}

#ifdef CONFIG_PM_DEBUG
static unsigned int pm_test_delay = 5;
module_param(pm_test_delay, uint, 0644);
MODULE_PARM_DESC(pm_test_delay,
		 "Number of seconds to wait before resuming from suspend test");
#endif

static int suspend_test(int level)
{
#ifdef CONFIG_PM_DEBUG
	if (pm_test_level == level) {
		pr_info("suspend debug: Waiting for %d second(s).\n",
				pm_test_delay);
		mdelay(pm_test_delay * 1000);
		return 1;
	}
#endif /* !CONFIG_PM_DEBUG */
	return 0;
}

/**
 * suspend_prepare - Prepare for entering system sleep state.
 * @state: Target system sleep state.
 *
 * Common code run for every system sleep state that can be entered (except for
 * hibernation).  Run suspend notifiers, allocate the "suspend" console and
 * freeze processes.
 */
static int suspend_prepare(suspend_state_t state)
{
	int error;

	if (!sleep_state_supported(state))
		return -EPERM;

	pm_prepare_console();

	error = pm_notifier_call_chain_robust(PM_SUSPEND_PREPARE, PM_POST_SUSPEND);
	if (error)
		goto Restore;

	trace_suspend_resume(TPS("freeze_processes"), 0, true);
	error = suspend_freeze_processes();
	trace_suspend_resume(TPS("freeze_processes"), 0, false);
	if (!error)
		return 0;

	log_suspend_abort_reason("One or more tasks refusing to freeze");
	suspend_stats.failed_freeze++;
	dpm_save_failed_step(SUSPEND_FREEZE);
	pm_notifier_call_chain(PM_POST_SUSPEND);
 Restore:
	pm_restore_console();
	return error;
}

/* default implementation */
void __weak arch_suspend_disable_irqs(void)
{
	local_irq_disable();
}

/* default implementation */
void __weak arch_suspend_enable_irqs(void)
{
	local_irq_enable();
}

/**
 * suspend_enter - Make the system enter the given sleep state.
 * @state: System sleep state to enter.
 * @wakeup: Returns information that the sleep state should not be re-entered.
 *
 * This function should be called after devices have been suspended.
 */
static int suspend_enter(suspend_state_t state, bool *wakeup)
{
	int error, last_dev;

	error = platform_suspend_prepare(state);
	if (error)
		goto Platform_finish;

	error = dpm_suspend_late(PMSG_SUSPEND);
	if (error) {
		last_dev = suspend_stats.last_failed_dev + REC_FAILED_NUM - 1;
		last_dev %= REC_FAILED_NUM;
		pr_err("late suspend of devices failed\n");
		log_suspend_abort_reason("late suspend of %s device failed",
					 suspend_stats.failed_devs[last_dev]);
		goto Platform_finish;
	}
	error = platform_suspend_prepare_late(state);
	if (error)
		goto Devices_early_resume;

	error = dpm_suspend_noirq(PMSG_SUSPEND);
	if (error) {
		last_dev = suspend_stats.last_failed_dev + REC_FAILED_NUM - 1;
		last_dev %= REC_FAILED_NUM;
		pr_err("noirq suspend of devices failed\n");
		log_suspend_abort_reason("noirq suspend of %s device failed",
					 suspend_stats.failed_devs[last_dev]);
		goto Platform_early_resume;
	}
	error = platform_suspend_prepare_noirq(state);
	if (error)
		goto Platform_wake;

	if (suspend_test(TEST_PLATFORM))
		goto Platform_wake;

	if (state == PM_SUSPEND_TO_IDLE) {
		s2idle_loop();
		goto Platform_wake;
	}

	error = pm_sleep_disable_secondary_cpus();
	if (error || suspend_test(TEST_CPUS)) {
		log_suspend_abort_reason("Disabling non-boot cpus failed");
		goto Enable_cpus;
	}

	arch_suspend_disable_irqs();
	BUG_ON(!irqs_disabled());

	system_state = SYSTEM_SUSPEND;

	error = syscore_suspend();
	if (!error) {
		*wakeup = pm_wakeup_pending();
		if (!(suspend_test(TEST_CORE) || *wakeup)) {
			trace_suspend_resume(TPS("machine_suspend"),
				state, true);
			error = suspend_ops->enter(state);
			trace_suspend_resume(TPS("machine_suspend"),
				state, false);
		} else if (*wakeup) {
			error = -EBUSY;
		}
		syscore_resume();
	}

	system_state = SYSTEM_RUNNING;

	arch_suspend_enable_irqs();
	BUG_ON(irqs_disabled());

 Enable_cpus:
	pm_sleep_enable_secondary_cpus();

 Platform_wake:
	platform_resume_noirq(state);
	dpm_resume_noirq(PMSG_RESUME);

 Platform_early_resume:
	platform_resume_early(state);

 Devices_early_resume:
	dpm_resume_early(PMSG_RESUME);

 Platform_finish:
	platform_resume_finish(state);
	return error;
}

/**
 * suspend_devices_and_enter - Suspend devices and enter system sleep state.
 * @state: System sleep state to enter.
 */
int suspend_devices_and_enter(suspend_state_t state)
{
	int error;
	bool wakeup = false;

	if (!sleep_state_supported(state))
		return -ENOSYS;

	pm_suspend_target_state = state;

	if (state == PM_SUSPEND_TO_IDLE)
		pm_set_suspend_no_platform();

	error = platform_suspend_begin(state);
	if (error)
		goto Close;

	suspend_console();
	suspend_test_start();
	error = dpm_suspend_start(PMSG_SUSPEND);
	if (error) {
		pr_err("Some devices failed to suspend, or early wake event detected\n");
		log_suspend_abort_reason(
				"Some devices failed to suspend, or early wake event detected");
		goto Recover_platform;
	}
	suspend_test_finish("suspend devices");
	if (suspend_test(TEST_DEVICES))
		goto Recover_platform;

	do {
		error = suspend_enter(state, &wakeup);
	} while (!error && !wakeup && platform_suspend_again(state));

 Resume_devices:
	suspend_test_start();
	dpm_resume_end(PMSG_RESUME);
	suspend_test_finish("resume devices");
	trace_suspend_resume(TPS("resume_console"), state, true);
	resume_console();
	trace_suspend_resume(TPS("resume_console"), state, false);

 Close:
	platform_resume_end(state);
	pm_suspend_target_state = PM_SUSPEND_ON;
	return error;

 Recover_platform:
	platform_recover(state);
	goto Resume_devices;
}

/**
 * suspend_finish - Clean up before finishing the suspend sequence.
 *
 * Call platform code to clean up, restart processes, and free the console that
 * we've allocated. This routine is not called for hibernation.
 */
static void suspend_finish(void)
{
	suspend_thaw_processes();
	pm_notifier_call_chain(PM_POST_SUSPEND);
	pm_restore_console();
}

/**
 * enter_state - Do common work needed to enter system sleep state.
 * @state: System sleep state to enter.
 *
 * Make sure that no one else is trying to put the system into a sleep state.
 * Fail if that's not the case.  Otherwise, prepare for system suspend, make the
 * system enter the given sleep state and clean up after wakeup.
 */
static int enter_state(suspend_state_t state)
{
	int error;

	trace_suspend_resume(TPS("suspend_enter"), state, true);
	if (state == PM_SUSPEND_TO_IDLE) {
#ifdef CONFIG_PM_DEBUG
		if (pm_test_level != TEST_NONE && pm_test_level <= TEST_CPUS) {
			pr_warn("Unsupported test mode for suspend to idle, please choose none/freezer/devices/platform.\n");
			return -EAGAIN;
		}
#endif
	} else if (!valid_state(state)) {
		return -EINVAL;
	}
	if (!mutex_trylock(&system_transition_mutex))
		return -EBUSY;

	if (state == PM_SUSPEND_TO_IDLE)
		s2idle_begin();

	if (sync_on_suspend_enabled) {
		trace_suspend_resume(TPS("sync_filesystems"), 0, true);
		ksys_sync_helper();
		trace_suspend_resume(TPS("sync_filesystems"), 0, false);
	}

	pm_pr_dbg("Preparing system for sleep (%s)\n", mem_sleep_labels[state]);
	pm_suspend_clear_flags();
	error = suspend_prepare(state);
	if (error)
		goto Unlock;

	if (suspend_test(TEST_FREEZER))
		goto Finish;

	trace_suspend_resume(TPS("suspend_enter"), state, false);
	pm_pr_dbg("Suspending system (%s)\n", mem_sleep_labels[state]);
	pm_restrict_gfp_mask();
	error = suspend_devices_and_enter(state);
	pm_restore_gfp_mask();

 Finish:
	events_check_enabled = false;
	pm_pr_dbg("Finishing wakeup.\n");
	suspend_finish();
 Unlock:
	mutex_unlock(&system_transition_mutex);
	return error;
}

/**
 * pm_suspend - Externally visible function for suspending the system.
 * @state: System sleep state to enter.
 *
 * Check if the value of @state represents one of the supported states,
 * execute enter_state() and update system suspend statistics.
 */
int pm_suspend(suspend_state_t state)
{
	int error;

	if (state <= PM_SUSPEND_ON || state >= PM_SUSPEND_MAX)
		return -EINVAL;

	pr_info("suspend entry (%s)\n", mem_sleep_labels[state]);
	error = enter_state(state);
	if (error) {
		suspend_stats.fail++;
		dpm_save_failed_errno(error);
	} else {
		suspend_stats.success++;
	}
	pr_info("suspend exit\n");
	return error;
}
EXPORT_SYMBOL(pm_suspend);<|MERGE_RESOLUTION|>--- conflicted
+++ resolved
@@ -137,12 +137,7 @@
 			break;
 		}
 
-<<<<<<< HEAD
-		pm_wakeup_clear(false);
 		clear_wakeup_reasons();
-
-=======
->>>>>>> 883fd0ab
 		s2idle_enter();
 	}
 
