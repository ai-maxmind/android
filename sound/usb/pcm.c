// SPDX-License-Identifier: GPL-2.0-or-later
/*
 */

#include <linux/init.h>
#include <linux/slab.h>
#include <linux/bitrev.h>
#include <linux/ratelimit.h>
#include <linux/usb.h>
#include <linux/usb/audio.h>
#include <linux/usb/audio-v2.h>

#include <sound/core.h>
#include <sound/pcm.h>
#include <sound/pcm_params.h>

#include <trace/hooks/audio_usboffload.h>

#include "usbaudio.h"
#include "card.h"
#include "quirks.h"
#include "endpoint.h"
#include "helper.h"
#include "pcm.h"
#include "clock.h"
#include "power.h"
#include "media.h"
#include "implicit.h"

#define SUBSTREAM_FLAG_DATA_EP_STARTED	0
#define SUBSTREAM_FLAG_SYNC_EP_STARTED	1

/* return the estimated delay based on USB frame counters */
static snd_pcm_uframes_t snd_usb_pcm_delay(struct snd_usb_substream *subs,
					   struct snd_pcm_runtime *runtime)
{
	unsigned int current_frame_number;
	unsigned int frame_diff;
	int est_delay;
	int queued;

	if (subs->direction == SNDRV_PCM_STREAM_PLAYBACK) {
		queued = bytes_to_frames(runtime, subs->inflight_bytes);
		if (!queued)
			return 0;
	} else if (!subs->running) {
		return 0;
	}

	current_frame_number = usb_get_current_frame_number(subs->dev);
	/*
	 * HCD implementations use different widths, use lower 8 bits.
	 * The delay will be managed up to 256ms, which is more than
	 * enough
	 */
	frame_diff = (current_frame_number - subs->last_frame_number) & 0xff;

	/* Approximation based on number of samples per USB frame (ms),
	   some truncation for 44.1 but the estimate is good enough */
	est_delay = frame_diff * runtime->rate / 1000;

	if (subs->direction == SNDRV_PCM_STREAM_PLAYBACK) {
		est_delay = queued - est_delay;
		if (est_delay < 0)
			est_delay = 0;
	}

	return est_delay;
}

/*
 * return the current pcm pointer.  just based on the hwptr_done value.
 */
static snd_pcm_uframes_t snd_usb_pcm_pointer(struct snd_pcm_substream *substream)
{
	struct snd_pcm_runtime *runtime = substream->runtime;
	struct snd_usb_substream *subs = runtime->private_data;
	unsigned int hwptr_done;

	if (atomic_read(&subs->stream->chip->shutdown))
		return SNDRV_PCM_POS_XRUN;
	spin_lock(&subs->lock);
	hwptr_done = subs->hwptr_done;
	runtime->delay = snd_usb_pcm_delay(subs, runtime);
	spin_unlock(&subs->lock);
	return bytes_to_frames(runtime, hwptr_done);
}

/*
 * find a matching audio format
 */
static const struct audioformat *
find_format(struct list_head *fmt_list_head, snd_pcm_format_t format,
	    unsigned int rate, unsigned int channels, bool strict_match,
	    struct snd_usb_substream *subs)
{
	const struct audioformat *fp;
	const struct audioformat *found = NULL;
	int cur_attr = 0, attr;
	bool need_ignore = false;

	list_for_each_entry(fp, fmt_list_head, list) {
		if (strict_match) {
			if (!(fp->formats & pcm_format_to_bits(format)))
				continue;
			if (fp->channels != channels)
				continue;
		}
		if (rate < fp->rate_min || rate > fp->rate_max)
			continue;
		if (!(fp->rates & SNDRV_PCM_RATE_CONTINUOUS)) {
			unsigned int i;
			for (i = 0; i < fp->nr_rates; i++)
				if (fp->rate_table[i] == rate)
					break;
			if (i >= fp->nr_rates)
				continue;
		}
		attr = fp->ep_attr & USB_ENDPOINT_SYNCTYPE;

		trace_android_vh_audio_usb_offload_synctype(subs, attr, &need_ignore);
		if (need_ignore)
			continue;

		if (!found) {
			found = fp;
			cur_attr = attr;
			continue;
		}
		/* avoid async out and adaptive in if the other method
		 * supports the same format.
		 * this is a workaround for the case like
		 * M-audio audiophile USB.
		 */
		if (subs && attr != cur_attr) {
			if ((attr == USB_ENDPOINT_SYNC_ASYNC &&
			     subs->direction == SNDRV_PCM_STREAM_PLAYBACK) ||
			    (attr == USB_ENDPOINT_SYNC_ADAPTIVE &&
			     subs->direction == SNDRV_PCM_STREAM_CAPTURE))
				continue;
			if ((cur_attr == USB_ENDPOINT_SYNC_ASYNC &&
			     subs->direction == SNDRV_PCM_STREAM_PLAYBACK) ||
			    (cur_attr == USB_ENDPOINT_SYNC_ADAPTIVE &&
			     subs->direction == SNDRV_PCM_STREAM_CAPTURE)) {
				found = fp;
				cur_attr = attr;
				continue;
			}
		}
		/* find the format with the largest max. packet size */
		if (fp->maxpacksize > found->maxpacksize) {
			found = fp;
			cur_attr = attr;
		}
	}
	return found;
}

static const struct audioformat *
find_substream_format(struct snd_usb_substream *subs,
		      const struct snd_pcm_hw_params *params)
{
	return find_format(&subs->fmt_list, params_format(params),
			   params_rate(params), params_channels(params),
			   true, subs);
}

bool snd_usb_pcm_has_fixed_rate(struct snd_usb_substream *subs)
{
	const struct audioformat *fp;
	struct snd_usb_audio *chip = subs->stream->chip;
	int rate = -1;

	if (!(chip->quirk_flags & QUIRK_FLAG_FIXED_RATE))
		return false;
	list_for_each_entry(fp, &subs->fmt_list, list) {
		if (fp->rates & SNDRV_PCM_RATE_CONTINUOUS)
			return false;
		if (fp->nr_rates < 1)
			continue;
		if (fp->nr_rates > 1)
			return false;
		if (rate < 0) {
			rate = fp->rate_table[0];
			continue;
		}
		if (rate != fp->rate_table[0])
			return false;
	}
	return true;
}

static int init_pitch_v1(struct snd_usb_audio *chip, int ep)
{
	struct usb_device *dev = chip->dev;
	unsigned char data[1];
	int err;

	data[0] = 1;
	err = snd_usb_ctl_msg(dev, usb_sndctrlpipe(dev, 0), UAC_SET_CUR,
			      USB_TYPE_CLASS|USB_RECIP_ENDPOINT|USB_DIR_OUT,
			      UAC_EP_CS_ATTR_PITCH_CONTROL << 8, ep,
			      data, sizeof(data));
	return err;
}

static int init_pitch_v2(struct snd_usb_audio *chip, int ep)
{
	struct usb_device *dev = chip->dev;
	unsigned char data[1];
	int err;

	data[0] = 1;
	err = snd_usb_ctl_msg(dev, usb_sndctrlpipe(dev, 0), UAC2_CS_CUR,
			      USB_TYPE_CLASS | USB_RECIP_ENDPOINT | USB_DIR_OUT,
			      UAC2_EP_CS_PITCH << 8, 0,
			      data, sizeof(data));
	return err;
}

/*
 * initialize the pitch control and sample rate
 */
int snd_usb_init_pitch(struct snd_usb_audio *chip,
		       const struct audioformat *fmt)
{
	int err;

	/* if endpoint doesn't have pitch control, bail out */
	if (!(fmt->attributes & UAC_EP_CS_ATTR_PITCH_CONTROL))
		return 0;

	usb_audio_dbg(chip, "enable PITCH for EP 0x%x\n", fmt->endpoint);

	switch (fmt->protocol) {
	case UAC_VERSION_1:
		err = init_pitch_v1(chip, fmt->endpoint);
		break;
	case UAC_VERSION_2:
		err = init_pitch_v2(chip, fmt->endpoint);
		break;
	default:
		return 0;
	}

	if (err < 0) {
		usb_audio_err(chip, "failed to enable PITCH for EP 0x%x\n",
			      fmt->endpoint);
		return err;
	}

	return 0;
}

static bool stop_endpoints(struct snd_usb_substream *subs, bool keep_pending)
{
	bool stopped = 0;

	if (test_and_clear_bit(SUBSTREAM_FLAG_SYNC_EP_STARTED, &subs->flags)) {
		snd_usb_endpoint_stop(subs->sync_endpoint, keep_pending);
		stopped = true;
	}
	if (test_and_clear_bit(SUBSTREAM_FLAG_DATA_EP_STARTED, &subs->flags)) {
		snd_usb_endpoint_stop(subs->data_endpoint, keep_pending);
		stopped = true;
	}
	return stopped;
}

static int start_endpoints(struct snd_usb_substream *subs)
{
	int err;

	if (!subs->data_endpoint)
		return -EINVAL;

	if (!test_and_set_bit(SUBSTREAM_FLAG_DATA_EP_STARTED, &subs->flags)) {
		err = snd_usb_endpoint_start(subs->data_endpoint);
		if (err < 0) {
			clear_bit(SUBSTREAM_FLAG_DATA_EP_STARTED, &subs->flags);
			goto error;
		}
	}

	if (subs->sync_endpoint &&
	    !test_and_set_bit(SUBSTREAM_FLAG_SYNC_EP_STARTED, &subs->flags)) {
		err = snd_usb_endpoint_start(subs->sync_endpoint);
		if (err < 0) {
			clear_bit(SUBSTREAM_FLAG_SYNC_EP_STARTED, &subs->flags);
			goto error;
		}
	}

	return 0;

 error:
	stop_endpoints(subs, false);
	return err;
}

static void sync_pending_stops(struct snd_usb_substream *subs)
{
	snd_usb_endpoint_sync_pending_stop(subs->sync_endpoint);
	snd_usb_endpoint_sync_pending_stop(subs->data_endpoint);
}

/* PCM sync_stop callback */
static int snd_usb_pcm_sync_stop(struct snd_pcm_substream *substream)
{
	struct snd_usb_substream *subs = substream->runtime->private_data;

	sync_pending_stops(subs);
	return 0;
}

/* Set up sync endpoint */
int snd_usb_audioformat_set_sync_ep(struct snd_usb_audio *chip,
				    struct audioformat *fmt)
{
	struct usb_device *dev = chip->dev;
	struct usb_host_interface *alts;
	struct usb_interface_descriptor *altsd;
	unsigned int ep, attr, sync_attr;
	bool is_playback;
	int err;

	if (fmt->sync_ep)
		return 0; /* already set up */

	alts = snd_usb_get_host_interface(chip, fmt->iface, fmt->altsetting);
	if (!alts)
		return 0;
	altsd = get_iface_desc(alts);

	err = snd_usb_parse_implicit_fb_quirk(chip, fmt, alts);
	if (err > 0)
		return 0; /* matched */

	/*
	 * Generic sync EP handling
	 */

	if (fmt->ep_idx > 0 || altsd->bNumEndpoints < 2)
		return 0;

	is_playback = !(get_endpoint(alts, 0)->bEndpointAddress & USB_DIR_IN);
	attr = fmt->ep_attr & USB_ENDPOINT_SYNCTYPE;
	if ((is_playback && (attr == USB_ENDPOINT_SYNC_SYNC ||
			     attr == USB_ENDPOINT_SYNC_ADAPTIVE)) ||
	    (!is_playback && attr != USB_ENDPOINT_SYNC_ADAPTIVE))
		return 0;

	sync_attr = get_endpoint(alts, 1)->bmAttributes;

	/*
	 * In case of illegal SYNC_NONE for OUT endpoint, we keep going to see
	 * if we don't find a sync endpoint, as on M-Audio Transit. In case of
	 * error fall back to SYNC mode and don't create sync endpoint
	 */

	/* check sync-pipe endpoint */
	/* ... and check descriptor size before accessing bSynchAddress
	   because there is a version of the SB Audigy 2 NX firmware lacking
	   the audio fields in the endpoint descriptors */
	if ((sync_attr & USB_ENDPOINT_XFERTYPE_MASK) != USB_ENDPOINT_XFER_ISOC ||
	    (get_endpoint(alts, 1)->bLength >= USB_DT_ENDPOINT_AUDIO_SIZE &&
	     get_endpoint(alts, 1)->bSynchAddress != 0)) {
		dev_err(&dev->dev,
			"%d:%d : invalid sync pipe. bmAttributes %02x, bLength %d, bSynchAddress %02x\n",
			   fmt->iface, fmt->altsetting,
			   get_endpoint(alts, 1)->bmAttributes,
			   get_endpoint(alts, 1)->bLength,
			   get_endpoint(alts, 1)->bSynchAddress);
		if (is_playback && attr == USB_ENDPOINT_SYNC_NONE)
			return 0;
		return -EINVAL;
	}
	ep = get_endpoint(alts, 1)->bEndpointAddress;
	if (get_endpoint(alts, 0)->bLength >= USB_DT_ENDPOINT_AUDIO_SIZE &&
	    get_endpoint(alts, 0)->bSynchAddress != 0 &&
	    ((is_playback && ep != (unsigned int)(get_endpoint(alts, 0)->bSynchAddress | USB_DIR_IN)) ||
	     (!is_playback && ep != (unsigned int)(get_endpoint(alts, 0)->bSynchAddress & ~USB_DIR_IN)))) {
		dev_err(&dev->dev,
			"%d:%d : invalid sync pipe. is_playback %d, ep %02x, bSynchAddress %02x\n",
			   fmt->iface, fmt->altsetting,
			   is_playback, ep, get_endpoint(alts, 0)->bSynchAddress);
		if (is_playback && attr == USB_ENDPOINT_SYNC_NONE)
			return 0;
		return -EINVAL;
	}

	fmt->sync_ep = ep;
	fmt->sync_iface = altsd->bInterfaceNumber;
	fmt->sync_altsetting = altsd->bAlternateSetting;
	fmt->sync_ep_idx = 1;
	if ((sync_attr & USB_ENDPOINT_USAGE_MASK) == USB_ENDPOINT_USAGE_IMPLICIT_FB)
		fmt->implicit_fb = 1;

	dev_dbg(&dev->dev, "%d:%d: found sync_ep=0x%x, iface=%d, alt=%d, implicit_fb=%d\n",
		fmt->iface, fmt->altsetting, fmt->sync_ep, fmt->sync_iface,
		fmt->sync_altsetting, fmt->implicit_fb);

	return 0;
}

static int snd_usb_pcm_change_state(struct snd_usb_substream *subs, int state)
{
	int ret;

	if (!subs->str_pd)
		return 0;

	ret = snd_usb_power_domain_set(subs->stream->chip, subs->str_pd, state);
	if (ret < 0) {
		dev_err(&subs->dev->dev,
			"Cannot change Power Domain ID: %d to state: %d. Err: %d\n",
			subs->str_pd->pd_id, state, ret);
		return ret;
	}

	return 0;
}

int snd_usb_pcm_suspend(struct snd_usb_stream *as)
{
	int ret;

	ret = snd_usb_pcm_change_state(&as->substream[0], UAC3_PD_STATE_D2);
	if (ret < 0)
		return ret;

	ret = snd_usb_pcm_change_state(&as->substream[1], UAC3_PD_STATE_D2);
	if (ret < 0)
		return ret;

	return 0;
}

int snd_usb_pcm_resume(struct snd_usb_stream *as)
{
	int ret;

	ret = snd_usb_pcm_change_state(&as->substream[0], UAC3_PD_STATE_D1);
	if (ret < 0)
		return ret;

	ret = snd_usb_pcm_change_state(&as->substream[1], UAC3_PD_STATE_D1);
	if (ret < 0)
		return ret;

	return 0;
}

static void close_endpoints(struct snd_usb_audio *chip,
			    struct snd_usb_substream *subs)
{
	if (subs->data_endpoint) {
		snd_usb_endpoint_set_sync(chip, subs->data_endpoint, NULL);
		snd_usb_endpoint_close(chip, subs->data_endpoint);
		subs->data_endpoint = NULL;
	}

	if (subs->sync_endpoint) {
		snd_usb_endpoint_close(chip, subs->sync_endpoint);
		subs->sync_endpoint = NULL;
	}
}

/*
 * hw_params callback
 *
 * allocate a buffer and set the given audio format.
 *
 * so far we use a physically linear buffer although packetize transfer
 * doesn't need a continuous area.
 * if sg buffer is supported on the later version of alsa, we'll follow
 * that.
 */
static int snd_usb_hw_params(struct snd_pcm_substream *substream,
			     struct snd_pcm_hw_params *hw_params)
{
	struct snd_usb_substream *subs = substream->runtime->private_data;
	struct snd_usb_audio *chip = subs->stream->chip;
	const struct audioformat *fmt;
	const struct audioformat *sync_fmt;
	bool fixed_rate, sync_fixed_rate;
	int ret;

	ret = snd_media_start_pipeline(subs);
	if (ret)
		return ret;

	fixed_rate = snd_usb_pcm_has_fixed_rate(subs);
	fmt = find_substream_format(subs, hw_params);
	if (!fmt) {
		usb_audio_dbg(chip,
			      "cannot find format: format=%s, rate=%d, channels=%d\n",
			      snd_pcm_format_name(params_format(hw_params)),
			      params_rate(hw_params), params_channels(hw_params));
		ret = -EINVAL;
		goto stop_pipeline;
	}

	if (fmt->implicit_fb) {
		sync_fmt = snd_usb_find_implicit_fb_sync_format(chip, fmt,
								hw_params,
								!substream->stream,
								&sync_fixed_rate);
		if (!sync_fmt) {
			usb_audio_dbg(chip,
				      "cannot find sync format: ep=0x%x, iface=%d:%d, format=%s, rate=%d, channels=%d\n",
				      fmt->sync_ep, fmt->sync_iface,
				      fmt->sync_altsetting,
				      snd_pcm_format_name(params_format(hw_params)),
				      params_rate(hw_params), params_channels(hw_params));
			ret = -EINVAL;
			goto stop_pipeline;
		}
	} else {
		sync_fmt = fmt;
		sync_fixed_rate = fixed_rate;
	}

	ret = snd_usb_lock_shutdown(chip);
	if (ret < 0)
		goto stop_pipeline;

	ret = snd_usb_pcm_change_state(subs, UAC3_PD_STATE_D0);
	if (ret < 0)
		goto unlock;

	if (subs->data_endpoint) {
		if (snd_usb_endpoint_compatible(chip, subs->data_endpoint,
						fmt, hw_params))
			goto unlock;
		if (stop_endpoints(subs, false))
			sync_pending_stops(subs);
		close_endpoints(chip, subs);
	}

	subs->data_endpoint = snd_usb_endpoint_open(chip, fmt, hw_params, false, fixed_rate);
	if (!subs->data_endpoint) {
		ret = -EINVAL;
		goto unlock;
	}

	if (fmt->sync_ep) {
		subs->sync_endpoint = snd_usb_endpoint_open(chip, sync_fmt,
							    hw_params,
							    fmt == sync_fmt,
							    sync_fixed_rate);
		if (!subs->sync_endpoint) {
			ret = -EINVAL;
			goto unlock;
		}

		snd_usb_endpoint_set_sync(chip, subs->data_endpoint,
					  subs->sync_endpoint);
	}

	mutex_lock(&chip->mutex);
	subs->cur_audiofmt = fmt;
	mutex_unlock(&chip->mutex);

<<<<<<< HEAD
=======
	if (!subs->data_endpoint->need_setup)
		goto unlock;

>>>>>>> f354086d
	if (subs->sync_endpoint) {
		ret = snd_usb_endpoint_set_params(chip, subs->sync_endpoint);
		if (ret < 0)
			goto unlock;
	}

	ret = snd_usb_endpoint_set_params(chip, subs->data_endpoint);

 unlock:
	if (ret < 0)
		close_endpoints(chip, subs);

	snd_usb_unlock_shutdown(chip);
 stop_pipeline:
	if (ret < 0)
		snd_media_stop_pipeline(subs);

	return ret;
}

/*
 * hw_free callback
 *
 * reset the audio format and release the buffer
 */
static int snd_usb_hw_free(struct snd_pcm_substream *substream)
{
	struct snd_usb_substream *subs = substream->runtime->private_data;
	struct snd_usb_audio *chip = subs->stream->chip;

	snd_media_stop_pipeline(subs);
	mutex_lock(&chip->mutex);
	subs->cur_audiofmt = NULL;
	mutex_unlock(&chip->mutex);
	if (!snd_usb_lock_shutdown(chip)) {
		if (stop_endpoints(subs, false))
			sync_pending_stops(subs);
		close_endpoints(chip, subs);
		snd_usb_unlock_shutdown(chip);
	}

	return 0;
}

/* free-wheeling mode? (e.g. dmix) */
static int in_free_wheeling_mode(struct snd_pcm_runtime *runtime)
{
	return runtime->stop_threshold > runtime->buffer_size;
}

/* check whether early start is needed for playback stream */
static int lowlatency_playback_available(struct snd_pcm_runtime *runtime,
					 struct snd_usb_substream *subs)
{
	struct snd_usb_audio *chip = subs->stream->chip;

	if (subs->direction == SNDRV_PCM_STREAM_CAPTURE)
		return false;
	/* disabled via module option? */
	if (!chip->lowlatency)
		return false;
	if (in_free_wheeling_mode(runtime))
		return false;
	/* implicit feedback mode has own operation mode */
	if (snd_usb_endpoint_implicit_feedback_sink(subs->data_endpoint))
		return false;
	return true;
}

/*
 * prepare callback
 *
 * only a few subtle things...
 */
static int snd_usb_pcm_prepare(struct snd_pcm_substream *substream)
{
	struct snd_pcm_runtime *runtime = substream->runtime;
	struct snd_usb_substream *subs = runtime->private_data;
	struct snd_usb_audio *chip = subs->stream->chip;
	int ret;

	ret = snd_usb_lock_shutdown(chip);
	if (ret < 0)
		return ret;
	if (snd_BUG_ON(!subs->data_endpoint)) {
		ret = -EIO;
		goto unlock;
	}

	if (subs->sync_endpoint) {
		ret = snd_usb_endpoint_prepare(chip, subs->sync_endpoint);
		if (ret < 0)
			goto unlock;
	}

	ret = snd_usb_endpoint_prepare(chip, subs->data_endpoint);
	if (ret < 0)
		goto unlock;
	else if (ret > 0)
		snd_usb_set_format_quirk(subs, subs->cur_audiofmt);
	ret = 0;

	/* reset the pointer */
	subs->buffer_bytes = frames_to_bytes(runtime, runtime->buffer_size);
	subs->inflight_bytes = 0;
	subs->hwptr_done = 0;
	subs->transfer_done = 0;
	subs->last_frame_number = 0;
	subs->period_elapsed_pending = 0;
	runtime->delay = 0;

	subs->lowlatency_playback = lowlatency_playback_available(runtime, subs);
	if (substream->stream == SNDRV_PCM_STREAM_PLAYBACK &&
	    !subs->lowlatency_playback)
		ret = start_endpoints(subs);

 unlock:
	snd_usb_unlock_shutdown(chip);
	return ret;
}

/*
 * h/w constraints
 */

#ifdef HW_CONST_DEBUG
#define hwc_debug(fmt, args...) pr_debug(fmt, ##args)
#else
#define hwc_debug(fmt, args...) do { } while(0)
#endif

static const struct snd_pcm_hardware snd_usb_hardware =
{
	.info =			SNDRV_PCM_INFO_MMAP |
				SNDRV_PCM_INFO_MMAP_VALID |
				SNDRV_PCM_INFO_BATCH |
				SNDRV_PCM_INFO_INTERLEAVED |
				SNDRV_PCM_INFO_BLOCK_TRANSFER |
				SNDRV_PCM_INFO_PAUSE,
	.channels_min =		1,
	.channels_max =		256,
	.buffer_bytes_max =	INT_MAX, /* limited by BUFFER_TIME later */
	.period_bytes_min =	64,
	.period_bytes_max =	INT_MAX, /* limited by PERIOD_TIME later */
	.periods_min =		2,
	.periods_max =		1024,
};

static int hw_check_valid_format(struct snd_usb_substream *subs,
				 struct snd_pcm_hw_params *params,
				 const struct audioformat *fp)
{
	struct snd_interval *it = hw_param_interval(params, SNDRV_PCM_HW_PARAM_RATE);
	struct snd_interval *ct = hw_param_interval(params, SNDRV_PCM_HW_PARAM_CHANNELS);
	struct snd_mask *fmts = hw_param_mask(params, SNDRV_PCM_HW_PARAM_FORMAT);
	struct snd_interval *pt = hw_param_interval(params, SNDRV_PCM_HW_PARAM_PERIOD_TIME);
	struct snd_mask check_fmts;
	unsigned int ptime;

	/* check the format */
	snd_mask_none(&check_fmts);
	check_fmts.bits[0] = (u32)fp->formats;
	check_fmts.bits[1] = (u32)(fp->formats >> 32);
	snd_mask_intersect(&check_fmts, fmts);
	if (snd_mask_empty(&check_fmts)) {
		hwc_debug("   > check: no supported format 0x%llx\n", fp->formats);
		return 0;
	}
	/* check the channels */
	if (fp->channels < ct->min || fp->channels > ct->max) {
		hwc_debug("   > check: no valid channels %d (%d/%d)\n", fp->channels, ct->min, ct->max);
		return 0;
	}
	/* check the rate is within the range */
	if (fp->rate_min > it->max || (fp->rate_min == it->max && it->openmax)) {
		hwc_debug("   > check: rate_min %d > max %d\n", fp->rate_min, it->max);
		return 0;
	}
	if (fp->rate_max < it->min || (fp->rate_max == it->min && it->openmin)) {
		hwc_debug("   > check: rate_max %d < min %d\n", fp->rate_max, it->min);
		return 0;
	}
	/* check whether the period time is >= the data packet interval */
	if (subs->speed != USB_SPEED_FULL) {
		ptime = 125 * (1 << fp->datainterval);
		if (ptime > pt->max || (ptime == pt->max && pt->openmax)) {
			hwc_debug("   > check: ptime %u > max %u\n", ptime, pt->max);
			return 0;
		}
	}
	return 1;
}

static int apply_hw_params_minmax(struct snd_interval *it, unsigned int rmin,
				  unsigned int rmax)
{
	int changed;

	if (rmin > rmax) {
		hwc_debug("  --> get empty\n");
		it->empty = 1;
		return -EINVAL;
	}

	changed = 0;
	if (it->min < rmin) {
		it->min = rmin;
		it->openmin = 0;
		changed = 1;
	}
	if (it->max > rmax) {
		it->max = rmax;
		it->openmax = 0;
		changed = 1;
	}
	if (snd_interval_checkempty(it)) {
		it->empty = 1;
		return -EINVAL;
	}
	hwc_debug("  --> (%d, %d) (changed = %d)\n", it->min, it->max, changed);
	return changed;
}

static int hw_rule_rate(struct snd_pcm_hw_params *params,
			struct snd_pcm_hw_rule *rule)
{
	struct snd_usb_substream *subs = rule->private;
	struct snd_usb_audio *chip = subs->stream->chip;
	const struct audioformat *fp;
	struct snd_interval *it = hw_param_interval(params, SNDRV_PCM_HW_PARAM_RATE);
	unsigned int rmin, rmax, r;
	int i;

	hwc_debug("hw_rule_rate: (%d,%d)\n", it->min, it->max);
	rmin = UINT_MAX;
	rmax = 0;
	list_for_each_entry(fp, &subs->fmt_list, list) {
		if (!hw_check_valid_format(subs, params, fp))
			continue;
		r = snd_usb_endpoint_get_clock_rate(chip, fp->clock);
		if (r > 0) {
			if (!snd_interval_test(it, r))
				continue;
			rmin = min(rmin, r);
			rmax = max(rmax, r);
			continue;
		}
		if (fp->rate_table && fp->nr_rates) {
			for (i = 0; i < fp->nr_rates; i++) {
				r = fp->rate_table[i];
				if (!snd_interval_test(it, r))
					continue;
				rmin = min(rmin, r);
				rmax = max(rmax, r);
			}
		} else {
			rmin = min(rmin, fp->rate_min);
			rmax = max(rmax, fp->rate_max);
		}
	}

	return apply_hw_params_minmax(it, rmin, rmax);
}


static int hw_rule_channels(struct snd_pcm_hw_params *params,
			    struct snd_pcm_hw_rule *rule)
{
	struct snd_usb_substream *subs = rule->private;
	const struct audioformat *fp;
	struct snd_interval *it = hw_param_interval(params, SNDRV_PCM_HW_PARAM_CHANNELS);
	unsigned int rmin, rmax;

	hwc_debug("hw_rule_channels: (%d,%d)\n", it->min, it->max);
	rmin = UINT_MAX;
	rmax = 0;
	list_for_each_entry(fp, &subs->fmt_list, list) {
		if (!hw_check_valid_format(subs, params, fp))
			continue;
		rmin = min(rmin, fp->channels);
		rmax = max(rmax, fp->channels);
	}

	return apply_hw_params_minmax(it, rmin, rmax);
}

static int apply_hw_params_format_bits(struct snd_mask *fmt, u64 fbits)
{
	u32 oldbits[2];
	int changed;

	oldbits[0] = fmt->bits[0];
	oldbits[1] = fmt->bits[1];
	fmt->bits[0] &= (u32)fbits;
	fmt->bits[1] &= (u32)(fbits >> 32);
	if (!fmt->bits[0] && !fmt->bits[1]) {
		hwc_debug("  --> get empty\n");
		return -EINVAL;
	}
	changed = (oldbits[0] != fmt->bits[0] || oldbits[1] != fmt->bits[1]);
	hwc_debug("  --> %x:%x (changed = %d)\n", fmt->bits[0], fmt->bits[1], changed);
	return changed;
}

static int hw_rule_format(struct snd_pcm_hw_params *params,
			  struct snd_pcm_hw_rule *rule)
{
	struct snd_usb_substream *subs = rule->private;
	const struct audioformat *fp;
	struct snd_mask *fmt = hw_param_mask(params, SNDRV_PCM_HW_PARAM_FORMAT);
	u64 fbits;

	hwc_debug("hw_rule_format: %x:%x\n", fmt->bits[0], fmt->bits[1]);
	fbits = 0;
	list_for_each_entry(fp, &subs->fmt_list, list) {
		if (!hw_check_valid_format(subs, params, fp))
			continue;
		fbits |= fp->formats;
	}
	return apply_hw_params_format_bits(fmt, fbits);
}

static int hw_rule_period_time(struct snd_pcm_hw_params *params,
			       struct snd_pcm_hw_rule *rule)
{
	struct snd_usb_substream *subs = rule->private;
	const struct audioformat *fp;
	struct snd_interval *it;
	unsigned char min_datainterval;
	unsigned int pmin;

	it = hw_param_interval(params, SNDRV_PCM_HW_PARAM_PERIOD_TIME);
	hwc_debug("hw_rule_period_time: (%u,%u)\n", it->min, it->max);
	min_datainterval = 0xff;
	list_for_each_entry(fp, &subs->fmt_list, list) {
		if (!hw_check_valid_format(subs, params, fp))
			continue;
		min_datainterval = min(min_datainterval, fp->datainterval);
	}
	if (min_datainterval == 0xff) {
		hwc_debug("  --> get empty\n");
		it->empty = 1;
		return -EINVAL;
	}
	pmin = 125 * (1 << min_datainterval);

	return apply_hw_params_minmax(it, pmin, UINT_MAX);
}

/* get the EP or the sync EP for implicit fb when it's already set up */
static const struct snd_usb_endpoint *
get_sync_ep_from_substream(struct snd_usb_substream *subs)
{
	struct snd_usb_audio *chip = subs->stream->chip;
	const struct audioformat *fp;
	const struct snd_usb_endpoint *ep;

	list_for_each_entry(fp, &subs->fmt_list, list) {
		ep = snd_usb_get_endpoint(chip, fp->endpoint);
		if (ep && ep->cur_audiofmt) {
			/* if EP is already opened solely for this substream,
			 * we still allow us to change the parameter; otherwise
			 * this substream has to follow the existing parameter
			 */
			if (ep->cur_audiofmt != subs->cur_audiofmt || ep->opened > 1)
				return ep;
		}
		if (!fp->implicit_fb)
			continue;
		/* for the implicit fb, check the sync ep as well */
		ep = snd_usb_get_endpoint(chip, fp->sync_ep);
		if (ep && ep->cur_audiofmt) {
			/* ditto, if the sync (data) ep is used by others,
			 * this stream is restricted by the sync ep
			 */
			if (ep != subs->sync_endpoint || ep->opened > 1)
				return ep;
		}
	}
	return NULL;
}

/* additional hw constraints for implicit feedback mode */
static int hw_rule_format_implicit_fb(struct snd_pcm_hw_params *params,
				      struct snd_pcm_hw_rule *rule)
{
	struct snd_usb_substream *subs = rule->private;
	const struct snd_usb_endpoint *ep;
	struct snd_mask *fmt = hw_param_mask(params, SNDRV_PCM_HW_PARAM_FORMAT);

	ep = get_sync_ep_from_substream(subs);
	if (!ep)
		return 0;

	hwc_debug("applying %s\n", __func__);
	return apply_hw_params_format_bits(fmt, pcm_format_to_bits(ep->cur_format));
}

static int hw_rule_rate_implicit_fb(struct snd_pcm_hw_params *params,
				    struct snd_pcm_hw_rule *rule)
{
	struct snd_usb_substream *subs = rule->private;
	const struct snd_usb_endpoint *ep;
	struct snd_interval *it;

	ep = get_sync_ep_from_substream(subs);
	if (!ep)
		return 0;

	hwc_debug("applying %s\n", __func__);
	it = hw_param_interval(params, SNDRV_PCM_HW_PARAM_RATE);
	return apply_hw_params_minmax(it, ep->cur_rate, ep->cur_rate);
}

static int hw_rule_period_size_implicit_fb(struct snd_pcm_hw_params *params,
					   struct snd_pcm_hw_rule *rule)
{
	struct snd_usb_substream *subs = rule->private;
	const struct snd_usb_endpoint *ep;
	struct snd_interval *it;

	ep = get_sync_ep_from_substream(subs);
	if (!ep)
		return 0;

	hwc_debug("applying %s\n", __func__);
	it = hw_param_interval(params, SNDRV_PCM_HW_PARAM_PERIOD_SIZE);
	return apply_hw_params_minmax(it, ep->cur_period_frames,
				      ep->cur_period_frames);
}

static int hw_rule_periods_implicit_fb(struct snd_pcm_hw_params *params,
				       struct snd_pcm_hw_rule *rule)
{
	struct snd_usb_substream *subs = rule->private;
	const struct snd_usb_endpoint *ep;
	struct snd_interval *it;

	ep = get_sync_ep_from_substream(subs);
	if (!ep)
		return 0;

	hwc_debug("applying %s\n", __func__);
	it = hw_param_interval(params, SNDRV_PCM_HW_PARAM_PERIODS);
	return apply_hw_params_minmax(it, ep->cur_buffer_periods,
				      ep->cur_buffer_periods);
}

/*
 * set up the runtime hardware information.
 */

static int setup_hw_info(struct snd_pcm_runtime *runtime, struct snd_usb_substream *subs)
{
	const struct audioformat *fp;
	unsigned int pt, ptmin;
	int param_period_time_if_needed = -1;
	int err;

	runtime->hw.formats = subs->formats;

	runtime->hw.rate_min = 0x7fffffff;
	runtime->hw.rate_max = 0;
	runtime->hw.channels_min = 256;
	runtime->hw.channels_max = 0;
	runtime->hw.rates = 0;
	ptmin = UINT_MAX;
	/* check min/max rates and channels */
	list_for_each_entry(fp, &subs->fmt_list, list) {
		runtime->hw.rates |= fp->rates;
		if (runtime->hw.rate_min > fp->rate_min)
			runtime->hw.rate_min = fp->rate_min;
		if (runtime->hw.rate_max < fp->rate_max)
			runtime->hw.rate_max = fp->rate_max;
		if (runtime->hw.channels_min > fp->channels)
			runtime->hw.channels_min = fp->channels;
		if (runtime->hw.channels_max < fp->channels)
			runtime->hw.channels_max = fp->channels;
		if (fp->fmt_type == UAC_FORMAT_TYPE_II && fp->frame_size > 0) {
			/* FIXME: there might be more than one audio formats... */
			runtime->hw.period_bytes_min = runtime->hw.period_bytes_max =
				fp->frame_size;
		}
		pt = 125 * (1 << fp->datainterval);
		ptmin = min(ptmin, pt);
	}

	param_period_time_if_needed = SNDRV_PCM_HW_PARAM_PERIOD_TIME;
	if (subs->speed == USB_SPEED_FULL)
		/* full speed devices have fixed data packet interval */
		ptmin = 1000;
	if (ptmin == 1000)
		/* if period time doesn't go below 1 ms, no rules needed */
		param_period_time_if_needed = -1;

	err = snd_pcm_hw_constraint_minmax(runtime,
					   SNDRV_PCM_HW_PARAM_PERIOD_TIME,
					   ptmin, UINT_MAX);
	if (err < 0)
		return err;

	err = snd_pcm_hw_rule_add(runtime, 0, SNDRV_PCM_HW_PARAM_RATE,
				  hw_rule_rate, subs,
				  SNDRV_PCM_HW_PARAM_RATE,
				  SNDRV_PCM_HW_PARAM_FORMAT,
				  SNDRV_PCM_HW_PARAM_CHANNELS,
				  param_period_time_if_needed,
				  -1);
	if (err < 0)
		return err;

	err = snd_pcm_hw_rule_add(runtime, 0, SNDRV_PCM_HW_PARAM_CHANNELS,
				  hw_rule_channels, subs,
				  SNDRV_PCM_HW_PARAM_CHANNELS,
				  SNDRV_PCM_HW_PARAM_FORMAT,
				  SNDRV_PCM_HW_PARAM_RATE,
				  param_period_time_if_needed,
				  -1);
	if (err < 0)
		return err;
	err = snd_pcm_hw_rule_add(runtime, 0, SNDRV_PCM_HW_PARAM_FORMAT,
				  hw_rule_format, subs,
				  SNDRV_PCM_HW_PARAM_FORMAT,
				  SNDRV_PCM_HW_PARAM_RATE,
				  SNDRV_PCM_HW_PARAM_CHANNELS,
				  param_period_time_if_needed,
				  -1);
	if (err < 0)
		return err;
	if (param_period_time_if_needed >= 0) {
		err = snd_pcm_hw_rule_add(runtime, 0,
					  SNDRV_PCM_HW_PARAM_PERIOD_TIME,
					  hw_rule_period_time, subs,
					  SNDRV_PCM_HW_PARAM_FORMAT,
					  SNDRV_PCM_HW_PARAM_CHANNELS,
					  SNDRV_PCM_HW_PARAM_RATE,
					  -1);
		if (err < 0)
			return err;
	}

	/* set max period and buffer sizes for 1 and 2 seconds, respectively */
	err = snd_pcm_hw_constraint_minmax(runtime,
					   SNDRV_PCM_HW_PARAM_PERIOD_TIME,
					   0, 1000000);
	if (err < 0)
		return err;
	err = snd_pcm_hw_constraint_minmax(runtime,
					   SNDRV_PCM_HW_PARAM_BUFFER_TIME,
					   0, 2000000);
	if (err < 0)
		return err;

	/* additional hw constraints for implicit fb */
	err = snd_pcm_hw_rule_add(runtime, 0, SNDRV_PCM_HW_PARAM_FORMAT,
				  hw_rule_format_implicit_fb, subs,
				  SNDRV_PCM_HW_PARAM_FORMAT, -1);
	if (err < 0)
		return err;
	err = snd_pcm_hw_rule_add(runtime, 0, SNDRV_PCM_HW_PARAM_RATE,
				  hw_rule_rate_implicit_fb, subs,
				  SNDRV_PCM_HW_PARAM_RATE, -1);
	if (err < 0)
		return err;
	err = snd_pcm_hw_rule_add(runtime, 0, SNDRV_PCM_HW_PARAM_PERIOD_SIZE,
				  hw_rule_period_size_implicit_fb, subs,
				  SNDRV_PCM_HW_PARAM_PERIOD_SIZE, -1);
	if (err < 0)
		return err;
	err = snd_pcm_hw_rule_add(runtime, 0, SNDRV_PCM_HW_PARAM_PERIODS,
				  hw_rule_periods_implicit_fb, subs,
				  SNDRV_PCM_HW_PARAM_PERIODS, -1);
	if (err < 0)
		return err;

	return 0;
}

static int snd_usb_pcm_open(struct snd_pcm_substream *substream)
{
	int direction = substream->stream;
	struct snd_usb_stream *as = snd_pcm_substream_chip(substream);
	struct snd_pcm_runtime *runtime = substream->runtime;
	struct snd_usb_substream *subs = &as->substream[direction];
	int ret;

	runtime->hw = snd_usb_hardware;
	/* need an explicit sync to catch applptr update in low-latency mode */
	if (direction == SNDRV_PCM_STREAM_PLAYBACK &&
	    as->chip->lowlatency)
		runtime->hw.info |= SNDRV_PCM_INFO_SYNC_APPLPTR;
	runtime->private_data = subs;
	subs->pcm_substream = substream;
	/* runtime PM is also done there */

	/* initialize DSD/DOP context */
	subs->dsd_dop.byte_idx = 0;
	subs->dsd_dop.channel = 0;
	subs->dsd_dop.marker = 1;

	ret = setup_hw_info(runtime, subs);
	if (ret < 0)
		return ret;
	ret = snd_usb_autoresume(subs->stream->chip);
	if (ret < 0)
		return ret;
	ret = snd_media_stream_init(subs, as->pcm, direction);
	if (ret < 0)
		snd_usb_autosuspend(subs->stream->chip);
	return ret;
}

static int snd_usb_pcm_close(struct snd_pcm_substream *substream)
{
	int direction = substream->stream;
	struct snd_usb_stream *as = snd_pcm_substream_chip(substream);
	struct snd_usb_substream *subs = &as->substream[direction];
	int ret;

	snd_media_stop_pipeline(subs);

	if (!snd_usb_lock_shutdown(subs->stream->chip)) {
		ret = snd_usb_pcm_change_state(subs, UAC3_PD_STATE_D1);
		snd_usb_unlock_shutdown(subs->stream->chip);
		if (ret < 0)
			return ret;
	}

	subs->pcm_substream = NULL;
	snd_usb_autosuspend(subs->stream->chip);

	return 0;
}

/* Since a URB can handle only a single linear buffer, we must use double
 * buffering when the data to be transferred overflows the buffer boundary.
 * To avoid inconsistencies when updating hwptr_done, we use double buffering
 * for all URBs.
 */
static void retire_capture_urb(struct snd_usb_substream *subs,
			       struct urb *urb)
{
	struct snd_pcm_runtime *runtime = subs->pcm_substream->runtime;
	unsigned int stride, frames, bytes, oldptr;
	int i, period_elapsed = 0;
	unsigned long flags;
	unsigned char *cp;
	int current_frame_number;

	/* read frame number here, update pointer in critical section */
	current_frame_number = usb_get_current_frame_number(subs->dev);

	stride = runtime->frame_bits >> 3;

	for (i = 0; i < urb->number_of_packets; i++) {
		cp = (unsigned char *)urb->transfer_buffer + urb->iso_frame_desc[i].offset + subs->pkt_offset_adj;
		if (urb->iso_frame_desc[i].status && printk_ratelimit()) {
			dev_dbg(&subs->dev->dev, "frame %d active: %d\n",
				i, urb->iso_frame_desc[i].status);
			// continue;
		}
		bytes = urb->iso_frame_desc[i].actual_length;
		if (subs->stream_offset_adj > 0) {
			unsigned int adj = min(subs->stream_offset_adj, bytes);
			cp += adj;
			bytes -= adj;
			subs->stream_offset_adj -= adj;
		}
		frames = bytes / stride;
		if (!subs->txfr_quirk)
			bytes = frames * stride;
		if (bytes % (runtime->sample_bits >> 3) != 0) {
			int oldbytes = bytes;
			bytes = frames * stride;
			dev_warn_ratelimited(&subs->dev->dev,
				 "Corrected urb data len. %d->%d\n",
							oldbytes, bytes);
		}
		/* update the current pointer */
		spin_lock_irqsave(&subs->lock, flags);
		oldptr = subs->hwptr_done;
		subs->hwptr_done += bytes;
		if (subs->hwptr_done >= subs->buffer_bytes)
			subs->hwptr_done -= subs->buffer_bytes;
		frames = (bytes + (oldptr % stride)) / stride;
		subs->transfer_done += frames;
		if (subs->transfer_done >= runtime->period_size) {
			subs->transfer_done -= runtime->period_size;
			period_elapsed = 1;
		}

		/* realign last_frame_number */
		subs->last_frame_number = current_frame_number;

		spin_unlock_irqrestore(&subs->lock, flags);
		/* copy a data chunk */
		if (oldptr + bytes > subs->buffer_bytes) {
			unsigned int bytes1 = subs->buffer_bytes - oldptr;

			memcpy(runtime->dma_area + oldptr, cp, bytes1);
			memcpy(runtime->dma_area, cp + bytes1, bytes - bytes1);
		} else {
			memcpy(runtime->dma_area + oldptr, cp, bytes);
		}
	}

	if (period_elapsed)
		snd_pcm_period_elapsed(subs->pcm_substream);
}

static void urb_ctx_queue_advance(struct snd_usb_substream *subs,
				  struct urb *urb, unsigned int bytes)
{
	struct snd_urb_ctx *ctx = urb->context;

	ctx->queued += bytes;
	subs->inflight_bytes += bytes;
	subs->hwptr_done += bytes;
	if (subs->hwptr_done >= subs->buffer_bytes)
		subs->hwptr_done -= subs->buffer_bytes;
}

static inline void fill_playback_urb_dsd_dop(struct snd_usb_substream *subs,
					     struct urb *urb, unsigned int bytes)
{
	struct snd_pcm_runtime *runtime = subs->pcm_substream->runtime;
	unsigned int dst_idx = 0;
	unsigned int src_idx = subs->hwptr_done;
	unsigned int wrap = subs->buffer_bytes;
	u8 *dst = urb->transfer_buffer;
	u8 *src = runtime->dma_area;
	u8 marker[] = { 0x05, 0xfa };
	unsigned int queued = 0;

	/*
	 * The DSP DOP format defines a way to transport DSD samples over
	 * normal PCM data endpoints. It requires stuffing of marker bytes
	 * (0x05 and 0xfa, alternating per sample frame), and then expects
	 * 2 additional bytes of actual payload. The whole frame is stored
	 * LSB.
	 *
	 * Hence, for a stereo transport, the buffer layout looks like this,
	 * where L refers to left channel samples and R to right.
	 *
	 *   L1 L2 0x05   R1 R2 0x05   L3 L4 0xfa  R3 R4 0xfa
	 *   L5 L6 0x05   R5 R6 0x05   L7 L8 0xfa  R7 R8 0xfa
	 *   .....
	 *
	 */

	while (bytes--) {
		if (++subs->dsd_dop.byte_idx == 3) {
			/* frame boundary? */
			dst[dst_idx++] = marker[subs->dsd_dop.marker];
			src_idx += 2;
			subs->dsd_dop.byte_idx = 0;

			if (++subs->dsd_dop.channel % runtime->channels == 0) {
				/* alternate the marker */
				subs->dsd_dop.marker++;
				subs->dsd_dop.marker %= ARRAY_SIZE(marker);
				subs->dsd_dop.channel = 0;
			}
		} else {
			/* stuff the DSD payload */
			int idx = (src_idx + subs->dsd_dop.byte_idx - 1) % wrap;

			if (subs->cur_audiofmt->dsd_bitrev)
				dst[dst_idx++] = bitrev8(src[idx]);
			else
				dst[dst_idx++] = src[idx];
			queued++;
		}
	}

	urb_ctx_queue_advance(subs, urb, queued);
}

/* copy bit-reversed bytes onto transfer buffer */
static void fill_playback_urb_dsd_bitrev(struct snd_usb_substream *subs,
					 struct urb *urb, unsigned int bytes)
{
	struct snd_pcm_runtime *runtime = subs->pcm_substream->runtime;
	const u8 *src = runtime->dma_area;
	u8 *buf = urb->transfer_buffer;
	int i, ofs = subs->hwptr_done;

	for (i = 0; i < bytes; i++) {
		*buf++ = bitrev8(src[ofs]);
		if (++ofs >= subs->buffer_bytes)
			ofs = 0;
	}

	urb_ctx_queue_advance(subs, urb, bytes);
}

static void copy_to_urb(struct snd_usb_substream *subs, struct urb *urb,
			int offset, int stride, unsigned int bytes)
{
	struct snd_pcm_runtime *runtime = subs->pcm_substream->runtime;

	if (subs->hwptr_done + bytes > subs->buffer_bytes) {
		/* err, the transferred area goes over buffer boundary. */
		unsigned int bytes1 = subs->buffer_bytes - subs->hwptr_done;

		memcpy(urb->transfer_buffer + offset,
		       runtime->dma_area + subs->hwptr_done, bytes1);
		memcpy(urb->transfer_buffer + offset + bytes1,
		       runtime->dma_area, bytes - bytes1);
	} else {
		memcpy(urb->transfer_buffer + offset,
		       runtime->dma_area + subs->hwptr_done, bytes);
	}

	urb_ctx_queue_advance(subs, urb, bytes);
}

static unsigned int copy_to_urb_quirk(struct snd_usb_substream *subs,
				      struct urb *urb, int stride,
				      unsigned int bytes)
{
	__le32 packet_length;
	int i;

	/* Put __le32 length descriptor at start of each packet. */
	for (i = 0; i < urb->number_of_packets; i++) {
		unsigned int length = urb->iso_frame_desc[i].length;
		unsigned int offset = urb->iso_frame_desc[i].offset;

		packet_length = cpu_to_le32(length);
		offset += i * sizeof(packet_length);
		urb->iso_frame_desc[i].offset = offset;
		urb->iso_frame_desc[i].length += sizeof(packet_length);
		memcpy(urb->transfer_buffer + offset,
		       &packet_length, sizeof(packet_length));
		copy_to_urb(subs, urb, offset + sizeof(packet_length),
			    stride, length);
	}
	/* Adjust transfer size accordingly. */
	bytes += urb->number_of_packets * sizeof(packet_length);
	return bytes;
}

static int prepare_playback_urb(struct snd_usb_substream *subs,
				struct urb *urb,
				bool in_stream_lock)
{
	struct snd_pcm_runtime *runtime = subs->pcm_substream->runtime;
	struct snd_usb_endpoint *ep = subs->data_endpoint;
	struct snd_urb_ctx *ctx = urb->context;
	unsigned int frames, bytes;
	int counts;
	unsigned int transfer_done, frame_limit, avail = 0;
	int i, stride, period_elapsed = 0;
	unsigned long flags;
	int err = 0;

	stride = ep->stride;

	frames = 0;
	ctx->queued = 0;
	urb->number_of_packets = 0;

	spin_lock_irqsave(&subs->lock, flags);
	frame_limit = subs->frame_limit + ep->max_urb_frames;
	transfer_done = subs->transfer_done;

	if (subs->lowlatency_playback &&
	    runtime->status->state != SNDRV_PCM_STATE_DRAINING) {
		unsigned int hwptr = subs->hwptr_done / stride;

		/* calculate the byte offset-in-buffer of the appl_ptr */
		avail = (runtime->control->appl_ptr - runtime->hw_ptr_base)
			% runtime->buffer_size;
		if (avail <= hwptr)
			avail += runtime->buffer_size;
		avail -= hwptr;
	}

	for (i = 0; i < ctx->packets; i++) {
		counts = snd_usb_endpoint_next_packet_size(ep, ctx, i, avail);
		if (counts < 0)
			break;
		/* set up descriptor */
		urb->iso_frame_desc[i].offset = frames * stride;
		urb->iso_frame_desc[i].length = counts * stride;
		frames += counts;
		avail -= counts;
		urb->number_of_packets++;
		transfer_done += counts;
		if (transfer_done >= runtime->period_size) {
			transfer_done -= runtime->period_size;
			frame_limit = 0;
			period_elapsed = 1;
			if (subs->fmt_type == UAC_FORMAT_TYPE_II) {
				if (transfer_done > 0) {
					/* FIXME: fill-max mode is not
					 * supported yet */
					frames -= transfer_done;
					counts -= transfer_done;
					urb->iso_frame_desc[i].length =
						counts * stride;
					transfer_done = 0;
				}
				i++;
				if (i < ctx->packets) {
					/* add a transfer delimiter */
					urb->iso_frame_desc[i].offset =
						frames * stride;
					urb->iso_frame_desc[i].length = 0;
					urb->number_of_packets++;
				}
				break;
			}
		}
		/* finish at the period boundary or after enough frames */
		if ((period_elapsed || transfer_done >= frame_limit) &&
		    !snd_usb_endpoint_implicit_feedback_sink(ep))
			break;
	}

	if (!frames) {
		err = -EAGAIN;
		goto unlock;
	}

	bytes = frames * stride;
	subs->transfer_done = transfer_done;
	subs->frame_limit = frame_limit;
	if (unlikely(ep->cur_format == SNDRV_PCM_FORMAT_DSD_U16_LE &&
		     subs->cur_audiofmt->dsd_dop)) {
		fill_playback_urb_dsd_dop(subs, urb, bytes);
	} else if (unlikely(ep->cur_format == SNDRV_PCM_FORMAT_DSD_U8 &&
			   subs->cur_audiofmt->dsd_bitrev)) {
		fill_playback_urb_dsd_bitrev(subs, urb, bytes);
	} else {
		/* usual PCM */
		if (!subs->tx_length_quirk)
			copy_to_urb(subs, urb, 0, stride, bytes);
		else
			bytes = copy_to_urb_quirk(subs, urb, stride, bytes);
			/* bytes is now amount of outgoing data */
	}

	subs->last_frame_number = usb_get_current_frame_number(subs->dev);

	if (subs->trigger_tstamp_pending_update) {
		/* this is the first actual URB submitted,
		 * update trigger timestamp to reflect actual start time
		 */
		snd_pcm_gettime(runtime, &runtime->trigger_tstamp);
		subs->trigger_tstamp_pending_update = false;
	}

	if (period_elapsed && !subs->running && subs->lowlatency_playback) {
		subs->period_elapsed_pending = 1;
		period_elapsed = 0;
	}

 unlock:
	spin_unlock_irqrestore(&subs->lock, flags);
	if (err < 0)
		return err;
	urb->transfer_buffer_length = bytes;
	if (period_elapsed) {
		if (in_stream_lock)
			snd_pcm_period_elapsed_under_stream_lock(subs->pcm_substream);
		else
			snd_pcm_period_elapsed(subs->pcm_substream);
	}
	return 0;
}

/*
 * process after playback data complete
 * - decrease the delay count again
 */
static void retire_playback_urb(struct snd_usb_substream *subs,
			       struct urb *urb)
{
	unsigned long flags;
	struct snd_urb_ctx *ctx = urb->context;
	bool period_elapsed = false;

	spin_lock_irqsave(&subs->lock, flags);
	if (ctx->queued) {
		if (subs->inflight_bytes >= ctx->queued)
			subs->inflight_bytes -= ctx->queued;
		else
			subs->inflight_bytes = 0;
	}

	subs->last_frame_number = usb_get_current_frame_number(subs->dev);
	if (subs->running) {
		period_elapsed = subs->period_elapsed_pending;
		subs->period_elapsed_pending = 0;
	}
	spin_unlock_irqrestore(&subs->lock, flags);
	if (period_elapsed)
		snd_pcm_period_elapsed(subs->pcm_substream);
}

/* PCM ack callback for the playback stream;
 * this plays a role only when the stream is running in low-latency mode.
 */
static int snd_usb_pcm_playback_ack(struct snd_pcm_substream *substream)
{
	struct snd_usb_substream *subs = substream->runtime->private_data;
	struct snd_usb_endpoint *ep;

	if (!subs->lowlatency_playback || !subs->running)
		return 0;
	ep = subs->data_endpoint;
	if (!ep)
		return 0;
	/* When no more in-flight URBs available, try to process the pending
	 * outputs here
	 */
	if (!ep->active_mask)
		return snd_usb_queue_pending_output_urbs(ep, true);
	return 0;
}

static int snd_usb_substream_playback_trigger(struct snd_pcm_substream *substream,
					      int cmd)
{
	struct snd_usb_substream *subs = substream->runtime->private_data;
	int err;
	bool suspend = true;

	switch (cmd) {
	case SNDRV_PCM_TRIGGER_START:
		subs->trigger_tstamp_pending_update = true;
		fallthrough;
	case SNDRV_PCM_TRIGGER_PAUSE_RELEASE:
		snd_usb_endpoint_set_callback(subs->data_endpoint,
					      prepare_playback_urb,
					      retire_playback_urb,
					      subs);
		if (subs->lowlatency_playback &&
		    cmd == SNDRV_PCM_TRIGGER_START) {
			if (in_free_wheeling_mode(substream->runtime))
				subs->lowlatency_playback = false;
			err = start_endpoints(subs);
			if (err < 0) {
				snd_usb_endpoint_set_callback(subs->data_endpoint,
							      NULL, NULL, NULL);
				return err;
			}
		}
		subs->running = 1;
		dev_dbg(&subs->dev->dev, "%d:%d Start Playback PCM\n",
			subs->cur_audiofmt->iface,
			subs->cur_audiofmt->altsetting);
		return 0;
	case SNDRV_PCM_TRIGGER_SUSPEND:
		trace_android_vh_audio_usb_offload_suspend(substream, cmd, &suspend);
		if (!suspend)
			return 0;
		fallthrough;
	case SNDRV_PCM_TRIGGER_STOP:
		stop_endpoints(subs, substream->runtime->status->state == SNDRV_PCM_STATE_DRAINING);
		snd_usb_endpoint_set_callback(subs->data_endpoint,
					      NULL, NULL, NULL);
		subs->running = 0;
		dev_dbg(&subs->dev->dev, "%d:%d Stop Playback PCM\n",
			subs->cur_audiofmt->iface,
			subs->cur_audiofmt->altsetting);
		return 0;
	case SNDRV_PCM_TRIGGER_PAUSE_PUSH:
		/* keep retire_data_urb for delay calculation */
		snd_usb_endpoint_set_callback(subs->data_endpoint,
					      NULL,
					      retire_playback_urb,
					      subs);
		subs->running = 0;
		dev_dbg(&subs->dev->dev, "%d:%d Pause Playback PCM\n",
			subs->cur_audiofmt->iface,
			subs->cur_audiofmt->altsetting);
		return 0;
	}

	return -EINVAL;
}

static int snd_usb_substream_capture_trigger(struct snd_pcm_substream *substream,
					     int cmd)
{
	int err;
	struct snd_usb_substream *subs = substream->runtime->private_data;

	switch (cmd) {
	case SNDRV_PCM_TRIGGER_START:
		err = start_endpoints(subs);
		if (err < 0)
			return err;
		fallthrough;
	case SNDRV_PCM_TRIGGER_PAUSE_RELEASE:
		snd_usb_endpoint_set_callback(subs->data_endpoint,
					      NULL, retire_capture_urb,
					      subs);
		subs->last_frame_number = usb_get_current_frame_number(subs->dev);
		subs->running = 1;
		dev_dbg(&subs->dev->dev, "%d:%d Start Capture PCM\n",
			subs->cur_audiofmt->iface,
			subs->cur_audiofmt->altsetting);
		return 0;
	case SNDRV_PCM_TRIGGER_SUSPEND:
	case SNDRV_PCM_TRIGGER_STOP:
		stop_endpoints(subs, false);
		fallthrough;
	case SNDRV_PCM_TRIGGER_PAUSE_PUSH:
		snd_usb_endpoint_set_callback(subs->data_endpoint,
					      NULL, NULL, NULL);
		subs->running = 0;
		dev_dbg(&subs->dev->dev, "%d:%d Stop Capture PCM\n",
			subs->cur_audiofmt->iface,
			subs->cur_audiofmt->altsetting);
		return 0;
	}

	return -EINVAL;
}

static const struct snd_pcm_ops snd_usb_playback_ops = {
	.open =		snd_usb_pcm_open,
	.close =	snd_usb_pcm_close,
	.hw_params =	snd_usb_hw_params,
	.hw_free =	snd_usb_hw_free,
	.prepare =	snd_usb_pcm_prepare,
	.trigger =	snd_usb_substream_playback_trigger,
	.sync_stop =	snd_usb_pcm_sync_stop,
	.pointer =	snd_usb_pcm_pointer,
	.ack =		snd_usb_pcm_playback_ack,
};

static const struct snd_pcm_ops snd_usb_capture_ops = {
	.open =		snd_usb_pcm_open,
	.close =	snd_usb_pcm_close,
	.hw_params =	snd_usb_hw_params,
	.hw_free =	snd_usb_hw_free,
	.prepare =	snd_usb_pcm_prepare,
	.trigger =	snd_usb_substream_capture_trigger,
	.sync_stop =	snd_usb_pcm_sync_stop,
	.pointer =	snd_usb_pcm_pointer,
};

void snd_usb_set_pcm_ops(struct snd_pcm *pcm, int stream)
{
	const struct snd_pcm_ops *ops;

	ops = stream == SNDRV_PCM_STREAM_PLAYBACK ?
			&snd_usb_playback_ops : &snd_usb_capture_ops;
	snd_pcm_set_ops(pcm, stream, ops);
}

void snd_usb_preallocate_buffer(struct snd_usb_substream *subs)
{
	struct snd_pcm *pcm = subs->stream->pcm;
	struct snd_pcm_substream *s = pcm->streams[subs->direction].substream;
	struct device *dev = subs->dev->bus->sysdev;

	if (snd_usb_use_vmalloc)
		snd_pcm_set_managed_buffer(s, SNDRV_DMA_TYPE_VMALLOC,
					   NULL, 0, 0);
	else
		snd_pcm_set_managed_buffer(s, SNDRV_DMA_TYPE_DEV_SG,
					   dev, 64*1024, 512*1024);
}<|MERGE_RESOLUTION|>--- conflicted
+++ resolved
@@ -562,12 +562,9 @@
 	subs->cur_audiofmt = fmt;
 	mutex_unlock(&chip->mutex);
 
-<<<<<<< HEAD
-=======
 	if (!subs->data_endpoint->need_setup)
 		goto unlock;
 
->>>>>>> f354086d
 	if (subs->sync_endpoint) {
 		ret = snd_usb_endpoint_set_params(chip, subs->sync_endpoint);
 		if (ret < 0)
