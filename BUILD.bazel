--- conflicted
+++ resolved
@@ -1484,10 +1484,6 @@
 cc_library(
     name = "kselftest_mm_vm_util",
     srcs = ["tools/testing/selftests/mm/vm_util.c"],
-<<<<<<< HEAD
-    hdrs = ["tools/testing/selftests/mm/vm_util.h"],
-    copts = _KSELFTEST_COPTS,
-=======
     hdrs = [
         "include/uapi/linux/fs.h",
         "tools/testing/selftests/mm/vm_util.h",
@@ -1497,7 +1493,6 @@
         "include/uapi/",
         "tools/testing/selftests",
     ],
->>>>>>> 071d0e62
     visibility = ["//visibility:private"],
     deps = [
         ":kselftest_headers_lib",
@@ -1949,11 +1944,7 @@
         "x86_64",
         "x86",
     ],
-<<<<<<< HEAD
-    copts = _KSELFTEST_COPTS,
-=======
     copts = _KSELFTEST_COPTS + ["-fomit-frame-pointer"],
->>>>>>> 071d0e62
     includes = ["tools/testing/selftests"],
     linkopts = ["-static"],
     path_prefix = _KSELFTEST_DIR,
