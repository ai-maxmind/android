--- conflicted
+++ resolved
@@ -113,7 +113,6 @@
     ],
 )
 
-<<<<<<< HEAD
 write_file(
     name = "gki_system_dlkm_modules_risc64",
     out = "android/gki_system_dlkm_modules_riscv64",
@@ -123,32 +122,6 @@
     ],
 )
 
-define_common_kernels(target_configs = {
-    "kernel_aarch64": {
-        "module_implicit_outs": get_gki_modules_list("arm64") + get_kunit_modules_list("arm64"),
-        "make_goals": _GKI_AARCH64_MAKE_GOALS,
-        "ddk_module_headers": [":all_headers_aarch64"],
-        "ddk_headers_archive": ":kernel_aarch64_ddk_headers_archive",
-        "extra_dist": [
-            ":test_mappings_zip",
-            ":tests_zip_arm64",
-        ],
-    },
-    "kernel_riscv64": {
-        "module_implicit_outs": get_gki_modules_list("riscv64"),
-        "make_goals": _GKI_RISCV64_MAKE_GOALS,
-        "ddk_module_headers": [":all_headers_riscv64"],
-        "extra_dist": [":test_mappings_zip"],
-    },
-    "kernel_x86_64": {
-        "kmi_symbol_list_strict_mode": False,
-        "ddk_module_headers": [":all_headers_x86_64"],
-        "module_implicit_outs": get_gki_modules_list("x86_64") + get_kunit_modules_list("x86_64"),
-        "make_goals": _GKI_X86_64_MAKE_GOALS,
-        "extra_dist": [
-            ":test_mappings_zip",
-            ":tests_zip_x86_64",
-=======
 _SET_KERNEL_DIR_CMD = "KERNEL_DIR=\"{kernel_dir}\"".format(
     kernel_dir = paths.join(
         package_relative_label(":x").workspace_root,
@@ -186,7 +159,6 @@
             # cscope files
             "cscope.*",
             "ncscope.*",
->>>>>>> 8cc7a902
         ],
     ),
     visibility = ["//visibility:public"],
