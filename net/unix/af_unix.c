// SPDX-License-Identifier: GPL-2.0-or-later
/*
 * NET4:	Implementation of BSD Unix domain sockets.
 *
 * Authors:	Alan Cox, <alan@lxorguk.ukuu.org.uk>
 *
 * Fixes:
 *		Linus Torvalds	:	Assorted bug cures.
 *		Niibe Yutaka	:	async I/O support.
 *		Carsten Paeth	:	PF_UNIX check, address fixes.
 *		Alan Cox	:	Limit size of allocated blocks.
 *		Alan Cox	:	Fixed the stupid socketpair bug.
 *		Alan Cox	:	BSD compatibility fine tuning.
 *		Alan Cox	:	Fixed a bug in connect when interrupted.
 *		Alan Cox	:	Sorted out a proper draft version of
 *					file descriptor passing hacked up from
 *					Mike Shaver's work.
 *		Marty Leisner	:	Fixes to fd passing
 *		Nick Nevin	:	recvmsg bugfix.
 *		Alan Cox	:	Started proper garbage collector
 *		Heiko EiBfeldt	:	Missing verify_area check
 *		Alan Cox	:	Started POSIXisms
 *		Andreas Schwab	:	Replace inode by dentry for proper
 *					reference counting
 *		Kirk Petersen	:	Made this a module
 *	    Christoph Rohland	:	Elegant non-blocking accept/connect algorithm.
 *					Lots of bug fixes.
 *	     Alexey Kuznetosv	:	Repaired (I hope) bugs introduces
 *					by above two patches.
 *	     Andrea Arcangeli	:	If possible we block in connect(2)
 *					if the max backlog of the listen socket
 *					is been reached. This won't break
 *					old apps and it will avoid huge amount
 *					of socks hashed (this for unix_gc()
 *					performances reasons).
 *					Security fix that limits the max
 *					number of socks to 2*max_files and
 *					the number of skb queueable in the
 *					dgram receiver.
 *		Artur Skawina   :	Hash function optimizations
 *	     Alexey Kuznetsov   :	Full scale SMP. Lot of bugs are introduced 8)
 *	      Malcolm Beattie   :	Set peercred for socketpair
 *	     Michal Ostrowski   :       Module initialization cleanup.
 *	     Arnaldo C. Melo	:	Remove MOD_{INC,DEC}_USE_COUNT,
 *	     				the core infrastructure is doing that
 *	     				for all net proto families now (2.5.69+)
 *
 * Known differences from reference BSD that was tested:
 *
 *	[TO FIX]
 *	ECONNREFUSED is not returned from one end of a connected() socket to the
 *		other the moment one end closes.
 *	fstat() doesn't return st_dev=0, and give the blksize as high water mark
 *		and a fake inode identifier (nor the BSD first socket fstat twice bug).
 *	[NOT TO FIX]
 *	accept() returns a path name even if the connecting socket has closed
 *		in the meantime (BSD loses the path and gives up).
 *	accept() returns 0 length path for an unbound connector. BSD returns 16
 *		and a null first byte in the path (but not for gethost/peername - BSD bug ??)
 *	socketpair(...SOCK_RAW..) doesn't panic the kernel.
 *	BSD af_unix apparently has connect forgetting to block properly.
 *		(need to check this with the POSIX spec in detail)
 *
 * Differences from 2.0.0-11-... (ANK)
 *	Bug fixes and improvements.
 *		- client shutdown killed server socket.
 *		- removed all useless cli/sti pairs.
 *
 *	Semantic changes/extensions.
 *		- generic control message passing.
 *		- SCM_CREDENTIALS control message.
 *		- "Abstract" (not FS based) socket bindings.
 *		  Abstract names are sequences of bytes (not zero terminated)
 *		  started by 0, so that this name space does not intersect
 *		  with BSD names.
 */

#define pr_fmt(fmt) KBUILD_MODNAME ": " fmt

#include <linux/module.h>
#include <linux/kernel.h>
#include <linux/signal.h>
#include <linux/sched/signal.h>
#include <linux/errno.h>
#include <linux/string.h>
#include <linux/stat.h>
#include <linux/dcache.h>
#include <linux/namei.h>
#include <linux/socket.h>
#include <linux/un.h>
#include <linux/fcntl.h>
#include <linux/filter.h>
#include <linux/termios.h>
#include <linux/sockios.h>
#include <linux/net.h>
#include <linux/in.h>
#include <linux/fs.h>
#include <linux/slab.h>
#include <linux/uaccess.h>
#include <linux/skbuff.h>
#include <linux/netdevice.h>
#include <net/net_namespace.h>
#include <net/sock.h>
#include <net/tcp_states.h>
#include <net/af_unix.h>
#include <linux/proc_fs.h>
#include <linux/seq_file.h>
#include <net/scm.h>
#include <linux/init.h>
#include <linux/poll.h>
#include <linux/rtnetlink.h>
#include <linux/mount.h>
#include <net/checksum.h>
#include <linux/security.h>
#include <linux/freezer.h>
#include <linux/file.h>
#include <linux/btf_ids.h>

#include "scm.h"

static atomic_long_t unix_nr_socks;
static struct hlist_head bsd_socket_buckets[UNIX_HASH_SIZE / 2];
static spinlock_t bsd_socket_locks[UNIX_HASH_SIZE / 2];

/* SMP locking strategy:
 *    hash table is protected with spinlock.
 *    each socket state is protected by separate spinlock.
 */

static unsigned int unix_unbound_hash(struct sock *sk)
{
	unsigned long hash = (unsigned long)sk;

	hash ^= hash >> 16;
	hash ^= hash >> 8;
	hash ^= sk->sk_type;

	return hash & UNIX_HASH_MOD;
}

static unsigned int unix_bsd_hash(struct inode *i)
{
	return i->i_ino & UNIX_HASH_MOD;
}

static unsigned int unix_abstract_hash(struct sockaddr_un *sunaddr,
				       int addr_len, int type)
{
	__wsum csum = csum_partial(sunaddr, addr_len, 0);
	unsigned int hash;

	hash = (__force unsigned int)csum_fold(csum);
	hash ^= hash >> 8;
	hash ^= type;

	return UNIX_HASH_MOD + 1 + (hash & UNIX_HASH_MOD);
}

static void unix_table_double_lock(struct net *net,
				   unsigned int hash1, unsigned int hash2)
{
	if (hash1 == hash2) {
		spin_lock(&net->unx.table.locks[hash1]);
		return;
	}

	if (hash1 > hash2)
		swap(hash1, hash2);

	spin_lock(&net->unx.table.locks[hash1]);
	spin_lock_nested(&net->unx.table.locks[hash2], SINGLE_DEPTH_NESTING);
}

static void unix_table_double_unlock(struct net *net,
				     unsigned int hash1, unsigned int hash2)
{
	if (hash1 == hash2) {
		spin_unlock(&net->unx.table.locks[hash1]);
		return;
	}

	spin_unlock(&net->unx.table.locks[hash1]);
	spin_unlock(&net->unx.table.locks[hash2]);
}

#ifdef CONFIG_SECURITY_NETWORK
static void unix_get_secdata(struct scm_cookie *scm, struct sk_buff *skb)
{
	UNIXCB(skb).secid = scm->secid;
}

static inline void unix_set_secdata(struct scm_cookie *scm, struct sk_buff *skb)
{
	scm->secid = UNIXCB(skb).secid;
}

static inline bool unix_secdata_eq(struct scm_cookie *scm, struct sk_buff *skb)
{
	return (scm->secid == UNIXCB(skb).secid);
}
#else
static inline void unix_get_secdata(struct scm_cookie *scm, struct sk_buff *skb)
{ }

static inline void unix_set_secdata(struct scm_cookie *scm, struct sk_buff *skb)
{ }

static inline bool unix_secdata_eq(struct scm_cookie *scm, struct sk_buff *skb)
{
	return true;
}
#endif /* CONFIG_SECURITY_NETWORK */

#define unix_peer(sk) (unix_sk(sk)->peer)

static inline int unix_our_peer(struct sock *sk, struct sock *osk)
{
	return unix_peer(osk) == sk;
}

static inline int unix_may_send(struct sock *sk, struct sock *osk)
{
	return unix_peer(osk) == NULL || unix_our_peer(sk, osk);
}

static inline int unix_recvq_full(const struct sock *sk)
{
	return skb_queue_len(&sk->sk_receive_queue) > sk->sk_max_ack_backlog;
}

static inline int unix_recvq_full_lockless(const struct sock *sk)
{
	return skb_queue_len_lockless(&sk->sk_receive_queue) >
		READ_ONCE(sk->sk_max_ack_backlog);
}

struct sock *unix_peer_get(struct sock *s)
{
	struct sock *peer;

	unix_state_lock(s);
	peer = unix_peer(s);
	if (peer)
		sock_hold(peer);
	unix_state_unlock(s);
	return peer;
}
EXPORT_SYMBOL_GPL(unix_peer_get);

static struct unix_address *unix_create_addr(struct sockaddr_un *sunaddr,
					     int addr_len)
{
	struct unix_address *addr;

	addr = kmalloc(sizeof(*addr) + addr_len, GFP_KERNEL);
	if (!addr)
		return NULL;

	refcount_set(&addr->refcnt, 1);
	addr->len = addr_len;
	memcpy(addr->name, sunaddr, addr_len);

	return addr;
}

static inline void unix_release_addr(struct unix_address *addr)
{
	if (refcount_dec_and_test(&addr->refcnt))
		kfree(addr);
}

/*
 *	Check unix socket name:
 *		- should be not zero length.
 *	        - if started by not zero, should be NULL terminated (FS object)
 *		- if started by zero, it is abstract name.
 */

static int unix_validate_addr(struct sockaddr_un *sunaddr, int addr_len)
{
	if (addr_len <= offsetof(struct sockaddr_un, sun_path) ||
	    addr_len > sizeof(*sunaddr))
		return -EINVAL;

	if (sunaddr->sun_family != AF_UNIX)
		return -EINVAL;

	return 0;
}

static void unix_mkname_bsd(struct sockaddr_un *sunaddr, int addr_len)
{
	/* This may look like an off by one error but it is a bit more
	 * subtle.  108 is the longest valid AF_UNIX path for a binding.
	 * sun_path[108] doesn't as such exist.  However in kernel space
	 * we are guaranteed that it is a valid memory location in our
	 * kernel address buffer because syscall functions always pass
	 * a pointer of struct sockaddr_storage which has a bigger buffer
	 * than 108.
	 */
	((char *)sunaddr)[addr_len] = 0;
}

static void __unix_remove_socket(struct sock *sk)
{
	sk_del_node_init(sk);
}

static void __unix_insert_socket(struct net *net, struct sock *sk)
{
	DEBUG_NET_WARN_ON_ONCE(!sk_unhashed(sk));
	sk_add_node(sk, &net->unx.table.buckets[sk->sk_hash]);
}

static void __unix_set_addr_hash(struct net *net, struct sock *sk,
				 struct unix_address *addr, unsigned int hash)
{
	__unix_remove_socket(sk);
	smp_store_release(&unix_sk(sk)->addr, addr);

	sk->sk_hash = hash;
	__unix_insert_socket(net, sk);
}

static void unix_remove_socket(struct net *net, struct sock *sk)
{
	spin_lock(&net->unx.table.locks[sk->sk_hash]);
	__unix_remove_socket(sk);
	spin_unlock(&net->unx.table.locks[sk->sk_hash]);
}

static void unix_insert_unbound_socket(struct net *net, struct sock *sk)
{
	spin_lock(&net->unx.table.locks[sk->sk_hash]);
	__unix_insert_socket(net, sk);
	spin_unlock(&net->unx.table.locks[sk->sk_hash]);
}

static void unix_insert_bsd_socket(struct sock *sk)
{
	spin_lock(&bsd_socket_locks[sk->sk_hash]);
	sk_add_bind_node(sk, &bsd_socket_buckets[sk->sk_hash]);
	spin_unlock(&bsd_socket_locks[sk->sk_hash]);
}

static void unix_remove_bsd_socket(struct sock *sk)
{
	if (!hlist_unhashed(&sk->sk_bind_node)) {
		spin_lock(&bsd_socket_locks[sk->sk_hash]);
		__sk_del_bind_node(sk);
		spin_unlock(&bsd_socket_locks[sk->sk_hash]);

		sk_node_init(&sk->sk_bind_node);
	}
}

static struct sock *__unix_find_socket_byname(struct net *net,
					      struct sockaddr_un *sunname,
					      int len, unsigned int hash)
{
	struct sock *s;

	sk_for_each(s, &net->unx.table.buckets[hash]) {
		struct unix_sock *u = unix_sk(s);

		if (u->addr->len == len &&
		    !memcmp(u->addr->name, sunname, len))
			return s;
	}
	return NULL;
}

static inline struct sock *unix_find_socket_byname(struct net *net,
						   struct sockaddr_un *sunname,
						   int len, unsigned int hash)
{
	struct sock *s;

	spin_lock(&net->unx.table.locks[hash]);
	s = __unix_find_socket_byname(net, sunname, len, hash);
	if (s)
		sock_hold(s);
	spin_unlock(&net->unx.table.locks[hash]);
	return s;
}

static struct sock *unix_find_socket_byinode(struct inode *i)
{
	unsigned int hash = unix_bsd_hash(i);
	struct sock *s;

	spin_lock(&bsd_socket_locks[hash]);
	sk_for_each_bound(s, &bsd_socket_buckets[hash]) {
		struct dentry *dentry = unix_sk(s)->path.dentry;

		if (dentry && d_backing_inode(dentry) == i) {
			sock_hold(s);
			spin_unlock(&bsd_socket_locks[hash]);
			return s;
		}
	}
	spin_unlock(&bsd_socket_locks[hash]);
	return NULL;
}

/* Support code for asymmetrically connected dgram sockets
 *
 * If a datagram socket is connected to a socket not itself connected
 * to the first socket (eg, /dev/log), clients may only enqueue more
 * messages if the present receive queue of the server socket is not
 * "too large". This means there's a second writeability condition
 * poll and sendmsg need to test. The dgram recv code will do a wake
 * up on the peer_wait wait queue of a socket upon reception of a
 * datagram which needs to be propagated to sleeping would-be writers
 * since these might not have sent anything so far. This can't be
 * accomplished via poll_wait because the lifetime of the server
 * socket might be less than that of its clients if these break their
 * association with it or if the server socket is closed while clients
 * are still connected to it and there's no way to inform "a polling
 * implementation" that it should let go of a certain wait queue
 *
 * In order to propagate a wake up, a wait_queue_entry_t of the client
 * socket is enqueued on the peer_wait queue of the server socket
 * whose wake function does a wake_up on the ordinary client socket
 * wait queue. This connection is established whenever a write (or
 * poll for write) hit the flow control condition and broken when the
 * association to the server socket is dissolved or after a wake up
 * was relayed.
 */

static int unix_dgram_peer_wake_relay(wait_queue_entry_t *q, unsigned mode, int flags,
				      void *key)
{
	struct unix_sock *u;
	wait_queue_head_t *u_sleep;

	u = container_of(q, struct unix_sock, peer_wake);

	__remove_wait_queue(&unix_sk(u->peer_wake.private)->peer_wait,
			    q);
	u->peer_wake.private = NULL;

	/* relaying can only happen while the wq still exists */
	u_sleep = sk_sleep(&u->sk);
	if (u_sleep)
		wake_up_interruptible_poll(u_sleep, key_to_poll(key));

	return 0;
}

static int unix_dgram_peer_wake_connect(struct sock *sk, struct sock *other)
{
	struct unix_sock *u, *u_other;
	int rc;

	u = unix_sk(sk);
	u_other = unix_sk(other);
	rc = 0;
	spin_lock(&u_other->peer_wait.lock);

	if (!u->peer_wake.private) {
		u->peer_wake.private = other;
		__add_wait_queue(&u_other->peer_wait, &u->peer_wake);

		rc = 1;
	}

	spin_unlock(&u_other->peer_wait.lock);
	return rc;
}

static void unix_dgram_peer_wake_disconnect(struct sock *sk,
					    struct sock *other)
{
	struct unix_sock *u, *u_other;

	u = unix_sk(sk);
	u_other = unix_sk(other);
	spin_lock(&u_other->peer_wait.lock);

	if (u->peer_wake.private == other) {
		__remove_wait_queue(&u_other->peer_wait, &u->peer_wake);
		u->peer_wake.private = NULL;
	}

	spin_unlock(&u_other->peer_wait.lock);
}

static void unix_dgram_peer_wake_disconnect_wakeup(struct sock *sk,
						   struct sock *other)
{
	unix_dgram_peer_wake_disconnect(sk, other);
	wake_up_interruptible_poll(sk_sleep(sk),
				   EPOLLOUT |
				   EPOLLWRNORM |
				   EPOLLWRBAND);
}

/* preconditions:
 *	- unix_peer(sk) == other
 *	- association is stable
 */
static int unix_dgram_peer_wake_me(struct sock *sk, struct sock *other)
{
	int connected;

	connected = unix_dgram_peer_wake_connect(sk, other);

	/* If other is SOCK_DEAD, we want to make sure we signal
	 * POLLOUT, such that a subsequent write() can get a
	 * -ECONNREFUSED. Otherwise, if we haven't queued any skbs
	 * to other and its full, we will hang waiting for POLLOUT.
	 */
	if (unix_recvq_full_lockless(other) && !sock_flag(other, SOCK_DEAD))
		return 1;

	if (connected)
		unix_dgram_peer_wake_disconnect(sk, other);

	return 0;
}

static int unix_writable(const struct sock *sk)
{
	return sk->sk_state != TCP_LISTEN &&
	       (refcount_read(&sk->sk_wmem_alloc) << 2) <= sk->sk_sndbuf;
}

static void unix_write_space(struct sock *sk)
{
	struct socket_wq *wq;

	rcu_read_lock();
	if (unix_writable(sk)) {
		wq = rcu_dereference(sk->sk_wq);
		if (skwq_has_sleeper(wq))
			wake_up_interruptible_sync_poll(&wq->wait,
				EPOLLOUT | EPOLLWRNORM | EPOLLWRBAND);
		sk_wake_async(sk, SOCK_WAKE_SPACE, POLL_OUT);
	}
	rcu_read_unlock();
}

/* When dgram socket disconnects (or changes its peer), we clear its receive
 * queue of packets arrived from previous peer. First, it allows to do
 * flow control based only on wmem_alloc; second, sk connected to peer
 * may receive messages only from that peer. */
static void unix_dgram_disconnected(struct sock *sk, struct sock *other)
{
	if (!skb_queue_empty(&sk->sk_receive_queue)) {
		skb_queue_purge(&sk->sk_receive_queue);
		wake_up_interruptible_all(&unix_sk(sk)->peer_wait);

		/* If one link of bidirectional dgram pipe is disconnected,
		 * we signal error. Messages are lost. Do not make this,
		 * when peer was not connected to us.
		 */
		if (!sock_flag(other, SOCK_DEAD) && unix_peer(other) == sk) {
			other->sk_err = ECONNRESET;
			sk_error_report(other);
		}
	}
	other->sk_state = TCP_CLOSE;
}

static void unix_sock_destructor(struct sock *sk)
{
	struct unix_sock *u = unix_sk(sk);

	skb_queue_purge(&sk->sk_receive_queue);

	DEBUG_NET_WARN_ON_ONCE(refcount_read(&sk->sk_wmem_alloc));
	DEBUG_NET_WARN_ON_ONCE(!sk_unhashed(sk));
	DEBUG_NET_WARN_ON_ONCE(sk->sk_socket);
	if (!sock_flag(sk, SOCK_DEAD)) {
		pr_info("Attempt to release alive unix socket: %p\n", sk);
		return;
	}

	if (u->addr)
		unix_release_addr(u->addr);

	atomic_long_dec(&unix_nr_socks);
	sock_prot_inuse_add(sock_net(sk), sk->sk_prot, -1);
#ifdef UNIX_REFCNT_DEBUG
	pr_debug("UNIX %p is destroyed, %ld are still alive.\n", sk,
		atomic_long_read(&unix_nr_socks));
#endif
}

static void unix_release_sock(struct sock *sk, int embrion)
{
	struct unix_sock *u = unix_sk(sk);
	struct sock *skpair;
	struct sk_buff *skb;
	struct path path;
	int state;

	unix_remove_socket(sock_net(sk), sk);
	unix_remove_bsd_socket(sk);

	/* Clear state */
	unix_state_lock(sk);
	sock_orphan(sk);
	WRITE_ONCE(sk->sk_shutdown, SHUTDOWN_MASK);
	path	     = u->path;
	u->path.dentry = NULL;
	u->path.mnt = NULL;
	state = sk->sk_state;
	sk->sk_state = TCP_CLOSE;

	skpair = unix_peer(sk);
	unix_peer(sk) = NULL;

	unix_state_unlock(sk);

#if IS_ENABLED(CONFIG_AF_UNIX_OOB)
	if (u->oob_skb) {
		kfree_skb(u->oob_skb);
		u->oob_skb = NULL;
	}
#endif

	wake_up_interruptible_all(&u->peer_wait);

	if (skpair != NULL) {
		if (sk->sk_type == SOCK_STREAM || sk->sk_type == SOCK_SEQPACKET) {
			unix_state_lock(skpair);
			/* No more writes */
			WRITE_ONCE(skpair->sk_shutdown, SHUTDOWN_MASK);
			if (!skb_queue_empty(&sk->sk_receive_queue) || embrion)
				skpair->sk_err = ECONNRESET;
			unix_state_unlock(skpair);
			skpair->sk_state_change(skpair);
			sk_wake_async(skpair, SOCK_WAKE_WAITD, POLL_HUP);
		}

		unix_dgram_peer_wake_disconnect(sk, skpair);
		sock_put(skpair); /* It may now die */
	}

	/* Try to flush out this socket. Throw out buffers at least */

	while ((skb = skb_dequeue(&sk->sk_receive_queue)) != NULL) {
		if (state == TCP_LISTEN)
			unix_release_sock(skb->sk, 1);
		/* passed fds are erased in the kfree_skb hook	      */
		UNIXCB(skb).consumed = skb->len;
		kfree_skb(skb);
	}

	if (path.dentry)
		path_put(&path);

	sock_put(sk);

	/* ---- Socket is dead now and most probably destroyed ---- */

	/*
	 * Fixme: BSD difference: In BSD all sockets connected to us get
	 *	  ECONNRESET and we die on the spot. In Linux we behave
	 *	  like files and pipes do and wait for the last
	 *	  dereference.
	 *
	 * Can't we simply set sock->err?
	 *
	 *	  What the above comment does talk about? --ANK(980817)
	 */

	if (READ_ONCE(unix_tot_inflight))
		unix_gc();		/* Garbage collect fds */
}

static void init_peercred(struct sock *sk)
{
	const struct cred *old_cred;
	struct pid *old_pid;

	spin_lock(&sk->sk_peer_lock);
	old_pid = sk->sk_peer_pid;
	old_cred = sk->sk_peer_cred;
	sk->sk_peer_pid  = get_pid(task_tgid(current));
	sk->sk_peer_cred = get_current_cred();
	spin_unlock(&sk->sk_peer_lock);

	put_pid(old_pid);
	put_cred(old_cred);
}

static void copy_peercred(struct sock *sk, struct sock *peersk)
{
	const struct cred *old_cred;
	struct pid *old_pid;

	if (sk < peersk) {
		spin_lock(&sk->sk_peer_lock);
		spin_lock_nested(&peersk->sk_peer_lock, SINGLE_DEPTH_NESTING);
	} else {
		spin_lock(&peersk->sk_peer_lock);
		spin_lock_nested(&sk->sk_peer_lock, SINGLE_DEPTH_NESTING);
	}
	old_pid = sk->sk_peer_pid;
	old_cred = sk->sk_peer_cred;
	sk->sk_peer_pid  = get_pid(peersk->sk_peer_pid);
	sk->sk_peer_cred = get_cred(peersk->sk_peer_cred);

	spin_unlock(&sk->sk_peer_lock);
	spin_unlock(&peersk->sk_peer_lock);

	put_pid(old_pid);
	put_cred(old_cred);
}

static int unix_listen(struct socket *sock, int backlog)
{
	int err;
	struct sock *sk = sock->sk;
	struct unix_sock *u = unix_sk(sk);

	err = -EOPNOTSUPP;
	if (sock->type != SOCK_STREAM && sock->type != SOCK_SEQPACKET)
		goto out;	/* Only stream/seqpacket sockets accept */
	err = -EINVAL;
	if (!u->addr)
		goto out;	/* No listens on an unbound socket */
	unix_state_lock(sk);
	if (sk->sk_state != TCP_CLOSE && sk->sk_state != TCP_LISTEN)
		goto out_unlock;
	if (backlog > sk->sk_max_ack_backlog)
		wake_up_interruptible_all(&u->peer_wait);
	sk->sk_max_ack_backlog	= backlog;
	sk->sk_state		= TCP_LISTEN;
	/* set credentials so connect can copy them */
	init_peercred(sk);
	err = 0;

out_unlock:
	unix_state_unlock(sk);
out:
	return err;
}

static int unix_release(struct socket *);
static int unix_bind(struct socket *, struct sockaddr *, int);
static int unix_stream_connect(struct socket *, struct sockaddr *,
			       int addr_len, int flags);
static int unix_socketpair(struct socket *, struct socket *);
static int unix_accept(struct socket *, struct socket *, int, bool);
static int unix_getname(struct socket *, struct sockaddr *, int);
static __poll_t unix_poll(struct file *, struct socket *, poll_table *);
static __poll_t unix_dgram_poll(struct file *, struct socket *,
				    poll_table *);
static int unix_ioctl(struct socket *, unsigned int, unsigned long);
#ifdef CONFIG_COMPAT
static int unix_compat_ioctl(struct socket *sock, unsigned int cmd, unsigned long arg);
#endif
static int unix_shutdown(struct socket *, int);
static int unix_stream_sendmsg(struct socket *, struct msghdr *, size_t);
static int unix_stream_recvmsg(struct socket *, struct msghdr *, size_t, int);
static ssize_t unix_stream_sendpage(struct socket *, struct page *, int offset,
				    size_t size, int flags);
static ssize_t unix_stream_splice_read(struct socket *,  loff_t *ppos,
				       struct pipe_inode_info *, size_t size,
				       unsigned int flags);
static int unix_dgram_sendmsg(struct socket *, struct msghdr *, size_t);
static int unix_dgram_recvmsg(struct socket *, struct msghdr *, size_t, int);
static int unix_read_skb(struct sock *sk, skb_read_actor_t recv_actor);
static int unix_stream_read_skb(struct sock *sk, skb_read_actor_t recv_actor);
static int unix_dgram_connect(struct socket *, struct sockaddr *,
			      int, int);
static int unix_seqpacket_sendmsg(struct socket *, struct msghdr *, size_t);
static int unix_seqpacket_recvmsg(struct socket *, struct msghdr *, size_t,
				  int);

static int unix_set_peek_off(struct sock *sk, int val)
{
	struct unix_sock *u = unix_sk(sk);

	if (mutex_lock_interruptible(&u->iolock))
		return -EINTR;

	WRITE_ONCE(sk->sk_peek_off, val);
	mutex_unlock(&u->iolock);

	return 0;
}

#ifdef CONFIG_PROC_FS
static int unix_count_nr_fds(struct sock *sk)
{
	struct sk_buff *skb;
	struct unix_sock *u;
	int nr_fds = 0;

	spin_lock(&sk->sk_receive_queue.lock);
	skb = skb_peek(&sk->sk_receive_queue);
	while (skb) {
		u = unix_sk(skb->sk);
		nr_fds += atomic_read(&u->scm_stat.nr_fds);
		skb = skb_peek_next(skb, &sk->sk_receive_queue);
	}
	spin_unlock(&sk->sk_receive_queue.lock);

	return nr_fds;
}

static void unix_show_fdinfo(struct seq_file *m, struct socket *sock)
{
	struct sock *sk = sock->sk;
	struct unix_sock *u;
	int nr_fds;

	if (sk) {
		u = unix_sk(sk);
		if (sock->type == SOCK_DGRAM) {
			nr_fds = atomic_read(&u->scm_stat.nr_fds);
			goto out_print;
		}

		unix_state_lock(sk);
		if (sk->sk_state != TCP_LISTEN)
			nr_fds = atomic_read(&u->scm_stat.nr_fds);
		else
			nr_fds = unix_count_nr_fds(sk);
		unix_state_unlock(sk);
out_print:
		seq_printf(m, "scm_fds: %u\n", nr_fds);
	}
}
#else
#define unix_show_fdinfo NULL
#endif

static const struct proto_ops unix_stream_ops = {
	.family =	PF_UNIX,
	.owner =	THIS_MODULE,
	.release =	unix_release,
	.bind =		unix_bind,
	.connect =	unix_stream_connect,
	.socketpair =	unix_socketpair,
	.accept =	unix_accept,
	.getname =	unix_getname,
	.poll =		unix_poll,
	.ioctl =	unix_ioctl,
#ifdef CONFIG_COMPAT
	.compat_ioctl =	unix_compat_ioctl,
#endif
	.listen =	unix_listen,
	.shutdown =	unix_shutdown,
	.sendmsg =	unix_stream_sendmsg,
	.recvmsg =	unix_stream_recvmsg,
	.read_skb =	unix_stream_read_skb,
	.mmap =		sock_no_mmap,
	.sendpage =	unix_stream_sendpage,
	.splice_read =	unix_stream_splice_read,
	.set_peek_off =	unix_set_peek_off,
	.show_fdinfo =	unix_show_fdinfo,
};

static const struct proto_ops unix_dgram_ops = {
	.family =	PF_UNIX,
	.owner =	THIS_MODULE,
	.release =	unix_release,
	.bind =		unix_bind,
	.connect =	unix_dgram_connect,
	.socketpair =	unix_socketpair,
	.accept =	sock_no_accept,
	.getname =	unix_getname,
	.poll =		unix_dgram_poll,
	.ioctl =	unix_ioctl,
#ifdef CONFIG_COMPAT
	.compat_ioctl =	unix_compat_ioctl,
#endif
	.listen =	sock_no_listen,
	.shutdown =	unix_shutdown,
	.sendmsg =	unix_dgram_sendmsg,
	.read_skb =	unix_read_skb,
	.recvmsg =	unix_dgram_recvmsg,
	.mmap =		sock_no_mmap,
	.sendpage =	sock_no_sendpage,
	.set_peek_off =	unix_set_peek_off,
	.show_fdinfo =	unix_show_fdinfo,
};

static const struct proto_ops unix_seqpacket_ops = {
	.family =	PF_UNIX,
	.owner =	THIS_MODULE,
	.release =	unix_release,
	.bind =		unix_bind,
	.connect =	unix_stream_connect,
	.socketpair =	unix_socketpair,
	.accept =	unix_accept,
	.getname =	unix_getname,
	.poll =		unix_dgram_poll,
	.ioctl =	unix_ioctl,
#ifdef CONFIG_COMPAT
	.compat_ioctl =	unix_compat_ioctl,
#endif
	.listen =	unix_listen,
	.shutdown =	unix_shutdown,
	.sendmsg =	unix_seqpacket_sendmsg,
	.recvmsg =	unix_seqpacket_recvmsg,
	.mmap =		sock_no_mmap,
	.sendpage =	sock_no_sendpage,
	.set_peek_off =	unix_set_peek_off,
	.show_fdinfo =	unix_show_fdinfo,
};

static void unix_close(struct sock *sk, long timeout)
{
	/* Nothing to do here, unix socket does not need a ->close().
	 * This is merely for sockmap.
	 */
}

static void unix_unhash(struct sock *sk)
{
	/* Nothing to do here, unix socket does not need a ->unhash().
	 * This is merely for sockmap.
	 */
}

struct proto unix_dgram_proto = {
	.name			= "UNIX",
	.owner			= THIS_MODULE,
	.obj_size		= sizeof(struct unix_sock),
	.close			= unix_close,
#ifdef CONFIG_BPF_SYSCALL
	.psock_update_sk_prot	= unix_dgram_bpf_update_proto,
#endif
};

struct proto unix_stream_proto = {
	.name			= "UNIX-STREAM",
	.owner			= THIS_MODULE,
	.obj_size		= sizeof(struct unix_sock),
	.close			= unix_close,
	.unhash			= unix_unhash,
#ifdef CONFIG_BPF_SYSCALL
	.psock_update_sk_prot	= unix_stream_bpf_update_proto,
#endif
};

static struct sock *unix_create1(struct net *net, struct socket *sock, int kern, int type)
{
	struct unix_sock *u;
	struct sock *sk;
	int err;

	atomic_long_inc(&unix_nr_socks);
	if (atomic_long_read(&unix_nr_socks) > 2 * get_max_files()) {
		err = -ENFILE;
		goto err;
	}

	if (type == SOCK_STREAM)
		sk = sk_alloc(net, PF_UNIX, GFP_KERNEL, &unix_stream_proto, kern);
	else /*dgram and  seqpacket */
		sk = sk_alloc(net, PF_UNIX, GFP_KERNEL, &unix_dgram_proto, kern);

	if (!sk) {
		err = -ENOMEM;
		goto err;
	}

	sock_init_data(sock, sk);

	sk->sk_hash		= unix_unbound_hash(sk);
	sk->sk_allocation	= GFP_KERNEL_ACCOUNT;
	sk->sk_write_space	= unix_write_space;
	sk->sk_max_ack_backlog	= net->unx.sysctl_max_dgram_qlen;
	sk->sk_destruct		= unix_sock_destructor;
	u = unix_sk(sk);
	u->inflight = 0;
	u->path.dentry = NULL;
	u->path.mnt = NULL;
	spin_lock_init(&u->lock);
	INIT_LIST_HEAD(&u->link);
	mutex_init(&u->iolock); /* single task reading lock */
	mutex_init(&u->bindlock); /* single task binding lock */
	init_waitqueue_head(&u->peer_wait);
	init_waitqueue_func_entry(&u->peer_wake, unix_dgram_peer_wake_relay);
	memset(&u->scm_stat, 0, sizeof(struct scm_stat));
	unix_insert_unbound_socket(net, sk);

	sock_prot_inuse_add(net, sk->sk_prot, 1);

	return sk;

err:
	atomic_long_dec(&unix_nr_socks);
	return ERR_PTR(err);
}

static int unix_create(struct net *net, struct socket *sock, int protocol,
		       int kern)
{
	struct sock *sk;

	if (protocol && protocol != PF_UNIX)
		return -EPROTONOSUPPORT;

	sock->state = SS_UNCONNECTED;

	switch (sock->type) {
	case SOCK_STREAM:
		sock->ops = &unix_stream_ops;
		break;
		/*
		 *	Believe it or not BSD has AF_UNIX, SOCK_RAW though
		 *	nothing uses it.
		 */
	case SOCK_RAW:
		sock->type = SOCK_DGRAM;
		fallthrough;
	case SOCK_DGRAM:
		sock->ops = &unix_dgram_ops;
		break;
	case SOCK_SEQPACKET:
		sock->ops = &unix_seqpacket_ops;
		break;
	default:
		return -ESOCKTNOSUPPORT;
	}

	sk = unix_create1(net, sock, kern, sock->type);
	if (IS_ERR(sk))
		return PTR_ERR(sk);

	return 0;
}

static int unix_release(struct socket *sock)
{
	struct sock *sk = sock->sk;

	if (!sk)
		return 0;

	sk->sk_prot->close(sk, 0);
	unix_release_sock(sk, 0);
	sock->sk = NULL;

	return 0;
}

static struct sock *unix_find_bsd(struct sockaddr_un *sunaddr, int addr_len,
				  int type)
{
	struct inode *inode;
	struct path path;
	struct sock *sk;
	int err;

	unix_mkname_bsd(sunaddr, addr_len);
	err = kern_path(sunaddr->sun_path, LOOKUP_FOLLOW, &path);
	if (err)
		goto fail;

	err = path_permission(&path, MAY_WRITE);
	if (err)
		goto path_put;

	err = -ECONNREFUSED;
	inode = d_backing_inode(path.dentry);
	if (!S_ISSOCK(inode->i_mode))
		goto path_put;

	sk = unix_find_socket_byinode(inode);
	if (!sk)
		goto path_put;

	err = -EPROTOTYPE;
	if (sk->sk_type == type)
		touch_atime(&path);
	else
		goto sock_put;

	path_put(&path);

	return sk;

sock_put:
	sock_put(sk);
path_put:
	path_put(&path);
fail:
	return ERR_PTR(err);
}

static struct sock *unix_find_abstract(struct net *net,
				       struct sockaddr_un *sunaddr,
				       int addr_len, int type)
{
	unsigned int hash = unix_abstract_hash(sunaddr, addr_len, type);
	struct dentry *dentry;
	struct sock *sk;

	sk = unix_find_socket_byname(net, sunaddr, addr_len, hash);
	if (!sk)
		return ERR_PTR(-ECONNREFUSED);

	dentry = unix_sk(sk)->path.dentry;
	if (dentry)
		touch_atime(&unix_sk(sk)->path);

	return sk;
}

static struct sock *unix_find_other(struct net *net,
				    struct sockaddr_un *sunaddr,
				    int addr_len, int type)
{
	struct sock *sk;

	if (sunaddr->sun_path[0])
		sk = unix_find_bsd(sunaddr, addr_len, type);
	else
		sk = unix_find_abstract(net, sunaddr, addr_len, type);

	return sk;
}

static int unix_autobind(struct sock *sk)
{
	unsigned int new_hash, old_hash = sk->sk_hash;
	struct unix_sock *u = unix_sk(sk);
	struct net *net = sock_net(sk);
	struct unix_address *addr;
	u32 lastnum, ordernum;
	int err;

	err = mutex_lock_interruptible(&u->bindlock);
	if (err)
		return err;

	if (u->addr)
		goto out;

	err = -ENOMEM;
	addr = kzalloc(sizeof(*addr) +
		       offsetof(struct sockaddr_un, sun_path) + 16, GFP_KERNEL);
	if (!addr)
		goto out;

	addr->len = offsetof(struct sockaddr_un, sun_path) + 6;
	addr->name->sun_family = AF_UNIX;
	refcount_set(&addr->refcnt, 1);

	ordernum = get_random_u32();
	lastnum = ordernum & 0xFFFFF;
retry:
	ordernum = (ordernum + 1) & 0xFFFFF;
	sprintf(addr->name->sun_path + 1, "%05x", ordernum);

	new_hash = unix_abstract_hash(addr->name, addr->len, sk->sk_type);
	unix_table_double_lock(net, old_hash, new_hash);

	if (__unix_find_socket_byname(net, addr->name, addr->len, new_hash)) {
		unix_table_double_unlock(net, old_hash, new_hash);

		/* __unix_find_socket_byname() may take long time if many names
		 * are already in use.
		 */
		cond_resched();

		if (ordernum == lastnum) {
			/* Give up if all names seems to be in use. */
			err = -ENOSPC;
			unix_release_addr(addr);
			goto out;
		}

		goto retry;
	}

	__unix_set_addr_hash(net, sk, addr, new_hash);
	unix_table_double_unlock(net, old_hash, new_hash);
	err = 0;

out:	mutex_unlock(&u->bindlock);
	return err;
}

static int unix_bind_bsd(struct sock *sk, struct sockaddr_un *sunaddr,
			 int addr_len)
{
	umode_t mode = S_IFSOCK |
	       (SOCK_INODE(sk->sk_socket)->i_mode & ~current_umask());
	unsigned int new_hash, old_hash = sk->sk_hash;
	struct unix_sock *u = unix_sk(sk);
	struct net *net = sock_net(sk);
	struct user_namespace *ns; // barf...
	struct unix_address *addr;
	struct dentry *dentry;
	struct path parent;
	int err;

	unix_mkname_bsd(sunaddr, addr_len);
	addr_len = strlen(sunaddr->sun_path) +
		offsetof(struct sockaddr_un, sun_path) + 1;

	addr = unix_create_addr(sunaddr, addr_len);
	if (!addr)
		return -ENOMEM;

	/*
	 * Get the parent directory, calculate the hash for last
	 * component.
	 */
	dentry = kern_path_create(AT_FDCWD, addr->name->sun_path, &parent, 0);
	if (IS_ERR(dentry)) {
		err = PTR_ERR(dentry);
		goto out;
	}

	/*
	 * All right, let's create it.
	 */
	ns = mnt_user_ns(parent.mnt);
	err = security_path_mknod(&parent, dentry, mode, 0);
	if (!err)
		err = vfs_mknod(ns, d_inode(parent.dentry), dentry, mode, 0);
	if (err)
		goto out_path;
	err = mutex_lock_interruptible(&u->bindlock);
	if (err)
		goto out_unlink;
	if (u->addr)
		goto out_unlock;

	new_hash = unix_bsd_hash(d_backing_inode(dentry));
	unix_table_double_lock(net, old_hash, new_hash);
	u->path.mnt = mntget(parent.mnt);
	u->path.dentry = dget(dentry);
	__unix_set_addr_hash(net, sk, addr, new_hash);
	unix_table_double_unlock(net, old_hash, new_hash);
	unix_insert_bsd_socket(sk);
	mutex_unlock(&u->bindlock);
	done_path_create(&parent, dentry);
	return 0;

out_unlock:
	mutex_unlock(&u->bindlock);
	err = -EINVAL;
out_unlink:
	/* failed after successful mknod?  unlink what we'd created... */
	vfs_unlink(ns, d_inode(parent.dentry), dentry, NULL);
out_path:
	done_path_create(&parent, dentry);
out:
	unix_release_addr(addr);
	return err == -EEXIST ? -EADDRINUSE : err;
}

static int unix_bind_abstract(struct sock *sk, struct sockaddr_un *sunaddr,
			      int addr_len)
{
	unsigned int new_hash, old_hash = sk->sk_hash;
	struct unix_sock *u = unix_sk(sk);
	struct net *net = sock_net(sk);
	struct unix_address *addr;
	int err;

	addr = unix_create_addr(sunaddr, addr_len);
	if (!addr)
		return -ENOMEM;

	err = mutex_lock_interruptible(&u->bindlock);
	if (err)
		goto out;

	if (u->addr) {
		err = -EINVAL;
		goto out_mutex;
	}

	new_hash = unix_abstract_hash(addr->name, addr->len, sk->sk_type);
	unix_table_double_lock(net, old_hash, new_hash);

	if (__unix_find_socket_byname(net, addr->name, addr->len, new_hash))
		goto out_spin;

	__unix_set_addr_hash(net, sk, addr, new_hash);
	unix_table_double_unlock(net, old_hash, new_hash);
	mutex_unlock(&u->bindlock);
	return 0;

out_spin:
	unix_table_double_unlock(net, old_hash, new_hash);
	err = -EADDRINUSE;
out_mutex:
	mutex_unlock(&u->bindlock);
out:
	unix_release_addr(addr);
	return err;
}

static int unix_bind(struct socket *sock, struct sockaddr *uaddr, int addr_len)
{
	struct sockaddr_un *sunaddr = (struct sockaddr_un *)uaddr;
	struct sock *sk = sock->sk;
	int err;

	if (addr_len == offsetof(struct sockaddr_un, sun_path) &&
	    sunaddr->sun_family == AF_UNIX)
		return unix_autobind(sk);

	err = unix_validate_addr(sunaddr, addr_len);
	if (err)
		return err;

	if (sunaddr->sun_path[0])
		err = unix_bind_bsd(sk, sunaddr, addr_len);
	else
		err = unix_bind_abstract(sk, sunaddr, addr_len);

	return err;
}

static void unix_state_double_lock(struct sock *sk1, struct sock *sk2)
{
	if (unlikely(sk1 == sk2) || !sk2) {
		unix_state_lock(sk1);
		return;
	}
	if (sk1 > sk2)
		swap(sk1, sk2);

	unix_state_lock(sk1);
	unix_state_lock_nested(sk2, U_LOCK_SECOND);
}

static void unix_state_double_unlock(struct sock *sk1, struct sock *sk2)
{
	if (unlikely(sk1 == sk2) || !sk2) {
		unix_state_unlock(sk1);
		return;
	}
	unix_state_unlock(sk1);
	unix_state_unlock(sk2);
}

static int unix_dgram_connect(struct socket *sock, struct sockaddr *addr,
			      int alen, int flags)
{
	struct sockaddr_un *sunaddr = (struct sockaddr_un *)addr;
	struct sock *sk = sock->sk;
	struct sock *other;
	int err;

	err = -EINVAL;
	if (alen < offsetofend(struct sockaddr, sa_family))
		goto out;

	if (addr->sa_family != AF_UNSPEC) {
		err = unix_validate_addr(sunaddr, alen);
		if (err)
			goto out;

		if (test_bit(SOCK_PASSCRED, &sock->flags) &&
		    !unix_sk(sk)->addr) {
			err = unix_autobind(sk);
			if (err)
				goto out;
		}

restart:
		other = unix_find_other(sock_net(sk), sunaddr, alen, sock->type);
		if (IS_ERR(other)) {
			err = PTR_ERR(other);
			goto out;
		}

		unix_state_double_lock(sk, other);

		/* Apparently VFS overslept socket death. Retry. */
		if (sock_flag(other, SOCK_DEAD)) {
			unix_state_double_unlock(sk, other);
			sock_put(other);
			goto restart;
		}

		err = -EPERM;
		if (!unix_may_send(sk, other))
			goto out_unlock;

		err = security_unix_may_send(sk->sk_socket, other->sk_socket);
		if (err)
			goto out_unlock;

		sk->sk_state = other->sk_state = TCP_ESTABLISHED;
	} else {
		/*
		 *	1003.1g breaking connected state with AF_UNSPEC
		 */
		other = NULL;
		unix_state_double_lock(sk, other);
	}

	/*
	 * If it was connected, reconnect.
	 */
	if (unix_peer(sk)) {
		struct sock *old_peer = unix_peer(sk);

		unix_peer(sk) = other;
		if (!other)
			sk->sk_state = TCP_CLOSE;
		unix_dgram_peer_wake_disconnect_wakeup(sk, old_peer);

		unix_state_double_unlock(sk, other);

		if (other != old_peer)
			unix_dgram_disconnected(sk, old_peer);
		sock_put(old_peer);
	} else {
		unix_peer(sk) = other;
		unix_state_double_unlock(sk, other);
	}

	return 0;

out_unlock:
	unix_state_double_unlock(sk, other);
	sock_put(other);
out:
	return err;
}

static long unix_wait_for_peer(struct sock *other, long timeo)
	__releases(&unix_sk(other)->lock)
{
	struct unix_sock *u = unix_sk(other);
	int sched;
	DEFINE_WAIT(wait);

	prepare_to_wait_exclusive(&u->peer_wait, &wait, TASK_INTERRUPTIBLE);

	sched = !sock_flag(other, SOCK_DEAD) &&
		!(other->sk_shutdown & RCV_SHUTDOWN) &&
		unix_recvq_full_lockless(other);

	unix_state_unlock(other);

	if (sched)
		timeo = schedule_timeout(timeo);

	finish_wait(&u->peer_wait, &wait);
	return timeo;
}

static int unix_stream_connect(struct socket *sock, struct sockaddr *uaddr,
			       int addr_len, int flags)
{
	struct sockaddr_un *sunaddr = (struct sockaddr_un *)uaddr;
	struct sock *sk = sock->sk, *newsk = NULL, *other = NULL;
	struct unix_sock *u = unix_sk(sk), *newu, *otheru;
	struct net *net = sock_net(sk);
	struct sk_buff *skb = NULL;
	long timeo;
	int err;
	int st;

	err = unix_validate_addr(sunaddr, addr_len);
	if (err)
		goto out;

	if (test_bit(SOCK_PASSCRED, &sock->flags) && !u->addr) {
		err = unix_autobind(sk);
		if (err)
			goto out;
	}

	timeo = sock_sndtimeo(sk, flags & O_NONBLOCK);

	/* First of all allocate resources.
	   If we will make it after state is locked,
	   we will have to recheck all again in any case.
	 */

	/* create new sock for complete connection */
	newsk = unix_create1(net, NULL, 0, sock->type);
	if (IS_ERR(newsk)) {
		err = PTR_ERR(newsk);
		newsk = NULL;
		goto out;
	}

	err = -ENOMEM;

	/* Allocate skb for sending to listening sock */
	skb = sock_wmalloc(newsk, 1, 0, GFP_KERNEL);
	if (skb == NULL)
		goto out;

restart:
	/*  Find listening sock. */
	other = unix_find_other(net, sunaddr, addr_len, sk->sk_type);
	if (IS_ERR(other)) {
		err = PTR_ERR(other);
		other = NULL;
		goto out;
	}

	/* Latch state of peer */
	unix_state_lock(other);

	/* Apparently VFS overslept socket death. Retry. */
	if (sock_flag(other, SOCK_DEAD)) {
		unix_state_unlock(other);
		sock_put(other);
		goto restart;
	}

	err = -ECONNREFUSED;
	if (other->sk_state != TCP_LISTEN)
		goto out_unlock;
	if (other->sk_shutdown & RCV_SHUTDOWN)
		goto out_unlock;

	if (unix_recvq_full(other)) {
		err = -EAGAIN;
		if (!timeo)
			goto out_unlock;

		timeo = unix_wait_for_peer(other, timeo);

		err = sock_intr_errno(timeo);
		if (signal_pending(current))
			goto out;
		sock_put(other);
		goto restart;
	}

	/* Latch our state.

	   It is tricky place. We need to grab our state lock and cannot
	   drop lock on peer. It is dangerous because deadlock is
	   possible. Connect to self case and simultaneous
	   attempt to connect are eliminated by checking socket
	   state. other is TCP_LISTEN, if sk is TCP_LISTEN we
	   check this before attempt to grab lock.

	   Well, and we have to recheck the state after socket locked.
	 */
	st = sk->sk_state;

	switch (st) {
	case TCP_CLOSE:
		/* This is ok... continue with connect */
		break;
	case TCP_ESTABLISHED:
		/* Socket is already connected */
		err = -EISCONN;
		goto out_unlock;
	default:
		err = -EINVAL;
		goto out_unlock;
	}

	unix_state_lock_nested(sk, U_LOCK_SECOND);

	if (sk->sk_state != st) {
		unix_state_unlock(sk);
		unix_state_unlock(other);
		sock_put(other);
		goto restart;
	}

	err = security_unix_stream_connect(sk, other, newsk);
	if (err) {
		unix_state_unlock(sk);
		goto out_unlock;
	}

	/* The way is open! Fastly set all the necessary fields... */

	sock_hold(sk);
	unix_peer(newsk)	= sk;
	newsk->sk_state		= TCP_ESTABLISHED;
	newsk->sk_type		= sk->sk_type;
	init_peercred(newsk);
	newu = unix_sk(newsk);
	RCU_INIT_POINTER(newsk->sk_wq, &newu->peer_wq);
	otheru = unix_sk(other);

	/* copy address information from listening to new sock
	 *
	 * The contents of *(otheru->addr) and otheru->path
	 * are seen fully set up here, since we have found
	 * otheru in hash under its lock.  Insertion into the
	 * hash chain we'd found it in had been done in an
	 * earlier critical area protected by the chain's lock,
	 * the same one where we'd set *(otheru->addr) contents,
	 * as well as otheru->path and otheru->addr itself.
	 *
	 * Using smp_store_release() here to set newu->addr
	 * is enough to make those stores, as well as stores
	 * to newu->path visible to anyone who gets newu->addr
	 * by smp_load_acquire().  IOW, the same warranties
	 * as for unix_sock instances bound in unix_bind() or
	 * in unix_autobind().
	 */
	if (otheru->path.dentry) {
		path_get(&otheru->path);
		newu->path = otheru->path;
	}
	refcount_inc(&otheru->addr->refcnt);
	smp_store_release(&newu->addr, otheru->addr);

	/* Set credentials */
	copy_peercred(sk, other);

	sock->state	= SS_CONNECTED;
	sk->sk_state	= TCP_ESTABLISHED;
	sock_hold(newsk);

	smp_mb__after_atomic();	/* sock_hold() does an atomic_inc() */
	unix_peer(sk)	= newsk;

	unix_state_unlock(sk);

	/* take ten and send info to listening sock */
	spin_lock(&other->sk_receive_queue.lock);
	__skb_queue_tail(&other->sk_receive_queue, skb);
	spin_unlock(&other->sk_receive_queue.lock);
	unix_state_unlock(other);
	other->sk_data_ready(other);
	sock_put(other);
	return 0;

out_unlock:
	if (other)
		unix_state_unlock(other);

out:
	kfree_skb(skb);
	if (newsk)
		unix_release_sock(newsk, 0);
	if (other)
		sock_put(other);
	return err;
}

static int unix_socketpair(struct socket *socka, struct socket *sockb)
{
	struct sock *ska = socka->sk, *skb = sockb->sk;

	/* Join our sockets back to back */
	sock_hold(ska);
	sock_hold(skb);
	unix_peer(ska) = skb;
	unix_peer(skb) = ska;
	init_peercred(ska);
	init_peercred(skb);

	ska->sk_state = TCP_ESTABLISHED;
	skb->sk_state = TCP_ESTABLISHED;
	socka->state  = SS_CONNECTED;
	sockb->state  = SS_CONNECTED;
	return 0;
}

static void unix_sock_inherit_flags(const struct socket *old,
				    struct socket *new)
{
	if (test_bit(SOCK_PASSCRED, &old->flags))
		set_bit(SOCK_PASSCRED, &new->flags);
	if (test_bit(SOCK_PASSSEC, &old->flags))
		set_bit(SOCK_PASSSEC, &new->flags);
}

static int unix_accept(struct socket *sock, struct socket *newsock, int flags,
		       bool kern)
{
	struct sock *sk = sock->sk;
	struct sock *tsk;
	struct sk_buff *skb;
	int err;

	err = -EOPNOTSUPP;
	if (sock->type != SOCK_STREAM && sock->type != SOCK_SEQPACKET)
		goto out;

	err = -EINVAL;
	if (sk->sk_state != TCP_LISTEN)
		goto out;

	/* If socket state is TCP_LISTEN it cannot change (for now...),
	 * so that no locks are necessary.
	 */

	skb = skb_recv_datagram(sk, (flags & O_NONBLOCK) ? MSG_DONTWAIT : 0,
				&err);
	if (!skb) {
		/* This means receive shutdown. */
		if (err == 0)
			err = -EINVAL;
		goto out;
	}

	tsk = skb->sk;
	skb_free_datagram(sk, skb);
	wake_up_interruptible(&unix_sk(sk)->peer_wait);

	/* attach accepted sock to socket */
	unix_state_lock(tsk);
	newsock->state = SS_CONNECTED;
	unix_sock_inherit_flags(sock, newsock);
	sock_graft(tsk, newsock);
	unix_state_unlock(tsk);
	return 0;

out:
	return err;
}


static int unix_getname(struct socket *sock, struct sockaddr *uaddr, int peer)
{
	struct sock *sk = sock->sk;
	struct unix_address *addr;
	DECLARE_SOCKADDR(struct sockaddr_un *, sunaddr, uaddr);
	int err = 0;

	if (peer) {
		sk = unix_peer_get(sk);

		err = -ENOTCONN;
		if (!sk)
			goto out;
		err = 0;
	} else {
		sock_hold(sk);
	}

	addr = smp_load_acquire(&unix_sk(sk)->addr);
	if (!addr) {
		sunaddr->sun_family = AF_UNIX;
		sunaddr->sun_path[0] = 0;
		err = offsetof(struct sockaddr_un, sun_path);
	} else {
		err = addr->len;
		memcpy(sunaddr, addr->name, addr->len);
	}
	sock_put(sk);
out:
	return err;
}

static void unix_peek_fds(struct scm_cookie *scm, struct sk_buff *skb)
{
	scm->fp = scm_fp_dup(UNIXCB(skb).fp);

	/*
	 * Garbage collection of unix sockets starts by selecting a set of
	 * candidate sockets which have reference only from being in flight
	 * (total_refs == inflight_refs).  This condition is checked once during
	 * the candidate collection phase, and candidates are marked as such, so
	 * that non-candidates can later be ignored.  While inflight_refs is
	 * protected by unix_gc_lock, total_refs (file count) is not, hence this
	 * is an instantaneous decision.
	 *
	 * Once a candidate, however, the socket must not be reinstalled into a
	 * file descriptor while the garbage collection is in progress.
	 *
	 * If the above conditions are met, then the directed graph of
	 * candidates (*) does not change while unix_gc_lock is held.
	 *
	 * Any operations that changes the file count through file descriptors
	 * (dup, close, sendmsg) does not change the graph since candidates are
	 * not installed in fds.
	 *
	 * Dequeing a candidate via recvmsg would install it into an fd, but
	 * that takes unix_gc_lock to decrement the inflight count, so it's
	 * serialized with garbage collection.
	 *
	 * MSG_PEEK is special in that it does not change the inflight count,
	 * yet does install the socket into an fd.  The following lock/unlock
	 * pair is to ensure serialization with garbage collection.  It must be
	 * done between incrementing the file count and installing the file into
	 * an fd.
	 *
	 * If garbage collection starts after the barrier provided by the
	 * lock/unlock, then it will see the elevated refcount and not mark this
	 * as a candidate.  If a garbage collection is already in progress
	 * before the file count was incremented, then the lock/unlock pair will
	 * ensure that garbage collection is finished before progressing to
	 * installing the fd.
	 *
	 * (*) A -> B where B is on the queue of A or B is on the queue of C
	 * which is on the queue of listening socket A.
	 */
	spin_lock(&unix_gc_lock);
	spin_unlock(&unix_gc_lock);
}

static int unix_scm_to_skb(struct scm_cookie *scm, struct sk_buff *skb, bool send_fds)
{
	int err = 0;

	UNIXCB(skb).pid  = get_pid(scm->pid);
	UNIXCB(skb).uid = scm->creds.uid;
	UNIXCB(skb).gid = scm->creds.gid;
	UNIXCB(skb).fp = NULL;
	unix_get_secdata(scm, skb);
	if (scm->fp && send_fds)
		err = unix_attach_fds(scm, skb);

	skb->destructor = unix_destruct_scm;
	return err;
}

static bool unix_passcred_enabled(const struct socket *sock,
				  const struct sock *other)
{
	return test_bit(SOCK_PASSCRED, &sock->flags) ||
	       !other->sk_socket ||
	       test_bit(SOCK_PASSCRED, &other->sk_socket->flags);
}

/*
 * Some apps rely on write() giving SCM_CREDENTIALS
 * We include credentials if source or destination socket
 * asserted SOCK_PASSCRED.
 */
static void maybe_add_creds(struct sk_buff *skb, const struct socket *sock,
			    const struct sock *other)
{
	if (UNIXCB(skb).pid)
		return;
	if (unix_passcred_enabled(sock, other)) {
		UNIXCB(skb).pid  = get_pid(task_tgid(current));
		current_uid_gid(&UNIXCB(skb).uid, &UNIXCB(skb).gid);
	}
}

static int maybe_init_creds(struct scm_cookie *scm,
			    struct socket *socket,
			    const struct sock *other)
{
	int err;
	struct msghdr msg = { .msg_controllen = 0 };

	err = scm_send(socket, &msg, scm, false);
	if (err)
		return err;

	if (unix_passcred_enabled(socket, other)) {
		scm->pid = get_pid(task_tgid(current));
		current_uid_gid(&scm->creds.uid, &scm->creds.gid);
	}
	return err;
}

static bool unix_skb_scm_eq(struct sk_buff *skb,
			    struct scm_cookie *scm)
{
	return UNIXCB(skb).pid == scm->pid &&
	       uid_eq(UNIXCB(skb).uid, scm->creds.uid) &&
	       gid_eq(UNIXCB(skb).gid, scm->creds.gid) &&
	       unix_secdata_eq(scm, skb);
}

static void scm_stat_add(struct sock *sk, struct sk_buff *skb)
{
	struct scm_fp_list *fp = UNIXCB(skb).fp;
	struct unix_sock *u = unix_sk(sk);

	if (unlikely(fp && fp->count))
		atomic_add(fp->count, &u->scm_stat.nr_fds);
}

static void scm_stat_del(struct sock *sk, struct sk_buff *skb)
{
	struct scm_fp_list *fp = UNIXCB(skb).fp;
	struct unix_sock *u = unix_sk(sk);

	if (unlikely(fp && fp->count))
		atomic_sub(fp->count, &u->scm_stat.nr_fds);
}

/*
 *	Send AF_UNIX data.
 */

static int unix_dgram_sendmsg(struct socket *sock, struct msghdr *msg,
			      size_t len)
{
	DECLARE_SOCKADDR(struct sockaddr_un *, sunaddr, msg->msg_name);
	struct sock *sk = sock->sk, *other = NULL;
	struct unix_sock *u = unix_sk(sk);
	struct scm_cookie scm;
	struct sk_buff *skb;
	int data_len = 0;
	int sk_locked;
	long timeo;
	int err;

	wait_for_unix_gc();
	err = scm_send(sock, msg, &scm, false);
	if (err < 0)
		return err;

	err = -EOPNOTSUPP;
	if (msg->msg_flags&MSG_OOB)
		goto out;

	if (msg->msg_namelen) {
		err = unix_validate_addr(sunaddr, msg->msg_namelen);
		if (err)
			goto out;
	} else {
		sunaddr = NULL;
		err = -ENOTCONN;
		other = unix_peer_get(sk);
		if (!other)
			goto out;
	}

	if (test_bit(SOCK_PASSCRED, &sock->flags) && !u->addr) {
		err = unix_autobind(sk);
		if (err)
			goto out;
	}

	err = -EMSGSIZE;
	if (len > sk->sk_sndbuf - 32)
		goto out;

	if (len > SKB_MAX_ALLOC) {
		data_len = min_t(size_t,
				 len - SKB_MAX_ALLOC,
				 MAX_SKB_FRAGS * PAGE_SIZE);
		data_len = PAGE_ALIGN(data_len);

		BUILD_BUG_ON(SKB_MAX_ALLOC < PAGE_SIZE);
	}

	skb = sock_alloc_send_pskb(sk, len - data_len, data_len,
				   msg->msg_flags & MSG_DONTWAIT, &err,
				   PAGE_ALLOC_COSTLY_ORDER);
	if (skb == NULL)
		goto out;

	err = unix_scm_to_skb(&scm, skb, true);
	if (err < 0)
		goto out_free;

	skb_put(skb, len - data_len);
	skb->data_len = data_len;
	skb->len = len;
	err = skb_copy_datagram_from_iter(skb, 0, &msg->msg_iter, len);
	if (err)
		goto out_free;

	timeo = sock_sndtimeo(sk, msg->msg_flags & MSG_DONTWAIT);

restart:
	if (!other) {
		err = -ECONNRESET;
		if (sunaddr == NULL)
			goto out_free;

		other = unix_find_other(sock_net(sk), sunaddr, msg->msg_namelen,
					sk->sk_type);
		if (IS_ERR(other)) {
			err = PTR_ERR(other);
			other = NULL;
			goto out_free;
		}
	}

	if (sk_filter(other, skb) < 0) {
		/* Toss the packet but do not return any error to the sender */
		err = len;
		goto out_free;
	}

	sk_locked = 0;
	unix_state_lock(other);
restart_locked:
	err = -EPERM;
	if (!unix_may_send(sk, other))
		goto out_unlock;

	if (unlikely(sock_flag(other, SOCK_DEAD))) {
		/*
		 *	Check with 1003.1g - what should
		 *	datagram error
		 */
		unix_state_unlock(other);
		sock_put(other);

		if (!sk_locked)
			unix_state_lock(sk);

		err = 0;
		if (sk->sk_type == SOCK_SEQPACKET) {
			/* We are here only when racing with unix_release_sock()
			 * is clearing @other. Never change state to TCP_CLOSE
			 * unlike SOCK_DGRAM wants.
			 */
			unix_state_unlock(sk);
			err = -EPIPE;
		} else if (unix_peer(sk) == other) {
			unix_peer(sk) = NULL;
			unix_dgram_peer_wake_disconnect_wakeup(sk, other);

			sk->sk_state = TCP_CLOSE;
			unix_state_unlock(sk);

			unix_dgram_disconnected(sk, other);
			sock_put(other);
			err = -ECONNREFUSED;
		} else {
			unix_state_unlock(sk);
		}

		other = NULL;
		if (err)
			goto out_free;
		goto restart;
	}

	err = -EPIPE;
	if (other->sk_shutdown & RCV_SHUTDOWN)
		goto out_unlock;

	if (sk->sk_type != SOCK_SEQPACKET) {
		err = security_unix_may_send(sk->sk_socket, other->sk_socket);
		if (err)
			goto out_unlock;
	}

	/* other == sk && unix_peer(other) != sk if
	 * - unix_peer(sk) == NULL, destination address bound to sk
	 * - unix_peer(sk) == sk by time of get but disconnected before lock
	 */
	if (other != sk &&
	    unlikely(unix_peer(other) != sk &&
	    unix_recvq_full_lockless(other))) {
		if (timeo) {
			timeo = unix_wait_for_peer(other, timeo);

			err = sock_intr_errno(timeo);
			if (signal_pending(current))
				goto out_free;

			goto restart;
		}

		if (!sk_locked) {
			unix_state_unlock(other);
			unix_state_double_lock(sk, other);
		}

		if (unix_peer(sk) != other ||
		    unix_dgram_peer_wake_me(sk, other)) {
			err = -EAGAIN;
			sk_locked = 1;
			goto out_unlock;
		}

		if (!sk_locked) {
			sk_locked = 1;
			goto restart_locked;
		}
	}

	if (unlikely(sk_locked))
		unix_state_unlock(sk);

	if (sock_flag(other, SOCK_RCVTSTAMP))
		__net_timestamp(skb);
	maybe_add_creds(skb, sock, other);
	scm_stat_add(other, skb);
	skb_queue_tail(&other->sk_receive_queue, skb);
	unix_state_unlock(other);
	other->sk_data_ready(other);
	sock_put(other);
	scm_destroy(&scm);
	return len;

out_unlock:
	if (sk_locked)
		unix_state_unlock(sk);
	unix_state_unlock(other);
out_free:
	kfree_skb(skb);
out:
	if (other)
		sock_put(other);
	scm_destroy(&scm);
	return err;
}

/* We use paged skbs for stream sockets, and limit occupancy to 32768
 * bytes, and a minimum of a full page.
 */
#define UNIX_SKB_FRAGS_SZ (PAGE_SIZE << get_order(32768))

#if IS_ENABLED(CONFIG_AF_UNIX_OOB)
static int queue_oob(struct socket *sock, struct msghdr *msg, struct sock *other,
		     struct scm_cookie *scm, bool fds_sent)
{
	struct unix_sock *ousk = unix_sk(other);
	struct sk_buff *skb;
	int err = 0;

	skb = sock_alloc_send_skb(sock->sk, 1, msg->msg_flags & MSG_DONTWAIT, &err);

	if (!skb)
		return err;

	err = unix_scm_to_skb(scm, skb, !fds_sent);
	if (err < 0) {
		kfree_skb(skb);
		return err;
	}
	skb_put(skb, 1);
	err = skb_copy_datagram_from_iter(skb, 0, &msg->msg_iter, 1);

	if (err) {
		kfree_skb(skb);
		return err;
	}

	unix_state_lock(other);

	if (sock_flag(other, SOCK_DEAD) ||
	    (other->sk_shutdown & RCV_SHUTDOWN)) {
		unix_state_unlock(other);
		kfree_skb(skb);
		return -EPIPE;
	}

	maybe_add_creds(skb, sock, other);
	skb_get(skb);

	scm_stat_add(other, skb);

	spin_lock(&other->sk_receive_queue.lock);
	if (ousk->oob_skb)
		consume_skb(ousk->oob_skb);
	WRITE_ONCE(ousk->oob_skb, skb);
	__skb_queue_tail(&other->sk_receive_queue, skb);
	spin_unlock(&other->sk_receive_queue.lock);

	sk_send_sigurg(other);
	unix_state_unlock(other);
	other->sk_data_ready(other);

	return err;
}
#endif

static int unix_stream_sendmsg(struct socket *sock, struct msghdr *msg,
			       size_t len)
{
	struct sock *sk = sock->sk;
	struct sock *other = NULL;
	int err, size;
	struct sk_buff *skb;
	int sent = 0;
	struct scm_cookie scm;
	bool fds_sent = false;
	int data_len;

	wait_for_unix_gc();
	err = scm_send(sock, msg, &scm, false);
	if (err < 0)
		return err;

	err = -EOPNOTSUPP;
	if (msg->msg_flags & MSG_OOB) {
#if IS_ENABLED(CONFIG_AF_UNIX_OOB)
		if (len)
			len--;
		else
#endif
			goto out_err;
	}

	if (msg->msg_namelen) {
		err = sk->sk_state == TCP_ESTABLISHED ? -EISCONN : -EOPNOTSUPP;
		goto out_err;
	} else {
		err = -ENOTCONN;
		other = unix_peer(sk);
		if (!other)
			goto out_err;
	}

	if (sk->sk_shutdown & SEND_SHUTDOWN)
		goto pipe_err;

	while (sent < len) {
		size = len - sent;

		/* Keep two messages in the pipe so it schedules better */
		size = min_t(int, size, (sk->sk_sndbuf >> 1) - 64);

		/* allow fallback to order-0 allocations */
		size = min_t(int, size, SKB_MAX_HEAD(0) + UNIX_SKB_FRAGS_SZ);

		data_len = max_t(int, 0, size - SKB_MAX_HEAD(0));

		data_len = min_t(size_t, size, PAGE_ALIGN(data_len));

		skb = sock_alloc_send_pskb(sk, size - data_len, data_len,
					   msg->msg_flags & MSG_DONTWAIT, &err,
					   get_order(UNIX_SKB_FRAGS_SZ));
		if (!skb)
			goto out_err;

		/* Only send the fds in the first buffer */
		err = unix_scm_to_skb(&scm, skb, !fds_sent);
		if (err < 0) {
			kfree_skb(skb);
			goto out_err;
		}
		fds_sent = true;

		skb_put(skb, size - data_len);
		skb->data_len = data_len;
		skb->len = size;
		err = skb_copy_datagram_from_iter(skb, 0, &msg->msg_iter, size);
		if (err) {
			kfree_skb(skb);
			goto out_err;
		}

		unix_state_lock(other);

		if (sock_flag(other, SOCK_DEAD) ||
		    (other->sk_shutdown & RCV_SHUTDOWN))
			goto pipe_err_free;

		maybe_add_creds(skb, sock, other);
		scm_stat_add(other, skb);
		skb_queue_tail(&other->sk_receive_queue, skb);
		unix_state_unlock(other);
		other->sk_data_ready(other);
		sent += size;
	}

#if IS_ENABLED(CONFIG_AF_UNIX_OOB)
	if (msg->msg_flags & MSG_OOB) {
		err = queue_oob(sock, msg, other, &scm, fds_sent);
		if (err)
			goto out_err;
		sent++;
	}
#endif

	scm_destroy(&scm);

	return sent;

pipe_err_free:
	unix_state_unlock(other);
	kfree_skb(skb);
pipe_err:
	if (sent == 0 && !(msg->msg_flags&MSG_NOSIGNAL))
		send_sig(SIGPIPE, current, 0);
	err = -EPIPE;
out_err:
	scm_destroy(&scm);
	return sent ? : err;
}

static ssize_t unix_stream_sendpage(struct socket *socket, struct page *page,
				    int offset, size_t size, int flags)
{
	int err;
	bool send_sigpipe = false;
	bool init_scm = true;
	struct scm_cookie scm;
	struct sock *other, *sk = socket->sk;
	struct sk_buff *skb, *newskb = NULL, *tail = NULL;

	if (flags & MSG_OOB)
		return -EOPNOTSUPP;

	other = unix_peer(sk);
	if (!other || sk->sk_state != TCP_ESTABLISHED)
		return -ENOTCONN;

	if (false) {
alloc_skb:
		spin_unlock(&other->sk_receive_queue.lock);
		unix_state_unlock(other);
		mutex_unlock(&unix_sk(other)->iolock);
		newskb = sock_alloc_send_pskb(sk, 0, 0, flags & MSG_DONTWAIT,
					      &err, 0);
		if (!newskb)
			goto err;
	}

	/* we must acquire iolock as we modify already present
	 * skbs in the sk_receive_queue and mess with skb->len
	 */
	err = mutex_lock_interruptible(&unix_sk(other)->iolock);
	if (err) {
		err = flags & MSG_DONTWAIT ? -EAGAIN : -ERESTARTSYS;
		goto err;
	}

	if (sk->sk_shutdown & SEND_SHUTDOWN) {
		err = -EPIPE;
		send_sigpipe = true;
		goto err_unlock;
	}

	unix_state_lock(other);

	if (sock_flag(other, SOCK_DEAD) ||
	    other->sk_shutdown & RCV_SHUTDOWN) {
		err = -EPIPE;
		send_sigpipe = true;
		goto err_state_unlock;
	}

	if (init_scm) {
		err = maybe_init_creds(&scm, socket, other);
		if (err)
			goto err_state_unlock;
		init_scm = false;
	}

	spin_lock(&other->sk_receive_queue.lock);
	skb = skb_peek_tail(&other->sk_receive_queue);
	if (tail && tail == skb) {
		skb = newskb;
	} else if (!skb || !unix_skb_scm_eq(skb, &scm)) {
		if (newskb) {
			skb = newskb;
		} else {
			tail = skb;
			goto alloc_skb;
		}
	} else if (newskb) {
		/* this is fast path, we don't necessarily need to
		 * call to kfree_skb even though with newskb == NULL
		 * this - does no harm
		 */
		consume_skb(newskb);
		newskb = NULL;
	}

	if (skb_append_pagefrags(skb, page, offset, size)) {
		tail = skb;
		goto alloc_skb;
	}

	skb->len += size;
	skb->data_len += size;
	skb->truesize += size;
	refcount_add(size, &sk->sk_wmem_alloc);

	if (newskb) {
		unix_scm_to_skb(&scm, skb, false);
		__skb_queue_tail(&other->sk_receive_queue, newskb);
	}

	spin_unlock(&other->sk_receive_queue.lock);
	unix_state_unlock(other);
	mutex_unlock(&unix_sk(other)->iolock);

	other->sk_data_ready(other);
	scm_destroy(&scm);
	return size;

err_state_unlock:
	unix_state_unlock(other);
err_unlock:
	mutex_unlock(&unix_sk(other)->iolock);
err:
	kfree_skb(newskb);
	if (send_sigpipe && !(flags & MSG_NOSIGNAL))
		send_sig(SIGPIPE, current, 0);
	if (!init_scm)
		scm_destroy(&scm);
	return err;
}

static int unix_seqpacket_sendmsg(struct socket *sock, struct msghdr *msg,
				  size_t len)
{
	int err;
	struct sock *sk = sock->sk;

	err = sock_error(sk);
	if (err)
		return err;

	if (sk->sk_state != TCP_ESTABLISHED)
		return -ENOTCONN;

	if (msg->msg_namelen)
		msg->msg_namelen = 0;

	return unix_dgram_sendmsg(sock, msg, len);
}

static int unix_seqpacket_recvmsg(struct socket *sock, struct msghdr *msg,
				  size_t size, int flags)
{
	struct sock *sk = sock->sk;

	if (sk->sk_state != TCP_ESTABLISHED)
		return -ENOTCONN;

	return unix_dgram_recvmsg(sock, msg, size, flags);
}

static void unix_copy_addr(struct msghdr *msg, struct sock *sk)
{
	struct unix_address *addr = smp_load_acquire(&unix_sk(sk)->addr);

	if (addr) {
		msg->msg_namelen = addr->len;
		memcpy(msg->msg_name, addr->name, addr->len);
	}
}

int __unix_dgram_recvmsg(struct sock *sk, struct msghdr *msg, size_t size,
			 int flags)
{
	struct scm_cookie scm;
	struct socket *sock = sk->sk_socket;
	struct unix_sock *u = unix_sk(sk);
	struct sk_buff *skb, *last;
	long timeo;
	int skip;
	int err;

	err = -EOPNOTSUPP;
	if (flags&MSG_OOB)
		goto out;

	timeo = sock_rcvtimeo(sk, flags & MSG_DONTWAIT);

	do {
		mutex_lock(&u->iolock);

		skip = sk_peek_offset(sk, flags);
		skb = __skb_try_recv_datagram(sk, &sk->sk_receive_queue, flags,
					      &skip, &err, &last);
		if (skb) {
			if (!(flags & MSG_PEEK))
				scm_stat_del(sk, skb);
			break;
		}

		mutex_unlock(&u->iolock);

		if (err != -EAGAIN)
			break;
	} while (timeo &&
		 !__skb_wait_for_more_packets(sk, &sk->sk_receive_queue,
					      &err, &timeo, last));

	if (!skb) { /* implies iolock unlocked */
		unix_state_lock(sk);
		/* Signal EOF on disconnected non-blocking SEQPACKET socket. */
		if (sk->sk_type == SOCK_SEQPACKET && err == -EAGAIN &&
		    (sk->sk_shutdown & RCV_SHUTDOWN))
			err = 0;
		unix_state_unlock(sk);
		goto out;
	}

	if (wq_has_sleeper(&u->peer_wait))
		wake_up_interruptible_sync_poll(&u->peer_wait,
						EPOLLOUT | EPOLLWRNORM |
						EPOLLWRBAND);

	if (msg->msg_name)
		unix_copy_addr(msg, skb->sk);

	if (size > skb->len - skip)
		size = skb->len - skip;
	else if (size < skb->len - skip)
		msg->msg_flags |= MSG_TRUNC;

	err = skb_copy_datagram_msg(skb, skip, msg, size);
	if (err)
		goto out_free;

	if (sock_flag(sk, SOCK_RCVTSTAMP))
		__sock_recv_timestamp(msg, sk, skb);

	memset(&scm, 0, sizeof(scm));

	scm_set_cred(&scm, UNIXCB(skb).pid, UNIXCB(skb).uid, UNIXCB(skb).gid);
	unix_set_secdata(&scm, skb);

	if (!(flags & MSG_PEEK)) {
		if (UNIXCB(skb).fp)
			unix_detach_fds(&scm, skb);

		sk_peek_offset_bwd(sk, skb->len);
	} else {
		/* It is questionable: on PEEK we could:
		   - do not return fds - good, but too simple 8)
		   - return fds, and do not return them on read (old strategy,
		     apparently wrong)
		   - clone fds (I chose it for now, it is the most universal
		     solution)

		   POSIX 1003.1g does not actually define this clearly
		   at all. POSIX 1003.1g doesn't define a lot of things
		   clearly however!

		*/

		sk_peek_offset_fwd(sk, size);

		if (UNIXCB(skb).fp)
			unix_peek_fds(&scm, skb);
	}
	err = (flags & MSG_TRUNC) ? skb->len - skip : size;

	scm_recv(sock, msg, &scm, flags);

out_free:
	skb_free_datagram(sk, skb);
	mutex_unlock(&u->iolock);
out:
	return err;
}

static int unix_dgram_recvmsg(struct socket *sock, struct msghdr *msg, size_t size,
			      int flags)
{
	struct sock *sk = sock->sk;

#ifdef CONFIG_BPF_SYSCALL
	const struct proto *prot = READ_ONCE(sk->sk_prot);

	if (prot != &unix_dgram_proto)
		return prot->recvmsg(sk, msg, size, flags, NULL);
#endif
	return __unix_dgram_recvmsg(sk, msg, size, flags);
}

static int unix_read_skb(struct sock *sk, skb_read_actor_t recv_actor)
{
	struct unix_sock *u = unix_sk(sk);
	struct sk_buff *skb;
	int err;

	mutex_lock(&u->iolock);
	skb = skb_recv_datagram(sk, MSG_DONTWAIT, &err);
	mutex_unlock(&u->iolock);
	if (!skb)
		return err;

	return recv_actor(sk, skb);
}

/*
 *	Sleep until more data has arrived. But check for races..
 */
static long unix_stream_data_wait(struct sock *sk, long timeo,
				  struct sk_buff *last, unsigned int last_len,
				  bool freezable)
{
	unsigned int state = TASK_INTERRUPTIBLE | freezable * TASK_FREEZABLE;
	struct sk_buff *tail;
	DEFINE_WAIT(wait);

	unix_state_lock(sk);

	for (;;) {
		prepare_to_wait(sk_sleep(sk), &wait, state);

		tail = skb_peek_tail(&sk->sk_receive_queue);
		if (tail != last ||
		    (tail && tail->len != last_len) ||
		    sk->sk_err ||
		    (sk->sk_shutdown & RCV_SHUTDOWN) ||
		    signal_pending(current) ||
		    !timeo)
			break;

		sk_set_bit(SOCKWQ_ASYNC_WAITDATA, sk);
		unix_state_unlock(sk);
		timeo = schedule_timeout(timeo);
		unix_state_lock(sk);

		if (sock_flag(sk, SOCK_DEAD))
			break;

		sk_clear_bit(SOCKWQ_ASYNC_WAITDATA, sk);
	}

	finish_wait(sk_sleep(sk), &wait);
	unix_state_unlock(sk);
	return timeo;
}

static unsigned int unix_skb_len(const struct sk_buff *skb)
{
	return skb->len - UNIXCB(skb).consumed;
}

struct unix_stream_read_state {
	int (*recv_actor)(struct sk_buff *, int, int,
			  struct unix_stream_read_state *);
	struct socket *socket;
	struct msghdr *msg;
	struct pipe_inode_info *pipe;
	size_t size;
	int flags;
	unsigned int splice_flags;
};

#if IS_ENABLED(CONFIG_AF_UNIX_OOB)
static int unix_stream_recv_urg(struct unix_stream_read_state *state)
{
	struct socket *sock = state->socket;
	struct sock *sk = sock->sk;
	struct unix_sock *u = unix_sk(sk);
	int chunk = 1;
	struct sk_buff *oob_skb;

	mutex_lock(&u->iolock);
	unix_state_lock(sk);
	spin_lock(&sk->sk_receive_queue.lock);

	if (sock_flag(sk, SOCK_URGINLINE) || !u->oob_skb) {
		spin_unlock(&sk->sk_receive_queue.lock);
		unix_state_unlock(sk);
		mutex_unlock(&u->iolock);
		return -EINVAL;
	}

	oob_skb = u->oob_skb;

	if (!(state->flags & MSG_PEEK))
		WRITE_ONCE(u->oob_skb, NULL);
	else
		skb_get(oob_skb);

	spin_unlock(&sk->sk_receive_queue.lock);
	unix_state_unlock(sk);

	chunk = state->recv_actor(oob_skb, 0, chunk, state);

	if (!(state->flags & MSG_PEEK))
		UNIXCB(oob_skb).consumed += 1;

	consume_skb(oob_skb);

	mutex_unlock(&u->iolock);

	if (chunk < 0)
		return -EFAULT;

	state->msg->msg_flags |= MSG_OOB;
	return 1;
}

static struct sk_buff *manage_oob(struct sk_buff *skb, struct sock *sk,
				  int flags, int copied)
{
	struct unix_sock *u = unix_sk(sk);

	if (!unix_skb_len(skb) && !(flags & MSG_PEEK)) {
		skb_unlink(skb, &sk->sk_receive_queue);
		consume_skb(skb);
		skb = NULL;
	} else {
		struct sk_buff *unlinked_skb = NULL;

		spin_lock(&sk->sk_receive_queue.lock);

		if (skb == u->oob_skb) {
			if (copied) {
				skb = NULL;
			} else if (sock_flag(sk, SOCK_URGINLINE)) {
				if (!(flags & MSG_PEEK)) {
					WRITE_ONCE(u->oob_skb, NULL);
					consume_skb(skb);
				}
			} else if (flags & MSG_PEEK) {
				skb = NULL;
			} else {
<<<<<<< HEAD
				__skb_unlink(skb, &sk->sk_receive_queue);
				WRITE_ONCE(u->oob_skb, NULL);
				unlinked_skb = skb;
=======
				skb_unlink(skb, &sk->sk_receive_queue);
				WRITE_ONCE(u->oob_skb, NULL);
				if (!WARN_ON_ONCE(skb_unref(skb)))
					kfree_skb(skb);
>>>>>>> c0345356
				skb = skb_peek(&sk->sk_receive_queue);
			}
		}

		spin_unlock(&sk->sk_receive_queue.lock);

		if (unlinked_skb) {
			WARN_ON_ONCE(skb_unref(unlinked_skb));
			kfree_skb(unlinked_skb);
		}
	}
	return skb;
}
#endif

static int unix_stream_read_skb(struct sock *sk, skb_read_actor_t recv_actor)
{
	if (unlikely(sk->sk_state != TCP_ESTABLISHED))
		return -ENOTCONN;

	return unix_read_skb(sk, recv_actor);
}

static int unix_stream_read_generic(struct unix_stream_read_state *state,
				    bool freezable)
{
	struct scm_cookie scm;
	struct socket *sock = state->socket;
	struct sock *sk = sock->sk;
	struct unix_sock *u = unix_sk(sk);
	int copied = 0;
	int flags = state->flags;
	int noblock = flags & MSG_DONTWAIT;
	bool check_creds = false;
	int target;
	int err = 0;
	long timeo;
	int skip;
	size_t size = state->size;
	unsigned int last_len;

	if (unlikely(sk->sk_state != TCP_ESTABLISHED)) {
		err = -EINVAL;
		goto out;
	}

	if (unlikely(flags & MSG_OOB)) {
		err = -EOPNOTSUPP;
#if IS_ENABLED(CONFIG_AF_UNIX_OOB)
		err = unix_stream_recv_urg(state);
#endif
		goto out;
	}

	target = sock_rcvlowat(sk, flags & MSG_WAITALL, size);
	timeo = sock_rcvtimeo(sk, noblock);

	memset(&scm, 0, sizeof(scm));

	/* Lock the socket to prevent queue disordering
	 * while sleeps in memcpy_tomsg
	 */
	mutex_lock(&u->iolock);

	skip = max(sk_peek_offset(sk, flags), 0);

	do {
		int chunk;
		bool drop_skb;
		struct sk_buff *skb, *last;

redo:
		unix_state_lock(sk);
		if (sock_flag(sk, SOCK_DEAD)) {
			err = -ECONNRESET;
			goto unlock;
		}
		last = skb = skb_peek(&sk->sk_receive_queue);
		last_len = last ? last->len : 0;

again:
#if IS_ENABLED(CONFIG_AF_UNIX_OOB)
		if (skb) {
			skb = manage_oob(skb, sk, flags, copied);
			if (!skb && copied) {
				unix_state_unlock(sk);
				break;
			}
		}
#endif
		if (skb == NULL) {
			if (copied >= target)
				goto unlock;

			/*
			 *	POSIX 1003.1g mandates this order.
			 */

			err = sock_error(sk);
			if (err)
				goto unlock;
			if (sk->sk_shutdown & RCV_SHUTDOWN)
				goto unlock;

			unix_state_unlock(sk);
			if (!timeo) {
				err = -EAGAIN;
				break;
			}

			mutex_unlock(&u->iolock);

			timeo = unix_stream_data_wait(sk, timeo, last,
						      last_len, freezable);

			if (signal_pending(current)) {
				err = sock_intr_errno(timeo);
				scm_destroy(&scm);
				goto out;
			}

			mutex_lock(&u->iolock);
			goto redo;
unlock:
			unix_state_unlock(sk);
			break;
		}

		while (skip >= unix_skb_len(skb)) {
			skip -= unix_skb_len(skb);
			last = skb;
			last_len = skb->len;
			skb = skb_peek_next(skb, &sk->sk_receive_queue);
			if (!skb)
				goto again;
		}

		unix_state_unlock(sk);

		if (check_creds) {
			/* Never glue messages from different writers */
			if (!unix_skb_scm_eq(skb, &scm))
				break;
		} else if (test_bit(SOCK_PASSCRED, &sock->flags)) {
			/* Copy credentials */
			scm_set_cred(&scm, UNIXCB(skb).pid, UNIXCB(skb).uid, UNIXCB(skb).gid);
			unix_set_secdata(&scm, skb);
			check_creds = true;
		}

		/* Copy address just once */
		if (state->msg && state->msg->msg_name) {
			DECLARE_SOCKADDR(struct sockaddr_un *, sunaddr,
					 state->msg->msg_name);
			unix_copy_addr(state->msg, skb->sk);
			sunaddr = NULL;
		}

		chunk = min_t(unsigned int, unix_skb_len(skb) - skip, size);
		skb_get(skb);
		chunk = state->recv_actor(skb, skip, chunk, state);
		drop_skb = !unix_skb_len(skb);
		/* skb is only safe to use if !drop_skb */
		consume_skb(skb);
		if (chunk < 0) {
			if (copied == 0)
				copied = -EFAULT;
			break;
		}
		copied += chunk;
		size -= chunk;

		if (drop_skb) {
			/* the skb was touched by a concurrent reader;
			 * we should not expect anything from this skb
			 * anymore and assume it invalid - we can be
			 * sure it was dropped from the socket queue
			 *
			 * let's report a short read
			 */
			err = 0;
			break;
		}

		/* Mark read part of skb as used */
		if (!(flags & MSG_PEEK)) {
			UNIXCB(skb).consumed += chunk;

			sk_peek_offset_bwd(sk, chunk);

			if (UNIXCB(skb).fp) {
				scm_stat_del(sk, skb);
				unix_detach_fds(&scm, skb);
			}

			if (unix_skb_len(skb))
				break;

			skb_unlink(skb, &sk->sk_receive_queue);
			consume_skb(skb);

			if (scm.fp)
				break;
		} else {
			/* It is questionable, see note in unix_dgram_recvmsg.
			 */
			if (UNIXCB(skb).fp)
				unix_peek_fds(&scm, skb);

			sk_peek_offset_fwd(sk, chunk);

			if (UNIXCB(skb).fp)
				break;

			skip = 0;
			last = skb;
			last_len = skb->len;
			unix_state_lock(sk);
			skb = skb_peek_next(skb, &sk->sk_receive_queue);
			if (skb)
				goto again;
			unix_state_unlock(sk);
			break;
		}
	} while (size);

	mutex_unlock(&u->iolock);
	if (state->msg)
		scm_recv(sock, state->msg, &scm, flags);
	else
		scm_destroy(&scm);
out:
	return copied ? : err;
}

static int unix_stream_read_actor(struct sk_buff *skb,
				  int skip, int chunk,
				  struct unix_stream_read_state *state)
{
	int ret;

	ret = skb_copy_datagram_msg(skb, UNIXCB(skb).consumed + skip,
				    state->msg, chunk);
	return ret ?: chunk;
}

int __unix_stream_recvmsg(struct sock *sk, struct msghdr *msg,
			  size_t size, int flags)
{
	struct unix_stream_read_state state = {
		.recv_actor = unix_stream_read_actor,
		.socket = sk->sk_socket,
		.msg = msg,
		.size = size,
		.flags = flags
	};

	return unix_stream_read_generic(&state, true);
}

static int unix_stream_recvmsg(struct socket *sock, struct msghdr *msg,
			       size_t size, int flags)
{
	struct unix_stream_read_state state = {
		.recv_actor = unix_stream_read_actor,
		.socket = sock,
		.msg = msg,
		.size = size,
		.flags = flags
	};

#ifdef CONFIG_BPF_SYSCALL
	struct sock *sk = sock->sk;
	const struct proto *prot = READ_ONCE(sk->sk_prot);

	if (prot != &unix_stream_proto)
		return prot->recvmsg(sk, msg, size, flags, NULL);
#endif
	return unix_stream_read_generic(&state, true);
}

static int unix_stream_splice_actor(struct sk_buff *skb,
				    int skip, int chunk,
				    struct unix_stream_read_state *state)
{
	return skb_splice_bits(skb, state->socket->sk,
			       UNIXCB(skb).consumed + skip,
			       state->pipe, chunk, state->splice_flags);
}

static ssize_t unix_stream_splice_read(struct socket *sock,  loff_t *ppos,
				       struct pipe_inode_info *pipe,
				       size_t size, unsigned int flags)
{
	struct unix_stream_read_state state = {
		.recv_actor = unix_stream_splice_actor,
		.socket = sock,
		.pipe = pipe,
		.size = size,
		.splice_flags = flags,
	};

	if (unlikely(*ppos))
		return -ESPIPE;

	if (sock->file->f_flags & O_NONBLOCK ||
	    flags & SPLICE_F_NONBLOCK)
		state.flags = MSG_DONTWAIT;

	return unix_stream_read_generic(&state, false);
}

static int unix_shutdown(struct socket *sock, int mode)
{
	struct sock *sk = sock->sk;
	struct sock *other;

	if (mode < SHUT_RD || mode > SHUT_RDWR)
		return -EINVAL;
	/* This maps:
	 * SHUT_RD   (0) -> RCV_SHUTDOWN  (1)
	 * SHUT_WR   (1) -> SEND_SHUTDOWN (2)
	 * SHUT_RDWR (2) -> SHUTDOWN_MASK (3)
	 */
	++mode;

	unix_state_lock(sk);
	WRITE_ONCE(sk->sk_shutdown, sk->sk_shutdown | mode);
	other = unix_peer(sk);
	if (other)
		sock_hold(other);
	unix_state_unlock(sk);
	sk->sk_state_change(sk);

	if (other &&
		(sk->sk_type == SOCK_STREAM || sk->sk_type == SOCK_SEQPACKET)) {

		int peer_mode = 0;
		const struct proto *prot = READ_ONCE(other->sk_prot);

		if (prot->unhash)
			prot->unhash(other);
		if (mode&RCV_SHUTDOWN)
			peer_mode |= SEND_SHUTDOWN;
		if (mode&SEND_SHUTDOWN)
			peer_mode |= RCV_SHUTDOWN;
		unix_state_lock(other);
		WRITE_ONCE(other->sk_shutdown, other->sk_shutdown | peer_mode);
		unix_state_unlock(other);
		other->sk_state_change(other);
		if (peer_mode == SHUTDOWN_MASK)
			sk_wake_async(other, SOCK_WAKE_WAITD, POLL_HUP);
		else if (peer_mode & RCV_SHUTDOWN)
			sk_wake_async(other, SOCK_WAKE_WAITD, POLL_IN);
	}
	if (other)
		sock_put(other);

	return 0;
}

long unix_inq_len(struct sock *sk)
{
	struct sk_buff *skb;
	long amount = 0;

	if (sk->sk_state == TCP_LISTEN)
		return -EINVAL;

	spin_lock(&sk->sk_receive_queue.lock);
	if (sk->sk_type == SOCK_STREAM ||
	    sk->sk_type == SOCK_SEQPACKET) {
		skb_queue_walk(&sk->sk_receive_queue, skb)
			amount += unix_skb_len(skb);
	} else {
		skb = skb_peek(&sk->sk_receive_queue);
		if (skb)
			amount = skb->len;
	}
	spin_unlock(&sk->sk_receive_queue.lock);

	return amount;
}
EXPORT_SYMBOL_GPL(unix_inq_len);

long unix_outq_len(struct sock *sk)
{
	return sk_wmem_alloc_get(sk);
}
EXPORT_SYMBOL_GPL(unix_outq_len);

static int unix_open_file(struct sock *sk)
{
	struct path path;
	struct file *f;
	int fd;

	if (!ns_capable(sock_net(sk)->user_ns, CAP_NET_ADMIN))
		return -EPERM;

	if (!smp_load_acquire(&unix_sk(sk)->addr))
		return -ENOENT;

	path = unix_sk(sk)->path;
	if (!path.dentry)
		return -ENOENT;

	path_get(&path);

	fd = get_unused_fd_flags(O_CLOEXEC);
	if (fd < 0)
		goto out;

	f = dentry_open(&path, O_PATH, current_cred());
	if (IS_ERR(f)) {
		put_unused_fd(fd);
		fd = PTR_ERR(f);
		goto out;
	}

	fd_install(fd, f);
out:
	path_put(&path);

	return fd;
}

static int unix_ioctl(struct socket *sock, unsigned int cmd, unsigned long arg)
{
	struct sock *sk = sock->sk;
	long amount = 0;
	int err;

	switch (cmd) {
	case SIOCOUTQ:
		amount = unix_outq_len(sk);
		err = put_user(amount, (int __user *)arg);
		break;
	case SIOCINQ:
		amount = unix_inq_len(sk);
		if (amount < 0)
			err = amount;
		else
			err = put_user(amount, (int __user *)arg);
		break;
	case SIOCUNIXFILE:
		err = unix_open_file(sk);
		break;
#if IS_ENABLED(CONFIG_AF_UNIX_OOB)
	case SIOCATMARK:
		{
			struct sk_buff *skb;
			int answ = 0;

			skb = skb_peek(&sk->sk_receive_queue);
			if (skb && skb == READ_ONCE(unix_sk(sk)->oob_skb))
				answ = 1;
			err = put_user(answ, (int __user *)arg);
		}
		break;
#endif
	default:
		err = -ENOIOCTLCMD;
		break;
	}
	return err;
}

#ifdef CONFIG_COMPAT
static int unix_compat_ioctl(struct socket *sock, unsigned int cmd, unsigned long arg)
{
	return unix_ioctl(sock, cmd, (unsigned long)compat_ptr(arg));
}
#endif

static __poll_t unix_poll(struct file *file, struct socket *sock, poll_table *wait)
{
	struct sock *sk = sock->sk;
	__poll_t mask;
	u8 shutdown;

	sock_poll_wait(file, sock, wait);
	mask = 0;
	shutdown = READ_ONCE(sk->sk_shutdown);

	/* exceptional events? */
	if (sk->sk_err)
		mask |= EPOLLERR;
	if (shutdown == SHUTDOWN_MASK)
		mask |= EPOLLHUP;
	if (shutdown & RCV_SHUTDOWN)
		mask |= EPOLLRDHUP | EPOLLIN | EPOLLRDNORM;

	/* readable? */
	if (!skb_queue_empty_lockless(&sk->sk_receive_queue))
		mask |= EPOLLIN | EPOLLRDNORM;
	if (sk_is_readable(sk))
		mask |= EPOLLIN | EPOLLRDNORM;
#if IS_ENABLED(CONFIG_AF_UNIX_OOB)
	if (READ_ONCE(unix_sk(sk)->oob_skb))
		mask |= EPOLLPRI;
#endif

	/* Connection-based need to check for termination and startup */
	if ((sk->sk_type == SOCK_STREAM || sk->sk_type == SOCK_SEQPACKET) &&
	    sk->sk_state == TCP_CLOSE)
		mask |= EPOLLHUP;

	/*
	 * we set writable also when the other side has shut down the
	 * connection. This prevents stuck sockets.
	 */
	if (unix_writable(sk))
		mask |= EPOLLOUT | EPOLLWRNORM | EPOLLWRBAND;

	return mask;
}

static __poll_t unix_dgram_poll(struct file *file, struct socket *sock,
				    poll_table *wait)
{
	struct sock *sk = sock->sk, *other;
	unsigned int writable;
	__poll_t mask;
	u8 shutdown;

	sock_poll_wait(file, sock, wait);
	mask = 0;
	shutdown = READ_ONCE(sk->sk_shutdown);

	/* exceptional events? */
	if (sk->sk_err || !skb_queue_empty_lockless(&sk->sk_error_queue))
		mask |= EPOLLERR |
			(sock_flag(sk, SOCK_SELECT_ERR_QUEUE) ? EPOLLPRI : 0);

	if (shutdown & RCV_SHUTDOWN)
		mask |= EPOLLRDHUP | EPOLLIN | EPOLLRDNORM;
	if (shutdown == SHUTDOWN_MASK)
		mask |= EPOLLHUP;

	/* readable? */
	if (!skb_queue_empty_lockless(&sk->sk_receive_queue))
		mask |= EPOLLIN | EPOLLRDNORM;
	if (sk_is_readable(sk))
		mask |= EPOLLIN | EPOLLRDNORM;

	/* Connection-based need to check for termination and startup */
	if (sk->sk_type == SOCK_SEQPACKET) {
		if (sk->sk_state == TCP_CLOSE)
			mask |= EPOLLHUP;
		/* connection hasn't started yet? */
		if (sk->sk_state == TCP_SYN_SENT)
			return mask;
	}

	/* No write status requested, avoid expensive OUT tests. */
	if (!(poll_requested_events(wait) & (EPOLLWRBAND|EPOLLWRNORM|EPOLLOUT)))
		return mask;

	writable = unix_writable(sk);
	if (writable) {
		unix_state_lock(sk);

		other = unix_peer(sk);
		if (other && unix_peer(other) != sk &&
		    unix_recvq_full_lockless(other) &&
		    unix_dgram_peer_wake_me(sk, other))
			writable = 0;

		unix_state_unlock(sk);
	}

	if (writable)
		mask |= EPOLLOUT | EPOLLWRNORM | EPOLLWRBAND;
	else
		sk_set_bit(SOCKWQ_ASYNC_NOSPACE, sk);

	return mask;
}

#ifdef CONFIG_PROC_FS

#define BUCKET_SPACE (BITS_PER_LONG - (UNIX_HASH_BITS + 1) - 1)

#define get_bucket(x) ((x) >> BUCKET_SPACE)
#define get_offset(x) ((x) & ((1UL << BUCKET_SPACE) - 1))
#define set_bucket_offset(b, o) ((b) << BUCKET_SPACE | (o))

static struct sock *unix_from_bucket(struct seq_file *seq, loff_t *pos)
{
	unsigned long offset = get_offset(*pos);
	unsigned long bucket = get_bucket(*pos);
	unsigned long count = 0;
	struct sock *sk;

	for (sk = sk_head(&seq_file_net(seq)->unx.table.buckets[bucket]);
	     sk; sk = sk_next(sk)) {
		if (++count == offset)
			break;
	}

	return sk;
}

static struct sock *unix_get_first(struct seq_file *seq, loff_t *pos)
{
	unsigned long bucket = get_bucket(*pos);
	struct net *net = seq_file_net(seq);
	struct sock *sk;

	while (bucket < UNIX_HASH_SIZE) {
		spin_lock(&net->unx.table.locks[bucket]);

		sk = unix_from_bucket(seq, pos);
		if (sk)
			return sk;

		spin_unlock(&net->unx.table.locks[bucket]);

		*pos = set_bucket_offset(++bucket, 1);
	}

	return NULL;
}

static struct sock *unix_get_next(struct seq_file *seq, struct sock *sk,
				  loff_t *pos)
{
	unsigned long bucket = get_bucket(*pos);

	sk = sk_next(sk);
	if (sk)
		return sk;


	spin_unlock(&seq_file_net(seq)->unx.table.locks[bucket]);

	*pos = set_bucket_offset(++bucket, 1);

	return unix_get_first(seq, pos);
}

static void *unix_seq_start(struct seq_file *seq, loff_t *pos)
{
	if (!*pos)
		return SEQ_START_TOKEN;

	return unix_get_first(seq, pos);
}

static void *unix_seq_next(struct seq_file *seq, void *v, loff_t *pos)
{
	++*pos;

	if (v == SEQ_START_TOKEN)
		return unix_get_first(seq, pos);

	return unix_get_next(seq, v, pos);
}

static void unix_seq_stop(struct seq_file *seq, void *v)
{
	struct sock *sk = v;

	if (sk)
		spin_unlock(&seq_file_net(seq)->unx.table.locks[sk->sk_hash]);
}

static int unix_seq_show(struct seq_file *seq, void *v)
{

	if (v == SEQ_START_TOKEN)
		seq_puts(seq, "Num       RefCount Protocol Flags    Type St "
			 "Inode Path\n");
	else {
		struct sock *s = v;
		struct unix_sock *u = unix_sk(s);
		unix_state_lock(s);

		seq_printf(seq, "%pK: %08X %08X %08X %04X %02X %5lu",
			s,
			refcount_read(&s->sk_refcnt),
			0,
			s->sk_state == TCP_LISTEN ? __SO_ACCEPTCON : 0,
			s->sk_type,
			s->sk_socket ?
			(s->sk_state == TCP_ESTABLISHED ? SS_CONNECTED : SS_UNCONNECTED) :
			(s->sk_state == TCP_ESTABLISHED ? SS_CONNECTING : SS_DISCONNECTING),
			sock_i_ino(s));

		if (u->addr) {	// under a hash table lock here
			int i, len;
			seq_putc(seq, ' ');

			i = 0;
			len = u->addr->len -
				offsetof(struct sockaddr_un, sun_path);
			if (u->addr->name->sun_path[0]) {
				len--;
			} else {
				seq_putc(seq, '@');
				i++;
			}
			for ( ; i < len; i++)
				seq_putc(seq, u->addr->name->sun_path[i] ?:
					 '@');
		}
		unix_state_unlock(s);
		seq_putc(seq, '\n');
	}

	return 0;
}

static const struct seq_operations unix_seq_ops = {
	.start  = unix_seq_start,
	.next   = unix_seq_next,
	.stop   = unix_seq_stop,
	.show   = unix_seq_show,
};

#if IS_BUILTIN(CONFIG_UNIX) && defined(CONFIG_BPF_SYSCALL)
struct bpf_unix_iter_state {
	struct seq_net_private p;
	unsigned int cur_sk;
	unsigned int end_sk;
	unsigned int max_sk;
	struct sock **batch;
	bool st_bucket_done;
};

struct bpf_iter__unix {
	__bpf_md_ptr(struct bpf_iter_meta *, meta);
	__bpf_md_ptr(struct unix_sock *, unix_sk);
	uid_t uid __aligned(8);
};

static int unix_prog_seq_show(struct bpf_prog *prog, struct bpf_iter_meta *meta,
			      struct unix_sock *unix_sk, uid_t uid)
{
	struct bpf_iter__unix ctx;

	meta->seq_num--;  /* skip SEQ_START_TOKEN */
	ctx.meta = meta;
	ctx.unix_sk = unix_sk;
	ctx.uid = uid;
	return bpf_iter_run_prog(prog, &ctx);
}

static int bpf_iter_unix_hold_batch(struct seq_file *seq, struct sock *start_sk)

{
	struct bpf_unix_iter_state *iter = seq->private;
	unsigned int expected = 1;
	struct sock *sk;

	sock_hold(start_sk);
	iter->batch[iter->end_sk++] = start_sk;

	for (sk = sk_next(start_sk); sk; sk = sk_next(sk)) {
		if (iter->end_sk < iter->max_sk) {
			sock_hold(sk);
			iter->batch[iter->end_sk++] = sk;
		}

		expected++;
	}

	spin_unlock(&seq_file_net(seq)->unx.table.locks[start_sk->sk_hash]);

	return expected;
}

static void bpf_iter_unix_put_batch(struct bpf_unix_iter_state *iter)
{
	while (iter->cur_sk < iter->end_sk)
		sock_put(iter->batch[iter->cur_sk++]);
}

static int bpf_iter_unix_realloc_batch(struct bpf_unix_iter_state *iter,
				       unsigned int new_batch_sz)
{
	struct sock **new_batch;

	new_batch = kvmalloc(sizeof(*new_batch) * new_batch_sz,
			     GFP_USER | __GFP_NOWARN);
	if (!new_batch)
		return -ENOMEM;

	bpf_iter_unix_put_batch(iter);
	kvfree(iter->batch);
	iter->batch = new_batch;
	iter->max_sk = new_batch_sz;

	return 0;
}

static struct sock *bpf_iter_unix_batch(struct seq_file *seq,
					loff_t *pos)
{
	struct bpf_unix_iter_state *iter = seq->private;
	unsigned int expected;
	bool resized = false;
	struct sock *sk;

	if (iter->st_bucket_done)
		*pos = set_bucket_offset(get_bucket(*pos) + 1, 1);

again:
	/* Get a new batch */
	iter->cur_sk = 0;
	iter->end_sk = 0;

	sk = unix_get_first(seq, pos);
	if (!sk)
		return NULL; /* Done */

	expected = bpf_iter_unix_hold_batch(seq, sk);

	if (iter->end_sk == expected) {
		iter->st_bucket_done = true;
		return sk;
	}

	if (!resized && !bpf_iter_unix_realloc_batch(iter, expected * 3 / 2)) {
		resized = true;
		goto again;
	}

	return sk;
}

static void *bpf_iter_unix_seq_start(struct seq_file *seq, loff_t *pos)
{
	if (!*pos)
		return SEQ_START_TOKEN;

	/* bpf iter does not support lseek, so it always
	 * continue from where it was stop()-ped.
	 */
	return bpf_iter_unix_batch(seq, pos);
}

static void *bpf_iter_unix_seq_next(struct seq_file *seq, void *v, loff_t *pos)
{
	struct bpf_unix_iter_state *iter = seq->private;
	struct sock *sk;

	/* Whenever seq_next() is called, the iter->cur_sk is
	 * done with seq_show(), so advance to the next sk in
	 * the batch.
	 */
	if (iter->cur_sk < iter->end_sk)
		sock_put(iter->batch[iter->cur_sk++]);

	++*pos;

	if (iter->cur_sk < iter->end_sk)
		sk = iter->batch[iter->cur_sk];
	else
		sk = bpf_iter_unix_batch(seq, pos);

	return sk;
}

static int bpf_iter_unix_seq_show(struct seq_file *seq, void *v)
{
	struct bpf_iter_meta meta;
	struct bpf_prog *prog;
	struct sock *sk = v;
	uid_t uid;
	bool slow;
	int ret;

	if (v == SEQ_START_TOKEN)
		return 0;

	slow = lock_sock_fast(sk);

	if (unlikely(sk_unhashed(sk))) {
		ret = SEQ_SKIP;
		goto unlock;
	}

	uid = from_kuid_munged(seq_user_ns(seq), sock_i_uid(sk));
	meta.seq = seq;
	prog = bpf_iter_get_info(&meta, false);
	ret = unix_prog_seq_show(prog, &meta, v, uid);
unlock:
	unlock_sock_fast(sk, slow);
	return ret;
}

static void bpf_iter_unix_seq_stop(struct seq_file *seq, void *v)
{
	struct bpf_unix_iter_state *iter = seq->private;
	struct bpf_iter_meta meta;
	struct bpf_prog *prog;

	if (!v) {
		meta.seq = seq;
		prog = bpf_iter_get_info(&meta, true);
		if (prog)
			(void)unix_prog_seq_show(prog, &meta, v, 0);
	}

	if (iter->cur_sk < iter->end_sk)
		bpf_iter_unix_put_batch(iter);
}

static const struct seq_operations bpf_iter_unix_seq_ops = {
	.start	= bpf_iter_unix_seq_start,
	.next	= bpf_iter_unix_seq_next,
	.stop	= bpf_iter_unix_seq_stop,
	.show	= bpf_iter_unix_seq_show,
};
#endif
#endif

static const struct net_proto_family unix_family_ops = {
	.family = PF_UNIX,
	.create = unix_create,
	.owner	= THIS_MODULE,
};


static int __net_init unix_net_init(struct net *net)
{
	int i;

	net->unx.sysctl_max_dgram_qlen = 10;
	if (unix_sysctl_register(net))
		goto out;

#ifdef CONFIG_PROC_FS
	if (!proc_create_net("unix", 0, net->proc_net, &unix_seq_ops,
			     sizeof(struct seq_net_private)))
		goto err_sysctl;
#endif

	net->unx.table.locks = kvmalloc_array(UNIX_HASH_SIZE,
					      sizeof(spinlock_t), GFP_KERNEL);
	if (!net->unx.table.locks)
		goto err_proc;

	net->unx.table.buckets = kvmalloc_array(UNIX_HASH_SIZE,
						sizeof(struct hlist_head),
						GFP_KERNEL);
	if (!net->unx.table.buckets)
		goto free_locks;

	for (i = 0; i < UNIX_HASH_SIZE; i++) {
		spin_lock_init(&net->unx.table.locks[i]);
		INIT_HLIST_HEAD(&net->unx.table.buckets[i]);
	}

	return 0;

free_locks:
	kvfree(net->unx.table.locks);
err_proc:
#ifdef CONFIG_PROC_FS
	remove_proc_entry("unix", net->proc_net);
err_sysctl:
#endif
	unix_sysctl_unregister(net);
out:
	return -ENOMEM;
}

static void __net_exit unix_net_exit(struct net *net)
{
	kvfree(net->unx.table.buckets);
	kvfree(net->unx.table.locks);
	unix_sysctl_unregister(net);
	remove_proc_entry("unix", net->proc_net);
}

static struct pernet_operations unix_net_ops = {
	.init = unix_net_init,
	.exit = unix_net_exit,
};

#if IS_BUILTIN(CONFIG_UNIX) && defined(CONFIG_BPF_SYSCALL) && defined(CONFIG_PROC_FS)
DEFINE_BPF_ITER_FUNC(unix, struct bpf_iter_meta *meta,
		     struct unix_sock *unix_sk, uid_t uid)

#define INIT_BATCH_SZ 16

static int bpf_iter_init_unix(void *priv_data, struct bpf_iter_aux_info *aux)
{
	struct bpf_unix_iter_state *iter = priv_data;
	int err;

	err = bpf_iter_init_seq_net(priv_data, aux);
	if (err)
		return err;

	err = bpf_iter_unix_realloc_batch(iter, INIT_BATCH_SZ);
	if (err) {
		bpf_iter_fini_seq_net(priv_data);
		return err;
	}

	return 0;
}

static void bpf_iter_fini_unix(void *priv_data)
{
	struct bpf_unix_iter_state *iter = priv_data;

	bpf_iter_fini_seq_net(priv_data);
	kvfree(iter->batch);
}

static const struct bpf_iter_seq_info unix_seq_info = {
	.seq_ops		= &bpf_iter_unix_seq_ops,
	.init_seq_private	= bpf_iter_init_unix,
	.fini_seq_private	= bpf_iter_fini_unix,
	.seq_priv_size		= sizeof(struct bpf_unix_iter_state),
};

static const struct bpf_func_proto *
bpf_iter_unix_get_func_proto(enum bpf_func_id func_id,
			     const struct bpf_prog *prog)
{
	switch (func_id) {
	case BPF_FUNC_setsockopt:
		return &bpf_sk_setsockopt_proto;
	case BPF_FUNC_getsockopt:
		return &bpf_sk_getsockopt_proto;
	default:
		return NULL;
	}
}

static struct bpf_iter_reg unix_reg_info = {
	.target			= "unix",
	.ctx_arg_info_size	= 1,
	.ctx_arg_info		= {
		{ offsetof(struct bpf_iter__unix, unix_sk),
		  PTR_TO_BTF_ID_OR_NULL },
	},
	.get_func_proto         = bpf_iter_unix_get_func_proto,
	.seq_info		= &unix_seq_info,
};

static void __init bpf_iter_register(void)
{
	unix_reg_info.ctx_arg_info[0].btf_id = btf_sock_ids[BTF_SOCK_TYPE_UNIX];
	if (bpf_iter_reg_target(&unix_reg_info))
		pr_warn("Warning: could not register bpf iterator unix\n");
}
#endif

static int __init af_unix_init(void)
{
	int i, rc = -1;

	BUILD_BUG_ON(sizeof(struct unix_skb_parms) > sizeof_field(struct sk_buff, cb));

	for (i = 0; i < UNIX_HASH_SIZE / 2; i++) {
		spin_lock_init(&bsd_socket_locks[i]);
		INIT_HLIST_HEAD(&bsd_socket_buckets[i]);
	}

	rc = proto_register(&unix_dgram_proto, 1);
	if (rc != 0) {
		pr_crit("%s: Cannot create unix_sock SLAB cache!\n", __func__);
		goto out;
	}

	rc = proto_register(&unix_stream_proto, 1);
	if (rc != 0) {
		pr_crit("%s: Cannot create unix_sock SLAB cache!\n", __func__);
		proto_unregister(&unix_dgram_proto);
		goto out;
	}

	sock_register(&unix_family_ops);
	register_pernet_subsys(&unix_net_ops);
	unix_bpf_build_proto();

#if IS_BUILTIN(CONFIG_UNIX) && defined(CONFIG_BPF_SYSCALL) && defined(CONFIG_PROC_FS)
	bpf_iter_register();
#endif

out:
	return rc;
}

static void __exit af_unix_exit(void)
{
	sock_unregister(PF_UNIX);
	proto_unregister(&unix_dgram_proto);
	proto_unregister(&unix_stream_proto);
	unregister_pernet_subsys(&unix_net_ops);
}

/* Earlier than device_initcall() so that other drivers invoking
   request_module() don't end up in a loop when modprobe tries
   to use a UNIX socket. But later than subsys_initcall() because
   we depend on stuff initialised there */
fs_initcall(af_unix_init);
module_exit(af_unix_exit);

MODULE_LICENSE("GPL");
MODULE_ALIAS_NETPROTO(PF_UNIX);<|MERGE_RESOLUTION|>--- conflicted
+++ resolved
@@ -2690,16 +2690,9 @@
 			} else if (flags & MSG_PEEK) {
 				skb = NULL;
 			} else {
-<<<<<<< HEAD
 				__skb_unlink(skb, &sk->sk_receive_queue);
 				WRITE_ONCE(u->oob_skb, NULL);
 				unlinked_skb = skb;
-=======
-				skb_unlink(skb, &sk->sk_receive_queue);
-				WRITE_ONCE(u->oob_skb, NULL);
-				if (!WARN_ON_ONCE(skb_unref(skb)))
-					kfree_skb(skb);
->>>>>>> c0345356
 				skb = skb_peek(&sk->sk_receive_queue);
 			}
 		}
