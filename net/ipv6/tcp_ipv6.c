--- conflicted
+++ resolved
@@ -1131,11 +1131,7 @@
 			label = ip6_flowlabel(ipv6h);
 	}
 
-<<<<<<< HEAD
-	trace_tcp_send_reset(sk, skb);
-=======
 	trace_tcp_send_reset(sk, skb, reason);
->>>>>>> 1613e604
 
 	tcp_v6_send_response(sk, skb, seq, ack_seq, 0, 0, 0, oif, 1,
 			     ipv6_get_dsfield(ipv6h), label, priority, txhash,
