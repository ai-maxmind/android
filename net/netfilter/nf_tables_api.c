--- conflicted
+++ resolved
@@ -5572,7 +5572,6 @@
 		if (IS_ERR(obj)) {
 			err = PTR_ERR(obj);
 			obj = NULL;
-<<<<<<< HEAD
 			goto err_parse_key_end;
 		}
 
@@ -5582,17 +5581,6 @@
 			goto err_parse_key_end;
 		}
 
-=======
-			goto err_parse_key_end;
-		}
-
-		if (!nft_use_inc(&obj->use)) {
-			err = -EMFILE;
-			obj = NULL;
-			goto err_parse_key_end;
-		}
-
->>>>>>> 9db823a1
 		nft_set_ext_add(&tmpl, NFT_SET_EXT_OBJREF);
 	}
 
