// SPDX-License-Identifier: GPL-2.0-only
/*
 * (C) 2012-2013 by Pablo Neira Ayuso <pablo@netfilter.org>
 *
 * This software has been sponsored by Sophos Astaro <http://www.sophos.com>
 */

#include <linux/kernel.h>
#include <linux/init.h>
#include <linux/module.h>
#include <linux/netlink.h>
#include <linux/netfilter.h>
#include <linux/netfilter/nfnetlink.h>
#include <linux/netfilter/nf_tables.h>
#include <linux/netfilter/nf_tables_compat.h>
#include <linux/netfilter/x_tables.h>
#include <linux/netfilter_ipv4/ip_tables.h>
#include <linux/netfilter_ipv6/ip6_tables.h>
#include <linux/netfilter_bridge/ebtables.h>
#include <linux/netfilter_arp/arp_tables.h>
#include <net/netfilter/nf_tables.h>
#include <net/netfilter/nf_log.h>

/* Used for matches where *info is larger than X byte */
#define NFT_MATCH_LARGE_THRESH	192

struct nft_xt_match_priv {
	void *info;
};

static int nft_compat_chain_validate_dependency(const struct nft_ctx *ctx,
						const char *tablename)
{
	enum nft_chain_types type = NFT_CHAIN_T_DEFAULT;
	const struct nft_chain *chain = ctx->chain;
	const struct nft_base_chain *basechain;

	if (!tablename ||
	    !nft_is_base_chain(chain))
		return 0;

	basechain = nft_base_chain(chain);
	if (strcmp(tablename, "nat") == 0) {
		if (ctx->family != NFPROTO_BRIDGE)
			type = NFT_CHAIN_T_NAT;
		if (basechain->type->type != type)
			return -EINVAL;
	}

	return 0;
}

union nft_entry {
	struct ipt_entry e4;
	struct ip6t_entry e6;
	struct ebt_entry ebt;
	struct arpt_entry arp;
};

static inline void
nft_compat_set_par(struct xt_action_param *par,
		   const struct nft_pktinfo *pkt,
		   const void *xt, const void *xt_info)
{
	par->state	= pkt->state;
	par->thoff	= nft_thoff(pkt);
	par->fragoff	= pkt->fragoff;
	par->target	= xt;
	par->targinfo	= xt_info;
	par->hotdrop	= false;
}

static void nft_target_eval_xt(const struct nft_expr *expr,
			       struct nft_regs *regs,
			       const struct nft_pktinfo *pkt)
{
	void *info = nft_expr_priv(expr);
	struct xt_target *target = expr->ops->data;
	struct sk_buff *skb = pkt->skb;
	struct xt_action_param xt;
	int ret;

	nft_compat_set_par(&xt, pkt, target, info);

	ret = target->target(skb, &xt);

	if (xt.hotdrop)
		ret = NF_DROP;

	switch (ret) {
	case XT_CONTINUE:
		regs->verdict.code = NFT_CONTINUE;
		break;
	default:
		regs->verdict.code = ret;
		break;
	}
}

static void nft_target_eval_bridge(const struct nft_expr *expr,
				   struct nft_regs *regs,
				   const struct nft_pktinfo *pkt)
{
	void *info = nft_expr_priv(expr);
	struct xt_target *target = expr->ops->data;
	struct sk_buff *skb = pkt->skb;
	struct xt_action_param xt;
	int ret;

	nft_compat_set_par(&xt, pkt, target, info);

	ret = target->target(skb, &xt);

	if (xt.hotdrop)
		ret = NF_DROP;

	switch (ret) {
	case EBT_ACCEPT:
		regs->verdict.code = NF_ACCEPT;
		break;
	case EBT_DROP:
		regs->verdict.code = NF_DROP;
		break;
	case EBT_CONTINUE:
		regs->verdict.code = NFT_CONTINUE;
		break;
	case EBT_RETURN:
		regs->verdict.code = NFT_RETURN;
		break;
	default:
		regs->verdict.code = ret;
		break;
	}
}

static const struct nla_policy nft_target_policy[NFTA_TARGET_MAX + 1] = {
	[NFTA_TARGET_NAME]	= { .type = NLA_NUL_STRING },
	[NFTA_TARGET_REV]	= NLA_POLICY_MAX(NLA_BE32, 255),
	[NFTA_TARGET_INFO]	= { .type = NLA_BINARY },
};

static void
nft_target_set_tgchk_param(struct xt_tgchk_param *par,
			   const struct nft_ctx *ctx,
			   struct xt_target *target, void *info,
			   union nft_entry *entry, u16 proto, bool inv)
{
	par->net	= ctx->net;
	par->table	= ctx->table->name;
	switch (ctx->family) {
	case AF_INET:
		entry->e4.ip.proto = proto;
		entry->e4.ip.invflags = inv ? IPT_INV_PROTO : 0;
		break;
	case AF_INET6:
		if (proto)
			entry->e6.ipv6.flags |= IP6T_F_PROTO;

		entry->e6.ipv6.proto = proto;
		entry->e6.ipv6.invflags = inv ? IP6T_INV_PROTO : 0;
		break;
	case NFPROTO_BRIDGE:
		entry->ebt.ethproto = (__force __be16)proto;
		entry->ebt.invflags = inv ? EBT_IPROTO : 0;
		break;
	case NFPROTO_ARP:
		break;
	}
	par->entryinfo	= entry;
	par->target	= target;
	par->targinfo	= info;
	if (nft_is_base_chain(ctx->chain)) {
		const struct nft_base_chain *basechain =
						nft_base_chain(ctx->chain);
		const struct nf_hook_ops *ops = &basechain->ops;

		par->hook_mask = 1 << ops->hooknum;
	} else {
		par->hook_mask = 0;
	}
	par->family	= ctx->family;
	par->nft_compat = true;
}

static void target_compat_from_user(struct xt_target *t, void *in, void *out)
{
	int pad;

	memcpy(out, in, t->targetsize);
	pad = XT_ALIGN(t->targetsize) - t->targetsize;
	if (pad > 0)
		memset(out + t->targetsize, 0, pad);
}

static const struct nla_policy nft_rule_compat_policy[NFTA_RULE_COMPAT_MAX + 1] = {
	[NFTA_RULE_COMPAT_PROTO]	= { .type = NLA_U32 },
	[NFTA_RULE_COMPAT_FLAGS]	= { .type = NLA_U32 },
};

static int nft_parse_compat(const struct nlattr *attr, u16 *proto, bool *inv)
{
	struct nlattr *tb[NFTA_RULE_COMPAT_MAX+1];
	u32 l4proto;
	u32 flags;
	int err;

	err = nla_parse_nested_deprecated(tb, NFTA_RULE_COMPAT_MAX, attr,
					  nft_rule_compat_policy, NULL);
	if (err < 0)
		return err;

	if (!tb[NFTA_RULE_COMPAT_PROTO] || !tb[NFTA_RULE_COMPAT_FLAGS])
		return -EINVAL;

	flags = ntohl(nla_get_be32(tb[NFTA_RULE_COMPAT_FLAGS]));
	if (flags & NFT_RULE_COMPAT_F_UNUSED ||
	    flags & ~NFT_RULE_COMPAT_F_MASK)
		return -EINVAL;
	if (flags & NFT_RULE_COMPAT_F_INV)
		*inv = true;

	l4proto = ntohl(nla_get_be32(tb[NFTA_RULE_COMPAT_PROTO]));
	if (l4proto > U16_MAX)
		return -EINVAL;

	*proto = l4proto;

	return 0;
}

static void nft_compat_wait_for_destructors(void)
{
	/* xtables matches or targets can have side effects, e.g.
	 * creation/destruction of /proc files.
	 * The xt ->destroy functions are run asynchronously from
	 * work queue.  If we have pending invocations we thus
	 * need to wait for those to finish.
	 */
	nf_tables_trans_destroy_flush_work();
}

static int
nft_target_init(const struct nft_ctx *ctx, const struct nft_expr *expr,
		const struct nlattr * const tb[])
{
	void *info = nft_expr_priv(expr);
	struct xt_target *target = expr->ops->data;
	struct xt_tgchk_param par;
	size_t size = XT_ALIGN(nla_len(tb[NFTA_TARGET_INFO]));
	u16 proto = 0;
	bool inv = false;
	union nft_entry e = {};
	int ret;

	target_compat_from_user(target, nla_data(tb[NFTA_TARGET_INFO]), info);

	if (ctx->nla[NFTA_RULE_COMPAT]) {
		ret = nft_parse_compat(ctx->nla[NFTA_RULE_COMPAT], &proto, &inv);
		if (ret < 0)
			return ret;
	}

	nft_target_set_tgchk_param(&par, ctx, target, info, &e, proto, inv);

	nft_compat_wait_for_destructors();

	ret = xt_check_target(&par, size, proto, inv);
	if (ret < 0) {
		if (ret == -ENOENT) {
			const char *modname = NULL;

			if (strcmp(target->name, "LOG") == 0)
				modname = "nf_log_syslog";
			else if (strcmp(target->name, "NFLOG") == 0)
				modname = "nfnetlink_log";

			if (modname &&
			    nft_request_module(ctx->net, "%s", modname) == -EAGAIN)
				return -EAGAIN;
		}

		return ret;
	}

	/* The standard target cannot be used */
	if (!target->target)
		return -EINVAL;

	return 0;
}

static void __nft_mt_tg_destroy(struct module *me, const struct nft_expr *expr)
{
	module_put(me);
	kfree(expr->ops);
}

static void
nft_target_destroy(const struct nft_ctx *ctx, const struct nft_expr *expr)
{
	struct xt_target *target = expr->ops->data;
	void *info = nft_expr_priv(expr);
	struct module *me = target->me;
	struct xt_tgdtor_param par;

	par.net = ctx->net;
	par.target = target;
	par.targinfo = info;
	par.family = ctx->family;
	if (par.target->destroy != NULL)
		par.target->destroy(&par);

	__nft_mt_tg_destroy(me, expr);
}

static int nft_extension_dump_info(struct sk_buff *skb, int attr,
				   const void *info,
				   unsigned int size, unsigned int user_size)
{
	unsigned int info_size, aligned_size = XT_ALIGN(size);
	struct nlattr *nla;

	nla = nla_reserve(skb, attr, aligned_size);
	if (!nla)
		return -1;

	info_size = user_size ? : size;
	memcpy(nla_data(nla), info, info_size);
	memset(nla_data(nla) + info_size, 0, aligned_size - info_size);

	return 0;
}

static int nft_target_dump(struct sk_buff *skb, const struct nft_expr *expr)
{
	const struct xt_target *target = expr->ops->data;
	void *info = nft_expr_priv(expr);

	if (nla_put_string(skb, NFTA_TARGET_NAME, target->name) ||
	    nla_put_be32(skb, NFTA_TARGET_REV, htonl(target->revision)) ||
	    nft_extension_dump_info(skb, NFTA_TARGET_INFO, info,
				    target->targetsize, target->usersize))
		goto nla_put_failure;

	return 0;

nla_put_failure:
	return -1;
}

static int nft_target_validate(const struct nft_ctx *ctx,
			       const struct nft_expr *expr,
			       const struct nft_data **data)
{
	struct xt_target *target = expr->ops->data;
	unsigned int hook_mask = 0;
	int ret;

	if (ctx->family != NFPROTO_IPV4 &&
	    ctx->family != NFPROTO_IPV6 &&
<<<<<<< HEAD
=======
	    ctx->family != NFPROTO_INET &&
>>>>>>> 1dca1fea
	    ctx->family != NFPROTO_BRIDGE &&
	    ctx->family != NFPROTO_ARP)
		return -EOPNOTSUPP;

<<<<<<< HEAD
=======
	ret = nft_chain_validate_hooks(ctx->chain,
				       (1 << NF_INET_PRE_ROUTING) |
				       (1 << NF_INET_LOCAL_IN) |
				       (1 << NF_INET_FORWARD) |
				       (1 << NF_INET_LOCAL_OUT) |
				       (1 << NF_INET_POST_ROUTING));
	if (ret)
		return ret;

>>>>>>> 1dca1fea
	if (nft_is_base_chain(ctx->chain)) {
		const struct nft_base_chain *basechain =
						nft_base_chain(ctx->chain);
		const struct nf_hook_ops *ops = &basechain->ops;

		hook_mask = 1 << ops->hooknum;
		if (target->hooks && !(hook_mask & target->hooks))
			return -EINVAL;

		ret = nft_compat_chain_validate_dependency(ctx, target->table);
		if (ret < 0)
			return ret;
	}
	return 0;
}

static void __nft_match_eval(const struct nft_expr *expr,
			     struct nft_regs *regs,
			     const struct nft_pktinfo *pkt,
			     void *info)
{
	struct xt_match *match = expr->ops->data;
	struct sk_buff *skb = pkt->skb;
	struct xt_action_param xt;
	bool ret;

	nft_compat_set_par(&xt, pkt, match, info);

	ret = match->match(skb, &xt);

	if (xt.hotdrop) {
		regs->verdict.code = NF_DROP;
		return;
	}

	switch (ret ? 1 : 0) {
	case 1:
		regs->verdict.code = NFT_CONTINUE;
		break;
	case 0:
		regs->verdict.code = NFT_BREAK;
		break;
	}
}

static void nft_match_large_eval(const struct nft_expr *expr,
				 struct nft_regs *regs,
				 const struct nft_pktinfo *pkt)
{
	struct nft_xt_match_priv *priv = nft_expr_priv(expr);

	__nft_match_eval(expr, regs, pkt, priv->info);
}

static void nft_match_eval(const struct nft_expr *expr,
			   struct nft_regs *regs,
			   const struct nft_pktinfo *pkt)
{
	__nft_match_eval(expr, regs, pkt, nft_expr_priv(expr));
}

static const struct nla_policy nft_match_policy[NFTA_MATCH_MAX + 1] = {
	[NFTA_MATCH_NAME]	= { .type = NLA_NUL_STRING },
	[NFTA_MATCH_REV]	= NLA_POLICY_MAX(NLA_BE32, 255),
	[NFTA_MATCH_INFO]	= { .type = NLA_BINARY },
};

/* struct xt_mtchk_param and xt_tgchk_param look very similar */
static void
nft_match_set_mtchk_param(struct xt_mtchk_param *par, const struct nft_ctx *ctx,
			  struct xt_match *match, void *info,
			  union nft_entry *entry, u16 proto, bool inv)
{
	par->net	= ctx->net;
	par->table	= ctx->table->name;
	switch (ctx->family) {
	case AF_INET:
		entry->e4.ip.proto = proto;
		entry->e4.ip.invflags = inv ? IPT_INV_PROTO : 0;
		break;
	case AF_INET6:
		if (proto)
			entry->e6.ipv6.flags |= IP6T_F_PROTO;

		entry->e6.ipv6.proto = proto;
		entry->e6.ipv6.invflags = inv ? IP6T_INV_PROTO : 0;
		break;
	case NFPROTO_BRIDGE:
		entry->ebt.ethproto = (__force __be16)proto;
		entry->ebt.invflags = inv ? EBT_IPROTO : 0;
		break;
	case NFPROTO_ARP:
		break;
	}
	par->entryinfo	= entry;
	par->match	= match;
	par->matchinfo	= info;
	if (nft_is_base_chain(ctx->chain)) {
		const struct nft_base_chain *basechain =
						nft_base_chain(ctx->chain);
		const struct nf_hook_ops *ops = &basechain->ops;

		par->hook_mask = 1 << ops->hooknum;
	} else {
		par->hook_mask = 0;
	}
	par->family	= ctx->family;
	par->nft_compat = true;
}

static void match_compat_from_user(struct xt_match *m, void *in, void *out)
{
	int pad;

	memcpy(out, in, m->matchsize);
	pad = XT_ALIGN(m->matchsize) - m->matchsize;
	if (pad > 0)
		memset(out + m->matchsize, 0, pad);
}

static int
__nft_match_init(const struct nft_ctx *ctx, const struct nft_expr *expr,
		 const struct nlattr * const tb[],
		 void *info)
{
	struct xt_match *match = expr->ops->data;
	struct xt_mtchk_param par;
	size_t size = XT_ALIGN(nla_len(tb[NFTA_MATCH_INFO]));
	u16 proto = 0;
	bool inv = false;
	union nft_entry e = {};
	int ret;

	match_compat_from_user(match, nla_data(tb[NFTA_MATCH_INFO]), info);

	if (ctx->nla[NFTA_RULE_COMPAT]) {
		ret = nft_parse_compat(ctx->nla[NFTA_RULE_COMPAT], &proto, &inv);
		if (ret < 0)
			return ret;
	}

	nft_match_set_mtchk_param(&par, ctx, match, info, &e, proto, inv);

	nft_compat_wait_for_destructors();

	return xt_check_match(&par, size, proto, inv);
}

static int
nft_match_init(const struct nft_ctx *ctx, const struct nft_expr *expr,
	       const struct nlattr * const tb[])
{
	return __nft_match_init(ctx, expr, tb, nft_expr_priv(expr));
}

static int
nft_match_large_init(const struct nft_ctx *ctx, const struct nft_expr *expr,
		     const struct nlattr * const tb[])
{
	struct nft_xt_match_priv *priv = nft_expr_priv(expr);
	struct xt_match *m = expr->ops->data;
	int ret;

	priv->info = kmalloc(XT_ALIGN(m->matchsize), GFP_KERNEL);
	if (!priv->info)
		return -ENOMEM;

	ret = __nft_match_init(ctx, expr, tb, priv->info);
	if (ret)
		kfree(priv->info);
	return ret;
}

static void
__nft_match_destroy(const struct nft_ctx *ctx, const struct nft_expr *expr,
		    void *info)
{
	struct xt_match *match = expr->ops->data;
	struct module *me = match->me;
	struct xt_mtdtor_param par;

	par.net = ctx->net;
	par.match = match;
	par.matchinfo = info;
	par.family = ctx->family;
	if (par.match->destroy != NULL)
		par.match->destroy(&par);

	__nft_mt_tg_destroy(me, expr);
}

static void
nft_match_destroy(const struct nft_ctx *ctx, const struct nft_expr *expr)
{
	__nft_match_destroy(ctx, expr, nft_expr_priv(expr));
}

static void
nft_match_large_destroy(const struct nft_ctx *ctx, const struct nft_expr *expr)
{
	struct nft_xt_match_priv *priv = nft_expr_priv(expr);

	__nft_match_destroy(ctx, expr, priv->info);
	kfree(priv->info);
}

static int __nft_match_dump(struct sk_buff *skb, const struct nft_expr *expr,
			    void *info)
{
	struct xt_match *match = expr->ops->data;

	if (nla_put_string(skb, NFTA_MATCH_NAME, match->name) ||
	    nla_put_be32(skb, NFTA_MATCH_REV, htonl(match->revision)) ||
	    nft_extension_dump_info(skb, NFTA_MATCH_INFO, info,
				    match->matchsize, match->usersize))
		goto nla_put_failure;

	return 0;

nla_put_failure:
	return -1;
}

static int nft_match_dump(struct sk_buff *skb, const struct nft_expr *expr)
{
	return __nft_match_dump(skb, expr, nft_expr_priv(expr));
}

static int nft_match_large_dump(struct sk_buff *skb, const struct nft_expr *e)
{
	struct nft_xt_match_priv *priv = nft_expr_priv(e);

	return __nft_match_dump(skb, e, priv->info);
}

static int nft_match_validate(const struct nft_ctx *ctx,
			      const struct nft_expr *expr,
			      const struct nft_data **data)
{
	struct xt_match *match = expr->ops->data;
	unsigned int hook_mask = 0;
	int ret;

	if (ctx->family != NFPROTO_IPV4 &&
	    ctx->family != NFPROTO_IPV6 &&
<<<<<<< HEAD
=======
	    ctx->family != NFPROTO_INET &&
>>>>>>> 1dca1fea
	    ctx->family != NFPROTO_BRIDGE &&
	    ctx->family != NFPROTO_ARP)
		return -EOPNOTSUPP;

<<<<<<< HEAD
=======
	ret = nft_chain_validate_hooks(ctx->chain,
				       (1 << NF_INET_PRE_ROUTING) |
				       (1 << NF_INET_LOCAL_IN) |
				       (1 << NF_INET_FORWARD) |
				       (1 << NF_INET_LOCAL_OUT) |
				       (1 << NF_INET_POST_ROUTING));
	if (ret)
		return ret;

>>>>>>> 1dca1fea
	if (nft_is_base_chain(ctx->chain)) {
		const struct nft_base_chain *basechain =
						nft_base_chain(ctx->chain);
		const struct nf_hook_ops *ops = &basechain->ops;

		hook_mask = 1 << ops->hooknum;
		if (match->hooks && !(hook_mask & match->hooks))
			return -EINVAL;

		ret = nft_compat_chain_validate_dependency(ctx, match->table);
		if (ret < 0)
			return ret;
	}
	return 0;
}

static int
nfnl_compat_fill_info(struct sk_buff *skb, u32 portid, u32 seq, u32 type,
		      int event, u16 family, const char *name,
		      int rev, int target)
{
	struct nlmsghdr *nlh;
	unsigned int flags = portid ? NLM_F_MULTI : 0;

	event = nfnl_msg_type(NFNL_SUBSYS_NFT_COMPAT, event);
	nlh = nfnl_msg_put(skb, portid, seq, event, flags, family,
			   NFNETLINK_V0, 0);
	if (!nlh)
		goto nlmsg_failure;

	if (nla_put_string(skb, NFTA_COMPAT_NAME, name) ||
	    nla_put_be32(skb, NFTA_COMPAT_REV, htonl(rev)) ||
	    nla_put_be32(skb, NFTA_COMPAT_TYPE, htonl(target)))
		goto nla_put_failure;

	nlmsg_end(skb, nlh);
	return skb->len;

nlmsg_failure:
nla_put_failure:
	nlmsg_cancel(skb, nlh);
	return -1;
}

static int nfnl_compat_get_rcu(struct sk_buff *skb,
			       const struct nfnl_info *info,
			       const struct nlattr * const tb[])
{
	u8 family = info->nfmsg->nfgen_family;
	const char *name, *fmt;
	struct sk_buff *skb2;
	int ret = 0, target;
	u32 rev;

	if (tb[NFTA_COMPAT_NAME] == NULL ||
	    tb[NFTA_COMPAT_REV] == NULL ||
	    tb[NFTA_COMPAT_TYPE] == NULL)
		return -EINVAL;

	name = nla_data(tb[NFTA_COMPAT_NAME]);
	rev = ntohl(nla_get_be32(tb[NFTA_COMPAT_REV]));
	target = ntohl(nla_get_be32(tb[NFTA_COMPAT_TYPE]));

	switch(family) {
	case AF_INET:
		fmt = "ipt_%s";
		break;
	case AF_INET6:
		fmt = "ip6t_%s";
		break;
	case NFPROTO_BRIDGE:
		fmt = "ebt_%s";
		break;
	case NFPROTO_ARP:
		fmt = "arpt_%s";
		break;
	default:
		pr_err("nft_compat: unsupported protocol %d\n", family);
		return -EINVAL;
	}

	if (!try_module_get(THIS_MODULE))
		return -EINVAL;

	rcu_read_unlock();
	try_then_request_module(xt_find_revision(family, name, rev, target, &ret),
				fmt, name);
	if (ret < 0)
		goto out_put;

	skb2 = nlmsg_new(NLMSG_DEFAULT_SIZE, GFP_KERNEL);
	if (skb2 == NULL) {
		ret = -ENOMEM;
		goto out_put;
	}

	/* include the best revision for this extension in the message */
	if (nfnl_compat_fill_info(skb2, NETLINK_CB(skb).portid,
				  info->nlh->nlmsg_seq,
				  NFNL_MSG_TYPE(info->nlh->nlmsg_type),
				  NFNL_MSG_COMPAT_GET,
				  family, name, ret, target) <= 0) {
		kfree_skb(skb2);
		goto out_put;
	}

	ret = nfnetlink_unicast(skb2, info->net, NETLINK_CB(skb).portid);
out_put:
	rcu_read_lock();
	module_put(THIS_MODULE);

	return ret;
}

static const struct nla_policy nfnl_compat_policy_get[NFTA_COMPAT_MAX+1] = {
	[NFTA_COMPAT_NAME]	= { .type = NLA_NUL_STRING,
				    .len = NFT_COMPAT_NAME_MAX-1 },
	[NFTA_COMPAT_REV]	= NLA_POLICY_MAX(NLA_BE32, 255),
	[NFTA_COMPAT_TYPE]	= { .type = NLA_U32 },
};

static const struct nfnl_callback nfnl_nft_compat_cb[NFNL_MSG_COMPAT_MAX] = {
	[NFNL_MSG_COMPAT_GET]	= {
		.call		= nfnl_compat_get_rcu,
		.type		= NFNL_CB_RCU,
		.attr_count	= NFTA_COMPAT_MAX,
		.policy		= nfnl_compat_policy_get
	},
};

static const struct nfnetlink_subsystem nfnl_compat_subsys = {
	.name		= "nft-compat",
	.subsys_id	= NFNL_SUBSYS_NFT_COMPAT,
	.cb_count	= NFNL_MSG_COMPAT_MAX,
	.cb		= nfnl_nft_compat_cb,
};

static struct nft_expr_type nft_match_type;

static bool nft_match_reduce(struct nft_regs_track *track,
			     const struct nft_expr *expr)
{
	const struct xt_match *match = expr->ops->data;

	return strcmp(match->name, "comment") == 0;
}

static const struct nft_expr_ops *
nft_match_select_ops(const struct nft_ctx *ctx,
		     const struct nlattr * const tb[])
{
	struct nft_expr_ops *ops;
	struct xt_match *match;
	unsigned int matchsize;
	char *mt_name;
	u32 rev, family;
	int err;

	if (tb[NFTA_MATCH_NAME] == NULL ||
	    tb[NFTA_MATCH_REV] == NULL ||
	    tb[NFTA_MATCH_INFO] == NULL)
		return ERR_PTR(-EINVAL);

	mt_name = nla_data(tb[NFTA_MATCH_NAME]);
	rev = ntohl(nla_get_be32(tb[NFTA_MATCH_REV]));
	family = ctx->family;

	match = xt_request_find_match(family, mt_name, rev);
	if (IS_ERR(match))
		return ERR_PTR(-ENOENT);

	if (match->matchsize > nla_len(tb[NFTA_MATCH_INFO])) {
		err = -EINVAL;
		goto err;
	}

	ops = kzalloc(sizeof(struct nft_expr_ops), GFP_KERNEL);
	if (!ops) {
		err = -ENOMEM;
		goto err;
	}

	ops->type = &nft_match_type;
	ops->eval = nft_match_eval;
	ops->init = nft_match_init;
	ops->destroy = nft_match_destroy;
	ops->dump = nft_match_dump;
	ops->validate = nft_match_validate;
	ops->data = match;
	ops->reduce = nft_match_reduce;

	matchsize = NFT_EXPR_SIZE(XT_ALIGN(match->matchsize));
	if (matchsize > NFT_MATCH_LARGE_THRESH) {
		matchsize = NFT_EXPR_SIZE(sizeof(struct nft_xt_match_priv));

		ops->eval = nft_match_large_eval;
		ops->init = nft_match_large_init;
		ops->destroy = nft_match_large_destroy;
		ops->dump = nft_match_large_dump;
	}

	ops->size = matchsize;

	return ops;
err:
	module_put(match->me);
	return ERR_PTR(err);
}

static void nft_match_release_ops(const struct nft_expr_ops *ops)
{
	struct xt_match *match = ops->data;

	module_put(match->me);
	kfree(ops);
}

static struct nft_expr_type nft_match_type __read_mostly = {
	.name		= "match",
	.select_ops	= nft_match_select_ops,
	.release_ops	= nft_match_release_ops,
	.policy		= nft_match_policy,
	.maxattr	= NFTA_MATCH_MAX,
	.owner		= THIS_MODULE,
};

static struct nft_expr_type nft_target_type;

static const struct nft_expr_ops *
nft_target_select_ops(const struct nft_ctx *ctx,
		      const struct nlattr * const tb[])
{
	struct nft_expr_ops *ops;
	struct xt_target *target;
	char *tg_name;
	u32 rev, family;
	int err;

	if (tb[NFTA_TARGET_NAME] == NULL ||
	    tb[NFTA_TARGET_REV] == NULL ||
	    tb[NFTA_TARGET_INFO] == NULL)
		return ERR_PTR(-EINVAL);

	tg_name = nla_data(tb[NFTA_TARGET_NAME]);
	rev = ntohl(nla_get_be32(tb[NFTA_TARGET_REV]));
	family = ctx->family;

	if (strcmp(tg_name, XT_ERROR_TARGET) == 0 ||
	    strcmp(tg_name, XT_STANDARD_TARGET) == 0 ||
	    strcmp(tg_name, "standard") == 0)
		return ERR_PTR(-EINVAL);

	target = xt_request_find_target(family, tg_name, rev);
	if (IS_ERR(target))
		return ERR_PTR(-ENOENT);

	if (!target->target) {
		err = -EINVAL;
		goto err;
	}

	if (target->targetsize > nla_len(tb[NFTA_TARGET_INFO])) {
		err = -EINVAL;
		goto err;
	}

	ops = kzalloc(sizeof(struct nft_expr_ops), GFP_KERNEL);
	if (!ops) {
		err = -ENOMEM;
		goto err;
	}

	ops->type = &nft_target_type;
	ops->size = NFT_EXPR_SIZE(XT_ALIGN(target->targetsize));
	ops->init = nft_target_init;
	ops->destroy = nft_target_destroy;
	ops->dump = nft_target_dump;
	ops->validate = nft_target_validate;
	ops->data = target;
	ops->reduce = NFT_REDUCE_READONLY;

	if (family == NFPROTO_BRIDGE)
		ops->eval = nft_target_eval_bridge;
	else
		ops->eval = nft_target_eval_xt;

	return ops;
err:
	module_put(target->me);
	return ERR_PTR(err);
}

static void nft_target_release_ops(const struct nft_expr_ops *ops)
{
	struct xt_target *target = ops->data;

	module_put(target->me);
	kfree(ops);
}

static struct nft_expr_type nft_target_type __read_mostly = {
	.name		= "target",
	.select_ops	= nft_target_select_ops,
	.release_ops	= nft_target_release_ops,
	.policy		= nft_target_policy,
	.maxattr	= NFTA_TARGET_MAX,
	.owner		= THIS_MODULE,
};

static int __init nft_compat_module_init(void)
{
	int ret;

	ret = nft_register_expr(&nft_match_type);
	if (ret < 0)
		return ret;

	ret = nft_register_expr(&nft_target_type);
	if (ret < 0)
		goto err_match;

	ret = nfnetlink_subsys_register(&nfnl_compat_subsys);
	if (ret < 0) {
		pr_err("nft_compat: cannot register with nfnetlink.\n");
		goto err_target;
	}

	return ret;
err_target:
	nft_unregister_expr(&nft_target_type);
err_match:
	nft_unregister_expr(&nft_match_type);
	return ret;
}

static void __exit nft_compat_module_exit(void)
{
	nfnetlink_subsys_unregister(&nfnl_compat_subsys);
	nft_unregister_expr(&nft_target_type);
	nft_unregister_expr(&nft_match_type);
}

MODULE_ALIAS_NFNL_SUBSYS(NFNL_SUBSYS_NFT_COMPAT);

module_init(nft_compat_module_init);
module_exit(nft_compat_module_exit);

MODULE_LICENSE("GPL");
MODULE_AUTHOR("Pablo Neira Ayuso <pablo@netfilter.org>");
MODULE_ALIAS_NFT_EXPR("match");
MODULE_ALIAS_NFT_EXPR("target");
MODULE_DESCRIPTION("x_tables over nftables support");<|MERGE_RESOLUTION|>--- conflicted
+++ resolved
@@ -358,16 +358,11 @@
 
 	if (ctx->family != NFPROTO_IPV4 &&
 	    ctx->family != NFPROTO_IPV6 &&
-<<<<<<< HEAD
-=======
 	    ctx->family != NFPROTO_INET &&
->>>>>>> 1dca1fea
 	    ctx->family != NFPROTO_BRIDGE &&
 	    ctx->family != NFPROTO_ARP)
 		return -EOPNOTSUPP;
 
-<<<<<<< HEAD
-=======
 	ret = nft_chain_validate_hooks(ctx->chain,
 				       (1 << NF_INET_PRE_ROUTING) |
 				       (1 << NF_INET_LOCAL_IN) |
@@ -377,7 +372,6 @@
 	if (ret)
 		return ret;
 
->>>>>>> 1dca1fea
 	if (nft_is_base_chain(ctx->chain)) {
 		const struct nft_base_chain *basechain =
 						nft_base_chain(ctx->chain);
@@ -623,16 +617,11 @@
 
 	if (ctx->family != NFPROTO_IPV4 &&
 	    ctx->family != NFPROTO_IPV6 &&
-<<<<<<< HEAD
-=======
 	    ctx->family != NFPROTO_INET &&
->>>>>>> 1dca1fea
 	    ctx->family != NFPROTO_BRIDGE &&
 	    ctx->family != NFPROTO_ARP)
 		return -EOPNOTSUPP;
 
-<<<<<<< HEAD
-=======
 	ret = nft_chain_validate_hooks(ctx->chain,
 				       (1 << NF_INET_PRE_ROUTING) |
 				       (1 << NF_INET_LOCAL_IN) |
@@ -642,7 +631,6 @@
 	if (ret)
 		return ret;
 
->>>>>>> 1dca1fea
 	if (nft_is_base_chain(ctx->chain)) {
 		const struct nft_base_chain *basechain =
 						nft_base_chain(ctx->chain);
