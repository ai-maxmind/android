--- conflicted
+++ resolved
@@ -250,13 +250,9 @@
 		return -EAGAIN;
 	}
 
-<<<<<<< HEAD
 	trace_rxrpc_tx_packet(conn->debug_id, &whdr, rxrpc_tx_point_conn_abort);
 
-	conn->params.peer->last_tx_at = ktime_get_real();
-=======
 	conn->params.peer->last_tx_at = ktime_get_seconds();
->>>>>>> 112cbae2
 
 	_leave(" = 0");
 	return 0;
