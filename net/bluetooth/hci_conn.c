--- conflicted
+++ resolved
@@ -47,11 +47,6 @@
 struct conn_handle_t {
 	struct hci_conn *conn;
 	__u16 handle;
-};
-
-struct le_conn_data {
-	bdaddr_t dst;
-	u8 dst_type;
 };
 
 static const struct sco_param esco_param_cvsd[] = {
@@ -183,65 +178,6 @@
 	hci_dev_put(hdev);
 }
 
-<<<<<<< HEAD
-static void hci_acl_create_connection(struct hci_conn *conn)
-{
-	struct hci_dev *hdev = conn->hdev;
-	struct inquiry_entry *ie;
-	struct hci_cp_create_conn cp;
-
-	BT_DBG("hcon %p", conn);
-
-	/* Many controllers disallow HCI Create Connection while it is doing
-	 * HCI Inquiry. So we cancel the Inquiry first before issuing HCI Create
-	 * Connection. This may cause the MGMT discovering state to become false
-	 * without user space's request but it is okay since the MGMT Discovery
-	 * APIs do not promise that discovery should be done forever. Instead,
-	 * the user space monitors the status of MGMT discovering and it may
-	 * request for discovery again when this flag becomes false.
-	 */
-	if (test_bit(HCI_INQUIRY, &hdev->flags)) {
-		/* Put this connection to "pending" state so that it will be
-		 * executed after the inquiry cancel command complete event.
-		 */
-		conn->state = BT_CONNECT2;
-		hci_send_cmd(hdev, HCI_OP_INQUIRY_CANCEL, 0, NULL);
-		return;
-	}
-
-	conn->state = BT_CONNECT;
-	conn->out = true;
-	conn->role = HCI_ROLE_MASTER;
-
-	conn->attempt++;
-
-	memset(&cp, 0, sizeof(cp));
-	bacpy(&cp.bdaddr, &conn->dst);
-	cp.pscan_rep_mode = 0x02;
-
-	ie = hci_inquiry_cache_lookup(hdev, &conn->dst);
-	if (ie) {
-		if (inquiry_entry_age(ie) <= INQUIRY_ENTRY_AGE_MAX) {
-			cp.pscan_rep_mode = ie->data.pscan_rep_mode;
-			cp.pscan_mode     = ie->data.pscan_mode;
-			cp.clock_offset   = ie->data.clock_offset |
-					    cpu_to_le16(0x8000);
-		}
-
-		memcpy(conn->dev_class, ie->data.dev_class, 3);
-	}
-
-	cp.pkt_type = cpu_to_le16(conn->pkt_type);
-	if (lmp_rswitch_capable(hdev) && !(hdev->link_mode & HCI_LM_MASTER))
-		cp.role_switch = 0x01;
-	else
-		cp.role_switch = 0x00;
-
-	hci_send_cmd(hdev, HCI_OP_CREATE_CONN, sizeof(cp), &cp);
-}
-
-=======
->>>>>>> e7a4f5e3
 int hci_disconnect(struct hci_conn *conn, __u8 reason)
 {
 	BT_DBG("hcon %p", conn);
@@ -1345,90 +1281,12 @@
 	return 0;
 }
 
-<<<<<<< HEAD
-static void create_le_conn_complete(struct hci_dev *hdev, void *data, int err)
-{
-
-	struct le_conn_data *conn_data = data;
-	struct hci_conn *conn;
-	u16 handle = PTR_UINT(data);
-
-	conn = hci_conn_hash_lookup_handle(hdev, handle);
-	if (!conn)
-		return;
-
-	bt_dev_dbg(hdev, "err %d", err);
-
-	if (!conn_data) {
-		bt_dev_err(hdev, "conn_data is NULL");
-		return;
-	}
-
-	hci_dev_lock(hdev);
-
-	conn = hci_conn_hash_lookup_le(hdev, &conn_data->dst, conn_data->dst_type);
-
-	if (!conn) {
-		bt_dev_err(hdev,
-			   "can't find conn with addr:%pMR,type:%d, skip the connection",
-			   &conn_data->dst, conn_data->dst_type);
-		goto done;
-	}
-
-	if (!err) {
-		hci_connect_le_scan_cleanup(conn, 0x00);
-		goto done;
-	}
-
-	/* Check if connection is still pending */
-	if (conn != hci_lookup_le_connect(hdev))
-		goto done;
-
-	/* Flush to make sure we send create conn cancel command if needed */
-	flush_delayed_work(&conn->le_conn_timeout);
-	hci_conn_failed(conn, bt_status(err));
-
-done:
-	kfree(conn_data);
-	hci_dev_unlock(hdev);
-}
-
-static int hci_connect_le_sync(struct hci_dev *hdev, void *data)
-{
-	struct le_conn_data *conn_data = data;
-	struct hci_conn *conn;
-
-	if (!conn_data) {
-		bt_dev_err(hdev, "conn_data is NULL");
-		return -ECONNABORTED;
-	}
-
-	conn = hci_conn_hash_lookup_le(hdev, &conn_data->dst, conn_data->dst_type);
-
-	if (!conn) {
-		bt_dev_err(hdev,
-			   "can't find conn with addr:%pMR,type:%d, skip the connection",
-			   &conn_data->dst, conn_data->dst_type);
-		return -ECONNABORTED;
-	}
-
-	bt_dev_dbg(hdev, "conn %p", conn);
-
-	clear_bit(HCI_CONN_SCANNING, &conn->flags);
-	conn->state = BT_CONNECT;
-
-	return hci_le_create_conn_sync(hdev, conn);
-}
-
-=======
->>>>>>> e7a4f5e3
 struct hci_conn *hci_connect_le(struct hci_dev *hdev, bdaddr_t *dst,
 				u8 dst_type, bool dst_resolved, u8 sec_level,
 				u16 conn_timeout, u8 role)
 {
 	struct hci_conn *conn;
 	struct smp_irk *irk;
-	struct le_conn_data *conn_data;
 	int err;
 
 	/* Let's make sure that le is enabled.*/
@@ -1491,24 +1349,9 @@
 	conn->sec_level = BT_SECURITY_LOW;
 	conn->conn_timeout = conn_timeout;
 
-<<<<<<< HEAD
-	conn->state = BT_CONNECT;
-	clear_bit(HCI_CONN_SCANNING, &conn->flags);
-
-	conn_data = kmalloc(sizeof(*conn_data), GFP_KERNEL);
-	if (!conn_data)
-		return ERR_PTR(-ENOMEM);
-	bacpy(&conn_data->dst, dst);
-	conn_data->dst_type = dst_type;
-
-	err = hci_cmd_sync_queue(hdev, hci_connect_le_sync, conn_data,
-				 create_le_conn_complete);
-=======
 	err = hci_connect_le_sync(hdev, conn);
->>>>>>> e7a4f5e3
 	if (err) {
 		hci_conn_del(conn);
-		kfree(conn_data);
 		return ERR_PTR(err);
 	}
 
