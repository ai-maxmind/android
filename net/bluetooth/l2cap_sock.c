/*
   BlueZ - Bluetooth protocol stack for Linux
   Copyright (C) 2000-2001 Qualcomm Incorporated
   Copyright (C) 2009-2010 Gustavo F. Padovan <gustavo@padovan.org>
   Copyright (C) 2010 Google Inc.
   Copyright (C) 2011 ProFUSION Embedded Systems

   Written 2000,2001 by Maxim Krasnyansky <maxk@qualcomm.com>

   This program is free software; you can redistribute it and/or modify
   it under the terms of the GNU General Public License version 2 as
   published by the Free Software Foundation;

   THE SOFTWARE IS PROVIDED "AS IS", WITHOUT WARRANTY OF ANY KIND, EXPRESS
   OR IMPLIED, INCLUDING BUT NOT LIMITED TO THE WARRANTIES OF MERCHANTABILITY,
   FITNESS FOR A PARTICULAR PURPOSE AND NONINFRINGEMENT OF THIRD PARTY RIGHTS.
   IN NO EVENT SHALL THE COPYRIGHT HOLDER(S) AND AUTHOR(S) BE LIABLE FOR ANY
   CLAIM, OR ANY SPECIAL INDIRECT OR CONSEQUENTIAL DAMAGES, OR ANY DAMAGES
   WHATSOEVER RESULTING FROM LOSS OF USE, DATA OR PROFITS, WHETHER IN AN
   ACTION OF CONTRACT, NEGLIGENCE OR OTHER TORTIOUS ACTION, ARISING OUT OF
   OR IN CONNECTION WITH THE USE OR PERFORMANCE OF THIS SOFTWARE.

   ALL LIABILITY, INCLUDING LIABILITY FOR INFRINGEMENT OF ANY PATENTS,
   COPYRIGHTS, TRADEMARKS OR OTHER RIGHTS, RELATING TO USE OF THIS
   SOFTWARE IS DISCLAIMED.
*/

/* Bluetooth L2CAP sockets. */

#include <linux/module.h>
#include <linux/export.h>
#include <linux/filter.h>
#include <linux/sched/signal.h>

#include <net/bluetooth/bluetooth.h>
#include <net/bluetooth/hci_core.h>
#include <net/bluetooth/l2cap.h>

#include "smp.h"

static struct bt_sock_list l2cap_sk_list = {
	.lock = __RW_LOCK_UNLOCKED(l2cap_sk_list.lock)
};

static const struct proto_ops l2cap_sock_ops;
static void l2cap_sock_init(struct sock *sk, struct sock *parent);
static struct sock *l2cap_sock_alloc(struct net *net, struct socket *sock,
				     int proto, gfp_t prio, int kern);
static void l2cap_sock_cleanup_listen(struct sock *parent);

bool l2cap_is_socket(struct socket *sock)
{
	return sock && sock->ops == &l2cap_sock_ops;
}
EXPORT_SYMBOL(l2cap_is_socket);

static int l2cap_validate_bredr_psm(u16 psm)
{
	/* PSM must be odd and lsb of upper byte must be 0 */
	if ((psm & 0x0101) != 0x0001)
		return -EINVAL;

	/* Restrict usage of well-known PSMs */
	if (psm < L2CAP_PSM_DYN_START && !capable(CAP_NET_BIND_SERVICE))
		return -EACCES;

	return 0;
}

static int l2cap_validate_le_psm(u16 psm)
{
	/* Valid LE_PSM ranges are defined only until 0x00ff */
	if (psm > L2CAP_PSM_LE_DYN_END)
		return -EINVAL;

	/* Restrict fixed, SIG assigned PSM values to CAP_NET_BIND_SERVICE */
	if (psm < L2CAP_PSM_LE_DYN_START && !capable(CAP_NET_BIND_SERVICE))
		return -EACCES;

	return 0;
}

static int l2cap_sock_bind(struct socket *sock, struct sockaddr *addr, int alen)
{
	struct sock *sk = sock->sk;
	struct l2cap_chan *chan = l2cap_pi(sk)->chan;
	struct sockaddr_l2 la;
	int len, err = 0;

	BT_DBG("sk %p", sk);

	if (!addr || alen < offsetofend(struct sockaddr, sa_family) ||
	    addr->sa_family != AF_BLUETOOTH)
		return -EINVAL;

	memset(&la, 0, sizeof(la));
	len = min_t(unsigned int, sizeof(la), alen);
	memcpy(&la, addr, len);

	if (la.l2_cid && la.l2_psm)
		return -EINVAL;

	if (!bdaddr_type_is_valid(la.l2_bdaddr_type))
		return -EINVAL;

	if (bdaddr_type_is_le(la.l2_bdaddr_type)) {
		/* We only allow ATT user space socket */
		if (la.l2_cid &&
		    la.l2_cid != cpu_to_le16(L2CAP_CID_ATT))
			return -EINVAL;
	}

	lock_sock(sk);

	if (sk->sk_state != BT_OPEN) {
		err = -EBADFD;
		goto done;
	}

	if (la.l2_psm) {
		__u16 psm = __le16_to_cpu(la.l2_psm);

		if (la.l2_bdaddr_type == BDADDR_BREDR)
			err = l2cap_validate_bredr_psm(psm);
		else
			err = l2cap_validate_le_psm(psm);

		if (err)
			goto done;
	}

	bacpy(&chan->src, &la.l2_bdaddr);
	chan->src_type = la.l2_bdaddr_type;

	if (la.l2_cid)
		err = l2cap_add_scid(chan, __le16_to_cpu(la.l2_cid));
	else
		err = l2cap_add_psm(chan, &la.l2_bdaddr, la.l2_psm);

	if (err < 0)
		goto done;

	switch (chan->chan_type) {
	case L2CAP_CHAN_CONN_LESS:
		if (__le16_to_cpu(la.l2_psm) == L2CAP_PSM_3DSP)
			chan->sec_level = BT_SECURITY_SDP;
		break;
	case L2CAP_CHAN_CONN_ORIENTED:
		if (__le16_to_cpu(la.l2_psm) == L2CAP_PSM_SDP ||
		    __le16_to_cpu(la.l2_psm) == L2CAP_PSM_RFCOMM)
			chan->sec_level = BT_SECURITY_SDP;
		break;
	case L2CAP_CHAN_RAW:
		chan->sec_level = BT_SECURITY_SDP;
		break;
	case L2CAP_CHAN_FIXED:
		/* Fixed channels default to the L2CAP core not holding a
		 * hci_conn reference for them. For fixed channels mapping to
		 * L2CAP sockets we do want to hold a reference so set the
		 * appropriate flag to request it.
		 */
		set_bit(FLAG_HOLD_HCI_CONN, &chan->flags);
		break;
	}

	/* Use L2CAP_MODE_LE_FLOWCTL (CoC) in case of LE address and
	 * L2CAP_MODE_EXT_FLOWCTL (ECRED) has not been set.
	 */
	if (chan->psm && bdaddr_type_is_le(chan->src_type) &&
	    chan->mode != L2CAP_MODE_EXT_FLOWCTL)
		chan->mode = L2CAP_MODE_LE_FLOWCTL;

	chan->state = BT_BOUND;
	sk->sk_state = BT_BOUND;

done:
	release_sock(sk);
	return err;
}

static void l2cap_sock_init_pid(struct sock *sk)
{
	struct l2cap_chan *chan = l2cap_pi(sk)->chan;

	/* Only L2CAP_MODE_EXT_FLOWCTL ever need to access the PID in order to
	 * group the channels being requested.
	 */
	if (chan->mode != L2CAP_MODE_EXT_FLOWCTL)
		return;

	spin_lock(&sk->sk_peer_lock);
	sk->sk_peer_pid = get_pid(task_tgid(current));
	spin_unlock(&sk->sk_peer_lock);
}

static int l2cap_sock_connect(struct socket *sock, struct sockaddr *addr,
			      int alen, int flags)
{
	struct sock *sk = sock->sk;
	struct l2cap_chan *chan = l2cap_pi(sk)->chan;
	struct sockaddr_l2 la;
	int len, err = 0;
	bool zapped;

	BT_DBG("sk %p", sk);

	lock_sock(sk);
	zapped = sock_flag(sk, SOCK_ZAPPED);
	release_sock(sk);

	if (zapped)
		return -EINVAL;

	if (!addr || alen < offsetofend(struct sockaddr, sa_family) ||
	    addr->sa_family != AF_BLUETOOTH)
		return -EINVAL;

	memset(&la, 0, sizeof(la));
	len = min_t(unsigned int, sizeof(la), alen);
	memcpy(&la, addr, len);

	if (la.l2_cid && la.l2_psm)
		return -EINVAL;

	if (!bdaddr_type_is_valid(la.l2_bdaddr_type))
		return -EINVAL;

	/* Check that the socket wasn't bound to something that
	 * conflicts with the address given to connect(). If chan->src
	 * is BDADDR_ANY it means bind() was never used, in which case
	 * chan->src_type and la.l2_bdaddr_type do not need to match.
	 */
	if (chan->src_type == BDADDR_BREDR && bacmp(&chan->src, BDADDR_ANY) &&
	    bdaddr_type_is_le(la.l2_bdaddr_type)) {
		/* Old user space versions will try to incorrectly bind
		 * the ATT socket using BDADDR_BREDR. We need to accept
		 * this and fix up the source address type only when
		 * both the source CID and destination CID indicate
		 * ATT. Anything else is an invalid combination.
		 */
		if (chan->scid != L2CAP_CID_ATT ||
		    la.l2_cid != cpu_to_le16(L2CAP_CID_ATT))
			return -EINVAL;

		/* We don't have the hdev available here to make a
		 * better decision on random vs public, but since all
		 * user space versions that exhibit this issue anyway do
		 * not support random local addresses assuming public
		 * here is good enough.
		 */
		chan->src_type = BDADDR_LE_PUBLIC;
	}

	if (chan->src_type != BDADDR_BREDR && la.l2_bdaddr_type == BDADDR_BREDR)
		return -EINVAL;

	if (bdaddr_type_is_le(la.l2_bdaddr_type)) {
		/* We only allow ATT user space socket */
		if (la.l2_cid &&
		    la.l2_cid != cpu_to_le16(L2CAP_CID_ATT))
			return -EINVAL;
	}

	/* Use L2CAP_MODE_LE_FLOWCTL (CoC) in case of LE address and
	 * L2CAP_MODE_EXT_FLOWCTL (ECRED) has not been set.
	 */
	if (chan->psm && bdaddr_type_is_le(chan->src_type) &&
	    chan->mode != L2CAP_MODE_EXT_FLOWCTL)
		chan->mode = L2CAP_MODE_LE_FLOWCTL;

	l2cap_sock_init_pid(sk);

	err = l2cap_chan_connect(chan, la.l2_psm, __le16_to_cpu(la.l2_cid),
				 &la.l2_bdaddr, la.l2_bdaddr_type);
	if (err)
		return err;

	lock_sock(sk);

	err = bt_sock_wait_state(sk, BT_CONNECTED,
				 sock_sndtimeo(sk, flags & O_NONBLOCK));

	release_sock(sk);

	return err;
}

static int l2cap_sock_listen(struct socket *sock, int backlog)
{
	struct sock *sk = sock->sk;
	struct l2cap_chan *chan = l2cap_pi(sk)->chan;
	int err = 0;

	BT_DBG("sk %p backlog %d", sk, backlog);

	lock_sock(sk);

	if (sk->sk_state != BT_BOUND) {
		err = -EBADFD;
		goto done;
	}

	if (sk->sk_type != SOCK_SEQPACKET && sk->sk_type != SOCK_STREAM) {
		err = -EINVAL;
		goto done;
	}

	switch (chan->mode) {
	case L2CAP_MODE_BASIC:
	case L2CAP_MODE_LE_FLOWCTL:
		break;
	case L2CAP_MODE_EXT_FLOWCTL:
		if (!enable_ecred) {
			err = -EOPNOTSUPP;
			goto done;
		}
		break;
	case L2CAP_MODE_ERTM:
	case L2CAP_MODE_STREAMING:
		if (!disable_ertm)
			break;
		fallthrough;
	default:
		err = -EOPNOTSUPP;
		goto done;
	}

	l2cap_sock_init_pid(sk);

	sk->sk_max_ack_backlog = backlog;
	sk->sk_ack_backlog = 0;

	/* Listening channels need to use nested locking in order not to
	 * cause lockdep warnings when the created child channels end up
	 * being locked in the same thread as the parent channel.
	 */
	atomic_set(&chan->nesting, L2CAP_NESTING_PARENT);

	chan->state = BT_LISTEN;
	sk->sk_state = BT_LISTEN;

done:
	release_sock(sk);
	return err;
}

static int l2cap_sock_accept(struct socket *sock, struct socket *newsock,
			     int flags, bool kern)
{
	DEFINE_WAIT_FUNC(wait, woken_wake_function);
	struct sock *sk = sock->sk, *nsk;
	long timeo;
	int err = 0;

	lock_sock_nested(sk, L2CAP_NESTING_PARENT);

	timeo = sock_rcvtimeo(sk, flags & O_NONBLOCK);

	BT_DBG("sk %p timeo %ld", sk, timeo);

	/* Wait for an incoming connection. (wake-one). */
	add_wait_queue_exclusive(sk_sleep(sk), &wait);
	while (1) {
		if (sk->sk_state != BT_LISTEN) {
			err = -EBADFD;
			break;
		}

		nsk = bt_accept_dequeue(sk, newsock);
		if (nsk)
			break;

		if (!timeo) {
			err = -EAGAIN;
			break;
		}

		if (signal_pending(current)) {
			err = sock_intr_errno(timeo);
			break;
		}

		release_sock(sk);

		timeo = wait_woken(&wait, TASK_INTERRUPTIBLE, timeo);

		lock_sock_nested(sk, L2CAP_NESTING_PARENT);
	}
	remove_wait_queue(sk_sleep(sk), &wait);

	if (err)
		goto done;

	newsock->state = SS_CONNECTED;

	BT_DBG("new socket %p", nsk);

done:
	release_sock(sk);
	return err;
}

static int l2cap_sock_getname(struct socket *sock, struct sockaddr *addr,
			      int peer)
{
	struct sockaddr_l2 *la = (struct sockaddr_l2 *) addr;
	struct sock *sk = sock->sk;
	struct l2cap_chan *chan = l2cap_pi(sk)->chan;

	BT_DBG("sock %p, sk %p", sock, sk);

	if (peer && sk->sk_state != BT_CONNECTED &&
	    sk->sk_state != BT_CONNECT && sk->sk_state != BT_CONNECT2 &&
	    sk->sk_state != BT_CONFIG)
		return -ENOTCONN;

	memset(la, 0, sizeof(struct sockaddr_l2));
	addr->sa_family = AF_BLUETOOTH;

	la->l2_psm = chan->psm;

	if (peer) {
		bacpy(&la->l2_bdaddr, &chan->dst);
		la->l2_cid = cpu_to_le16(chan->dcid);
		la->l2_bdaddr_type = chan->dst_type;
	} else {
		bacpy(&la->l2_bdaddr, &chan->src);
		la->l2_cid = cpu_to_le16(chan->scid);
		la->l2_bdaddr_type = chan->src_type;
	}

	return sizeof(struct sockaddr_l2);
}

static int l2cap_get_mode(struct l2cap_chan *chan)
{
	switch (chan->mode) {
	case L2CAP_MODE_BASIC:
		return BT_MODE_BASIC;
	case L2CAP_MODE_ERTM:
		return BT_MODE_ERTM;
	case L2CAP_MODE_STREAMING:
		return BT_MODE_STREAMING;
	case L2CAP_MODE_LE_FLOWCTL:
		return BT_MODE_LE_FLOWCTL;
	case L2CAP_MODE_EXT_FLOWCTL:
		return BT_MODE_EXT_FLOWCTL;
	}

	return -EINVAL;
}

static int l2cap_sock_getsockopt_old(struct socket *sock, int optname,
				     char __user *optval, int __user *optlen)
{
	struct sock *sk = sock->sk;
	struct l2cap_chan *chan = l2cap_pi(sk)->chan;
	struct l2cap_options opts;
	struct l2cap_conninfo cinfo;
	int err = 0;
	size_t len;
	u32 opt;

	BT_DBG("sk %p", sk);

	if (get_user(len, optlen))
		return -EFAULT;

	lock_sock(sk);

	switch (optname) {
	case L2CAP_OPTIONS:
		/* LE sockets should use BT_SNDMTU/BT_RCVMTU, but since
		 * legacy ATT code depends on getsockopt for
		 * L2CAP_OPTIONS we need to let this pass.
		 */
		if (bdaddr_type_is_le(chan->src_type) &&
		    chan->scid != L2CAP_CID_ATT) {
			err = -EINVAL;
			break;
		}

		/* Only BR/EDR modes are supported here */
		switch (chan->mode) {
		case L2CAP_MODE_BASIC:
		case L2CAP_MODE_ERTM:
		case L2CAP_MODE_STREAMING:
			break;
		default:
			err = -EINVAL;
			break;
		}

		if (err < 0)
			break;

		memset(&opts, 0, sizeof(opts));
		opts.imtu     = chan->imtu;
		opts.omtu     = chan->omtu;
		opts.flush_to = chan->flush_to;
		opts.mode     = chan->mode;
		opts.fcs      = chan->fcs;
		opts.max_tx   = chan->max_tx;
		opts.txwin_size = chan->tx_win;

		BT_DBG("mode 0x%2.2x", chan->mode);

		len = min(len, sizeof(opts));
		if (copy_to_user(optval, (char *) &opts, len))
			err = -EFAULT;

		break;

	case L2CAP_LM:
		switch (chan->sec_level) {
		case BT_SECURITY_LOW:
			opt = L2CAP_LM_AUTH;
			break;
		case BT_SECURITY_MEDIUM:
			opt = L2CAP_LM_AUTH | L2CAP_LM_ENCRYPT;
			break;
		case BT_SECURITY_HIGH:
			opt = L2CAP_LM_AUTH | L2CAP_LM_ENCRYPT |
			      L2CAP_LM_SECURE;
			break;
		case BT_SECURITY_FIPS:
			opt = L2CAP_LM_AUTH | L2CAP_LM_ENCRYPT |
			      L2CAP_LM_SECURE | L2CAP_LM_FIPS;
			break;
		default:
			opt = 0;
			break;
		}

		if (test_bit(FLAG_ROLE_SWITCH, &chan->flags))
			opt |= L2CAP_LM_MASTER;

		if (test_bit(FLAG_FORCE_RELIABLE, &chan->flags))
			opt |= L2CAP_LM_RELIABLE;

		if (put_user(opt, (u32 __user *) optval))
			err = -EFAULT;

		break;

	case L2CAP_CONNINFO:
		if (sk->sk_state != BT_CONNECTED &&
		    !(sk->sk_state == BT_CONNECT2 &&
		      test_bit(BT_SK_DEFER_SETUP, &bt_sk(sk)->flags))) {
			err = -ENOTCONN;
			break;
		}

		memset(&cinfo, 0, sizeof(cinfo));
		cinfo.hci_handle = chan->conn->hcon->handle;
		memcpy(cinfo.dev_class, chan->conn->hcon->dev_class, 3);

		len = min(len, sizeof(cinfo));
		if (copy_to_user(optval, (char *) &cinfo, len))
			err = -EFAULT;

		break;

	default:
		err = -ENOPROTOOPT;
		break;
	}

	release_sock(sk);
	return err;
}

static int l2cap_sock_getsockopt(struct socket *sock, int level, int optname,
				 char __user *optval, int __user *optlen)
{
	struct sock *sk = sock->sk;
	struct l2cap_chan *chan = l2cap_pi(sk)->chan;
	struct bt_security sec;
	struct bt_power pwr;
	u32 phys;
	int len, mode, err = 0;

	BT_DBG("sk %p", sk);

	if (level == SOL_L2CAP)
		return l2cap_sock_getsockopt_old(sock, optname, optval, optlen);

	if (level != SOL_BLUETOOTH)
		return -ENOPROTOOPT;

	if (get_user(len, optlen))
		return -EFAULT;

	lock_sock(sk);

	switch (optname) {
	case BT_SECURITY:
		if (chan->chan_type != L2CAP_CHAN_CONN_ORIENTED &&
		    chan->chan_type != L2CAP_CHAN_FIXED &&
		    chan->chan_type != L2CAP_CHAN_RAW) {
			err = -EINVAL;
			break;
		}

		memset(&sec, 0, sizeof(sec));
		if (chan->conn) {
			sec.level = chan->conn->hcon->sec_level;

			if (sk->sk_state == BT_CONNECTED)
				sec.key_size = chan->conn->hcon->enc_key_size;
		} else {
			sec.level = chan->sec_level;
		}

		len = min_t(unsigned int, len, sizeof(sec));
		if (copy_to_user(optval, (char *) &sec, len))
			err = -EFAULT;

		break;

	case BT_DEFER_SETUP:
		if (sk->sk_state != BT_BOUND && sk->sk_state != BT_LISTEN) {
			err = -EINVAL;
			break;
		}

		if (put_user(test_bit(BT_SK_DEFER_SETUP, &bt_sk(sk)->flags),
			     (u32 __user *) optval))
			err = -EFAULT;

		break;

	case BT_FLUSHABLE:
		if (put_user(test_bit(FLAG_FLUSHABLE, &chan->flags),
			     (u32 __user *) optval))
			err = -EFAULT;

		break;

	case BT_POWER:
		if (sk->sk_type != SOCK_SEQPACKET && sk->sk_type != SOCK_STREAM
		    && sk->sk_type != SOCK_RAW) {
			err = -EINVAL;
			break;
		}

		pwr.force_active = test_bit(FLAG_FORCE_ACTIVE, &chan->flags);

		len = min_t(unsigned int, len, sizeof(pwr));
		if (copy_to_user(optval, (char *) &pwr, len))
			err = -EFAULT;

		break;

	case BT_CHANNEL_POLICY:
		if (put_user(chan->chan_policy, (u32 __user *) optval))
			err = -EFAULT;
		break;

	case BT_SNDMTU:
		if (!bdaddr_type_is_le(chan->src_type)) {
			err = -EINVAL;
			break;
		}

		if (sk->sk_state != BT_CONNECTED) {
			err = -ENOTCONN;
			break;
		}

		if (put_user(chan->omtu, (u16 __user *) optval))
			err = -EFAULT;
		break;

	case BT_RCVMTU:
		if (!bdaddr_type_is_le(chan->src_type)) {
			err = -EINVAL;
			break;
		}

		if (put_user(chan->imtu, (u16 __user *) optval))
			err = -EFAULT;
		break;

	case BT_PHY:
		if (sk->sk_state != BT_CONNECTED) {
			err = -ENOTCONN;
			break;
		}

		phys = hci_conn_get_phy(chan->conn->hcon);

		if (put_user(phys, (u32 __user *) optval))
			err = -EFAULT;
		break;

	case BT_MODE:
		if (!enable_ecred) {
			err = -ENOPROTOOPT;
			break;
		}

		if (chan->chan_type != L2CAP_CHAN_CONN_ORIENTED) {
			err = -EINVAL;
			break;
		}

		mode = l2cap_get_mode(chan);
		if (mode < 0) {
			err = mode;
			break;
		}

		if (put_user(mode, (u8 __user *) optval))
			err = -EFAULT;
		break;

	default:
		err = -ENOPROTOOPT;
		break;
	}

	release_sock(sk);
	return err;
}

static bool l2cap_valid_mtu(struct l2cap_chan *chan, u16 mtu)
{
	switch (chan->scid) {
	case L2CAP_CID_ATT:
		if (mtu < L2CAP_LE_MIN_MTU)
			return false;
		break;

	default:
		if (mtu < L2CAP_DEFAULT_MIN_MTU)
			return false;
	}

	return true;
}

static int l2cap_sock_setsockopt_old(struct socket *sock, int optname,
				     sockptr_t optval, unsigned int optlen)
{
	struct sock *sk = sock->sk;
	struct l2cap_chan *chan = l2cap_pi(sk)->chan;
	struct l2cap_options opts;
	int err = 0;
	u32 opt;

	BT_DBG("sk %p", sk);

	lock_sock(sk);

	switch (optname) {
	case L2CAP_OPTIONS:
		if (bdaddr_type_is_le(chan->src_type)) {
			err = -EINVAL;
			break;
		}

		if (sk->sk_state == BT_CONNECTED) {
			err = -EINVAL;
			break;
		}

		opts.imtu     = chan->imtu;
		opts.omtu     = chan->omtu;
		opts.flush_to = chan->flush_to;
		opts.mode     = chan->mode;
		opts.fcs      = chan->fcs;
		opts.max_tx   = chan->max_tx;
		opts.txwin_size = chan->tx_win;

		err = bt_copy_from_sockptr(&opts, sizeof(opts), optval, optlen);
		if (err)
			break;

		if (opts.txwin_size > L2CAP_DEFAULT_EXT_WINDOW) {
			err = -EINVAL;
			break;
		}

		if (!l2cap_valid_mtu(chan, opts.imtu)) {
			err = -EINVAL;
			break;
		}

		/* Only BR/EDR modes are supported here */
		switch (opts.mode) {
		case L2CAP_MODE_BASIC:
			clear_bit(CONF_STATE2_DEVICE, &chan->conf_state);
			break;
		case L2CAP_MODE_ERTM:
		case L2CAP_MODE_STREAMING:
			if (!disable_ertm)
				break;
			fallthrough;
		default:
			err = -EINVAL;
			break;
		}

		if (err < 0)
			break;

		chan->mode = opts.mode;

		BT_DBG("mode 0x%2.2x", chan->mode);

		chan->imtu = opts.imtu;
		chan->omtu = opts.omtu;
		chan->fcs  = opts.fcs;
		chan->max_tx = opts.max_tx;
		chan->tx_win = opts.txwin_size;
		chan->flush_to = opts.flush_to;
		break;

	case L2CAP_LM:
		err = bt_copy_from_sockptr(&opt, sizeof(opt), optval, optlen);
		if (err)
			break;

		if (opt & L2CAP_LM_FIPS) {
			err = -EINVAL;
			break;
		}

		if (opt & L2CAP_LM_AUTH)
			chan->sec_level = BT_SECURITY_LOW;
		if (opt & L2CAP_LM_ENCRYPT)
			chan->sec_level = BT_SECURITY_MEDIUM;
		if (opt & L2CAP_LM_SECURE)
			chan->sec_level = BT_SECURITY_HIGH;

		if (opt & L2CAP_LM_MASTER)
			set_bit(FLAG_ROLE_SWITCH, &chan->flags);
		else
			clear_bit(FLAG_ROLE_SWITCH, &chan->flags);

		if (opt & L2CAP_LM_RELIABLE)
			set_bit(FLAG_FORCE_RELIABLE, &chan->flags);
		else
			clear_bit(FLAG_FORCE_RELIABLE, &chan->flags);
		break;

	default:
		err = -ENOPROTOOPT;
		break;
	}

	release_sock(sk);
	return err;
}

static int l2cap_set_mode(struct l2cap_chan *chan, u8 mode)
{
	switch (mode) {
	case BT_MODE_BASIC:
		if (bdaddr_type_is_le(chan->src_type))
			return -EINVAL;
		mode = L2CAP_MODE_BASIC;
		clear_bit(CONF_STATE2_DEVICE, &chan->conf_state);
		break;
	case BT_MODE_ERTM:
		if (!disable_ertm || bdaddr_type_is_le(chan->src_type))
			return -EINVAL;
		mode = L2CAP_MODE_ERTM;
		break;
	case BT_MODE_STREAMING:
		if (!disable_ertm || bdaddr_type_is_le(chan->src_type))
			return -EINVAL;
		mode = L2CAP_MODE_STREAMING;
		break;
	case BT_MODE_LE_FLOWCTL:
		if (!bdaddr_type_is_le(chan->src_type))
			return -EINVAL;
		mode = L2CAP_MODE_LE_FLOWCTL;
		break;
	case BT_MODE_EXT_FLOWCTL:
		/* TODO: Add support for ECRED PDUs to BR/EDR */
		if (!bdaddr_type_is_le(chan->src_type))
			return -EINVAL;
		mode = L2CAP_MODE_EXT_FLOWCTL;
		break;
	default:
		return -EINVAL;
	}

	chan->mode = mode;

	return 0;
}

static int l2cap_sock_setsockopt(struct socket *sock, int level, int optname,
				 sockptr_t optval, unsigned int optlen)
{
	struct sock *sk = sock->sk;
	struct l2cap_chan *chan = l2cap_pi(sk)->chan;
	struct bt_security sec;
	struct bt_power pwr;
	struct l2cap_conn *conn;
	int err = 0;
	u32 opt;
	u16 mtu;
	u8 mode;

	BT_DBG("sk %p", sk);

	if (level == SOL_L2CAP)
		return l2cap_sock_setsockopt_old(sock, optname, optval, optlen);

	if (level != SOL_BLUETOOTH)
		return -ENOPROTOOPT;

	lock_sock(sk);

	switch (optname) {
	case BT_SECURITY:
		if (chan->chan_type != L2CAP_CHAN_CONN_ORIENTED &&
		    chan->chan_type != L2CAP_CHAN_FIXED &&
		    chan->chan_type != L2CAP_CHAN_RAW) {
			err = -EINVAL;
			break;
		}

		sec.level = BT_SECURITY_LOW;

		err = bt_copy_from_sockptr(&sec, sizeof(sec), optval, optlen);
		if (err)
			break;

		if (sec.level < BT_SECURITY_LOW ||
		    sec.level > BT_SECURITY_FIPS) {
			err = -EINVAL;
			break;
		}

		chan->sec_level = sec.level;

		if (!chan->conn)
			break;

		conn = chan->conn;

		/* change security for LE channels */
		if (chan->scid == L2CAP_CID_ATT) {
			if (smp_conn_security(conn->hcon, sec.level)) {
				err = -EINVAL;
				break;
			}

			set_bit(FLAG_PENDING_SECURITY, &chan->flags);
			sk->sk_state = BT_CONFIG;
			chan->state = BT_CONFIG;

		/* or for ACL link */
		} else if ((sk->sk_state == BT_CONNECT2 &&
			    test_bit(BT_SK_DEFER_SETUP, &bt_sk(sk)->flags)) ||
			   sk->sk_state == BT_CONNECTED) {
			if (!l2cap_chan_check_security(chan, true))
				set_bit(BT_SK_SUSPEND, &bt_sk(sk)->flags);
			else
				sk->sk_state_change(sk);
		} else {
			err = -EINVAL;
		}
		break;

	case BT_DEFER_SETUP:
		if (sk->sk_state != BT_BOUND && sk->sk_state != BT_LISTEN) {
			err = -EINVAL;
			break;
		}

		err = bt_copy_from_sockptr(&opt, sizeof(opt), optval, optlen);
		if (err)
			break;

		if (opt) {
			set_bit(BT_SK_DEFER_SETUP, &bt_sk(sk)->flags);
			set_bit(FLAG_DEFER_SETUP, &chan->flags);
		} else {
			clear_bit(BT_SK_DEFER_SETUP, &bt_sk(sk)->flags);
			clear_bit(FLAG_DEFER_SETUP, &chan->flags);
		}
		break;

	case BT_FLUSHABLE:
		err = bt_copy_from_sockptr(&opt, sizeof(opt), optval, optlen);
		if (err)
			break;

		if (opt > BT_FLUSHABLE_ON) {
			err = -EINVAL;
			break;
		}

		if (opt == BT_FLUSHABLE_OFF) {
			conn = chan->conn;
			/* proceed further only when we have l2cap_conn and
			   No Flush support in the LM */
			if (!conn || !lmp_no_flush_capable(conn->hcon->hdev)) {
				err = -EINVAL;
				break;
			}
		}

		if (opt)
			set_bit(FLAG_FLUSHABLE, &chan->flags);
		else
			clear_bit(FLAG_FLUSHABLE, &chan->flags);
		break;

	case BT_POWER:
		if (chan->chan_type != L2CAP_CHAN_CONN_ORIENTED &&
		    chan->chan_type != L2CAP_CHAN_RAW) {
			err = -EINVAL;
			break;
		}

		pwr.force_active = BT_POWER_FORCE_ACTIVE_ON;

		err = bt_copy_from_sockptr(&pwr, sizeof(pwr), optval, optlen);
		if (err)
			break;

		if (pwr.force_active)
			set_bit(FLAG_FORCE_ACTIVE, &chan->flags);
		else
			clear_bit(FLAG_FORCE_ACTIVE, &chan->flags);
		break;

	case BT_CHANNEL_POLICY:
		err = bt_copy_from_sockptr(&opt, sizeof(opt), optval, optlen);
		if (err)
			break;

		if (opt > BT_CHANNEL_POLICY_AMP_PREFERRED) {
			err = -EINVAL;
			break;
		}

		if (chan->mode != L2CAP_MODE_ERTM &&
		    chan->mode != L2CAP_MODE_STREAMING) {
			err = -EOPNOTSUPP;
			break;
		}

		chan->chan_policy = (u8) opt;

		if (sk->sk_state == BT_CONNECTED &&
		    chan->move_role == L2CAP_MOVE_ROLE_NONE)
			l2cap_move_start(chan);

		break;

	case BT_SNDMTU:
		if (!bdaddr_type_is_le(chan->src_type)) {
			err = -EINVAL;
			break;
		}

		/* Setting is not supported as it's the remote side that
		 * decides this.
		 */
		err = -EPERM;
		break;

	case BT_RCVMTU:
		if (!bdaddr_type_is_le(chan->src_type)) {
			err = -EINVAL;
			break;
		}

		if (chan->mode == L2CAP_MODE_LE_FLOWCTL &&
		    sk->sk_state == BT_CONNECTED) {
			err = -EISCONN;
			break;
		}

		err = bt_copy_from_sockptr(&mtu, sizeof(mtu), optval, optlen);
		if (err)
			break;

		if (chan->mode == L2CAP_MODE_EXT_FLOWCTL &&
		    sk->sk_state == BT_CONNECTED)
			err = l2cap_chan_reconfigure(chan, mtu);
		else
			chan->imtu = mtu;

		break;

	case BT_MODE:
		if (!enable_ecred) {
			err = -ENOPROTOOPT;
			break;
		}

		BT_DBG("sk->sk_state %u", sk->sk_state);

		if (sk->sk_state != BT_BOUND) {
			err = -EINVAL;
			break;
		}

		if (chan->chan_type != L2CAP_CHAN_CONN_ORIENTED) {
			err = -EINVAL;
			break;
		}

		err = bt_copy_from_sockptr(&mode, sizeof(mode), optval, optlen);
		if (err)
			break;

		BT_DBG("mode %u", mode);

		err = l2cap_set_mode(chan, mode);
		if (err)
			break;

		BT_DBG("mode 0x%2.2x", chan->mode);

		break;

	default:
		err = -ENOPROTOOPT;
		break;
	}

	release_sock(sk);
	return err;
}

static int l2cap_sock_sendmsg(struct socket *sock, struct msghdr *msg,
			      size_t len)
{
	struct sock *sk = sock->sk;
	struct l2cap_chan *chan = l2cap_pi(sk)->chan;
	int err;

	BT_DBG("sock %p, sk %p", sock, sk);

	err = sock_error(sk);
	if (err)
		return err;

	if (msg->msg_flags & MSG_OOB)
		return -EOPNOTSUPP;

	if (sk->sk_state != BT_CONNECTED)
		return -ENOTCONN;

	lock_sock(sk);
	err = bt_sock_wait_ready(sk, msg->msg_flags);
	release_sock(sk);
	if (err)
		return err;

	l2cap_chan_lock(chan);
	err = l2cap_chan_send(chan, msg, len);
	l2cap_chan_unlock(chan);

	return err;
}

static int l2cap_sock_recvmsg(struct socket *sock, struct msghdr *msg,
			      size_t len, int flags)
{
	struct sock *sk = sock->sk;
	struct l2cap_pinfo *pi = l2cap_pi(sk);
	int err;

	lock_sock(sk);

	if (sk->sk_state == BT_CONNECT2 && test_bit(BT_SK_DEFER_SETUP,
						    &bt_sk(sk)->flags)) {
		if (pi->chan->mode == L2CAP_MODE_EXT_FLOWCTL) {
			sk->sk_state = BT_CONNECTED;
			pi->chan->state = BT_CONNECTED;
			__l2cap_ecred_conn_rsp_defer(pi->chan);
		} else if (bdaddr_type_is_le(pi->chan->src_type)) {
			sk->sk_state = BT_CONNECTED;
			pi->chan->state = BT_CONNECTED;
			__l2cap_le_connect_rsp_defer(pi->chan);
		} else {
			sk->sk_state = BT_CONFIG;
			pi->chan->state = BT_CONFIG;
			__l2cap_connect_rsp_defer(pi->chan);
		}

		err = 0;
		goto done;
	}

	release_sock(sk);

	if (sock->type == SOCK_STREAM)
		err = bt_sock_stream_recvmsg(sock, msg, len, flags);
	else
		err = bt_sock_recvmsg(sock, msg, len, flags);

	if (pi->chan->mode != L2CAP_MODE_ERTM)
		return err;

	/* Attempt to put pending rx data in the socket buffer */

	lock_sock(sk);

	if (!test_bit(CONN_LOCAL_BUSY, &pi->chan->conn_state))
		goto done;

	if (pi->rx_busy_skb) {
		if (!__sock_queue_rcv_skb(sk, pi->rx_busy_skb))
			pi->rx_busy_skb = NULL;
		else
			goto done;
	}

	/* Restore data flow when half of the receive buffer is
	 * available.  This avoids resending large numbers of
	 * frames.
	 */
	if (atomic_read(&sk->sk_rmem_alloc) <= sk->sk_rcvbuf >> 1)
		l2cap_chan_busy(pi->chan, 0);

done:
	release_sock(sk);
	return err;
}

/* Kill socket (only if zapped and orphan)
 * Must be called on unlocked socket, with l2cap channel lock.
 */
static void l2cap_sock_kill(struct sock *sk)
{
	if (!sock_flag(sk, SOCK_ZAPPED) || sk->sk_socket)
		return;

	BT_DBG("sk %p state %s", sk, state_to_string(sk->sk_state));

	/* Sock is dead, so set chan data to NULL, avoid other task use invalid
	 * sock pointer.
	 */
	l2cap_pi(sk)->chan->data = NULL;
	/* Kill poor orphan */

	l2cap_chan_put(l2cap_pi(sk)->chan);
	sock_set_flag(sk, SOCK_DEAD);
	sock_put(sk);
}

static int __l2cap_wait_ack(struct sock *sk, struct l2cap_chan *chan)
{
	DECLARE_WAITQUEUE(wait, current);
	int err = 0;
	int timeo = L2CAP_WAIT_ACK_POLL_PERIOD;
	/* Timeout to prevent infinite loop */
	unsigned long timeout = jiffies + L2CAP_WAIT_ACK_TIMEOUT;

	add_wait_queue(sk_sleep(sk), &wait);
	set_current_state(TASK_INTERRUPTIBLE);
	do {
		BT_DBG("Waiting for %d ACKs, timeout %04d ms",
		       chan->unacked_frames, time_after(jiffies, timeout) ? 0 :
		       jiffies_to_msecs(timeout - jiffies));

		if (!timeo)
			timeo = L2CAP_WAIT_ACK_POLL_PERIOD;

		if (signal_pending(current)) {
			err = sock_intr_errno(timeo);
			break;
		}

		release_sock(sk);
		timeo = schedule_timeout(timeo);
		lock_sock(sk);
		set_current_state(TASK_INTERRUPTIBLE);

		err = sock_error(sk);
		if (err)
			break;

		if (time_after(jiffies, timeout)) {
			err = -ENOLINK;
			break;
		}

	} while (chan->unacked_frames > 0 &&
		 chan->state == BT_CONNECTED);

	set_current_state(TASK_RUNNING);
	remove_wait_queue(sk_sleep(sk), &wait);
	return err;
}

static int l2cap_sock_shutdown(struct socket *sock, int how)
{
	struct sock *sk = sock->sk;
	struct l2cap_chan *chan;
	struct l2cap_conn *conn;
	int err = 0;

	BT_DBG("sock %p, sk %p, how %d", sock, sk, how);

	/* 'how' parameter is mapped to sk_shutdown as follows:
	 * SHUT_RD   (0) --> RCV_SHUTDOWN  (1)
	 * SHUT_WR   (1) --> SEND_SHUTDOWN (2)
	 * SHUT_RDWR (2) --> SHUTDOWN_MASK (3)
	 */
	how++;

	if (!sk)
		return 0;

	lock_sock(sk);

	if ((sk->sk_shutdown & how) == how)
		goto shutdown_already;

	BT_DBG("Handling sock shutdown");

	/* prevent sk structure from being freed whilst unlocked */
	sock_hold(sk);

	chan = l2cap_pi(sk)->chan;
	/* prevent chan structure from being freed whilst unlocked */
	l2cap_chan_hold(chan);

	BT_DBG("chan %p state %s", chan, state_to_string(chan->state));

	if (chan->mode == L2CAP_MODE_ERTM &&
	    chan->unacked_frames > 0 &&
	    chan->state == BT_CONNECTED) {
		err = __l2cap_wait_ack(sk, chan);

		/* After waiting for ACKs, check whether shutdown
		 * has already been actioned to close the L2CAP
		 * link such as by l2cap_disconnection_req().
		 */
		if ((sk->sk_shutdown & how) == how)
			goto shutdown_matched;
	}

	/* Try setting the RCV_SHUTDOWN bit, return early if SEND_SHUTDOWN
	 * is already set
	 */
	if ((how & RCV_SHUTDOWN) && !(sk->sk_shutdown & RCV_SHUTDOWN)) {
		sk->sk_shutdown |= RCV_SHUTDOWN;
		if ((sk->sk_shutdown & how) == how)
			goto shutdown_matched;
	}

	sk->sk_shutdown |= SEND_SHUTDOWN;
	release_sock(sk);

	l2cap_chan_lock(chan);
	conn = chan->conn;
	if (conn)
		/* prevent conn structure from being freed */
		l2cap_conn_get(conn);
	l2cap_chan_unlock(chan);

	if (conn)
		/* mutex lock must be taken before l2cap_chan_lock() */
		mutex_lock(&conn->chan_lock);

	l2cap_chan_lock(chan);
	l2cap_chan_close(chan, 0);
	l2cap_chan_unlock(chan);

	if (conn) {
		mutex_unlock(&conn->chan_lock);
		l2cap_conn_put(conn);
	}

	lock_sock(sk);

	if (sock_flag(sk, SOCK_LINGER) && sk->sk_lingertime &&
	    !(current->flags & PF_EXITING))
		err = bt_sock_wait_state(sk, BT_CLOSED,
					 sk->sk_lingertime);

shutdown_matched:
	l2cap_chan_put(chan);
	sock_put(sk);

shutdown_already:
	if (!err && sk->sk_err)
		err = -sk->sk_err;

	release_sock(sk);

	BT_DBG("Sock shutdown complete err: %d", err);

	return err;
}

static int l2cap_sock_release(struct socket *sock)
{
	struct sock *sk = sock->sk;
	int err;
	struct l2cap_chan *chan;

	BT_DBG("sock %p, sk %p", sock, sk);

	if (!sk)
		return 0;

	l2cap_sock_cleanup_listen(sk);
	bt_sock_unlink(&l2cap_sk_list, sk);

	err = l2cap_sock_shutdown(sock, SHUT_RDWR);
	chan = l2cap_pi(sk)->chan;

	l2cap_chan_hold(chan);
	l2cap_chan_lock(chan);

	sock_orphan(sk);
	l2cap_sock_kill(sk);

	l2cap_chan_unlock(chan);
	l2cap_chan_put(chan);

	return err;
}

static void l2cap_sock_cleanup_listen(struct sock *parent)
{
	struct sock *sk;

	BT_DBG("parent %p state %s", parent,
	       state_to_string(parent->sk_state));

	/* Close not yet accepted channels */
	while ((sk = bt_accept_dequeue(parent, NULL))) {
		struct l2cap_chan *chan = l2cap_pi(sk)->chan;

		BT_DBG("child chan %p state %s", chan,
		       state_to_string(chan->state));

		l2cap_chan_hold(chan);
		l2cap_chan_lock(chan);

		__clear_chan_timer(chan);
		l2cap_chan_close(chan, ECONNRESET);
		l2cap_sock_kill(sk);

		l2cap_chan_unlock(chan);
		l2cap_chan_put(chan);
	}
}

static struct l2cap_chan *l2cap_sock_new_connection_cb(struct l2cap_chan *chan)
{
	struct sock *sk, *parent = chan->data;

	lock_sock(parent);

	/* Check for backlog size */
	if (sk_acceptq_is_full(parent)) {
		BT_DBG("backlog full %d", parent->sk_ack_backlog);
		release_sock(parent);
		return NULL;
	}

	sk = l2cap_sock_alloc(sock_net(parent), NULL, BTPROTO_L2CAP,
			      GFP_ATOMIC, 0);
	if (!sk) {
		release_sock(parent);
		return NULL;
        }

	bt_sock_reclassify_lock(sk, BTPROTO_L2CAP);

	l2cap_sock_init(sk, parent);

	bt_accept_enqueue(parent, sk, false);

	release_sock(parent);

	return l2cap_pi(sk)->chan;
}

static int l2cap_sock_recv_cb(struct l2cap_chan *chan, struct sk_buff *skb)
{
<<<<<<< HEAD
	struct sock *sk = chan->data;
=======
	struct sock *sk;
	struct l2cap_pinfo *pi;
>>>>>>> c18e82d3
	int err;

	sk = chan->data;
	if (!sk)
		return -ENXIO;

<<<<<<< HEAD
	if (l2cap_pi(sk)->rx_busy_skb) {
=======
	pi = l2cap_pi(sk);
	lock_sock(sk);
	if (chan->mode == L2CAP_MODE_ERTM && !list_empty(&pi->rx_busy)) {
>>>>>>> c18e82d3
		err = -ENOMEM;
		goto done;
	}

	if (chan->mode != L2CAP_MODE_ERTM &&
	    chan->mode != L2CAP_MODE_STREAMING) {
		/* Even if no filter is attached, we could potentially
		 * get errors from security modules, etc.
		 */
		err = sk_filter(sk, skb);
		if (err)
			goto done;
	}

	err = __sock_queue_rcv_skb(sk, skb);

	/* For ERTM, handle one skb that doesn't fit into the recv
	 * buffer.  This is important to do because the data frames
	 * have already been acked, so the skb cannot be discarded.
	 *
	 * Notify the l2cap core that the buffer is full, so the
	 * LOCAL_BUSY state is entered and no more frames are
	 * acked and reassembled until there is buffer space
	 * available.
	 */
	if (err < 0 && chan->mode == L2CAP_MODE_ERTM) {
		l2cap_pi(sk)->rx_busy_skb = skb;
		l2cap_chan_busy(chan, 1);
		err = 0;
	}

done:
	release_sock(sk);

	return err;
}

static void l2cap_sock_close_cb(struct l2cap_chan *chan)
{
	struct sock *sk = chan->data;

	if (!sk)
		return;

	l2cap_sock_kill(sk);
}

static void l2cap_sock_teardown_cb(struct l2cap_chan *chan, int err)
{
	struct sock *sk = chan->data;
	struct sock *parent;

	if (!sk)
		return;

	BT_DBG("chan %p state %s", chan, state_to_string(chan->state));

	/* This callback can be called both for server (BT_LISTEN)
	 * sockets as well as "normal" ones. To avoid lockdep warnings
	 * with child socket locking (through l2cap_sock_cleanup_listen)
	 * we need separation into separate nesting levels. The simplest
	 * way to accomplish this is to inherit the nesting level used
	 * for the channel.
	 */
	lock_sock_nested(sk, atomic_read(&chan->nesting));

	parent = bt_sk(sk)->parent;

	switch (chan->state) {
	case BT_OPEN:
	case BT_BOUND:
	case BT_CLOSED:
		break;
	case BT_LISTEN:
		l2cap_sock_cleanup_listen(sk);
		sk->sk_state = BT_CLOSED;
		chan->state = BT_CLOSED;

		break;
	default:
		sk->sk_state = BT_CLOSED;
		chan->state = BT_CLOSED;

		sk->sk_err = err;

		if (parent) {
			bt_accept_unlink(sk);
			parent->sk_data_ready(parent);
		} else {
			sk->sk_state_change(sk);
		}

		break;
	}
	release_sock(sk);

	/* Only zap after cleanup to avoid use after free race */
	sock_set_flag(sk, SOCK_ZAPPED);

}

static void l2cap_sock_state_change_cb(struct l2cap_chan *chan, int state,
				       int err)
{
	struct sock *sk = chan->data;

	sk->sk_state = state;

	if (err)
		sk->sk_err = err;
}

static struct sk_buff *l2cap_sock_alloc_skb_cb(struct l2cap_chan *chan,
					       unsigned long hdr_len,
					       unsigned long len, int nb)
{
	struct sock *sk = chan->data;
	struct sk_buff *skb;
	int err;

	l2cap_chan_unlock(chan);
	skb = bt_skb_send_alloc(sk, hdr_len + len, nb, &err);
	l2cap_chan_lock(chan);

	if (!skb)
		return ERR_PTR(err);

	/* Channel lock is released before requesting new skb and then
	 * reacquired thus we need to recheck channel state.
	 */
	if (chan->state != BT_CONNECTED) {
		kfree_skb(skb);
		return ERR_PTR(-ENOTCONN);
	}

	skb->priority = sk->sk_priority;

	bt_cb(skb)->l2cap.chan = chan;

	return skb;
}

static void l2cap_sock_ready_cb(struct l2cap_chan *chan)
{
	struct sock *sk = chan->data;
	struct sock *parent;

	lock_sock(sk);

	parent = bt_sk(sk)->parent;

	BT_DBG("sk %p, parent %p", sk, parent);

	sk->sk_state = BT_CONNECTED;
	sk->sk_state_change(sk);

	if (parent)
		parent->sk_data_ready(parent);

	release_sock(sk);
}

static void l2cap_sock_defer_cb(struct l2cap_chan *chan)
{
	struct sock *parent, *sk = chan->data;

	lock_sock(sk);

	parent = bt_sk(sk)->parent;
	if (parent)
		parent->sk_data_ready(parent);

	release_sock(sk);
}

static void l2cap_sock_resume_cb(struct l2cap_chan *chan)
{
	struct sock *sk = chan->data;

	if (test_and_clear_bit(FLAG_PENDING_SECURITY, &chan->flags)) {
		sk->sk_state = BT_CONNECTED;
		chan->state = BT_CONNECTED;
	}

	clear_bit(BT_SK_SUSPEND, &bt_sk(sk)->flags);
	sk->sk_state_change(sk);
}

static void l2cap_sock_set_shutdown_cb(struct l2cap_chan *chan)
{
	struct sock *sk = chan->data;

	lock_sock(sk);
	sk->sk_shutdown = SHUTDOWN_MASK;
	release_sock(sk);
}

static long l2cap_sock_get_sndtimeo_cb(struct l2cap_chan *chan)
{
	struct sock *sk = chan->data;

	return sk->sk_sndtimeo;
}

static struct pid *l2cap_sock_get_peer_pid_cb(struct l2cap_chan *chan)
{
	struct sock *sk = chan->data;

	return sk->sk_peer_pid;
}

static void l2cap_sock_suspend_cb(struct l2cap_chan *chan)
{
	struct sock *sk = chan->data;

	set_bit(BT_SK_SUSPEND, &bt_sk(sk)->flags);
	sk->sk_state_change(sk);
}

static int l2cap_sock_filter(struct l2cap_chan *chan, struct sk_buff *skb)
{
	struct sock *sk = chan->data;

	switch (chan->mode) {
	case L2CAP_MODE_ERTM:
	case L2CAP_MODE_STREAMING:
		return sk_filter(sk, skb);
	}

	return 0;
}

static const struct l2cap_ops l2cap_chan_ops = {
	.name			= "L2CAP Socket Interface",
	.new_connection		= l2cap_sock_new_connection_cb,
	.recv			= l2cap_sock_recv_cb,
	.close			= l2cap_sock_close_cb,
	.teardown		= l2cap_sock_teardown_cb,
	.state_change		= l2cap_sock_state_change_cb,
	.ready			= l2cap_sock_ready_cb,
	.defer			= l2cap_sock_defer_cb,
	.resume			= l2cap_sock_resume_cb,
	.suspend		= l2cap_sock_suspend_cb,
	.set_shutdown		= l2cap_sock_set_shutdown_cb,
	.get_sndtimeo		= l2cap_sock_get_sndtimeo_cb,
	.get_peer_pid		= l2cap_sock_get_peer_pid_cb,
	.alloc_skb		= l2cap_sock_alloc_skb_cb,
	.filter			= l2cap_sock_filter,
};

static void l2cap_sock_destruct(struct sock *sk)
{
	BT_DBG("sk %p", sk);

	if (l2cap_pi(sk)->chan) {
		l2cap_pi(sk)->chan->data = NULL;
		l2cap_chan_put(l2cap_pi(sk)->chan);
	}

	if (l2cap_pi(sk)->rx_busy_skb) {
		kfree_skb(l2cap_pi(sk)->rx_busy_skb);
		l2cap_pi(sk)->rx_busy_skb = NULL;
	}

	skb_queue_purge(&sk->sk_receive_queue);
	skb_queue_purge(&sk->sk_write_queue);
}

static void l2cap_skb_msg_name(struct sk_buff *skb, void *msg_name,
			       int *msg_namelen)
{
	DECLARE_SOCKADDR(struct sockaddr_l2 *, la, msg_name);

	memset(la, 0, sizeof(struct sockaddr_l2));
	la->l2_family = AF_BLUETOOTH;
	la->l2_psm = bt_cb(skb)->l2cap.psm;
	bacpy(&la->l2_bdaddr, &bt_cb(skb)->l2cap.bdaddr);

	*msg_namelen = sizeof(struct sockaddr_l2);
}

static void l2cap_sock_init(struct sock *sk, struct sock *parent)
{
	struct l2cap_chan *chan = l2cap_pi(sk)->chan;

	BT_DBG("sk %p", sk);

	if (parent) {
		struct l2cap_chan *pchan = l2cap_pi(parent)->chan;

		sk->sk_type = parent->sk_type;
		bt_sk(sk)->flags = bt_sk(parent)->flags;

		chan->chan_type = pchan->chan_type;
		chan->imtu = pchan->imtu;
		chan->omtu = pchan->omtu;
		chan->conf_state = pchan->conf_state;
		chan->mode = pchan->mode;
		chan->fcs  = pchan->fcs;
		chan->max_tx = pchan->max_tx;
		chan->tx_win = pchan->tx_win;
		chan->tx_win_max = pchan->tx_win_max;
		chan->sec_level = pchan->sec_level;
		chan->flags = pchan->flags;
		chan->tx_credits = pchan->tx_credits;
		chan->rx_credits = pchan->rx_credits;

		if (chan->chan_type == L2CAP_CHAN_FIXED) {
			chan->scid = pchan->scid;
			chan->dcid = pchan->scid;
		}

		security_sk_clone(parent, sk);
	} else {
		switch (sk->sk_type) {
		case SOCK_RAW:
			chan->chan_type = L2CAP_CHAN_RAW;
			break;
		case SOCK_DGRAM:
			chan->chan_type = L2CAP_CHAN_CONN_LESS;
			bt_sk(sk)->skb_msg_name = l2cap_skb_msg_name;
			break;
		case SOCK_SEQPACKET:
		case SOCK_STREAM:
			chan->chan_type = L2CAP_CHAN_CONN_ORIENTED;
			break;
		}

		chan->imtu = L2CAP_DEFAULT_MTU;
		chan->omtu = 0;
		if (!disable_ertm && sk->sk_type == SOCK_STREAM) {
			chan->mode = L2CAP_MODE_ERTM;
			set_bit(CONF_STATE2_DEVICE, &chan->conf_state);
		} else {
			chan->mode = L2CAP_MODE_BASIC;
		}

		l2cap_chan_set_defaults(chan);
	}

	/* Default config options */
	chan->flush_to = L2CAP_DEFAULT_FLUSH_TO;

	chan->data = sk;
	chan->ops = &l2cap_chan_ops;
}

static struct proto l2cap_proto = {
	.name		= "L2CAP",
	.owner		= THIS_MODULE,
	.obj_size	= sizeof(struct l2cap_pinfo)
};

static struct sock *l2cap_sock_alloc(struct net *net, struct socket *sock,
				     int proto, gfp_t prio, int kern)
{
	struct sock *sk;
	struct l2cap_chan *chan;

	sk = bt_sock_alloc(net, sock, &l2cap_proto, proto, prio, kern);
	if (!sk)
		return NULL;

	sk->sk_destruct = l2cap_sock_destruct;
	sk->sk_sndtimeo = L2CAP_CONN_TIMEOUT;

	chan = l2cap_chan_create();
	if (!chan) {
		sk_free(sk);
		return NULL;
	}

	l2cap_chan_hold(chan);

	l2cap_pi(sk)->chan = chan;

	return sk;
}

static int l2cap_sock_create(struct net *net, struct socket *sock, int protocol,
			     int kern)
{
	struct sock *sk;

	BT_DBG("sock %p", sock);

	sock->state = SS_UNCONNECTED;

	if (sock->type != SOCK_SEQPACKET && sock->type != SOCK_STREAM &&
	    sock->type != SOCK_DGRAM && sock->type != SOCK_RAW)
		return -ESOCKTNOSUPPORT;

	if (sock->type == SOCK_RAW && !kern && !capable(CAP_NET_RAW))
		return -EPERM;

	sock->ops = &l2cap_sock_ops;

	sk = l2cap_sock_alloc(net, sock, protocol, GFP_ATOMIC, kern);
	if (!sk)
		return -ENOMEM;

	l2cap_sock_init(sk, NULL);
	bt_sock_link(&l2cap_sk_list, sk);
	return 0;
}

static const struct proto_ops l2cap_sock_ops = {
	.family		= PF_BLUETOOTH,
	.owner		= THIS_MODULE,
	.release	= l2cap_sock_release,
	.bind		= l2cap_sock_bind,
	.connect	= l2cap_sock_connect,
	.listen		= l2cap_sock_listen,
	.accept		= l2cap_sock_accept,
	.getname	= l2cap_sock_getname,
	.sendmsg	= l2cap_sock_sendmsg,
	.recvmsg	= l2cap_sock_recvmsg,
	.poll		= bt_sock_poll,
	.ioctl		= bt_sock_ioctl,
	.gettstamp	= sock_gettstamp,
	.mmap		= sock_no_mmap,
	.socketpair	= sock_no_socketpair,
	.shutdown	= l2cap_sock_shutdown,
	.setsockopt	= l2cap_sock_setsockopt,
	.getsockopt	= l2cap_sock_getsockopt
};

static const struct net_proto_family l2cap_sock_family_ops = {
	.family	= PF_BLUETOOTH,
	.owner	= THIS_MODULE,
	.create	= l2cap_sock_create,
};

int __init l2cap_init_sockets(void)
{
	int err;

	BUILD_BUG_ON(sizeof(struct sockaddr_l2) > sizeof(struct sockaddr));

	err = proto_register(&l2cap_proto, 0);
	if (err < 0)
		return err;

	err = bt_sock_register(BTPROTO_L2CAP, &l2cap_sock_family_ops);
	if (err < 0) {
		BT_ERR("L2CAP socket registration failed");
		goto error;
	}

	err = bt_procfs_init(&init_net, "l2cap", &l2cap_sk_list,
			     NULL);
	if (err < 0) {
		BT_ERR("Failed to create L2CAP proc file");
		bt_sock_unregister(BTPROTO_L2CAP);
		goto error;
	}

	BT_INFO("L2CAP socket layer initialized");

	return 0;

error:
	proto_unregister(&l2cap_proto);
	return err;
}

void l2cap_cleanup_sockets(void)
{
	bt_procfs_cleanup(&init_net, "l2cap");
	bt_sock_unregister(BTPROTO_L2CAP);
	proto_unregister(&l2cap_proto);
}<|MERGE_RESOLUTION|>--- conflicted
+++ resolved
@@ -1486,25 +1486,17 @@
 
 static int l2cap_sock_recv_cb(struct l2cap_chan *chan, struct sk_buff *skb)
 {
-<<<<<<< HEAD
-	struct sock *sk = chan->data;
-=======
 	struct sock *sk;
 	struct l2cap_pinfo *pi;
->>>>>>> c18e82d3
 	int err;
 
 	sk = chan->data;
 	if (!sk)
 		return -ENXIO;
 
-<<<<<<< HEAD
-	if (l2cap_pi(sk)->rx_busy_skb) {
-=======
 	pi = l2cap_pi(sk);
 	lock_sock(sk);
-	if (chan->mode == L2CAP_MODE_ERTM && !list_empty(&pi->rx_busy)) {
->>>>>>> c18e82d3
+	if (chan->mode == L2CAP_MODE_ERTM && l2cap_pi(sk)->rx_busy_skb) {
 		err = -ENOMEM;
 		goto done;
 	}
