--- conflicted
+++ resolved
@@ -904,6 +904,11 @@
 		skb_get(list);
 }
 
+static bool is_pp_page(struct page *page)
+{
+	return (page->pp_magic & ~0x3UL) == PP_SIGNATURE;
+}
+
 int skb_pp_cow_data(struct page_pool *pool, struct sk_buff **pskb,
 		    unsigned int headroom)
 {
@@ -1023,8 +1028,6 @@
 	if (!IS_ENABLED(CONFIG_PAGE_POOL) || !skb->pp_recycle)
 		return false;
 	return napi_pp_put_page(virt_to_page(data));
-<<<<<<< HEAD
-=======
 }
 
 /**
@@ -1056,7 +1059,6 @@
 			page_ref_inc(head_page);
 	}
 	return 0;
->>>>>>> 1613e604
 }
 
 static void skb_kfree_head(void *head, unsigned int end_offset)
@@ -4194,7 +4196,7 @@
 			to++;
 
 		} else {
-			__skb_frag_ref(fragfrom, skb->pp_recycle);
+			__skb_frag_ref(fragfrom);
 			skb_frag_page_copy(fragto, fragfrom);
 			skb_frag_off_copy(fragto, fragfrom);
 			skb_frag_size_set(fragto, todo);
@@ -4844,7 +4846,7 @@
 			}
 
 			*nskb_frag = (i < 0) ? skb_head_frag_to_page_desc(frag_skb) : *frag;
-			__skb_frag_ref(nskb_frag, nskb->pp_recycle);
+			__skb_frag_ref(nskb_frag);
 			size = skb_frag_size(nskb_frag);
 
 			if (pos < offset) {
@@ -5975,8 +5977,10 @@
 	/* if the skb is not cloned this does nothing
 	 * since we set nr_frags to 0.
 	 */
-	for (i = 0; i < from_shinfo->nr_frags; i++)
-		__skb_frag_ref(&from_shinfo->frags[i], from->pp_recycle);
+	if (skb_pp_frag_ref(from)) {
+		for (i = 0; i < from_shinfo->nr_frags; i++)
+			__skb_frag_ref(&from_shinfo->frags[i]);
+	}
 
 	to->truesize += delta;
 	to->len += len;
