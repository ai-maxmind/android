--- conflicted
+++ resolved
@@ -1704,13 +1704,9 @@
 	mutex_lock(&pfkey_mutex);
 	xfrm_probe_algs();
 
-<<<<<<< HEAD
-	supp_skb = compose_sadb_supported(hdr, GFP_KERNEL);
+	supp_skb = compose_sadb_supported(hdr, GFP_KERNEL | __GFP_ZERO);
 	mutex_unlock(&pfkey_mutex);
 
-=======
-	supp_skb = compose_sadb_supported(hdr, GFP_KERNEL | __GFP_ZERO);
->>>>>>> 64f18041
 	if (!supp_skb) {
 		if (hdr->sadb_msg_satype != SADB_SATYPE_UNSPEC)
 			pfk->registered &= ~(1<<hdr->sadb_msg_satype);
